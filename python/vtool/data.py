# Copyright (C) 2014 Louis Vottero louis.vot@gmail.com    All rights reserved.

<<<<<<< HEAD
=======
from __future__ import absolute_import

>>>>>>> 4affceb6
import json

import traceback
import threading

from . import util, util_file


if util.is_in_maya():
    
    import maya.cmds as cmds
    import maya.mel as mel
    
    from . import maya_lib

from vtool import util_shotgun

from vtool import logger
log = logger.get_logger(__name__) 

class DataManager(object):
    """
    Manages data types
    """
    def __init__(self):
        self.available_data = [MayaAsciiFileData(), 
                               MayaBinaryFileData(),
                               MayaShotgunFileData(), 
                               ScriptManifestData(),
                               ScriptPythonData(),
                               ControlCvData(),
                               ControlColorData(),
                               MayaControlAttributeData(),
                               MayaControlRotateOrderData(),
                               SkinWeightData(),
                               DeformerWeightData(),
                               BlendshapeWeightData(),
                               PoseData(),
                               MayaAttributeData(),
                               AnimationData(),
                               ControlAnimationData(),
                               MayaShadersData(),
                               ]
        
    def get_available_types(self):
        
        types = []
        
        for data in self.available_data:          
            types.append( data.get_type() )
    
        return types
                
    def get_type_instance(self, data_type):
        
        for data in self.available_data:
            
            if data.is_type_match(data_type):
                return data
            
class DataFolder(object):
    """
    A folder with a json file for tracking data
    """
    def __init__(self, name, filepath):
        
        new_path = util_file.join_path(filepath, name)
        self.filepath = util_file.get_dirname(new_path)
        self.name = util_file.get_basename(new_path)
        
        self.data_type = None
        
        test_path = util_file.join_path(self.filepath, self.name)
        
        is_folder = util_file.is_dir(test_path)
        
        if is_folder:
            self.folder_path = test_path
        
        if not is_folder:
            self._create_folder()
        
        self.settings = None
        
    def _load_folder(self):
        
        self._load_settings()
        
        needs_default = False
        if not self.settings.has_setting('name'):
            needs_default = True
        if not needs_default and not self.settings.has_setting('data_type'):
            needs_default = True
            
        if needs_default:
            self._set_default_settings()
        
        
    def _set_settings_path(self, folder):
        if not self.settings:
            self._load_folder()
        
        self.settings.set_directory(folder, 'data.json')
        
    def _load_settings(self):
        
        
        self.settings = util_file.SettingsFile()
        self._set_settings_path(self.folder_path)
        
        
    def _set_default_settings(self):
        
        
        self._load_settings()
        
        self.settings.set('name', self.name)
        
        data_type = self.settings.get('data_type')
        
        self.data_type = data_type
        
        
    def _create_folder(self):
        
        path = util_file.create_dir(self.name, self.filepath)
        self.folder_path = path
        self._set_default_settings()
        
    
    def _set_name(self, name):
        
        if not self.settings:
            self._load_folder()
        
        self.name = name
        self.settings.set('name', self.name)
        
                
    def get_data_type(self):
        
        log.debug('Get data type')
        
        if self.settings:
            self.settings.reload()
        
        if not self.settings:
            log.debug('No settings, loading...')
            self._load_folder()
        
        return self.settings.get('data_type')
    
    def set_data_type(self, data_type):
        
        if not self.settings:
            self._load_folder()
            
        self.data_type = data_type
        if data_type:
            self.settings.set('data_type', str(data_type))
        
        
    def get_sub_folder(self, name = None):
        
        if not name:
            if not self.settings:
                self._load_folder()
            
            folder = self.settings.get('sub_folder')
        if name:
            folder = name
        
        if self.folder_path:
            if not util_file.is_dir(util_file.join_path(self.folder_path, '.sub/%s' % folder)):
                return
        
        return folder
    
    def get_current_sub_folder(self):
        folder = self.get_sub_folder()
        return folder
    
    def set_sub_folder(self, name):
        
        if not self.settings:
            self._load_folder()
        
        self.settings.set('sub_folder', name)
        
        sub_folder = util_file.join_path(self.folder_path, '.sub/%s' % name)
        
        util_file.create_dir(sub_folder)
        
        if self.data_type:
            self.settings.set('data_type', str(self.data_type))
 
    def set_sub_folder_to_default(self):
        
        if not self.settings:
            self._load_folder()
        
        self.settings.set('sub_folder', '')
 
    def get_folder_data_instance(self):
        """
        This gets the data instance for this data.  Data instance is the class that works on the data in this directory.
        """
        
        if not self.settings:
            self._load_folder()
        
        if not self.name:
            return
        
        data_type = self.settings.get('data_type')
        if not data_type:
            data_type = self.data_type
        
        if data_type == None:
            test_file = util_file.join_path(self.folder_path, '%s.py' % self.name)
            
            if util_file.is_file(test_file):
                data_type = 'script.python'
                self.settings.set('data_type', data_type)
                
        if not data_type:
            return
        
        data_manager = DataManager()
        instance = data_manager.get_type_instance(data_type)
        
        if instance:
            instance.set_directory(self.folder_path)
            instance.set_name(self.name)
        
        return instance
    
    
    def rename(self, new_name):
        
        basename = util_file.get_basename(new_name)
        
        instance = self.get_folder_data_instance()
        
        instance.rename(basename)
        
        folder = util_file.rename(self.folder_path, new_name)
        
        if not folder:
            return
        
        self.folder_path = folder
        self._set_settings_path(folder)
        self._set_name(basename)
        
        return self.folder_path
    
    def delete(self):
        
        name = util_file.get_basename(self.folder_path)
        directory = util_file.get_dirname(self.folder_path)
        
        util_file.delete_dir(name, directory)
    
class DataFile(object):
    
    def __init__(self, name, directory):
        
        self.filepath = util_file.create_file(name, directory)
        
        self.name = util_file.get_basename(self.filepath)
        self.directory = util_file.get_dirname(self.filepath)
        
    def _get_folder(self):
        
        name = util_file.get_basename_no_extension(self.name)
        
        dirpath = util_file.join_path(self.directory, name)

        return dirpath
        
    def _create_folder(self):
        
        name = util_file.get_basename_no_extension(self.name)
        
        folder = util_file.create_dir(name, self.directory)
        return folder
    
    def _rename_folder(self, new_name):
        
        dirpath = self._get_folder()
        
        
        if not util_file.is_dir(dirpath):
            return
        
        new_name = util_file.get_basename_no_extension(new_name)
        
        if util_file.is_dir(dirpath):
            util_file.rename(dirpath, new_name)
        
    def _create_version_folder(self):
        
        self.version_path = util_file.create_dir('.versions', self.directory)
        
    def version_file(self, comment):
        
        self._create_version_folder()
        version_file = util_file.VersionFile(self.filepath)
        version_file.set_version_folder(self.version_path)
        version_file.set_version_folder_name('.%s' % self.name)
        version_file.set_version_name(self.name)
        version_file.save(comment)
        
    def add_child(self, filepath):
        
        folder = self._create_folder()
        
        child_name = util_file.get_basename(filepath)
        new_child_path = util_file.join_path(folder, child_name)
        
        util_file.move(filepath, new_child_path)
        
        path_name = util_file.join_path(self.name, child_name)
        
        return self.directory, path_name
        
    def delete(self):
        
        folder = self._get_folder()
        
        if folder:
            util_file.delete_dir(self.name, self.directory)
            
        if util_file.is_file(self.filepath):
            util_file.delete_file(self.name, self.directory)
    
    def rename(self, new_name):
        
        filepath = util_file.rename(self.filepath, new_name)
        
        if not filepath:
            return
        
        self._rename_folder(new_name)
        
        self.name = new_name
        self.directory = util_file.get_dirname(filepath)
        self.filepath = filepath
        
        return self.filepath
    
class Data(object):
    def __init__(self, name = None):
        self.data_type = self._data_type()
        self.data_extension = self._data_extension()
        
        self.name = name
        
        if not name:
            self.name = self._data_name()
              
    def _data_name(self):
        return 'data'
                 
    def _data_type(self):
        return None
    
    def set_name(self, name):
        self.name = name
    
    def is_type_match(self, data_type):
        
        if data_type == self.data_type:
            return True
        
        return False
    
    def get_type(self):
        return self.data_type
    

    
class FileData(Data):
    
    def __init__(self, name = None):
        super(FileData, self).__init__(name)
        
        self.directory = None
        
        self.settings = util_file.SettingsFile()
        self.file = None
        self._sub_folder = None
        
    def _data_extension(self):
        return 'data'
        
    def _get_file_name(self):
        
        name = self.name
        
        if self.data_extension:
            return '%s.%s' % (name, self.data_extension)
        if not self.data_extension:
            return name

    def set_directory(self, directory):
        
        log.info('Set FileData directory %s', directory)
        
        self.directory = directory
        self.settings.set_directory(self.directory, 'data.json')
        self.name = self.settings.get('name')
        
        self.get_sub_folder()
        
        if self.data_extension:
            self.filepath = util_file.join_path(directory, '%s.%s' % (self.name, self.data_extension))
        if not self.data_extension:
            self.filepath = util_file.join_path(directory, self.name)

    def get_file(self):
        """
        This will get the data file taking into account the currently set sub folder
        """
        directory = self.directory
        
        filename = self._get_file_name()
        
        
        if self._sub_folder:
            directory = util_file.join_path(self.directory, '.sub/%s' % self._sub_folder)
        
        filepath = util_file.join_path(directory, filename)
        
        return filepath
    
    def get_file_direct(self, sub_folder = None):
        """
        This will get the data file and optionally the sub folder if a name is given.
        """
        
        directory = self.directory
        
        filename = self._get_file_name()
        
        if sub_folder:
            directory = util_file.join_path(self.directory, '.sub/%s' % sub_folder)
        
        filepath = util_file.join_path(directory, filename)
        
        return filepath
        
    def get_folder(self):
        
        directory = self.directory
        
        return directory

    def get_sub_folder(self):
        
        
        
        folder_name = self.settings.get('sub_folder')
        
        if not folder_name or folder_name == '-top folder-':
            self.set_sub_folder('')
            return
        
        log.debug('Get sub folder %s' % folder_name)
        
        if self.directory:
            if not util_file.is_dir(util_file.join_path(self.directory, '.sub/%s' % folder_name)):
                self.set_sub_folder('')
                return
        
        self._sub_folder = folder_name
        
        return folder_name

    def set_sub_folder(self, folder_name):
        
        self._sub_folder = folder_name
        
        if not folder_name:
            return
        
        sub_folder = util_file.join_path(self.directory, '.sub/%s' % folder_name)
        
        if util_file.is_dir(sub_folder):
            self.settings.set('sub_folder', folder_name)
        
    def create(self):
        name = self.name
        
        self.file = util_file.create_file('%s.%s' % (name, self.data_extension), self.directory)        
        
    def rename(self, new_name):
        
        old_name = self.name
        
        if old_name == new_name:
            return
        
        old_filepath = util_file.join_path(self.directory, '%s.%s' % (old_name, self.data_extension))
        
        self.set_name(new_name)
        
        found = False
        
        if util_file.is_file(old_filepath):
            found = True
            
        
        if util_file.is_dir(old_filepath):
            found = True
    
        if found:
            util_file.rename(old_filepath, self._get_file_name())
            return self._get_file_name()
    
class ScriptData(FileData):
    
    def save(self, lines, comment = None):
        
        log.info('Data saving code')
        
        filepath = util_file.join_path(self.directory, self._get_file_name())
        
        util_file.write_lines(filepath, lines)
        
        
        version = util_file.VersionFile(filepath)
        version.save(comment)
        
    def set_lines(self, lines):
        self.lines = lines
        
    def create(self):
        super(ScriptData, self).create()
        
        filename = self.get_file()
        
        if not hasattr(self, 'lines'):
            return
        
        if self.lines and filename:
            
            util_file.write_lines(filename, self.lines)
    
class ScriptManifestData(ScriptData):
    
    def _data_type(self):
        return 'script.manifest'
    
class ScriptPythonData(ScriptData):

    def _data_type(self):
        return 'script.python'
    
    def _data_extension(self):
        return 'py'
        
    def open(self):
        lines = ''
        return lines

class ScriptMelData(ScriptData):

    def _data_type(self):
        return 'script.mel'
    
    def _data_extension(self):
        return 'mel'
   
class CustomData(FileData):
    
    def import_data(self):
        pass
    
    def export_data(self):
        pass
      
class MayaCustomData(CustomData):
    def _center_view(self):
        
        #cmds.select(cl = True)
        
        maya_lib.core.auto_focus_view()
            
class ControlCvData(MayaCustomData):
    """
    maya.control_cvs
    Exports/Imports cv positions on controls.
    All control cvs will be exported regardless of selection.
    All control cvs will be imported regardless of selection.
    """
    
    def _data_name(self):
        return 'control_cvs'
        
    def _data_type(self):
        return 'maya.control_cvs'
    
    def _initialize_library(self, filename = None):
        
        if filename:
            directory = util_file.get_dirname(filename)
            name = util_file.get_basename(filename)
        
        if not filename:
            path = self.get_file()
            directory = util_file.get_dirname(path)
            name = self.name
        
        library = maya_lib.curve.CurveDataInfo()
        library.set_directory(directory)
        
        if filename:
            library.set_active_library(name, skip_extension = True)
        if not filename:
            library.set_active_library(name)
            
        return library
    
    def import_data(self, filename = None):
        
        library = self._initialize_library(filename)
        controls = maya_lib.rigs_util.get_controls()
        for control in controls:
            
            shapes = maya_lib.core.get_shapes(control)
            
            if not shapes:
                continue
            
            library.set_shape_to_curve(control, control, True)
             
        self._center_view()
        
        maya_lib.core.print_help('Imported %s data.' % self.name)
    
    def export_data(self, comment):
        
        library = self._initialize_library()
        controls = maya_lib.rigs_util.get_controls()
        
        if not controls:
            util.warning('No controls found to export.')
            return
        
        for control in controls:
            
            library.add_curve(control)

        filepath = library.write_data_to_file()
        
        
        version = util_file.VersionFile(filepath)
        version.save(comment)
        
        maya_lib.core.print_help('Exported %s data.' % self.name)
        
    def get_curves(self, filename = None):
        
        library = self._initialize_library(filename)
        library.set_active_library(self.name)
        
        curves = library.get_curve_names()
        
        return curves
        
    def remove_curve(self, curve_name, filename = None):
        
        curve_list = util.convert_to_sequence(curve_name)
        
        library = self._initialize_library(filename)
        library.set_active_library(self.name)
        
        for curve in curve_list:
            library.remove_curve(curve)
            
        library.write_data_to_file()
        
        return True
        
class ControlColorData(MayaCustomData):
    
    def _data_name(self):
        return 'control_colors'
        
    def _data_type(self):
        return 'maya.control_colors' 
        
    def _data_extension(self):
        return 'data'
        
    def _get_data(self, filename):
        lines = util_file.get_file_lines(filename)
        
        all_control_dict = {}
        
        for line in lines:
            split_line = line.split('=')
            
            if len(split_line) == 2:
                color_dict = eval(split_line[1])
                
                control = split_line[0].strip()
                
                all_control_dict[control] = color_dict
                
        
        return all_control_dict
        
    def _get_color_dict(self, curve):
        
        if not cmds.objExists(curve):
            return
        
        sub_colors = []
        main_color = None
        
        if cmds.getAttr('%s.overrideEnabled' % curve):
            main_color = cmds.getAttr('%s.overrideColor' % curve)
            if cmds.objExists('%s.overrideColorRGB' % curve):
                curve_rgb = cmds.getAttr('%s.overrideColorRGB' % curve)
                curve_rgb_state = cmds.getAttr('%s.overrideRGBColors' % curve)
                main_color = [main_color, curve_rgb, curve_rgb_state]

        
        shapes = maya_lib.core.get_shapes(curve)
        one_passed = False
        if shapes:
            for shape in shapes:
                if cmds.getAttr('%s.overrideEnabled' % shape):
                    one_passed = True
                
                curve_color = cmds.getAttr('%s.overrideColor' % shape)
                if cmds.objExists('%s.overrideColorRGB' % shape):
                    curve_rgb = cmds.getAttr('%s.overrideColorRGB' % shape)
                    curve_rgb_state = cmds.getAttr('%s.overrideRGBColors' % shape)
                    sub_colors.append([curve_color, curve_rgb, curve_rgb_state])
                else:
                    sub_colors.append(curve_color)                
        if not one_passed and main_color == None:
            return
                
        return {'main': main_color, 'sub':sub_colors}
    
    def _store_all_dict(self, all_dict, filename, comment):
        
        keys = all_dict.keys()
        keys.sort()
        
        lines = []
        
        for key in keys:
            lines.append('%s = %s' % (key, all_dict[key]))
            
        util_file.write_lines(filename, lines)
        
        
        
        version = util_file.VersionFile(filename)
        version.save(comment)   
        
    
    def _set_color_dict(self, curve, color_dict):
        
        if not cmds.objExists(curve):
            return
        
        main_color = color_dict['main']
        sub_color = color_dict['sub']
        
        try:
            if main_color > 0:
                
                current_color = cmds.getAttr('%s.overrideColor' % curve)
                
                if not current_color == main_color:
                
                    cmds.setAttr('%s.overrideEnabled' % curve, 1 )
                    
                    if main_color:
                        if type(main_color) != list:
                            cmds.setAttr('%s.overrideColor' % curve, main_color)
                        if type(main_color) == list:
                            cmds.setAttr('%s.overrideColor' % curve, main_color[0])
                            cmds.setAttr('%s.overrideRGBColors' % curve, main_color[2])
                            if len(main_color[1]) == 1:
                                cmds.setAttr('%s.overrideColorRGB' % curve, *main_color[1][0])
                            if len(main_color[1]) > 1:
                                cmds.setAttr('%s.overrideColorRGB' % curve, *main_color[1])
                                
                        if main_color[2]:
                            util.show('%s color of RGB %s' % (maya_lib.core.get_basename(curve), main_color[1][0]))
                        else:
                            util.show('%s color of Index %s' % (maya_lib.core.get_basename(curve), main_color[0]))
            if sub_color:
                shapes = maya_lib.core.get_shapes(curve)
                inc = 0
                for shape in shapes:
                    
                    sub_current_color = cmds.getAttr('%s.overrideColor' % shape)
                    
                    if sub_current_color == sub_color[inc]:
                        inc+=1
                        continue
                    
                    if sub_color[inc] == 0:
                        inc+=1
                        continue
                    
                    cmds.setAttr('%s.overrideEnabled' % shape, 1 )
                                        
                    if inc < len(sub_color):
                        if type(sub_color[inc]) != list:
                            cmds.setAttr('%s.overrideColor' % shape, sub_color[inc])
                        if type(sub_color[inc]) == list:
                            cmds.setAttr('%s.overrideColor' % shape, sub_color[inc][0])
                            cmds.setAttr('%s.overrideRGBColors' % shape, sub_color[inc][2])
                            if len(sub_color[inc][1]) == 1:
                                cmds.setAttr('%s.overrideColorRGB' % shape, *sub_color[inc][1][0])
                            if len(sub_color[inc][1]) > 1:
                                cmds.setAttr('%s.overrideColorRGB' % shape, *sub_color[inc][1])
                            
                        if sub_color[inc][2]:
                            util.show('%s color of RGB %s' % (maya_lib.core.get_basename(shape), sub_color[inc][1][0]))
                        else:
                            util.show('%s color of Index %s' % (maya_lib.core.get_basename(shape), sub_color[inc][0]))
                    
                    inc+=1
        except:
            util.error(traceback.format_exc())
            util.show('Error applying color to %s.' % curve)

    def get_file(self):
        
        directory = self.directory
        
        filename = self._get_file_name()
        
        if self._sub_folder:
            directory = util_file.join_path(self.directory, '.sub/%s' % self._sub_folder)
        
        filepath = util_file.create_file(filename, directory)
        
        return filepath

    def export_data(self, comment):
        
        #directory = self.directory
        #name = self.name + '.' + self._data_extension()
        
        filepath = self.get_file()
        #filepath = util_file.create_file(name, directory)
        
        if not filepath:
            return
        
        orig_controls = self._get_data(filepath)
        
        controls = maya_lib.rigs_util.get_controls()
        
        if not controls:
            util.warning('No controls found to export colors.')
            return
        
        for control in controls:
            
            color_dict = self._get_color_dict(control)
            
            if color_dict:
                orig_controls[control] = color_dict
        
        self._store_all_dict(orig_controls, filepath, comment)   
        
        maya_lib.core.print_help('Exported %s data.' % self.name)
        
    def import_data(self, filename = None):
        
        if not filename:
            #directory = self.directory
            #name = self.name + '.' + self._data_extension()
            #filename = util_file.join_path(directory, name)
            filename = self.get_file()
        
        all_control_dict = self._get_data(filename)
        
        for control in all_control_dict:
            self._set_color_dict(control, all_control_dict[control])
            
    def remove_curve(self, curve_name, filename = None):
        
        if not filename:
            #directory = self.directory
            #name = self.name + '.' + self._data_extension()
            #filename = util_file.join_path(directory, name)
            filename = self.get_file()
        
        curve_list = util.convert_to_sequence(curve_name)
        
        curve_dict = self._get_data(filename)
            
        for curve in curve_list:
            if curve in curve_dict:
                curve_dict.pop(curve)
        
        self._store_all_dict(curve_dict, filename, comment = 'removed curves')
        
        return True
    
    def get_curves(self, filename = None):
        if not filename:
            #directory = self.directory
            #name = self.name + '.' + self._data_extension()
            #filename = util_file.join_path(directory, name)
            filename = self.get_file()
            
        curve_dict = self._get_data(filename)
        
        keys = curve_dict.keys()
        keys.sort()
        
        return keys
        
class SkinWeightData(MayaCustomData):
    """
        maya.skin_weights
        Export skin cluster weights on selected geo.
        Import available skin cluster weights for geo, or only the weights on selected geo.
    """
    def _data_name(self):
        return 'weights_skinCluster'

    def _data_extension(self):
        return ''
    
    def _data_type(self):
        return 'maya.skin_weights'
        
    #@util.stop_watch_wrapper
    def _get_influences(self, folder_path):
        
        util.show('Getting weight data from disk')
        files = []
        
        try:
            files = util_file.get_files(folder_path)
        except:
            return
        
        found_single_file_weights = False
        
        influences = []
        
        for filename in files:
            
            if filename == 'all.skin.weights':
                found_single_file_weights = True
                continue
            
            if not filename.endswith('.weights'):
                continue
            
            influences.append(filename)
        
        info_file = util_file.join_path(folder_path, 'influence.info')
        
        if not util_file.is_file(info_file):
            return
        
        info_lines = util_file.get_file_lines(info_file)
        
        influence_dict = {}
        
        for line in info_lines:
            if not line:
                continue
            
            line_dict = eval(line)
            influence_dict.update(line_dict)
               
        threads = [] 
        weights_dict = {}
        
        single_file = False
        
        if self.settings.has_setting('single file'):
            single_file = self.settings.get('single file')
        
        if found_single_file_weights and influences:
            util.warning('Found single file weights, but export told not to use it.')
        if not single_file and found_single_file_weights and not influences:
            single_file = True
            util.warning('Import skin weights told not to use single file. There is no exported individual joint weights.  Using single file instead.')
        
        if single_file and found_single_file_weights:
            path = util_file.join_path(folder_path, 'all.skin.weights')
            
            lines = util_file.get_file_lines(path)
            
            for line in lines:
                
                split_line = line.split('=')
                weights_dict[split_line[0]] = eval(split_line[1])
                
        if influences and single_file and not found_single_file_weights:
            util.warning('Import skin weights told to use single file. There is no single file weights exported. Using individual joint weights instead.')
        
        if not influences and not weights_dict:
            util.warning('Found no single file weights or individual influence weights. It appears the skin weights were not exported.')
            return
            
        if not weights_dict:
            for influence in influences:
                
                
                try:
                    read_thread = ReadWeightFileThread(influence_dict, folder_path, influence)
                    threads.append(read_thread)
                    read_thread.start()
                    #read_thread.run()
                except:
                    util.error(traceback.format_exc())
                    util.show('Errors with %s weight file.' % influence)
        
            for thread in threads:
                thread.join()
        else:
            for influence in influence_dict:
                influence_dict[influence]['weights'] = weights_dict[influence]
            
        return influence_dict
    
    def _test_shape(self, mesh, shape_types):
        
        for shape_type in shape_types:
            
            if maya_lib.core.has_shape_of_type(mesh, shape_type):
                
                return True
        
        return False
    
    def _export_ref_obj(self, mesh, data_path):
        maya_lib.core.load_plugin('objExport')
        
        #export mesh
        value = maya_lib.deform.get_skin_envelope(mesh)
        maya_lib.deform.set_skin_envelope(mesh, 0)
        
        cmds.select(mesh)
        mesh_path = '%s/mesh.obj' % data_path
        
        orig_path = cmds.file(q = True, loc = True)
        
        cmds.file(rename=mesh_path)
        cmds.file(force = True,
                   options = "groups=0;ptgroups=0;materials=0;smoothing=0;normals=0",
                   typ = "OBJexport", 
                   pr = False,
                   es = True)
        
        maya_lib.deform.set_skin_envelope(mesh, value)
        
        cmds.file(rename=orig_path)
        
    def _import_ref_obj(self, data_path):
        
        mesh_path = "%s/mesh.obj" % data_path
        
        if not util_file.is_file(mesh_path):
            return
        
        track = maya_lib.core.TrackNodes()
        track.load('mesh')
        cmds.file(mesh_path,
                  i = True,
                  type = "OBJ",
                  ignoreVersion = True, 
                  options = "mo=1")
        delta = track.get_delta()
        if delta:
            #delta should be a single mesh
            parent = cmds.listRelatives(delta, p = True)
            delta = parent[0]
            
        return delta
    
    def _folder_name_to_mesh_name(self,name):
        mesh = name
            
        if name.find('-') > -1:
            mesh = mesh.replace('-', ':')
        
        if name.find('.') > -1:
            mesh = mesh.replace('.', '|')
        
        return mesh
        
    def _import_maya_data(self, filepath = None):
        
        if not filepath:
            path = self.get_file()
        if filepath:
            path = filepath
        
        util_file.get_permission(path)
        
        selection = cmds.ls(sl = True)
        
        if selection:
            folders = selection

        if not selection:
            folders = util_file.get_folders(path)
        
        if not folders:
            util.warning('No mesh folders found in skin data.')
            return
        
        mesh_dict = {}
        found_meshes = {}
        
        
        
        #dealing with conventions for referenced
        for folder in folders:
            
            mesh = self._folder_name_to_mesh_name(folder)
                
            if not cmds.objExists(mesh):
                
                mesh = maya_lib.core.get_basename(mesh)
                            
                if not cmds.objExists(mesh):
                    search_meshes = cmds.ls('*:%s' % mesh, type = 'transform')
                    
                    if search_meshes:
                        mesh = search_meshes[0]
                                      
                if not cmds.objExists(mesh):
                    util.show('Stripped namespace and fullpath from mesh name and could not find it.')
                    util.warning('Skipping skinCluster weights import on: %s. It does not exist.' % mesh)
                    continue
            
            found_meshes[mesh] = None
            mesh_dict[folder] = mesh
        
        
        #dealing with non unique named geo
        for folder in folders:
            
            mesh = self._folder_name_to_mesh_name(folder)
            
            if not cmds.objExists(mesh):
                continue
            
            if not folder in mesh_dict:
                
                meshes = cmds.ls(mesh, l = True)
                
                for mesh in meshes:
                    if mesh in found_meshes:
                        continue
                    else:
                        found_meshes[mesh] = None
                        mesh_dict[folder] = mesh
        
        
        mesh_count = len(mesh_dict.keys())
        progress_ui = maya_lib.core.ProgressBar('Importing skin weights on:', mesh_count)
        self._progress_ui = progress_ui
        
        keys = mesh_dict.keys()
        key_count = len(keys)
        
        for inc in range(0, key_count):
            
            current_key = keys[inc]
            
            mesh = mesh_dict[current_key]
            
            nicename = maya_lib.core.get_basename(mesh)
            progress_ui.status('Importing skin weights on: %s    - initializing' % nicename)    
            #cmds.refresh()
            folder_path = util_file.join_path(path, mesh)
                
            self.import_skin_weights(folder_path, mesh)
            
            if not (inc + 1) >= key_count: 
                next_key = keys[inc+1]
                next_mesh = mesh_dict[next_key]
                nicename = maya_lib.core.get_basename(next_mesh)
                progress_ui.status('Importing skin weights on: %s    - initializing' % nicename)
            
            progress_ui.inc()
                
            if util.break_signaled():
                break
                            
            if progress_ui.break_signaled():  
                break
            
        progress_ui.end()
                
        maya_lib.core.print_help('Imported %s data' % self.name)
                
        self._center_view()
    
    def set_blend_weights(self, bool_value):
        self.settings.set('blend weights', bool_value)
    
    def set_version_up(self, bool_value):
        self.settings.set('version up', bool_value)
    
    def set_single_file(self, bool_value):
        self.settings.set('single file', bool_value)
    
    def import_skin_weights(self, directory, mesh):
        
        skin_cluster = maya_lib.deform.find_deformer_by_type(mesh, 'skinCluster')
        
        short_name = cmds.ls(mesh)
        if short_name:
            short_name = short_name[0]
        nicename = maya_lib.core.get_basename(mesh)
        
        if not util_file.is_dir(directory):
            
            
            mesh_name = util_file.get_basename(directory)
            
            mesh_name = mesh_name.replace(':', '-')
            mesh_name = mesh_name.replace('|', '.')
            if mesh_name.startswith('.'):
                mesh_name = mesh_name[1:]
            
            base_path = util_file.get_dirname(directory)
            directory = util_file.join_path(base_path, mesh_name)
            
            if not util_file.is_dir(directory):
                
                return False
        
        #util.show('Importing from directory: %s' % directory)
        
        skin_attribute_dict = {}
        blend_value = None
        compatible_mesh = True
        ran_mesh_check = False

        file_path = util_file.join_path(directory, 'settings.info')
        
        if util_file.is_file(file_path):
            lines = util_file.get_file_lines(file_path)
            
            for line in lines:
                test_line = line.strip()
                if not test_line:
                    continue
                
                line_list = eval(line)
                
                attr_name = line_list[0]
                value = line_list[1]
                
                
                
                if attr_name == 'blendWeights':
                    blend_value = value
                    
                elif attr_name == 'mesh info':
                    
                    check = maya_lib.geo.MeshTopologyCheck(mesh)
                    check.mesh2_vert_count = value[0]
                    check.mesh2_edge_count = value[1]
                    check.mesh2_face_count = value[2]
                    
                    if not check.check_vert_edge_face_count():
                        compatible_mesh = False
                    if not check.check_first_face_verts(value[3]):
                        compatible_mesh = False
                    if not check.check_last_face_verts(value[4]):
                        compatible_mesh = False
                    
                    ran_mesh_check = True
                    
                else:
                    
                    skin_attribute_dict[attr_name] = value
        
        self._progress_ui.status('Importing skin weights on: %s    - getting influences' % nicename)
        
        influence_dict = self._get_influences(directory)
        
        self._progress_ui.status('Importing skin weights on: %s    - got influences' % nicename)
        if not influence_dict:
            return False

        influences = influence_dict.keys()
        
        if not influences:
            return False
        
        shape_types = ['mesh','nurbsSurface', 'nurbsCurve', 'lattice']
        shape_is_good = self._test_shape(mesh, shape_types)
        
        if not shape_is_good:
            util.warning('%s does not have a supported shape node. Currently supported nodes include: %s.' % (short_name, shape_types))
            return False
        
        transfer_mesh = None
        
        import_obj = True
        if ran_mesh_check and compatible_mesh:
            import_obj = False
        
        if maya_lib.core.has_shape_of_type(mesh, 'mesh'):
            
            if import_obj:
                
                #util.show('Exported mesh does not match current mesh.')
                util.show('Importing reference')
                orig_mesh = self._import_ref_obj(directory)
                self._progress_ui.status('Importing skin weights on: %s    - imported reference mesh' % nicename)
        
                if orig_mesh:
                
                    if not ran_mesh_check:
                        mesh_match = maya_lib.geo.is_mesh_compatible(orig_mesh, mesh)
                    
                        if not mesh_match:
                            transfer_mesh = mesh
                            mesh = orig_mesh
                        if mesh_match:
                            util.show('Imported reference matches')
                            cmds.delete(orig_mesh)
                    
                    else:
                        transfer_mesh = mesh
                        mesh = orig_mesh
        
        influences.sort()
        
        add_joints = []
        remove_entries = []
        self._progress_ui.status('Importing skin weights on: %s    - adding influences' % nicename)
        for influence in influences:
            
            joints = cmds.ls(influence, l = True)
            
            if type(joints) == list and len(joints) > 1:
                add_joints.append(joints[0])
                                
                conflicting_count = len(joints)
                
                util.warning('Found %s joints with name %s. Using only the first one. %s' % (conflicting_count, influence, joints[0]))
                remove_entries.append( influence )
                influence = joints[0]
            
            if not cmds.objExists(influence):
                cmds.select(cl = True)
                cmds.joint( n = influence, p = influence_dict[influence]['position'] )
                
        for entry in remove_entries:
            influences.remove(entry)
            
        influences += add_joints
        
        
        if skin_cluster:
            cmds.delete(skin_cluster)
        
        self._progress_ui.status('Importing skin weights on: %s    - start import skin weights' % nicename)
        
        new_way = True
        
        if new_way:
            
            skin_inst = maya_lib.deform.SkinCluster(mesh)
            
            for influence in influences:
                skin_inst.add_influence(influence)
            skin_cluster = skin_inst.get_skin()
            
            weights_found = []
            influences_found = []
            
        
            #prep skin import data
            import maya.api.OpenMaya as om
            weight_array = om.MDoubleArray()
            
            for influence in influences:
                
                if not influence in influence_dict or not 'weights' in influence_dict[influence]:
                    util.warning('Weights missing for influence %s' % influence)
                    continue
                
                weights_found.append( influence_dict[influence]['weights'] )
                influences_found.append( influence )
            
            for inc in range(0, len(weights_found[0])):
                
                for inc2 in range(0, len(influences_found)):
                    
                    weight = weights_found[inc2][inc]
                    
                    if type(weight) == int:
                        weight = float(weight)
                    weight_array.append(weight)
            
            if len(weights_found) == len(influences_found):
                maya_lib.api.set_skin_weights(skin_cluster, weight_array, 0)
            
        if not new_way:
            
            mesh_description = nicename
            skin_cluster = cmds.skinCluster(influences, mesh,  tsb = True, n = maya_lib.core.inc_name('skin_%s' % mesh_description))[0]
        
            cmds.setAttr('%s.normalizeWeights' % skin_cluster, 0)
            
            maya_lib.deform.set_skin_weights_to_zero(skin_cluster)
            
            influence_inc = 0
              
            influence_index_dict = maya_lib.deform.get_skin_influences(skin_cluster, return_dict = True)
            
            progress_ui = maya_lib.core.ProgressBar('import skin', len(influence_dict.keys()))
            
            for influence in influences:
                
                orig_influence = influence
                
                if influence.count('|') > 1:
                    split_influence = influence.split('|')
                    
                    if len(split_influence) > 1:
                        influence = split_influence[-1]
                
                message = 'importing skin mesh: %s,  influence: %s' % (short_name, influence)
                
                progress_ui.status(message)                
                    
                if not 'weights' in influence_dict[orig_influence]:
                    util.warning('Weights missing for influence %s' % influence)
                    return 
                
                weights = influence_dict[orig_influence]['weights']
                
                
                if not influence in influence_index_dict:
                    continue
                
                index = influence_index_dict[influence]
                
                attr = '%s.weightList[*].weights[%s]' % (skin_cluster, index)
                
                #this wasn't faster, zipping zero weights is much faster than setting all the weights
                #cmds.setAttr(attr, *weights )
                
                for inc in range(0, len(weights)):
                            
                    weight = float(weights[inc])
                    
                    if weight == 0 or weight < 0.0001:
                        continue
                    
                    attr = '%s.weightList[%s].weights[%s]' % (skin_cluster, inc, index)
                    
                    cmds.setAttr(attr, weight)
                                 
                progress_ui.inc()
                
                if util.break_signaled():
                    break
                                
                if progress_ui.break_signaled():
                            
                    break
                
                influence_inc += 1
            
            progress_ui.end()                    
            
            cmds.skinCluster(skin_cluster, edit = True, normalizeWeights = 1)
            cmds.skinCluster(skin_cluster, edit = True, forceNormalizeWeights = True)
                        
        if blend_value != None:
            maya_lib.deform.set_skin_blend_weights(skin_cluster, blend_value)
        if skin_attribute_dict:
            for attribute_name in skin_attribute_dict:
                skin_attribute_name = skin_cluster + '.' + attribute_name
                if cmds.objExists(skin_attribute_name):
                    value = skin_attribute_dict[attribute_name]
                    cmds.setAttr(skin_attribute_name, value)
        
        self._progress_ui.status('Importing skin weights on: %s    - imported skin weights' % nicename)
        
        if transfer_mesh:
            self._progress_ui.status('Importing skin weights on: %s    - transferring skin weights' % nicename)
            util.show('Mesh topology mismatch. Transferring weights.')
            maya_lib.deform.skin_mesh_from_mesh(mesh, transfer_mesh)
            cmds.delete(mesh)
            util.show('Done Transferring weights.')
            self._progress_ui.status('Importing skin weights on: %s    - transferred skin weights' % nicename)
        
        util.show('Imported skinCluster weights: %s' % short_name)
        
        return True
        
    @util.stop_watch_wrapper
    def import_data(self, filepath = None):
        
        if util.is_in_maya():
     
            cmds.undoInfo(state = False)
     
            self._import_maya_data(filepath)
                  
        cmds.undoInfo(state = True)
    
    @util.stop_watch_wrapper
    def export_data(self, comment, selection = [], single_file = False, version_up = True, blend_weights = True):
        
        path = self.get_file()
        #path = util_file.join_path(self.directory, self.name)
        
        if not selection:
            selection = cmds.ls(sl = True)
        
        if not selection:
            util.warning('Nothing selected to export skin weights. Please select a mesh, curve, nurb surface or lattice with skin weights.')
        
        found_one = False
        
        progress = maya_lib.core.ProgressBar('Exporting skin weights on:', len(selection))
        
        
        for thing in selection:
            
            progress.status('Exporting skin weights on %s ' % (maya_lib.core.get_basename(thing)))
            
            if maya_lib.core.is_a_shape(thing):
                thing = cmds.listRelatives(thing, p = True)[0]
            
            thing_filename = thing
            
            if thing.find('|') > -1:
                #thing = cmds.ls(thing, l = True)[0]
                
                thing_filename = thing_filename.replace('|', '.')
                if thing_filename.startswith('.'):
                    thing_filename = thing_filename[1:]
            
            if thing_filename.find(':') > -1:
                thing_filename = thing_filename.replace(':', '-')
            
            util.show('Exporting weights on: %s' % thing)
            
            skin = maya_lib.deform.find_deformer_by_type(thing, 'skinCluster')
            
            if not skin:
                util.warning('Skin export failed. No skinCluster found on %s.' % thing)
            
            if skin:
                
                found_one = True
                
                geo_path = util_file.join_path(path, thing_filename)
                
                if util_file.is_dir(geo_path):
                    files = util_file.get_files(geo_path)
                    
                    for filename in files:
                        util_file.delete_file(filename, geo_path)
                
                else:
                    geo_path = util_file.create_dir(thing_filename, path)
                
                if not geo_path:
                    util.error('Please check! Unable to create skin weights directory: %s in %s' % (thing_filename, path))
                    continue
                
                weights = maya_lib.deform.get_skin_weights(skin)
                                
                info_file = util_file.create_file( 'influence.info', geo_path )
                settings_file = util_file.create_file('settings.info', geo_path)
                
                info_lines = []
                settings_lines = []
                weights_dict = {}
                
                for influence in weights:
                    
                    
                    
                    if influence == None or influence == 'None':
                        continue
                    
                    weight_list = weights[influence]
                    
                    if not weight_list:
                        continue
                    
                    if not single_file:
                        thread = LoadWeightFileThread()
                    
                        influence_line = thread.run(influence, skin, weights[influence], geo_path)
                    else:
                        influence_name = maya_lib.deform.get_skin_influence_at_index(influence, skin)
                        sub_weights = weights[influence]
                        
                        if not influence_name or not cmds.objExists(influence_name):
                            continue
                        
                        weights_dict[influence_name] = sub_weights
                        
                        influence_position = cmds.xform(influence_name, q = True, ws = True, t = True)
                        influence_line = "{'%s' : {'position' : %s}}" % (influence_name, str(influence_position))
                    
                    if influence_line:
                        info_lines.append(influence_line)
                        
                
                if single_file:
                    filepath = util_file.create_file('all.skin.weights', geo_path)
                    
                    lines = []
                    
                    for key in weights_dict:
                        lines.append('%s=%s' % (key, str(weights_dict[key])))
                    
                    util_file.write_lines(filepath, lines)
                
                util_file.write_lines(info_file, info_lines)
                
                blend_weights_attr = '%s.blendWeights' % skin
                
                export_attrs = ['skinningMethod', 'maintainMaxInfluences', 'maxInfluences']
                
                if maya_lib.core.has_shape_of_type(thing, 'mesh'):
                    self._export_ref_obj(thing, geo_path)
                    
                    verts, edges, faces = maya_lib.geo.get_vert_edge_face_count(thing)
                    verts1 = maya_lib.geo.get_face_vert_indices(thing, 0)
                    verts2 = maya_lib.geo.get_face_vert_indices(thing, -1)
                    
                    settings_lines.append("['mesh info', %s]" % [verts,edges,faces, verts1, verts2])
                
                if cmds.objExists(blend_weights_attr) and blend_weights:
                    
                    maya_lib.core.print_help('Exporting %s blend weights (for dual quaternion)' % maya_lib.core.get_basename(thing))
                    
                    blend_weights = maya_lib.deform.get_skin_blend_weights(skin)
                    
                    settings_lines.append("['blendWeights', %s]" % blend_weights)
                
                for attribute_name in export_attrs:
                    
                    attribute_path = '%s.%s' % (skin, attribute_name)
                    
                    if not cmds.objExists(attribute_path):
                        continue
                        
                    attribute_value = cmds.getAttr(attribute_path)
                    settings_lines.append("['%s', %s]" % (attribute_name, attribute_value))
                
                util_file.write_lines(settings_file, settings_lines)
                
                util.show('Skin weights exported to folder: %s' % util_file.get_basename(geo_path))
            
            if progress.break_signaled():
                progress.end()
                break
            
            progress.next()
            
            
        if not found_one:
            util.warning('No skin weights found on selected. Please select a mesh, curve, nurb surface or lattice with skin weights.')
        
        if found_one:
            maya_lib.core.print_help('skin weights exported.')
        
        if version_up:
            util_file.get_permission(path)
            version = util_file.VersionFile(path)
            version.save(comment)
        
        progress.end()
        
    def get_skin_meshes(self):
        
        filepath = self.get_file()
        path = util_file.join_path(util_file.get_dirname(filepath), self.name)
        
        meshes = None
        
        if util_file.is_dir(path):
            meshes = util_file.get_folders(path)
        
        return meshes
    
    def remove_mesh(self, mesh):
        
        filepath = self.get_file()
        path = util_file.join_path(util_file.get_dirname(filepath), self.name)
        
        util_file.delete_dir(mesh, path)
        
        test_path = util_file.join_path(path, mesh)
        
        if not util_file.is_dir(test_path):
            return True
        
        return False
        
        
             
class LoadWeightFileThread(threading.Thread):
    def __init__(self):
        super(LoadWeightFileThread, self).__init__()
        
    def run(self, influence_index, skin, weights, path):
        
        influence_name = maya_lib.deform.get_skin_influence_at_index(influence_index, skin)
        
        if not influence_name or not cmds.objExists(influence_name):
            return
        
        filepath = util_file.create_file('%s.weights' % influence_name, path)
        
        util_file.get_permission(filepath)
        
        if not util_file.is_file(filepath):
            util.show('%s is not a valid path.' % filepath)
            return
        
        util_file.write_lines(filepath,str(weights))
        
        influence_position = cmds.xform(influence_name, q = True, ws = True, t = True)
        return "{'%s' : {'position' : %s}}" % (influence_name, str(influence_position))
        
class ReadWeightFileThread(threading.Thread):
    def __init__(self,influence_dict, folder_path, influence):
        super(ReadWeightFileThread, self).__init__()
        
        self.influence_dict = influence_dict
        self.folder_path = folder_path
        self.influence = influence
        
    def run(self):
        
        
        influence_dict = self.influence_dict
        folder_path = self.folder_path
        influence = self.influence
        
        file_path = util_file.join_path(folder_path, influence)
        
        influence = influence.split('.')[0]
        
        lines = util_file.get_file_lines(file_path)
        
        if not lines:
            influence_dict[influence]['weights'] = None
            return influence_dict
        
        weights = json.loads(lines[0])
        
        if influence in influence_dict:
            influence_dict[influence]['weights'] = weights
        
        return influence_dict
    
class BlendshapeWeightData(MayaCustomData):
    
    def _data_name(self):
        return 'weights_blendShape'

    def _data_extension(self):
        return ''
    
    def _data_type(self):
        return 'maya.blend_weights'

    def export_data(self, comment = None):
        
        path = self.get_file()
        
        util_file.create_dir(path)
        
        meshes = maya_lib.geo.get_selected_meshes()
        curves = maya_lib.geo.get_selected_curves()
        surfaces = maya_lib.geo.get_selected_surfaces()
        
        meshes += curves + surfaces
        
        blendshapes = []
        
        for mesh in meshes:
        
            blendshape = maya_lib.deform.find_deformer_by_type(mesh, 'blendShape', return_all = True)
            blendshapes += blendshape
            
        if not blendshapes:
            util.warning('No blendshapes to export')
            return    
        
        for blendshape in blendshapes:
            
            blend = maya_lib.blendshape.BlendShape(blendshape)
            
            mesh_count = blend.get_mesh_count()
            targets = blend.get_target_names()
            
            blendshape_path = util_file.create_dir(blendshape, path)
            
            for target in targets:
                
                target_path = util_file.create_dir(target, blendshape_path)
                
                for inc in range(mesh_count):
                    
                    weights = blend.get_weights(target, inc)
                             
                    filename = util_file.create_file('mesh_%s.weights' % inc, target_path)
                    util_file.write_lines(filename, [weights])
            
            for inc in range(mesh_count):
                
                weights = blend.get_weights(None, inc)
                
                filename = util_file.create_file('base_%s.weights' % inc, blendshape_path)
                util_file.write_lines(filename, [weights])
            
        maya_lib.core.print_help('Exported %s data' % self.name)
    
    def import_data(self):
        
        #path = util_file.join_path(self.directory, self.name)
        
        path = self.get_file()
        
        folders = util_file.get_folders(path)
        
        for folder in folders:
            
            if cmds.objExists(folder) and cmds.nodeType(folder) == 'blendShape':
                
                blendshape_folder = folder
                blendshape_path = util_file.join_path(path, folder)
                
                base_files = util_file.get_files_with_extension('weights', blendshape_path)
                
                for filename in base_files:
                    if filename.startswith('base'):
                        filepath = util_file.join_path(blendshape_path, filename)
                        lines = util_file.get_file_lines(filepath)
                                
                        weights = eval(lines[0])
                            
                        index = util.get_last_number(filename)
                        blend = maya_lib.blendshape.BlendShape(blendshape_folder)
                        blend.set_weights(weights, mesh_index = index)
                
                targets = util_file.get_folders(blendshape_path)
                
                for target in targets:
                    
                    if cmds.objExists('%s.%s' % (blendshape_folder, target)):
                        
                        target_path = util_file.join_path(blendshape_path, target)
                        
                        files = util_file.get_files_with_extension('weights', target_path)
                        
                        for filename in files:
                            
                            if filename.startswith('mesh'):
                            
                                filepath = util_file.join_path(target_path, filename)
                                lines = util_file.get_file_lines(filepath)
                                
                                weights = eval(lines[0])
                                    
                                index = util.get_last_number(filename)
                                blend = maya_lib.blendshape.BlendShape(blendshape_folder)
                                blend.set_weights(weights, target, mesh_index = index)
                                
                            
        maya_lib.core.print_help('Imported %s data' % self.name)
    
class DeformerWeightData(MayaCustomData):
    """
    maya.deform_weights
    Export/Import weights of clusters and wire deformers.
    Will not work if cluster or wire deformer is affecting more than one piece of geo.
    """
    def _data_name(self):
        return 'weights_deformer'

    def _data_extension(self):
        return ''
    
    def _data_type(self):
        return 'maya.deform_weights'
    
    def export_data(self, comment = None):
        
        
        #path = util_file.join_path(self.directory, self.name)
        
        path = self.get_file()
        
        util_file.create_dir(path)
        
        
        meshes = maya_lib.geo.get_selected_meshes()
        
        if not meshes:
            util.warning('No meshes found in selection with deformers.')
            return
        
        found_one = False
        
        for mesh in meshes:
            
            deformers = maya_lib.deform.find_all_deformers(mesh)
            
            if not deformers:
                util.warning('Did not find a weighted deformer on %s.' % mesh)
                continue
                        
            for deformer in deformers:
                if cmds.objectType(deformer, isAType = 'weightGeometryFilter'):
            
                    info_lines = []
                
                    indices = maya_lib.attr.get_indices('%s.input' % deformer)
                    
                    filepath = util_file.create_file('%s.weights' % deformer, path)
                    
                    if not filepath:
                        return
                    
                    for index in indices:
                        weights = maya_lib.deform.get_deformer_weights(deformer, index)
                        
                        info_lines.append(weights)
                        
                        found_one = True
                    
                    util_file.write_lines(filepath, info_lines)
                    
                    util.show('Exported weights on %s.' % deformer) 
    
        if not found_one:
            util.warning('Found no deformers to export weights.')
        if found_one:
            maya_lib.core.print_help('Exported %s data' % self.name)
    
    def import_data(self):
        
        #path = util_file.join_path(self.directory, self.name)
        
        path = self.get_file()
        
        files = util_file.get_files(path)
        
        if not files:
            util.warning('Found nothing to import.')
        
        for filename in files:
            
            file_path = util_file.join_path(path, filename)
            
            lines = util_file.get_file_lines(file_path)
            
            deformer = filename.split('.')[0]
            
            if not cmds.objExists(deformer):
                util.warning('%s does not exist. Could not import weights' % deformer)
                return
            
            if not lines:
                return
            
            #geometry_indices = maya_lib.attr.get_indices('%s.input' % deformer)
            geometry_indices = mel.eval('deformer -q -gi %s' % deformer)
            #geometry_indices = cmds.deformer( deformer, q = True, gi = True)
            
            weights_list = []
            
            if lines:
                
                inc = 0
                
                for line in lines:
                    if not line:
                        continue                    
                    try:
                        weights = eval(line)
                    except:
                        util.warning('Could not read weights on line %s' % inc )
                        continue
                    
                    weights_list.append(weights)
            
                    inc += 1
                        
            for weights_part, index in zip(weights_list, geometry_indices): 
                    
                maya_lib.deform.set_deformer_weights(weights_part, deformer, index)
            
                if not cmds.objExists(deformer):
                    util.warning('Import failed: Deformer %s does not exist.' % deformer)    
             
                
                 
        maya_lib.core.print_help('Imported %s data' % self.name)
        
class MayaShadersData(CustomData):
    """
    maya.shaders
    Export/Import shaders.
    This only works for maya shaders. Eg. Blinn, Lambert, etc.
    """
    maya_ascii = 'mayaAscii'
    
    def _data_type(self):
        return 'maya.shaders'
    
    def _data_name(self):
        return 'shaders'
    
    def _data_extension(self):
        return ''
    
    def import_data(self, filepath = None):
        
        if filepath:
            path = filepath
        else:
            path = util_file.join_path(self.directory, self.name)
        
        files = util_file.get_files_with_extension('ma', path)
            
        info_file = util_file.join_path(path, 'shader.info')
        info_lines = util_file.get_file_lines(info_file)
        
        info_dict = {}
        
        for line in info_lines:
            if not line:
                continue
            
            shader_dict = eval(line)
                
            for key in shader_dict:
                info_dict[key] = shader_dict[key]
        
        bad_meshes = []
        
        for filename in files:
            
            util.show('Importing shader: %s' % filename)
            
            filepath = util_file.join_path(path, filename)
            
            engine = filename.split('.')[0]
            
            if not engine in info_dict:
                continue
            
            orig_engine = engine
            meshes = info_dict[orig_engine]
            
            if not meshes:
                continue
            
            found_meshes = {}
            
            #for mesh in meshes:
            #    if cmds.objExists(mesh):
            #        shade.delete_geo_shaders(mesh)

            track = maya_lib.core.TrackNodes()
            track.load('shadingEngine')
            
            cmds.file(filepath, f = True, i = True, iv = True)
            
            new_engines = track.get_delta()
            engine = new_engines[0]
            """
            if not cmds.objExists(engine):
                
                track = maya_lib.core.TrackNodes()
                track.load('shadingEngine')
                
                cmds.file(filepath, f = True, i = True, iv = True)
                
                new_engines = track.get_delta()
                engine = new_engines[0]
            else:
                util.warning('%s already existed in the scene.' % orig_engine)
                util.warning('Using the existing shader, but might not match what was exported.')
            """
            for mesh in meshes:
                
                if not cmds.objExists(mesh):
                    
                    bad_mesh = mesh
                    if mesh.find('.f['):
                        bad_mesh = maya_lib.geo.get_mesh_from_face(mesh)
                    
                    if not bad_mesh in bad_meshes:
                        util.warning('Could not find %s that %s was assigned to.' % (bad_mesh, engine))
                        bad_meshes.append(bad_mesh)
                        
                    continue
                
                split_mesh = mesh.split('.')
                
                if len(split_mesh) > 1:
                    if not split_mesh[0] in found_meshes:
                        found_meshes[split_mesh[0]] = []
                    
                    found_meshes[split_mesh[0]].append(mesh)
                
                if len(split_mesh) == 1:
                    if not mesh in found_meshes:
                        found_meshes[mesh] = mesh
            
            for key in found_meshes:
                
                mesh = found_meshes[key]
                
                all_mesh = cmds.ls(mesh, l = True)
                
                cmds.sets( all_mesh, e = True, forceElement = engine)
    
    def export_data(self, comment):
        
        shaders = cmds.ls(type = 'shadingEngine')
        
        path = util_file.join_path(self.directory, self.name)
        
        util_file.refresh_dir(path)
        
        info_file = util_file.create_file( 'shader.info', path )
        
        info_lines = []
        
        skip_shaders = ['initialParticleSE', 'initialShadingGroup']
        
        if not shaders:
            util.warning('No shaders found to export.')
        
        for shader in shaders:

            if shader in skip_shaders:
                continue
            
            members = cmds.sets(shader, q = True)
            info_lines.append("{'%s' : %s}" % (shader, members))
            
            filepath = util_file.join_path(path, '%s.ma' % shader)
        
            if util_file.is_file(filepath):
                util_file.delete_file(util_file.get_basename(filepath), path)
        
            cmds.file(rename = filepath)
            
            cmds.select(shader, noExpand = True)
            
            selection = cmds.ls(sl = True)
            
            if selection:            
                cmds.file(exportSelected = True, 
                          prompt = False, 
                          force = True, 
                          pr = True, 
                          type = self.maya_ascii)
        
        util_file.write_lines(info_file, info_lines)
        
        version = util_file.VersionFile(path)
        version.save(comment)    
        
        maya_lib.core.print_help('Exported %s data' % self.name)
        
class AnimationData(MayaCustomData):
    """
    maya.animation
    Export/Import all the keyframes in a scene with their connection info. 
    Will export/import blendWeighted as well.
    """
    
    def _data_name(self):
        return 'keyframes'
    
    def _data_type(self):
        return 'maya.animation'
    
    def _data_extension(self):
        return ''
        
    def _get_keyframes(self):
        
        selection = cmds.ls(sl = True, type = 'animCurve')
        
        if selection:
            self.selection = True
            return selection
        
        keyframes = cmds.ls(type = 'animCurve')
        return keyframes

    def _get_blend_weighted(self):
        blend_weighted = cmds.ls(type = 'blendWeighted')
        return blend_weighted
    
    def get_file(self):
        
        test_dir = util_file.join_path(self.directory, 'keyframes')
        
        if util_file.is_dir(test_dir):
            util_file.rename(test_dir, self._get_file_name())
        
        return super(AnimationData, self).get_file()
            
    def export_data(self, comment):
        
        self.selection = False
        
        unknown = cmds.ls(type = 'unknown')
        
        if unknown:
            util.warning('Could not export keyframes. Unknown nodes found. Please remove unknowns first')
            return
        
        keyframes = self._get_keyframes()
        blend_weighted = self._get_blend_weighted()
        
        if not keyframes:
            util.warning('No keyframes found to export.')
            return
        
        if blend_weighted:
            keyframes = keyframes + blend_weighted
        
        #this could be replaced with self.get_file()
        #path = util_file.join_path(self.directory, self.name)
        path = self.get_file()
        
        util_file.refresh_dir(path)
        
        info_file = util_file.create_file( 'animation.info', path )
        
        info_lines = []
        
        all_connections = []
        
        cmds.select(cl = True)
        
        select_keyframes = []
        
        for keyframe in keyframes:
            
            node_type = cmds.nodeType(keyframe)
            
            
            if not cmds.objExists(keyframe):
                continue
            
            inputs = []
            
            if not node_type == 'blendWeighted':
                inputs = maya_lib.attr.get_attribute_input('%s.input' % keyframe)
                
            outputs = maya_lib.attr.get_attribute_outputs('%s.output' % keyframe)
            
            if node_type.find('animCurveT') > -1:
                if not outputs:
                    continue
            if not node_type.find('animCurveT') > -1:
                if not outputs or not inputs:
                    continue
            
            select_keyframes.append(keyframe)
            
            
            connections = maya_lib.attr.Connections(keyframe)
            connections.disconnect()
            
            all_connections.append(connections)
            
            info_lines.append("{'%s' : {'output': %s, 'input': '%s'}}" % (keyframe, outputs, inputs))
        
        cmds.select(select_keyframes)
        
        filepath = util_file.join_path(path, 'keyframes.ma')
        cmds.file(rename = filepath)
            
        cmds.file( force = True, options = 'v=0;', typ = 'mayaAscii', es = True )
            
        for connection in all_connections:
            connection.connect()
        
        util_file.write_lines(info_file, info_lines)
            
        version = util_file.VersionFile(path)
        version.save(comment)
        
        maya_lib.core.print_help('Exported %s data.' % self.name)
        
        if self.selection:
            util.warning('Keyframes selected. Exporting only selected.')
        
    def import_data(self):
        
        test_path = util_file.join_path(self.directory, self.name)
        
        if util_file.is_dir(test_path):
            util_file.rename(test_path, self.name)
        
        #this could be replaced with self.get_file()
        path = self.get_file()
        
        if not util_file.is_dir(path):
            return
        
        filepath = util_file.join_path(path, 'keyframes.ma')
        
        if not util_file.is_file(filepath):
            return
            
        info_file = util_file.join_path(path, 'animation.info')
        
        if not util_file.is_file(info_file):
            return
        
        info_lines = util_file.get_file_lines(info_file)
        
        if not info_lines:
            return
        
        info_dict = {}
        
        for line in info_lines:
            
            if not line:
                continue
            
            keyframe_dict = eval(line)
                
            for key in keyframe_dict:
                
                if cmds.objExists(key):
                    cmds.delete(key)
                    
                
                info_dict[key] = keyframe_dict[key]
        
        cmds.file(filepath, f = True, i = True, iv = True)
        
        for key in info_dict:
            keyframes = info_dict[key]
                        
            outputs = keyframes['output']
            
            if outputs:
                for output in outputs:
                    if not cmds.objExists(output):
                        continue
                    
                    locked = cmds.getAttr(output, l = True)
                    if locked:
                        cmds.setAttr(output, l = False)
                    
                    try:
                        cmds.connectAttr('%s.output' % key, output)
                    except:
                        cmds.warning('\tCould not connect %s.output to %s' % (key,output))
                        
                    if locked:
                        cmds.setAttr(output, l = False)
            
            
            
            input_attr = keyframes['input']
            
            if input_attr:
                
                if not cmds.objExists(input_attr):
                    continue
                try:
                    cmds.connectAttr(input_attr, '%s.input' % key)
                except:
                    cmds.warning('\tCould not connect %s to %s.input' % (input_attr,key))
                    
        maya_lib.core.print_help('Imported %s data.' % self.name)
        
        return info_dict.keys()
    
class ControlAnimationData(AnimationData):
    """
    maya.control_animation
    Only import/export keframes on controls.
    Good for saving out poses. 
    """
    def _data_name(self):
        return 'keyframes_control'
    
    def _data_type(self):
        return 'maya.control_animation'
    
    def _get_keyframes(self):
        
        controls = maya_lib.rigs_util.get_controls()
        
        keyframes = []
        
        for control in controls:
            
            sub_keyframes = maya_lib.anim.get_input_keyframes(control, node_only = True)
            if sub_keyframes:
                keyframes += sub_keyframes
        
        return keyframes

    def _get_blend_weighted(self):
        
        return None
        
class AtomData(MayaCustomData):
    """
    Not in use.
    """
    def _data_name(self):
        return 'animation'

    def _data_extension(self):
        return 'atom'
    
    def _data_type(self):
        return 'maya.atom'
    
    def export_data(self, comment):
        nodes = cmds.ls(type = 'transform')
        cmds.select(nodes)
        
        file_name = '%s.%s' % (self.name, self.data_extension)
        file_path = util_file.join_path(self.directory, file_name)
        
        options = 'precision=8;statics=0;baked=1;sdk=1;constraint=0;animLayers=1;selected=selectedOnly;whichRange=1;range=1:10;hierarchy=none;controlPoints=0;useChannelBox=1;options=keys;copyKeyCmd=-animation objects -option keys -hierarchy none -controlPoints 0'
        
        if not cmds.pluginInfo('atomImportExport', query = True, loaded = True):
            cmds.loadPlugin('atomImportExport.mll')
        
        mel.eval('vtool -force -options "%s" -typ "atomExport" -es "%s"' % (options, file_path))
        
        version = util_file.VersionFile(file_path)
        version.save(comment)
        
    def import_data(self):
        
        nodes = cmds.ls(type = 'transform')
        cmds.select(nodes)
        
        file_name = '%s.%s' % (self.name, self.data_extension)
        file_path = util_file.join_path(self.directory, file_name)  

        if not cmds.pluginInfo('atomImportExport', query = True, loaded = True):
            cmds.loadPlugin('atomImportExport.mll')
        
        options = ';;targetTime=3;option=insert;match=hierarchy;;selected=selectedOnly;search=;replace=;prefix=;suffix=;'
        
        mel.eval('vtool -import -type "atomImport" -ra true -namespace "test" -options "%s" "%s"' % (options, file_path))
        
        self._center_view()      
        
class PoseData(MayaCustomData):
    """
    maya.pose
    Export/Import pose correctives.
    """
    maya_binary = 'mayaBinary'
    maya_ascii = 'mayaAscii'

    def _data_name(self):
        return 'correctives'

    def _data_extension(self):
        return ''
    
    def _data_type(self):
        return 'maya.pose' 

    def _save_file(self, filepath):
        cmds.file(rename = filepath)
        #ch     chn     con     exp     sh
        cmds.file(exportSelected = True, prompt = False, force = True, pr = True, ch = False, chn = True, exp = True, con = False, sh = False, stx = 'never', typ = self.maya_ascii)
        
    def _import_file(self, filepath):
        
        if util_file.is_file(filepath):
            util_file.get_permission(filepath)
            cmds.file(filepath, f = True, i = True, iv = True, shd = 'shadingNetworks')
        
        if not util_file.is_file(filepath):
            mel.eval('warning "File does not exist"')

    def _filter_inputs(self, inputs):
        
        for node in inputs:
            if not cmds.objExists(node):
                continue
            
            if util.get_maya_version() > 2014:
                if cmds.nodeType(node) == 'hyperLayout':
                    if node == 'hyperGraphLayout':
                        continue
                    
                    cmds.delete(node)

                
    def _get_inputs(self, pose):
        
        if not pose:
            return []
        
        sub_inputs = self._get_sub_inputs(pose)
        
        inputs = maya_lib.attr.get_inputs(pose)
        outputs = maya_lib.attr.get_outputs(pose)

        if inputs:
            inputs.append(pose)

        if not inputs:
            inputs = [pose]
        
        if outputs:
            inputs = inputs + outputs                              
        
        if sub_inputs:
            
            inputs = inputs + sub_inputs
        
        return inputs
  
    def _get_sub_inputs(self, pose):
        
        manager = maya_lib.corrective.PoseManager()
        manager.set_pose_group(pose)
        
        sub_poses = manager.get_poses()
        inputs = []
        
        if sub_poses:
            sub_inputs = []
            for sub_pose in sub_poses:
        
                sub_inputs = self._get_inputs(sub_pose)
                inputs = inputs + sub_inputs
        
        return inputs
  
    def _select_inputs(self, pose):
        
        inputs = self._get_inputs(pose)
        
        cmds.select(cl = True)
        cmds.select(inputs, ne = True)
        
        return inputs
            
    def export_data(self, comment):
        unknown = cmds.ls(type = 'unknown')
        
        if unknown:
            
            value = cmds.confirmDialog( title='Unknown Nodes!', message= 'Unknown nodes usually happen when a plugin that was being used is not loaded.\nLoad the missing plugin, and the unknown nodes could become valid.\n\nDelete unknown nodes?\n', 
                                    button=['Yes','No'], defaultButton='Yes', cancelButton='No', dismissString='No' )
        
            if value == 'Yes':
                maya_lib.core.delete_unknown_nodes()
        
        dirpath = self.get_file()
        
        if util_file.is_dir(dirpath):
            util_file.delete_dir(dirpath)
        
        dir_path = util_file.create_dir(dirpath)

        pose_manager = maya_lib.corrective.PoseManager()
        poses = pose_manager.get_poses()
        
        
        
        if not poses:
            util.warning('Found no poses to export.')
            return
        
        poses.append('pose_gr')
        
        pose_manager.set_pose_to_default()
        pose_manager.detach_poses()
        
        util.show('Exporting these top poses: %s' % poses)
        
        for pose in poses:
            
            util.show('----------------------------------------------')
            util.show('Exporting pose: %s' % pose)
            
            cmds.editDisplayLayerMembers("defaultLayer", pose)
            
            parent = None
            rels = None
            
            parent = cmds.listRelatives(pose, p = True)
            
            if parent:
                cmds.parent(pose, w = True)
                
            if pose == 'pose_gr':
                
                rels = cmds.listRelatives(pose)
                cmds.parent(rels, w = True)
            
            #this is needed for cases where the hyperGraphLayout is connected to the node and other nodes.
            outputs = maya_lib.attr.get_attribute_outputs('%s.message' % pose)
            
            if outputs:
                for output_value in outputs:
                    cmds.disconnectAttr('%s.message' % pose, output_value)
                
            inputs = self._select_inputs(pose)
            
            self._filter_inputs(inputs)
            
            path = util_file.join_path(dir_path, '%s.ma' % pose)
            
            try:
                self._save_file(path)
            except:
                util.warning('Could not export pose: %s. Probably because of unknown nodes.' % pose)
            
            if parent:
                cmds.parent(pose, parent[0])
                
            if rels:
                cmds.parent(rels, 'pose_gr')
        
        pose_manager.attach_poses()
        
        version = util_file.VersionFile(dir_path)
        version.save(comment)
                
        maya_lib.core.print_help('Exported %s data.' % self.name)
    
    
    def import_data(self, namespace = ''):
        
        path = self.get_file()
        
        util_file.get_permission(path)
        
        if not path:
            return
        
        if not util_file.is_dir(path):
            return  
        
        pose_files = util_file.get_files(path)
        
        if not pose_files:
            return
        
        poses = []
        end_poses = []
        
        cmds.renderThumbnailUpdate( False )
        
        for pose_file in pose_files:
            
            if util.get_env('VETALA_RUN') == 'True':
                #stop doesn't get picked up when files are loading.
                if util.get_env('VETALA_STOP') == 'True':
                    break
            
            if not pose_file.endswith('.ma') and not pose_file.endswith('.mb'):
                continue
            
            pose_path = util_file.join_path(path, pose_file)
            
            
            
            if util_file.is_file(pose_path):
                
                split_name = pose_file.split('.')
                
                pose = split_name[0]
                
                if cmds.objExists(pose):
                    cmds.delete(pose)
                
                if not cmds.objExists(pose):
                    
                    try:
                        self._import_file(pose_path)
                    except:
                        util.warning('Trouble importing %s' % pose_path)
                    
                    if pose != 'pose_gr':
                        pose_type = cmds.getAttr('%s.type' % pose)
                        
                        if pose_type == 'combo':
                            end_poses.append(pose)
                        else:
                            poses.append(pose)
        
        if end_poses:
            poses = poses + end_poses
        
        if cmds.objExists('pose_gr') and poses:
            cmds.parent(poses, 'pose_gr')
        
        pose_manager = maya_lib.corrective.PoseManager()
        
        if namespace:
            pose_manager.set_namespace(namespace)
        
        pose_manager.attach_poses(poses)
        
        pose_manager.create_pose_blends(poses)
        
        pose_manager.set_pose_to_default()
                
        maya_lib.core.print_help('Imported %s data.' % self.name)
        
        cmds.dgdirty(a = True)
        cmds.renderThumbnailUpdate( True )
        
                
        
class MayaAttributeData(MayaCustomData):
    """
    maya.attributes
    Export attribute data on selected nodes.
    Import attribute data on all nodes exported, unless something is selected.
    """
    def _data_name(self):
        return 'attributes'
        
    def _data_type(self):
        return 'maya.attributes' 

    def _data_extension(self):
        return ''
    
    def _get_scope(self):
        selection = cmds.ls(sl = True)
        
        if not selection:
            util.warning('Nothing selected. Please select at least one node to export attributes.')
            return
        
        return selection
    
    def _get_attributes(self, node):
        attributes = cmds.listAttr(node, scalar = True, m = True, array = True)        
        
        found = []
        
        for attribute in attributes:
            if not maya_lib.attr.is_connected('%s.%s' % (node,attribute)):
                found.append(attribute)
        
        removeables = ['dofMask','inverseScaleX','inverseScaleY','inverseScaleZ']
        
        for remove in removeables:
            if remove in found:
                found.remove(remove)
        
        return found
    
    def _get_shapes(self, node):
        shapes = maya_lib.core.get_shapes(node)
        return shapes
    
    def _get_shape_attributes(self, shape):
        return self._get_attributes(shape)
    
    def import_data(self):
        """
        This will import all nodes saved to the data folder.
        You may need to delete folders of nodes you no longer want to import.
        """
        
        path = self.get_file()
        
        selection = cmds.ls(sl = True)

        bad = False
        
        if selection:
            files = selection
            
        if not selection:
            files = util_file.get_files_with_extension('data', path)

        for filename in files:
            
            if not filename.endswith('.data'):
                filename = '%s.data' % filename
                
            filepath = util_file.join_path(path, filename)

            if not util_file.is_file(filepath):
                continue
            
            node_name = filename.split('.')[0]

            if not cmds.objExists(node_name):
                
                util.warning( 'Skipping attribute import for %s. It does not exist.' % node_name )
                bad = True 
                continue
            
            lines = util_file.get_file_lines(filepath)
            
            for line in lines:
                
                if not line:
                    continue
                
                line_list = eval(line)
                
                attribute = '%s.%s' % (node_name, line_list[0])
                
                if not cmds.objExists(attribute):
                    util.warning('%s does not exists. Could not set value.' % attribute)
                    bad = True
                    continue
                
                if maya_lib.attr.is_locked(attribute):
                    continue
                if maya_lib.attr.is_connected(attribute):
                    
                    if not maya_lib.attr.is_keyed(attribute):
                        continue
                
                if line_list[1] == None:
                    continue
                
                try:
                    attr_type = cmds.getAttr(attribute, type = True)
                    if attr_type.find('Array') > -1:
                        cmds.setAttr(attribute, line_list[1], type = attr_type)
                    else:
                        cmds.setAttr(attribute, line_list[1])
                except:
                    util.warning('\tCould not set %s to %s.' % (attribute, line_list[1]))
                    
        cmds.select(selection)
        
        if not bad:
            maya_lib.core.print_help('Imported Attributes')
        if bad:
            maya_lib.core.print_help('Imported Attributes with some warnings')

    def export_data(self, comment):
        """
        This will export only the currently selected nodes.
        """
        #path = util_file.join_path(self.directory, self.name)
        
        path = self.get_file()
        
        if not util_file.is_dir(path):
            util_file.create_dir(path)
        
        scope = self._get_scope()
        
        if not scope:
            return
                
        for thing in scope:
            
            maya_lib.core.print_help('Exporting attributes on %s' % thing)
            
            filename = util_file.create_file('%s.data' % thing, path)

            lines = []
            
            attributes = self._get_attributes(thing)
            
            shapes = self._get_shapes(thing)
            
            if shapes:
                shape = shapes[0]
                shape_attributes = self._get_shape_attributes(shape)
                
                if shape_attributes:
                    new_set = set(attributes).union(shape_attributes)

                    attributes = list(new_set)
            
            if not attributes:
                continue
            
            for attribute in attributes:
                
                attribute_name = '%s.%s' % (thing, attribute)
                
                try:
                    value = cmds.getAttr(attribute_name)
                except:
                    continue
                
                lines.append("[ '%s', %s ]" % (attribute, value))
            
            util_file.write_lines(filename, lines)
            
        maya_lib.core.print_help('Exported %s data' % self.name)

class MayaControlAttributeData(MayaAttributeData):
    
    def _data_name(self):
        return 'control_values'
        
    def _data_type(self):
        return 'maya.control_values' 

    def _data_extension(self):
        return ''

    def _get_attributes(self, node):
        attributes = cmds.listAttr(node, scalar = True, m = True, k = True)
        return attributes
    def _get_scope(self):
        
        controls = maya_lib.rigs_util.get_controls()
        
        if not controls:
            util.warning('No controls found to export attributes.')
            return
        
        return controls
    
    def _get_shapes(self, node):
        return []


class MayaControlRotateOrderData(MayaAttributeData):
    
    def _data_name(self):
        return 'control_rotateOrder'
        
    def _data_type(self):
        return 'maya.control_rotateorder' 

    def _data_extension(self):
        return ''

    def _get_attributes(self, node):
        attributes = ['rotateOrder']
        return attributes
    
    def _get_scope(self):
        
        controls = maya_lib.rigs_util.get_controls()
        
        if not controls:
            util.warning('No controls found to export attributes.')
            return
        
        return controls
    
    def _get_shapes(self, node):
        return []
    
        
class MayaFileData(MayaCustomData):
    
    maya_binary = 'mayaBinary'
    maya_ascii = 'mayaAscii'

    def _data_name(self):
        return 'maya_file'

    def __init__(self, name = None):
        super(MayaFileData, self).__init__(name)
        
        self.maya_file_type = self._set_maya_file_type()
        
        if util.is_in_maya():
            if not maya_lib.core.is_batch():
            
                pre_save_initialized = util.get_env('VETALA_PRE_SAVE_INITIALIZED')
                
                if pre_save_initialized == 'False':
                
                    maya_lib.api.start_check_after_save(self._check_after_save)
                    util.set_env('VETALA_PRE_SAVE_INITIALIZED', 'True')
            
            
    
    def _check_after_save(self, client_data):
        
        filepath = cmds.file(q = True, sn = True)
        
        version = util_file.VersionFile(filepath)
        
        dirpath = util_file.get_dirname(filepath)
        
        if util_file.VersionFile(dirpath).has_versions():
            
            comment = util.get_env('VETALA_SAVE_COMMENT')
            
            if not comment:
                comment = 'Automatically versioned up with Maya save.'
            
            version.save(comment)
            
            version = version.get_version_numbers()[-1]
            util.set_env('VETALA_SAVE_COMMENT', '')
            maya_lib.core.print_help('version %s saved!' % version)
            
        
    
    def _data_type(self):
        return 'maya.vtool'
        
    def _set_maya_file_type(self):
        
        return self.maya_binary
    
    def _clean_scene(self):
        
        util.show('Clean Scene')
        
        maya_lib.core.delete_turtle_nodes()
        
        if util.get_maya_version() > 2014:
            maya_lib.core.delete_garbage()
            maya_lib.core.remove_unused_plugins()
        
    def _after_open(self):
        
        maya_lib.geo.smooth_preview_all(False)

        self._center_view()
        
    def _prep_scene_for_export(self):
        outliner_sets = maya_lib.core.get_outliner_sets()
        top_nodes = maya_lib.core.get_top_dag_nodes()
        controllers = cmds.ls(type = 'controller')
        
        found = []
        
        for controller in controllers:
            input_node = maya_lib.attr.get_attribute_input('%s.ControllerObject' % controller, node_only = True)
            if input_node:
                found.append(controller)
        if found:
            controllers = found
        
        to_select = outliner_sets + top_nodes + found
        
        if not to_select:
            to_select = ['persp','side','top','front']
        
        cmds.select(to_select, r = True , ne = True)
        
    def _handle_unknowns(self):

        unknown = cmds.ls(type = 'unknown')
        
        if unknown:
            
            value = cmds.confirmDialog( title='Unknown Nodes!', 
                                        message= 'Unknown nodes usually happen when a plugin that was being used is not loaded.\nLoad the missing plugin, and the unknown nodes could become valid.\n\nDelete unknown nodes?\n', 
                                        button=['Yes','No'], defaultButton='Yes', cancelButton='No', dismissString='No' )
            
            if value == 'Yes':
                maya_lib.core.delete_unknown_nodes()
            
            if value == 'No':
                if self.maya_file_type == self.maya_binary:
                    cmds.warning('\tThis file contains unknown nodes. Try saving as maya ascii instead.')
           
    
            
    def import_data(self, filepath = None):
        
        if not util.is_in_maya():
            util.warning('Data must be accessed from within maya.')
            return
        
        if open == True:
            self.open(filepath)
        
        import_file = None
        
        if filepath:
            import_file = filepath
            
        if not import_file:
            
            filepath = self.get_file()
            
            if not util_file.is_file(filepath):
                return
            
            import_file = filepath
        
        track = maya_lib.core.TrackNodes()
        track.load('transform')
        
        maya_lib.core.import_file(import_file)
        self._after_open()
        
        transforms = track.get_delta()
        top_transforms = maya_lib.core.get_top_dag_nodes_in_list(transforms)
        
        return top_transforms
        
    def open(self, filepath = None):

        if not util.is_in_maya():
            util.warning('Data must be accessed from within maya.')
            return
       
        open_file = None
        
        if filepath:
            open_file = filepath
            
        if not open_file:
            
            filepath = self.get_file()
            
            if not util_file.is_file(filepath):
                util.warning('Could not open file: %s' % filepath)
                return
            
            open_file = filepath
        
        maya_lib.core.print_help('Opening: %s' % open_file)
        
        try:
            cmds.file(open_file, 
                      f = True, 
                      o = True, 
                      iv = True,
                      pr = True)
            
        except:
            
            util.error(traceback.format_exc())
        self._after_open()
        
        
        top_transforms = maya_lib.core.get_top_dag_nodes(exclude_cameras = True)
        return top_transforms
        
    def save(self, comment):
        
        if not util.is_in_maya():
            util.warning('Data must be accessed from within maya.')
            return
        
        if not comment:
            comment = '-'
        
        util.set_env('VETALA_SAVE_COMMENT', comment)
        
        filepath = self.get_file()
        if util_file.exists(filepath):
            util_file.get_permission(filepath)
        
        self._handle_unknowns()
        
        self._clean_scene()
        
        #not sure if this ever gets used?...
        if not filepath.endswith('.mb') and not filepath.endswith('.ma'):
            
            filepath = cmds.workspace(q = True, rd = True)
            
            if self.maya_file_type == self.maya_ascii:
                #cmds.file(renameToSave = True)
                filepath = cmds.fileDialog2(ds=1, fileFilter="Maya Ascii (*.ma)", dir = filepath)
            
            if self.maya_file_type == self.maya_binary:
                filepath = cmds.fileDialog2(ds=1, fileFilter="Maya Binary (*.mb)", dir = filepath)
            
            if filepath:
                filepath = filepath[0]
        
        saved = maya_lib.core.save(filepath)
        
        if saved:
            version = util_file.VersionFile(filepath)
            
            if maya_lib.core.is_batch() or not version.has_versions():
                
                version.save(comment)
            
            maya_lib.core.print_help('Saved %s data.' % self.name)
            return True
        
        return False
    
        
        
    def export_data(self, comment, selection = None):
        
        if not util.is_in_maya():
            util.warning('Data must be accessed from within maya.')
            return
        
        filepath = self.get_file()
        
        self._handle_unknowns()
        
        self._clean_scene()
                
        cmds.file(rename = filepath)
        
        if selection:
            cmds.select(selection, r = True)
        else:
            self._prep_scene_for_export()
        
        try:
            cmds.file(exportSelected = True, 
                      prompt = False, 
                      force = True, 
                      pr = True, 
                      ch = True, 
                      chn = True, 
                      exp = True, 
                      con = True, 
                      stx = 'always', 
                      type = self.maya_file_type)
        except:
            
            status = traceback.format_exc()
            util.error(status)
            
            if not maya_lib.core.is_batch():
                cmds.confirmDialog(message = 'Warning:\n\n Vetala was unable to export!', button = 'Confirm')
                
            permission = util_file.get_permission(filepath)
            
            if not permission:
                maya_lib.core.print_error('Could not get write permission.')
            return False
        
        version = util_file.VersionFile(filepath)
        version.save(comment)
        
        maya_lib.core.print_help('Exported %s data.' % self.name)
        return True

    def maya_reference_data(self, filepath = None):
        
        if not util.is_in_maya():
            util.warning('Data must be accessed from within maya.')
            return
        
        if not filepath:
            filepath = self.get_file()
        
        track = maya_lib.core.TrackNodes()
        track.load('transform')
        
        maya_lib.core.reference_file(filepath)

        transforms = track.get_delta()
        top_transforms = maya_lib.core.get_top_dag_nodes_in_list(transforms)
        
        return top_transforms
        
  
    def set_directory(self, directory):
        super(MayaFileData, self).set_directory(directory)
        
        self.filepath = util_file.join_path(directory, '%s.%s' % (self.name, self.data_extension))

class MayaBinaryFileData(MayaFileData):
    
    def _data_type(self):
        return 'maya.binary'
    
    def _data_extension(self):
        return 'mb'
        
    def _set_maya_file_type(self):
        return self.maya_binary
    
class MayaAsciiFileData(MayaFileData):
    
    def _data_type(self):
        return 'maya.ascii'
    
    def _data_extension(self):
        return 'ma'
    
    def _set_maya_file_type(self):
        return self.maya_ascii
    
class MayaShotgunFileData(MayaFileData):
    
    def __init__(self, name = None):
        super(MayaShotgunFileData, self).__init__(name)
        
    def _data_name(self):
        return 'shotgun_link'
    
    def _data_type(self):
        return 'maya.shotgun'
    
    def _get_filepath(self, publish_path = False):
        
        project, asset_type, asset, step, task, custom, asset_is_name = self.read_state()

        if publish_path:
            template = 'Publish Template'
        else:
            template = 'Work Template'
        
        util.show('Getting Shotgun directory at: project: %s type: %s asset: %s step: %s task: %s custom: %s' % (project, asset_type, asset, step, task, custom))
        util.show('Using Vetala setting: %s' % template)
        
        if not publish_path:
            filepath = util_shotgun.get_next_file(project, asset_type, asset, step, publish_path, task, custom, asset_is_name)
        if publish_path:
            filepath = util_shotgun.get_latest_file(project, asset_type, asset, step, publish_path, task, custom, asset_is_name)
        
        util.show('Vetala got the following directory from Shotgun: %s' % filepath)
        
        if not filepath:
            util.warning('Vetala had trouble finding a file')
        
        util.show('Final path Vetala found at Shtogun path: %s' % filepath)
        
        self.filepath = filepath
    
    def get_file(self):
        
        return self.filepath
    
    def write_state(self, project, asset_type, asset, step, task, custom, asset_is_name):
        
        if not self.directory:
            return
        
        filepath = util_file.create_file('shotgun.info', self.directory)
        
        lines = ['project=%s' % project,
                 'asset_type=%s' % asset_type,
                 'asset=%s' % asset,
                 'step=%s' % step,
                 'task=%s' % task,
                 'custom=%s' % custom,
                 'asset_is_name=%s' % asset_is_name]
        
        util_file.write_lines(filepath, lines)
    
    def read_state(self):
        
        filepath = util_file.join_path(self.directory, 'shotgun.info')
        
        if not util_file.is_file(filepath):
            return None, None, None, None, None,None, None
        
        lines = util_file.get_file_lines(filepath)
        
        found = [None,None,None,None,None,None, None]
        
        for line in lines:
            split_line = line.split('=')
            
            if split_line[0] == 'project':
                found[0] = split_line[1]
            if split_line[0] == 'asset_type':
                found[1] = split_line[1]
            if split_line[0] == 'asset':
                found[2] = split_line[1]
            if split_line[0] == 'step':
                found[3] = split_line[1]
            if split_line[0] == 'task':
                found[4] = split_line[1]
            if split_line[0] == 'custom':
                found[5] = split_line[1]
            if split_line[0] == 'asset_is_name':
                found[6] = split_line[1]
                
        return found
    
    def reference(self):
        
        self._get_filepath(publish_path = True)
        super(MayaShotgunFileData, self).maya_reference_data()
    
    def open(self):
        
        self._get_filepath(publish_path = True)
        super(MayaShotgunFileData, self).open()
    
    def import_data(self, filepath = None):
        self._get_filepath(publish_path=True)
        
        super(MayaShotgunFileData, self).import_data()
        
    def save(self):
        
        self._get_filepath(publish_path = False)
        self.filepath = self.get_file()
        
        if not self.filepath:
            util.warning('Could not save shotgun link. Please save through shotgun ui.')
            return 
        
        util_file.get_permission(self.filepath)
        
        self._handle_unknowns()
        
        self._clean_scene()
        
        filepath = self.filepath
        
        if not filepath:
            util.warning('Could not save shotgun link. Please save through shotgun ui.')
            return
        
        util.show('Attempting shotgun save to: %s' % filepath)
        
        #not sure if this ever gets used?...
        if not filepath.endswith('.mb') and not filepath.endswith('.ma'):
            
            if not util_file.is_dir(filepath):
                
                filepath = util_file.get_dirname(filepath)
                
                if not util_file.is_dir(filepath):
                    filepath = cmds.workspace(q = True, rd = True)
            
            if self.maya_file_type == self.maya_ascii:
                
                filepath = cmds.fileDialog2(ds=1, fileFilter="Maya Ascii (*.ma)", dir = filepath)
            
            if self.maya_file_type == self.maya_binary:
                filepath = cmds.fileDialog2(ds=1, fileFilter="Maya Binary (*.mb)", dir = filepath)
            
            if filepath:
                filepath = filepath[0]
        
        saved = maya_lib.core.save(filepath)
        
        if saved:
            
            maya_lib.core.print_help('Saved %s data.' % self.name)
            return True
        
        return False
        
    def get_projects(self):
        projects = util_shotgun.get_projects()
        
        found = []
        
        if projects:
            for project in projects:
                found.append(project['name'])
        if not projects:
            found = ['No projects found']
            
        found.sort()
        return found
    
    def get_assets(self, project, asset_type = None):
        assets = util_shotgun.get_assets(project, asset_type)
        
        
        found = {}
        
        if assets:
            for asset in assets:
                
                if not asset['sg_asset_type'] in found:
                    found[asset['sg_asset_type']] = []
                    
                found[asset['sg_asset_type']].append(asset['code'])
        
        if not assets:
            found['No asset_type'] = ['No assets found']
        
        return found
    
    def get_asset_steps(self):
        
        steps = util_shotgun.get_asset_steps()
        
        found = []
        
        if steps:
            for step in steps:
                found.append([step['code'], step['short_name']])
        if not steps:
            found = [['No steps found']]
            
        return found
    
    def get_asset_tasks(self, project, asset_step, asset_type, asset_name):
        
        tasks = util_shotgun.get_asset_tasks(project, asset_step, asset_type, asset_name)
        
        found = []
        
        if tasks:
            for task in tasks:
                found.append([task['content']])
        if not tasks:
            found = [['No tasks found']]
        
        return found
    
    def has_api(self):
        
        if not util_shotgun.sg:
            return False
        
        return True
    
    
def read_ldr_file(filepath):
    
    lines = util_file.get_file_lines(filepath)
    
    found = []
    
    scale = 0.001
    
    matrix_scale = maya_lib.api.Matrix([scale, 0.0, 0.0, 0.0, 0.0, scale, 0.0, 0.0, 0.0, 0.0, scale, 0.0, 0.0, 0.0, 0.0, 1.0])
    #matrix_180 = maya_lib.api.Matrix( [0.1, 0.0, 0.0, 0.0, 0.0, -0.1, 1.2246467991473533e-17, 0.0, 0.0, -1.2246467991473533e-17, -0.1, 0.0, 0.0, 0.0, 0.0, 1.0] )
    #matrix_180 = maya_lib.api.Matrix( [1.0, 0.0, 0.0, 0.0, 0.0, -1.0, 1.2246467991473532e-16, 0.0, 0.0, -1.2246467991473532e-16, -1.0, 0.0, 0.0, 0.0, 0.0, 1.0])
    
    for line in lines:
        split_line = line.split()
        
        if not len(split_line) == 15:
            continue
        
        line_type = split_line[0]
        color = split_line[1]
        matrix_values = split_line[2:14]
        id_value = split_line[14]
        
        matrix_list = [float(matrix_values[3]), float(matrix_values[4]), float(matrix_values[5]), 0, 
                       float(matrix_values[6]), float(matrix_values[7]), float(matrix_values[8]), 0, 
                       float(matrix_values[9]), float(matrix_values[10]), float(matrix_values[11]), 0, 
                       float(matrix_values[0]), float(matrix_values[1]), float(matrix_values[2]), 1]
        
        matrix = maya_lib.api.Matrix(matrix_list)
        
        
        matrix_scaled = matrix.api_object * matrix_scale.api_object
        
        tmatrix = maya_lib.api.TransformationMatrix(matrix_scaled)
        
        translate = tmatrix.translation()
        
        translate = [translate[0], translate[1] * -1, translate[2]]
        rotate = tmatrix.rotation()
        
        id_value = util.get_first_number(id_value)
        
        found.append( [color, translate, rotate, id_value] )
        
    return found

def read_lxfml_file(filepath):
    
    from xml.etree import cElementTree as tree

    dom = tree.parse(filepath)
    root = dom.getroot()
    scenes = root.findall('Scene')
    
    found_parts = []
    
    for scene in scenes:
        models = scene.findall('Model')
        
        for model in models:
            
            groups = model.findall('Group')
            
            for group in groups:
                
                parts = group.findall('Part')
                
                for part in parts:
                    
                    position = [0,0,0]
                    angle_vector = [0,0,0]
                    
                    id_value = int(part.get('designID'))
                    shader_id = int(part.get('materialID'))
                    
                    position[0] = float(part.get('tx'))
                    position[1] = float(part.get('ty'))
                    position[2] = float(part.get('tz'))
                    
                    angle = float(part.get('angle'))
                    angle_vector[0] = float(part.get('ax'))
                    angle_vector[1] = float(part.get('ay'))
                    angle_vector[2] = float(part.get('az'))
                    
                    rotation = maya_lib.api.Quaternion(angle, angle_vector)
                    rotate = rotation.rotation()
                    
                    found_parts.append( (id_value, shader_id, position, rotate) )
    
    return found_parts<|MERGE_RESOLUTION|>--- conflicted
+++ resolved
@@ -1,3644 +1,3642 @@
-# Copyright (C) 2014 Louis Vottero louis.vot@gmail.com    All rights reserved.
-
-<<<<<<< HEAD
-=======
-from __future__ import absolute_import
-
->>>>>>> 4affceb6
-import json
-
-import traceback
-import threading
-
-from . import util, util_file
-
-
-if util.is_in_maya():
-    
-    import maya.cmds as cmds
-    import maya.mel as mel
-    
-    from . import maya_lib
-
-from vtool import util_shotgun
-
-from vtool import logger
-log = logger.get_logger(__name__) 
-
-class DataManager(object):
-    """
-    Manages data types
-    """
-    def __init__(self):
-        self.available_data = [MayaAsciiFileData(), 
-                               MayaBinaryFileData(),
-                               MayaShotgunFileData(), 
-                               ScriptManifestData(),
-                               ScriptPythonData(),
-                               ControlCvData(),
-                               ControlColorData(),
-                               MayaControlAttributeData(),
-                               MayaControlRotateOrderData(),
-                               SkinWeightData(),
-                               DeformerWeightData(),
-                               BlendshapeWeightData(),
-                               PoseData(),
-                               MayaAttributeData(),
-                               AnimationData(),
-                               ControlAnimationData(),
-                               MayaShadersData(),
-                               ]
-        
-    def get_available_types(self):
-        
-        types = []
-        
-        for data in self.available_data:          
-            types.append( data.get_type() )
-    
-        return types
-                
-    def get_type_instance(self, data_type):
-        
-        for data in self.available_data:
-            
-            if data.is_type_match(data_type):
-                return data
-            
-class DataFolder(object):
-    """
-    A folder with a json file for tracking data
-    """
-    def __init__(self, name, filepath):
-        
-        new_path = util_file.join_path(filepath, name)
-        self.filepath = util_file.get_dirname(new_path)
-        self.name = util_file.get_basename(new_path)
-        
-        self.data_type = None
-        
-        test_path = util_file.join_path(self.filepath, self.name)
-        
-        is_folder = util_file.is_dir(test_path)
-        
-        if is_folder:
-            self.folder_path = test_path
-        
-        if not is_folder:
-            self._create_folder()
-        
-        self.settings = None
-        
-    def _load_folder(self):
-        
-        self._load_settings()
-        
-        needs_default = False
-        if not self.settings.has_setting('name'):
-            needs_default = True
-        if not needs_default and not self.settings.has_setting('data_type'):
-            needs_default = True
-            
-        if needs_default:
-            self._set_default_settings()
-        
-        
-    def _set_settings_path(self, folder):
-        if not self.settings:
-            self._load_folder()
-        
-        self.settings.set_directory(folder, 'data.json')
-        
-    def _load_settings(self):
-        
-        
-        self.settings = util_file.SettingsFile()
-        self._set_settings_path(self.folder_path)
-        
-        
-    def _set_default_settings(self):
-        
-        
-        self._load_settings()
-        
-        self.settings.set('name', self.name)
-        
-        data_type = self.settings.get('data_type')
-        
-        self.data_type = data_type
-        
-        
-    def _create_folder(self):
-        
-        path = util_file.create_dir(self.name, self.filepath)
-        self.folder_path = path
-        self._set_default_settings()
-        
-    
-    def _set_name(self, name):
-        
-        if not self.settings:
-            self._load_folder()
-        
-        self.name = name
-        self.settings.set('name', self.name)
-        
-                
-    def get_data_type(self):
-        
-        log.debug('Get data type')
-        
-        if self.settings:
-            self.settings.reload()
-        
-        if not self.settings:
-            log.debug('No settings, loading...')
-            self._load_folder()
-        
-        return self.settings.get('data_type')
-    
-    def set_data_type(self, data_type):
-        
-        if not self.settings:
-            self._load_folder()
-            
-        self.data_type = data_type
-        if data_type:
-            self.settings.set('data_type', str(data_type))
-        
-        
-    def get_sub_folder(self, name = None):
-        
-        if not name:
-            if not self.settings:
-                self._load_folder()
-            
-            folder = self.settings.get('sub_folder')
-        if name:
-            folder = name
-        
-        if self.folder_path:
-            if not util_file.is_dir(util_file.join_path(self.folder_path, '.sub/%s' % folder)):
-                return
-        
-        return folder
-    
-    def get_current_sub_folder(self):
-        folder = self.get_sub_folder()
-        return folder
-    
-    def set_sub_folder(self, name):
-        
-        if not self.settings:
-            self._load_folder()
-        
-        self.settings.set('sub_folder', name)
-        
-        sub_folder = util_file.join_path(self.folder_path, '.sub/%s' % name)
-        
-        util_file.create_dir(sub_folder)
-        
-        if self.data_type:
-            self.settings.set('data_type', str(self.data_type))
- 
-    def set_sub_folder_to_default(self):
-        
-        if not self.settings:
-            self._load_folder()
-        
-        self.settings.set('sub_folder', '')
- 
-    def get_folder_data_instance(self):
-        """
-        This gets the data instance for this data.  Data instance is the class that works on the data in this directory.
-        """
-        
-        if not self.settings:
-            self._load_folder()
-        
-        if not self.name:
-            return
-        
-        data_type = self.settings.get('data_type')
-        if not data_type:
-            data_type = self.data_type
-        
-        if data_type == None:
-            test_file = util_file.join_path(self.folder_path, '%s.py' % self.name)
-            
-            if util_file.is_file(test_file):
-                data_type = 'script.python'
-                self.settings.set('data_type', data_type)
-                
-        if not data_type:
-            return
-        
-        data_manager = DataManager()
-        instance = data_manager.get_type_instance(data_type)
-        
-        if instance:
-            instance.set_directory(self.folder_path)
-            instance.set_name(self.name)
-        
-        return instance
-    
-    
-    def rename(self, new_name):
-        
-        basename = util_file.get_basename(new_name)
-        
-        instance = self.get_folder_data_instance()
-        
-        instance.rename(basename)
-        
-        folder = util_file.rename(self.folder_path, new_name)
-        
-        if not folder:
-            return
-        
-        self.folder_path = folder
-        self._set_settings_path(folder)
-        self._set_name(basename)
-        
-        return self.folder_path
-    
-    def delete(self):
-        
-        name = util_file.get_basename(self.folder_path)
-        directory = util_file.get_dirname(self.folder_path)
-        
-        util_file.delete_dir(name, directory)
-    
-class DataFile(object):
-    
-    def __init__(self, name, directory):
-        
-        self.filepath = util_file.create_file(name, directory)
-        
-        self.name = util_file.get_basename(self.filepath)
-        self.directory = util_file.get_dirname(self.filepath)
-        
-    def _get_folder(self):
-        
-        name = util_file.get_basename_no_extension(self.name)
-        
-        dirpath = util_file.join_path(self.directory, name)
-
-        return dirpath
-        
-    def _create_folder(self):
-        
-        name = util_file.get_basename_no_extension(self.name)
-        
-        folder = util_file.create_dir(name, self.directory)
-        return folder
-    
-    def _rename_folder(self, new_name):
-        
-        dirpath = self._get_folder()
-        
-        
-        if not util_file.is_dir(dirpath):
-            return
-        
-        new_name = util_file.get_basename_no_extension(new_name)
-        
-        if util_file.is_dir(dirpath):
-            util_file.rename(dirpath, new_name)
-        
-    def _create_version_folder(self):
-        
-        self.version_path = util_file.create_dir('.versions', self.directory)
-        
-    def version_file(self, comment):
-        
-        self._create_version_folder()
-        version_file = util_file.VersionFile(self.filepath)
-        version_file.set_version_folder(self.version_path)
-        version_file.set_version_folder_name('.%s' % self.name)
-        version_file.set_version_name(self.name)
-        version_file.save(comment)
-        
-    def add_child(self, filepath):
-        
-        folder = self._create_folder()
-        
-        child_name = util_file.get_basename(filepath)
-        new_child_path = util_file.join_path(folder, child_name)
-        
-        util_file.move(filepath, new_child_path)
-        
-        path_name = util_file.join_path(self.name, child_name)
-        
-        return self.directory, path_name
-        
-    def delete(self):
-        
-        folder = self._get_folder()
-        
-        if folder:
-            util_file.delete_dir(self.name, self.directory)
-            
-        if util_file.is_file(self.filepath):
-            util_file.delete_file(self.name, self.directory)
-    
-    def rename(self, new_name):
-        
-        filepath = util_file.rename(self.filepath, new_name)
-        
-        if not filepath:
-            return
-        
-        self._rename_folder(new_name)
-        
-        self.name = new_name
-        self.directory = util_file.get_dirname(filepath)
-        self.filepath = filepath
-        
-        return self.filepath
-    
-class Data(object):
-    def __init__(self, name = None):
-        self.data_type = self._data_type()
-        self.data_extension = self._data_extension()
-        
-        self.name = name
-        
-        if not name:
-            self.name = self._data_name()
-              
-    def _data_name(self):
-        return 'data'
-                 
-    def _data_type(self):
-        return None
-    
-    def set_name(self, name):
-        self.name = name
-    
-    def is_type_match(self, data_type):
-        
-        if data_type == self.data_type:
-            return True
-        
-        return False
-    
-    def get_type(self):
-        return self.data_type
-    
-
-    
-class FileData(Data):
-    
-    def __init__(self, name = None):
-        super(FileData, self).__init__(name)
-        
-        self.directory = None
-        
-        self.settings = util_file.SettingsFile()
-        self.file = None
-        self._sub_folder = None
-        
-    def _data_extension(self):
-        return 'data'
-        
-    def _get_file_name(self):
-        
-        name = self.name
-        
-        if self.data_extension:
-            return '%s.%s' % (name, self.data_extension)
-        if not self.data_extension:
-            return name
-
-    def set_directory(self, directory):
-        
-        log.info('Set FileData directory %s', directory)
-        
-        self.directory = directory
-        self.settings.set_directory(self.directory, 'data.json')
-        self.name = self.settings.get('name')
-        
-        self.get_sub_folder()
-        
-        if self.data_extension:
-            self.filepath = util_file.join_path(directory, '%s.%s' % (self.name, self.data_extension))
-        if not self.data_extension:
-            self.filepath = util_file.join_path(directory, self.name)
-
-    def get_file(self):
-        """
-        This will get the data file taking into account the currently set sub folder
-        """
-        directory = self.directory
-        
-        filename = self._get_file_name()
-        
-        
-        if self._sub_folder:
-            directory = util_file.join_path(self.directory, '.sub/%s' % self._sub_folder)
-        
-        filepath = util_file.join_path(directory, filename)
-        
-        return filepath
-    
-    def get_file_direct(self, sub_folder = None):
-        """
-        This will get the data file and optionally the sub folder if a name is given.
-        """
-        
-        directory = self.directory
-        
-        filename = self._get_file_name()
-        
-        if sub_folder:
-            directory = util_file.join_path(self.directory, '.sub/%s' % sub_folder)
-        
-        filepath = util_file.join_path(directory, filename)
-        
-        return filepath
-        
-    def get_folder(self):
-        
-        directory = self.directory
-        
-        return directory
-
-    def get_sub_folder(self):
-        
-        
-        
-        folder_name = self.settings.get('sub_folder')
-        
-        if not folder_name or folder_name == '-top folder-':
-            self.set_sub_folder('')
-            return
-        
-        log.debug('Get sub folder %s' % folder_name)
-        
-        if self.directory:
-            if not util_file.is_dir(util_file.join_path(self.directory, '.sub/%s' % folder_name)):
-                self.set_sub_folder('')
-                return
-        
-        self._sub_folder = folder_name
-        
-        return folder_name
-
-    def set_sub_folder(self, folder_name):
-        
-        self._sub_folder = folder_name
-        
-        if not folder_name:
-            return
-        
-        sub_folder = util_file.join_path(self.directory, '.sub/%s' % folder_name)
-        
-        if util_file.is_dir(sub_folder):
-            self.settings.set('sub_folder', folder_name)
-        
-    def create(self):
-        name = self.name
-        
-        self.file = util_file.create_file('%s.%s' % (name, self.data_extension), self.directory)        
-        
-    def rename(self, new_name):
-        
-        old_name = self.name
-        
-        if old_name == new_name:
-            return
-        
-        old_filepath = util_file.join_path(self.directory, '%s.%s' % (old_name, self.data_extension))
-        
-        self.set_name(new_name)
-        
-        found = False
-        
-        if util_file.is_file(old_filepath):
-            found = True
-            
-        
-        if util_file.is_dir(old_filepath):
-            found = True
-    
-        if found:
-            util_file.rename(old_filepath, self._get_file_name())
-            return self._get_file_name()
-    
-class ScriptData(FileData):
-    
-    def save(self, lines, comment = None):
-        
-        log.info('Data saving code')
-        
-        filepath = util_file.join_path(self.directory, self._get_file_name())
-        
-        util_file.write_lines(filepath, lines)
-        
-        
-        version = util_file.VersionFile(filepath)
-        version.save(comment)
-        
-    def set_lines(self, lines):
-        self.lines = lines
-        
-    def create(self):
-        super(ScriptData, self).create()
-        
-        filename = self.get_file()
-        
-        if not hasattr(self, 'lines'):
-            return
-        
-        if self.lines and filename:
-            
-            util_file.write_lines(filename, self.lines)
-    
-class ScriptManifestData(ScriptData):
-    
-    def _data_type(self):
-        return 'script.manifest'
-    
-class ScriptPythonData(ScriptData):
-
-    def _data_type(self):
-        return 'script.python'
-    
-    def _data_extension(self):
-        return 'py'
-        
-    def open(self):
-        lines = ''
-        return lines
-
-class ScriptMelData(ScriptData):
-
-    def _data_type(self):
-        return 'script.mel'
-    
-    def _data_extension(self):
-        return 'mel'
-   
-class CustomData(FileData):
-    
-    def import_data(self):
-        pass
-    
-    def export_data(self):
-        pass
-      
-class MayaCustomData(CustomData):
-    def _center_view(self):
-        
-        #cmds.select(cl = True)
-        
-        maya_lib.core.auto_focus_view()
-            
-class ControlCvData(MayaCustomData):
-    """
-    maya.control_cvs
-    Exports/Imports cv positions on controls.
-    All control cvs will be exported regardless of selection.
-    All control cvs will be imported regardless of selection.
-    """
-    
-    def _data_name(self):
-        return 'control_cvs'
-        
-    def _data_type(self):
-        return 'maya.control_cvs'
-    
-    def _initialize_library(self, filename = None):
-        
-        if filename:
-            directory = util_file.get_dirname(filename)
-            name = util_file.get_basename(filename)
-        
-        if not filename:
-            path = self.get_file()
-            directory = util_file.get_dirname(path)
-            name = self.name
-        
-        library = maya_lib.curve.CurveDataInfo()
-        library.set_directory(directory)
-        
-        if filename:
-            library.set_active_library(name, skip_extension = True)
-        if not filename:
-            library.set_active_library(name)
-            
-        return library
-    
-    def import_data(self, filename = None):
-        
-        library = self._initialize_library(filename)
-        controls = maya_lib.rigs_util.get_controls()
-        for control in controls:
-            
-            shapes = maya_lib.core.get_shapes(control)
-            
-            if not shapes:
-                continue
-            
-            library.set_shape_to_curve(control, control, True)
-             
-        self._center_view()
-        
-        maya_lib.core.print_help('Imported %s data.' % self.name)
-    
-    def export_data(self, comment):
-        
-        library = self._initialize_library()
-        controls = maya_lib.rigs_util.get_controls()
-        
-        if not controls:
-            util.warning('No controls found to export.')
-            return
-        
-        for control in controls:
-            
-            library.add_curve(control)
-
-        filepath = library.write_data_to_file()
-        
-        
-        version = util_file.VersionFile(filepath)
-        version.save(comment)
-        
-        maya_lib.core.print_help('Exported %s data.' % self.name)
-        
-    def get_curves(self, filename = None):
-        
-        library = self._initialize_library(filename)
-        library.set_active_library(self.name)
-        
-        curves = library.get_curve_names()
-        
-        return curves
-        
-    def remove_curve(self, curve_name, filename = None):
-        
-        curve_list = util.convert_to_sequence(curve_name)
-        
-        library = self._initialize_library(filename)
-        library.set_active_library(self.name)
-        
-        for curve in curve_list:
-            library.remove_curve(curve)
-            
-        library.write_data_to_file()
-        
-        return True
-        
-class ControlColorData(MayaCustomData):
-    
-    def _data_name(self):
-        return 'control_colors'
-        
-    def _data_type(self):
-        return 'maya.control_colors' 
-        
-    def _data_extension(self):
-        return 'data'
-        
-    def _get_data(self, filename):
-        lines = util_file.get_file_lines(filename)
-        
-        all_control_dict = {}
-        
-        for line in lines:
-            split_line = line.split('=')
-            
-            if len(split_line) == 2:
-                color_dict = eval(split_line[1])
-                
-                control = split_line[0].strip()
-                
-                all_control_dict[control] = color_dict
-                
-        
-        return all_control_dict
-        
-    def _get_color_dict(self, curve):
-        
-        if not cmds.objExists(curve):
-            return
-        
-        sub_colors = []
-        main_color = None
-        
-        if cmds.getAttr('%s.overrideEnabled' % curve):
-            main_color = cmds.getAttr('%s.overrideColor' % curve)
-            if cmds.objExists('%s.overrideColorRGB' % curve):
-                curve_rgb = cmds.getAttr('%s.overrideColorRGB' % curve)
-                curve_rgb_state = cmds.getAttr('%s.overrideRGBColors' % curve)
-                main_color = [main_color, curve_rgb, curve_rgb_state]
-
-        
-        shapes = maya_lib.core.get_shapes(curve)
-        one_passed = False
-        if shapes:
-            for shape in shapes:
-                if cmds.getAttr('%s.overrideEnabled' % shape):
-                    one_passed = True
-                
-                curve_color = cmds.getAttr('%s.overrideColor' % shape)
-                if cmds.objExists('%s.overrideColorRGB' % shape):
-                    curve_rgb = cmds.getAttr('%s.overrideColorRGB' % shape)
-                    curve_rgb_state = cmds.getAttr('%s.overrideRGBColors' % shape)
-                    sub_colors.append([curve_color, curve_rgb, curve_rgb_state])
-                else:
-                    sub_colors.append(curve_color)                
-        if not one_passed and main_color == None:
-            return
-                
-        return {'main': main_color, 'sub':sub_colors}
-    
-    def _store_all_dict(self, all_dict, filename, comment):
-        
-        keys = all_dict.keys()
-        keys.sort()
-        
-        lines = []
-        
-        for key in keys:
-            lines.append('%s = %s' % (key, all_dict[key]))
-            
-        util_file.write_lines(filename, lines)
-        
-        
-        
-        version = util_file.VersionFile(filename)
-        version.save(comment)   
-        
-    
-    def _set_color_dict(self, curve, color_dict):
-        
-        if not cmds.objExists(curve):
-            return
-        
-        main_color = color_dict['main']
-        sub_color = color_dict['sub']
-        
-        try:
-            if main_color > 0:
-                
-                current_color = cmds.getAttr('%s.overrideColor' % curve)
-                
-                if not current_color == main_color:
-                
-                    cmds.setAttr('%s.overrideEnabled' % curve, 1 )
-                    
-                    if main_color:
-                        if type(main_color) != list:
-                            cmds.setAttr('%s.overrideColor' % curve, main_color)
-                        if type(main_color) == list:
-                            cmds.setAttr('%s.overrideColor' % curve, main_color[0])
-                            cmds.setAttr('%s.overrideRGBColors' % curve, main_color[2])
-                            if len(main_color[1]) == 1:
-                                cmds.setAttr('%s.overrideColorRGB' % curve, *main_color[1][0])
-                            if len(main_color[1]) > 1:
-                                cmds.setAttr('%s.overrideColorRGB' % curve, *main_color[1])
-                                
-                        if main_color[2]:
-                            util.show('%s color of RGB %s' % (maya_lib.core.get_basename(curve), main_color[1][0]))
-                        else:
-                            util.show('%s color of Index %s' % (maya_lib.core.get_basename(curve), main_color[0]))
-            if sub_color:
-                shapes = maya_lib.core.get_shapes(curve)
-                inc = 0
-                for shape in shapes:
-                    
-                    sub_current_color = cmds.getAttr('%s.overrideColor' % shape)
-                    
-                    if sub_current_color == sub_color[inc]:
-                        inc+=1
-                        continue
-                    
-                    if sub_color[inc] == 0:
-                        inc+=1
-                        continue
-                    
-                    cmds.setAttr('%s.overrideEnabled' % shape, 1 )
-                                        
-                    if inc < len(sub_color):
-                        if type(sub_color[inc]) != list:
-                            cmds.setAttr('%s.overrideColor' % shape, sub_color[inc])
-                        if type(sub_color[inc]) == list:
-                            cmds.setAttr('%s.overrideColor' % shape, sub_color[inc][0])
-                            cmds.setAttr('%s.overrideRGBColors' % shape, sub_color[inc][2])
-                            if len(sub_color[inc][1]) == 1:
-                                cmds.setAttr('%s.overrideColorRGB' % shape, *sub_color[inc][1][0])
-                            if len(sub_color[inc][1]) > 1:
-                                cmds.setAttr('%s.overrideColorRGB' % shape, *sub_color[inc][1])
-                            
-                        if sub_color[inc][2]:
-                            util.show('%s color of RGB %s' % (maya_lib.core.get_basename(shape), sub_color[inc][1][0]))
-                        else:
-                            util.show('%s color of Index %s' % (maya_lib.core.get_basename(shape), sub_color[inc][0]))
-                    
-                    inc+=1
-        except:
-            util.error(traceback.format_exc())
-            util.show('Error applying color to %s.' % curve)
-
-    def get_file(self):
-        
-        directory = self.directory
-        
-        filename = self._get_file_name()
-        
-        if self._sub_folder:
-            directory = util_file.join_path(self.directory, '.sub/%s' % self._sub_folder)
-        
-        filepath = util_file.create_file(filename, directory)
-        
-        return filepath
-
-    def export_data(self, comment):
-        
-        #directory = self.directory
-        #name = self.name + '.' + self._data_extension()
-        
-        filepath = self.get_file()
-        #filepath = util_file.create_file(name, directory)
-        
-        if not filepath:
-            return
-        
-        orig_controls = self._get_data(filepath)
-        
-        controls = maya_lib.rigs_util.get_controls()
-        
-        if not controls:
-            util.warning('No controls found to export colors.')
-            return
-        
-        for control in controls:
-            
-            color_dict = self._get_color_dict(control)
-            
-            if color_dict:
-                orig_controls[control] = color_dict
-        
-        self._store_all_dict(orig_controls, filepath, comment)   
-        
-        maya_lib.core.print_help('Exported %s data.' % self.name)
-        
-    def import_data(self, filename = None):
-        
-        if not filename:
-            #directory = self.directory
-            #name = self.name + '.' + self._data_extension()
-            #filename = util_file.join_path(directory, name)
-            filename = self.get_file()
-        
-        all_control_dict = self._get_data(filename)
-        
-        for control in all_control_dict:
-            self._set_color_dict(control, all_control_dict[control])
-            
-    def remove_curve(self, curve_name, filename = None):
-        
-        if not filename:
-            #directory = self.directory
-            #name = self.name + '.' + self._data_extension()
-            #filename = util_file.join_path(directory, name)
-            filename = self.get_file()
-        
-        curve_list = util.convert_to_sequence(curve_name)
-        
-        curve_dict = self._get_data(filename)
-            
-        for curve in curve_list:
-            if curve in curve_dict:
-                curve_dict.pop(curve)
-        
-        self._store_all_dict(curve_dict, filename, comment = 'removed curves')
-        
-        return True
-    
-    def get_curves(self, filename = None):
-        if not filename:
-            #directory = self.directory
-            #name = self.name + '.' + self._data_extension()
-            #filename = util_file.join_path(directory, name)
-            filename = self.get_file()
-            
-        curve_dict = self._get_data(filename)
-        
-        keys = curve_dict.keys()
-        keys.sort()
-        
-        return keys
-        
-class SkinWeightData(MayaCustomData):
-    """
-        maya.skin_weights
-        Export skin cluster weights on selected geo.
-        Import available skin cluster weights for geo, or only the weights on selected geo.
-    """
-    def _data_name(self):
-        return 'weights_skinCluster'
-
-    def _data_extension(self):
-        return ''
-    
-    def _data_type(self):
-        return 'maya.skin_weights'
-        
-    #@util.stop_watch_wrapper
-    def _get_influences(self, folder_path):
-        
-        util.show('Getting weight data from disk')
-        files = []
-        
-        try:
-            files = util_file.get_files(folder_path)
-        except:
-            return
-        
-        found_single_file_weights = False
-        
-        influences = []
-        
-        for filename in files:
-            
-            if filename == 'all.skin.weights':
-                found_single_file_weights = True
-                continue
-            
-            if not filename.endswith('.weights'):
-                continue
-            
-            influences.append(filename)
-        
-        info_file = util_file.join_path(folder_path, 'influence.info')
-        
-        if not util_file.is_file(info_file):
-            return
-        
-        info_lines = util_file.get_file_lines(info_file)
-        
-        influence_dict = {}
-        
-        for line in info_lines:
-            if not line:
-                continue
-            
-            line_dict = eval(line)
-            influence_dict.update(line_dict)
-               
-        threads = [] 
-        weights_dict = {}
-        
-        single_file = False
-        
-        if self.settings.has_setting('single file'):
-            single_file = self.settings.get('single file')
-        
-        if found_single_file_weights and influences:
-            util.warning('Found single file weights, but export told not to use it.')
-        if not single_file and found_single_file_weights and not influences:
-            single_file = True
-            util.warning('Import skin weights told not to use single file. There is no exported individual joint weights.  Using single file instead.')
-        
-        if single_file and found_single_file_weights:
-            path = util_file.join_path(folder_path, 'all.skin.weights')
-            
-            lines = util_file.get_file_lines(path)
-            
-            for line in lines:
-                
-                split_line = line.split('=')
-                weights_dict[split_line[0]] = eval(split_line[1])
-                
-        if influences and single_file and not found_single_file_weights:
-            util.warning('Import skin weights told to use single file. There is no single file weights exported. Using individual joint weights instead.')
-        
-        if not influences and not weights_dict:
-            util.warning('Found no single file weights or individual influence weights. It appears the skin weights were not exported.')
-            return
-            
-        if not weights_dict:
-            for influence in influences:
-                
-                
-                try:
-                    read_thread = ReadWeightFileThread(influence_dict, folder_path, influence)
-                    threads.append(read_thread)
-                    read_thread.start()
-                    #read_thread.run()
-                except:
-                    util.error(traceback.format_exc())
-                    util.show('Errors with %s weight file.' % influence)
-        
-            for thread in threads:
-                thread.join()
-        else:
-            for influence in influence_dict:
-                influence_dict[influence]['weights'] = weights_dict[influence]
-            
-        return influence_dict
-    
-    def _test_shape(self, mesh, shape_types):
-        
-        for shape_type in shape_types:
-            
-            if maya_lib.core.has_shape_of_type(mesh, shape_type):
-                
-                return True
-        
-        return False
-    
-    def _export_ref_obj(self, mesh, data_path):
-        maya_lib.core.load_plugin('objExport')
-        
-        #export mesh
-        value = maya_lib.deform.get_skin_envelope(mesh)
-        maya_lib.deform.set_skin_envelope(mesh, 0)
-        
-        cmds.select(mesh)
-        mesh_path = '%s/mesh.obj' % data_path
-        
-        orig_path = cmds.file(q = True, loc = True)
-        
-        cmds.file(rename=mesh_path)
-        cmds.file(force = True,
-                   options = "groups=0;ptgroups=0;materials=0;smoothing=0;normals=0",
-                   typ = "OBJexport", 
-                   pr = False,
-                   es = True)
-        
-        maya_lib.deform.set_skin_envelope(mesh, value)
-        
-        cmds.file(rename=orig_path)
-        
-    def _import_ref_obj(self, data_path):
-        
-        mesh_path = "%s/mesh.obj" % data_path
-        
-        if not util_file.is_file(mesh_path):
-            return
-        
-        track = maya_lib.core.TrackNodes()
-        track.load('mesh')
-        cmds.file(mesh_path,
-                  i = True,
-                  type = "OBJ",
-                  ignoreVersion = True, 
-                  options = "mo=1")
-        delta = track.get_delta()
-        if delta:
-            #delta should be a single mesh
-            parent = cmds.listRelatives(delta, p = True)
-            delta = parent[0]
-            
-        return delta
-    
-    def _folder_name_to_mesh_name(self,name):
-        mesh = name
-            
-        if name.find('-') > -1:
-            mesh = mesh.replace('-', ':')
-        
-        if name.find('.') > -1:
-            mesh = mesh.replace('.', '|')
-        
-        return mesh
-        
-    def _import_maya_data(self, filepath = None):
-        
-        if not filepath:
-            path = self.get_file()
-        if filepath:
-            path = filepath
-        
-        util_file.get_permission(path)
-        
-        selection = cmds.ls(sl = True)
-        
-        if selection:
-            folders = selection
-
-        if not selection:
-            folders = util_file.get_folders(path)
-        
-        if not folders:
-            util.warning('No mesh folders found in skin data.')
-            return
-        
-        mesh_dict = {}
-        found_meshes = {}
-        
-        
-        
-        #dealing with conventions for referenced
-        for folder in folders:
-            
-            mesh = self._folder_name_to_mesh_name(folder)
-                
-            if not cmds.objExists(mesh):
-                
-                mesh = maya_lib.core.get_basename(mesh)
-                            
-                if not cmds.objExists(mesh):
-                    search_meshes = cmds.ls('*:%s' % mesh, type = 'transform')
-                    
-                    if search_meshes:
-                        mesh = search_meshes[0]
-                                      
-                if not cmds.objExists(mesh):
-                    util.show('Stripped namespace and fullpath from mesh name and could not find it.')
-                    util.warning('Skipping skinCluster weights import on: %s. It does not exist.' % mesh)
-                    continue
-            
-            found_meshes[mesh] = None
-            mesh_dict[folder] = mesh
-        
-        
-        #dealing with non unique named geo
-        for folder in folders:
-            
-            mesh = self._folder_name_to_mesh_name(folder)
-            
-            if not cmds.objExists(mesh):
-                continue
-            
-            if not folder in mesh_dict:
-                
-                meshes = cmds.ls(mesh, l = True)
-                
-                for mesh in meshes:
-                    if mesh in found_meshes:
-                        continue
-                    else:
-                        found_meshes[mesh] = None
-                        mesh_dict[folder] = mesh
-        
-        
-        mesh_count = len(mesh_dict.keys())
-        progress_ui = maya_lib.core.ProgressBar('Importing skin weights on:', mesh_count)
-        self._progress_ui = progress_ui
-        
-        keys = mesh_dict.keys()
-        key_count = len(keys)
-        
-        for inc in range(0, key_count):
-            
-            current_key = keys[inc]
-            
-            mesh = mesh_dict[current_key]
-            
-            nicename = maya_lib.core.get_basename(mesh)
-            progress_ui.status('Importing skin weights on: %s    - initializing' % nicename)    
-            #cmds.refresh()
-            folder_path = util_file.join_path(path, mesh)
-                
-            self.import_skin_weights(folder_path, mesh)
-            
-            if not (inc + 1) >= key_count: 
-                next_key = keys[inc+1]
-                next_mesh = mesh_dict[next_key]
-                nicename = maya_lib.core.get_basename(next_mesh)
-                progress_ui.status('Importing skin weights on: %s    - initializing' % nicename)
-            
-            progress_ui.inc()
-                
-            if util.break_signaled():
-                break
-                            
-            if progress_ui.break_signaled():  
-                break
-            
-        progress_ui.end()
-                
-        maya_lib.core.print_help('Imported %s data' % self.name)
-                
-        self._center_view()
-    
-    def set_blend_weights(self, bool_value):
-        self.settings.set('blend weights', bool_value)
-    
-    def set_version_up(self, bool_value):
-        self.settings.set('version up', bool_value)
-    
-    def set_single_file(self, bool_value):
-        self.settings.set('single file', bool_value)
-    
-    def import_skin_weights(self, directory, mesh):
-        
-        skin_cluster = maya_lib.deform.find_deformer_by_type(mesh, 'skinCluster')
-        
-        short_name = cmds.ls(mesh)
-        if short_name:
-            short_name = short_name[0]
-        nicename = maya_lib.core.get_basename(mesh)
-        
-        if not util_file.is_dir(directory):
-            
-            
-            mesh_name = util_file.get_basename(directory)
-            
-            mesh_name = mesh_name.replace(':', '-')
-            mesh_name = mesh_name.replace('|', '.')
-            if mesh_name.startswith('.'):
-                mesh_name = mesh_name[1:]
-            
-            base_path = util_file.get_dirname(directory)
-            directory = util_file.join_path(base_path, mesh_name)
-            
-            if not util_file.is_dir(directory):
-                
-                return False
-        
-        #util.show('Importing from directory: %s' % directory)
-        
-        skin_attribute_dict = {}
-        blend_value = None
-        compatible_mesh = True
-        ran_mesh_check = False
-
-        file_path = util_file.join_path(directory, 'settings.info')
-        
-        if util_file.is_file(file_path):
-            lines = util_file.get_file_lines(file_path)
-            
-            for line in lines:
-                test_line = line.strip()
-                if not test_line:
-                    continue
-                
-                line_list = eval(line)
-                
-                attr_name = line_list[0]
-                value = line_list[1]
-                
-                
-                
-                if attr_name == 'blendWeights':
-                    blend_value = value
-                    
-                elif attr_name == 'mesh info':
-                    
-                    check = maya_lib.geo.MeshTopologyCheck(mesh)
-                    check.mesh2_vert_count = value[0]
-                    check.mesh2_edge_count = value[1]
-                    check.mesh2_face_count = value[2]
-                    
-                    if not check.check_vert_edge_face_count():
-                        compatible_mesh = False
-                    if not check.check_first_face_verts(value[3]):
-                        compatible_mesh = False
-                    if not check.check_last_face_verts(value[4]):
-                        compatible_mesh = False
-                    
-                    ran_mesh_check = True
-                    
-                else:
-                    
-                    skin_attribute_dict[attr_name] = value
-        
-        self._progress_ui.status('Importing skin weights on: %s    - getting influences' % nicename)
-        
-        influence_dict = self._get_influences(directory)
-        
-        self._progress_ui.status('Importing skin weights on: %s    - got influences' % nicename)
-        if not influence_dict:
-            return False
-
-        influences = influence_dict.keys()
-        
-        if not influences:
-            return False
-        
-        shape_types = ['mesh','nurbsSurface', 'nurbsCurve', 'lattice']
-        shape_is_good = self._test_shape(mesh, shape_types)
-        
-        if not shape_is_good:
-            util.warning('%s does not have a supported shape node. Currently supported nodes include: %s.' % (short_name, shape_types))
-            return False
-        
-        transfer_mesh = None
-        
-        import_obj = True
-        if ran_mesh_check and compatible_mesh:
-            import_obj = False
-        
-        if maya_lib.core.has_shape_of_type(mesh, 'mesh'):
-            
-            if import_obj:
-                
-                #util.show('Exported mesh does not match current mesh.')
-                util.show('Importing reference')
-                orig_mesh = self._import_ref_obj(directory)
-                self._progress_ui.status('Importing skin weights on: %s    - imported reference mesh' % nicename)
-        
-                if orig_mesh:
-                
-                    if not ran_mesh_check:
-                        mesh_match = maya_lib.geo.is_mesh_compatible(orig_mesh, mesh)
-                    
-                        if not mesh_match:
-                            transfer_mesh = mesh
-                            mesh = orig_mesh
-                        if mesh_match:
-                            util.show('Imported reference matches')
-                            cmds.delete(orig_mesh)
-                    
-                    else:
-                        transfer_mesh = mesh
-                        mesh = orig_mesh
-        
-        influences.sort()
-        
-        add_joints = []
-        remove_entries = []
-        self._progress_ui.status('Importing skin weights on: %s    - adding influences' % nicename)
-        for influence in influences:
-            
-            joints = cmds.ls(influence, l = True)
-            
-            if type(joints) == list and len(joints) > 1:
-                add_joints.append(joints[0])
-                                
-                conflicting_count = len(joints)
-                
-                util.warning('Found %s joints with name %s. Using only the first one. %s' % (conflicting_count, influence, joints[0]))
-                remove_entries.append( influence )
-                influence = joints[0]
-            
-            if not cmds.objExists(influence):
-                cmds.select(cl = True)
-                cmds.joint( n = influence, p = influence_dict[influence]['position'] )
-                
-        for entry in remove_entries:
-            influences.remove(entry)
-            
-        influences += add_joints
-        
-        
-        if skin_cluster:
-            cmds.delete(skin_cluster)
-        
-        self._progress_ui.status('Importing skin weights on: %s    - start import skin weights' % nicename)
-        
-        new_way = True
-        
-        if new_way:
-            
-            skin_inst = maya_lib.deform.SkinCluster(mesh)
-            
-            for influence in influences:
-                skin_inst.add_influence(influence)
-            skin_cluster = skin_inst.get_skin()
-            
-            weights_found = []
-            influences_found = []
-            
-        
-            #prep skin import data
-            import maya.api.OpenMaya as om
-            weight_array = om.MDoubleArray()
-            
-            for influence in influences:
-                
-                if not influence in influence_dict or not 'weights' in influence_dict[influence]:
-                    util.warning('Weights missing for influence %s' % influence)
-                    continue
-                
-                weights_found.append( influence_dict[influence]['weights'] )
-                influences_found.append( influence )
-            
-            for inc in range(0, len(weights_found[0])):
-                
-                for inc2 in range(0, len(influences_found)):
-                    
-                    weight = weights_found[inc2][inc]
-                    
-                    if type(weight) == int:
-                        weight = float(weight)
-                    weight_array.append(weight)
-            
-            if len(weights_found) == len(influences_found):
-                maya_lib.api.set_skin_weights(skin_cluster, weight_array, 0)
-            
-        if not new_way:
-            
-            mesh_description = nicename
-            skin_cluster = cmds.skinCluster(influences, mesh,  tsb = True, n = maya_lib.core.inc_name('skin_%s' % mesh_description))[0]
-        
-            cmds.setAttr('%s.normalizeWeights' % skin_cluster, 0)
-            
-            maya_lib.deform.set_skin_weights_to_zero(skin_cluster)
-            
-            influence_inc = 0
-              
-            influence_index_dict = maya_lib.deform.get_skin_influences(skin_cluster, return_dict = True)
-            
-            progress_ui = maya_lib.core.ProgressBar('import skin', len(influence_dict.keys()))
-            
-            for influence in influences:
-                
-                orig_influence = influence
-                
-                if influence.count('|') > 1:
-                    split_influence = influence.split('|')
-                    
-                    if len(split_influence) > 1:
-                        influence = split_influence[-1]
-                
-                message = 'importing skin mesh: %s,  influence: %s' % (short_name, influence)
-                
-                progress_ui.status(message)                
-                    
-                if not 'weights' in influence_dict[orig_influence]:
-                    util.warning('Weights missing for influence %s' % influence)
-                    return 
-                
-                weights = influence_dict[orig_influence]['weights']
-                
-                
-                if not influence in influence_index_dict:
-                    continue
-                
-                index = influence_index_dict[influence]
-                
-                attr = '%s.weightList[*].weights[%s]' % (skin_cluster, index)
-                
-                #this wasn't faster, zipping zero weights is much faster than setting all the weights
-                #cmds.setAttr(attr, *weights )
-                
-                for inc in range(0, len(weights)):
-                            
-                    weight = float(weights[inc])
-                    
-                    if weight == 0 or weight < 0.0001:
-                        continue
-                    
-                    attr = '%s.weightList[%s].weights[%s]' % (skin_cluster, inc, index)
-                    
-                    cmds.setAttr(attr, weight)
-                                 
-                progress_ui.inc()
-                
-                if util.break_signaled():
-                    break
-                                
-                if progress_ui.break_signaled():
-                            
-                    break
-                
-                influence_inc += 1
-            
-            progress_ui.end()                    
-            
-            cmds.skinCluster(skin_cluster, edit = True, normalizeWeights = 1)
-            cmds.skinCluster(skin_cluster, edit = True, forceNormalizeWeights = True)
-                        
-        if blend_value != None:
-            maya_lib.deform.set_skin_blend_weights(skin_cluster, blend_value)
-        if skin_attribute_dict:
-            for attribute_name in skin_attribute_dict:
-                skin_attribute_name = skin_cluster + '.' + attribute_name
-                if cmds.objExists(skin_attribute_name):
-                    value = skin_attribute_dict[attribute_name]
-                    cmds.setAttr(skin_attribute_name, value)
-        
-        self._progress_ui.status('Importing skin weights on: %s    - imported skin weights' % nicename)
-        
-        if transfer_mesh:
-            self._progress_ui.status('Importing skin weights on: %s    - transferring skin weights' % nicename)
-            util.show('Mesh topology mismatch. Transferring weights.')
-            maya_lib.deform.skin_mesh_from_mesh(mesh, transfer_mesh)
-            cmds.delete(mesh)
-            util.show('Done Transferring weights.')
-            self._progress_ui.status('Importing skin weights on: %s    - transferred skin weights' % nicename)
-        
-        util.show('Imported skinCluster weights: %s' % short_name)
-        
-        return True
-        
-    @util.stop_watch_wrapper
-    def import_data(self, filepath = None):
-        
-        if util.is_in_maya():
-     
-            cmds.undoInfo(state = False)
-     
-            self._import_maya_data(filepath)
-                  
-        cmds.undoInfo(state = True)
-    
-    @util.stop_watch_wrapper
-    def export_data(self, comment, selection = [], single_file = False, version_up = True, blend_weights = True):
-        
-        path = self.get_file()
-        #path = util_file.join_path(self.directory, self.name)
-        
-        if not selection:
-            selection = cmds.ls(sl = True)
-        
-        if not selection:
-            util.warning('Nothing selected to export skin weights. Please select a mesh, curve, nurb surface or lattice with skin weights.')
-        
-        found_one = False
-        
-        progress = maya_lib.core.ProgressBar('Exporting skin weights on:', len(selection))
-        
-        
-        for thing in selection:
-            
-            progress.status('Exporting skin weights on %s ' % (maya_lib.core.get_basename(thing)))
-            
-            if maya_lib.core.is_a_shape(thing):
-                thing = cmds.listRelatives(thing, p = True)[0]
-            
-            thing_filename = thing
-            
-            if thing.find('|') > -1:
-                #thing = cmds.ls(thing, l = True)[0]
-                
-                thing_filename = thing_filename.replace('|', '.')
-                if thing_filename.startswith('.'):
-                    thing_filename = thing_filename[1:]
-            
-            if thing_filename.find(':') > -1:
-                thing_filename = thing_filename.replace(':', '-')
-            
-            util.show('Exporting weights on: %s' % thing)
-            
-            skin = maya_lib.deform.find_deformer_by_type(thing, 'skinCluster')
-            
-            if not skin:
-                util.warning('Skin export failed. No skinCluster found on %s.' % thing)
-            
-            if skin:
-                
-                found_one = True
-                
-                geo_path = util_file.join_path(path, thing_filename)
-                
-                if util_file.is_dir(geo_path):
-                    files = util_file.get_files(geo_path)
-                    
-                    for filename in files:
-                        util_file.delete_file(filename, geo_path)
-                
-                else:
-                    geo_path = util_file.create_dir(thing_filename, path)
-                
-                if not geo_path:
-                    util.error('Please check! Unable to create skin weights directory: %s in %s' % (thing_filename, path))
-                    continue
-                
-                weights = maya_lib.deform.get_skin_weights(skin)
-                                
-                info_file = util_file.create_file( 'influence.info', geo_path )
-                settings_file = util_file.create_file('settings.info', geo_path)
-                
-                info_lines = []
-                settings_lines = []
-                weights_dict = {}
-                
-                for influence in weights:
-                    
-                    
-                    
-                    if influence == None or influence == 'None':
-                        continue
-                    
-                    weight_list = weights[influence]
-                    
-                    if not weight_list:
-                        continue
-                    
-                    if not single_file:
-                        thread = LoadWeightFileThread()
-                    
-                        influence_line = thread.run(influence, skin, weights[influence], geo_path)
-                    else:
-                        influence_name = maya_lib.deform.get_skin_influence_at_index(influence, skin)
-                        sub_weights = weights[influence]
-                        
-                        if not influence_name or not cmds.objExists(influence_name):
-                            continue
-                        
-                        weights_dict[influence_name] = sub_weights
-                        
-                        influence_position = cmds.xform(influence_name, q = True, ws = True, t = True)
-                        influence_line = "{'%s' : {'position' : %s}}" % (influence_name, str(influence_position))
-                    
-                    if influence_line:
-                        info_lines.append(influence_line)
-                        
-                
-                if single_file:
-                    filepath = util_file.create_file('all.skin.weights', geo_path)
-                    
-                    lines = []
-                    
-                    for key in weights_dict:
-                        lines.append('%s=%s' % (key, str(weights_dict[key])))
-                    
-                    util_file.write_lines(filepath, lines)
-                
-                util_file.write_lines(info_file, info_lines)
-                
-                blend_weights_attr = '%s.blendWeights' % skin
-                
-                export_attrs = ['skinningMethod', 'maintainMaxInfluences', 'maxInfluences']
-                
-                if maya_lib.core.has_shape_of_type(thing, 'mesh'):
-                    self._export_ref_obj(thing, geo_path)
-                    
-                    verts, edges, faces = maya_lib.geo.get_vert_edge_face_count(thing)
-                    verts1 = maya_lib.geo.get_face_vert_indices(thing, 0)
-                    verts2 = maya_lib.geo.get_face_vert_indices(thing, -1)
-                    
-                    settings_lines.append("['mesh info', %s]" % [verts,edges,faces, verts1, verts2])
-                
-                if cmds.objExists(blend_weights_attr) and blend_weights:
-                    
-                    maya_lib.core.print_help('Exporting %s blend weights (for dual quaternion)' % maya_lib.core.get_basename(thing))
-                    
-                    blend_weights = maya_lib.deform.get_skin_blend_weights(skin)
-                    
-                    settings_lines.append("['blendWeights', %s]" % blend_weights)
-                
-                for attribute_name in export_attrs:
-                    
-                    attribute_path = '%s.%s' % (skin, attribute_name)
-                    
-                    if not cmds.objExists(attribute_path):
-                        continue
-                        
-                    attribute_value = cmds.getAttr(attribute_path)
-                    settings_lines.append("['%s', %s]" % (attribute_name, attribute_value))
-                
-                util_file.write_lines(settings_file, settings_lines)
-                
-                util.show('Skin weights exported to folder: %s' % util_file.get_basename(geo_path))
-            
-            if progress.break_signaled():
-                progress.end()
-                break
-            
-            progress.next()
-            
-            
-        if not found_one:
-            util.warning('No skin weights found on selected. Please select a mesh, curve, nurb surface or lattice with skin weights.')
-        
-        if found_one:
-            maya_lib.core.print_help('skin weights exported.')
-        
-        if version_up:
-            util_file.get_permission(path)
-            version = util_file.VersionFile(path)
-            version.save(comment)
-        
-        progress.end()
-        
-    def get_skin_meshes(self):
-        
-        filepath = self.get_file()
-        path = util_file.join_path(util_file.get_dirname(filepath), self.name)
-        
-        meshes = None
-        
-        if util_file.is_dir(path):
-            meshes = util_file.get_folders(path)
-        
-        return meshes
-    
-    def remove_mesh(self, mesh):
-        
-        filepath = self.get_file()
-        path = util_file.join_path(util_file.get_dirname(filepath), self.name)
-        
-        util_file.delete_dir(mesh, path)
-        
-        test_path = util_file.join_path(path, mesh)
-        
-        if not util_file.is_dir(test_path):
-            return True
-        
-        return False
-        
-        
-             
-class LoadWeightFileThread(threading.Thread):
-    def __init__(self):
-        super(LoadWeightFileThread, self).__init__()
-        
-    def run(self, influence_index, skin, weights, path):
-        
-        influence_name = maya_lib.deform.get_skin_influence_at_index(influence_index, skin)
-        
-        if not influence_name or not cmds.objExists(influence_name):
-            return
-        
-        filepath = util_file.create_file('%s.weights' % influence_name, path)
-        
-        util_file.get_permission(filepath)
-        
-        if not util_file.is_file(filepath):
-            util.show('%s is not a valid path.' % filepath)
-            return
-        
-        util_file.write_lines(filepath,str(weights))
-        
-        influence_position = cmds.xform(influence_name, q = True, ws = True, t = True)
-        return "{'%s' : {'position' : %s}}" % (influence_name, str(influence_position))
-        
-class ReadWeightFileThread(threading.Thread):
-    def __init__(self,influence_dict, folder_path, influence):
-        super(ReadWeightFileThread, self).__init__()
-        
-        self.influence_dict = influence_dict
-        self.folder_path = folder_path
-        self.influence = influence
-        
-    def run(self):
-        
-        
-        influence_dict = self.influence_dict
-        folder_path = self.folder_path
-        influence = self.influence
-        
-        file_path = util_file.join_path(folder_path, influence)
-        
-        influence = influence.split('.')[0]
-        
-        lines = util_file.get_file_lines(file_path)
-        
-        if not lines:
-            influence_dict[influence]['weights'] = None
-            return influence_dict
-        
-        weights = json.loads(lines[0])
-        
-        if influence in influence_dict:
-            influence_dict[influence]['weights'] = weights
-        
-        return influence_dict
-    
-class BlendshapeWeightData(MayaCustomData):
-    
-    def _data_name(self):
-        return 'weights_blendShape'
-
-    def _data_extension(self):
-        return ''
-    
-    def _data_type(self):
-        return 'maya.blend_weights'
-
-    def export_data(self, comment = None):
-        
-        path = self.get_file()
-        
-        util_file.create_dir(path)
-        
-        meshes = maya_lib.geo.get_selected_meshes()
-        curves = maya_lib.geo.get_selected_curves()
-        surfaces = maya_lib.geo.get_selected_surfaces()
-        
-        meshes += curves + surfaces
-        
-        blendshapes = []
-        
-        for mesh in meshes:
-        
-            blendshape = maya_lib.deform.find_deformer_by_type(mesh, 'blendShape', return_all = True)
-            blendshapes += blendshape
-            
-        if not blendshapes:
-            util.warning('No blendshapes to export')
-            return    
-        
-        for blendshape in blendshapes:
-            
-            blend = maya_lib.blendshape.BlendShape(blendshape)
-            
-            mesh_count = blend.get_mesh_count()
-            targets = blend.get_target_names()
-            
-            blendshape_path = util_file.create_dir(blendshape, path)
-            
-            for target in targets:
-                
-                target_path = util_file.create_dir(target, blendshape_path)
-                
-                for inc in range(mesh_count):
-                    
-                    weights = blend.get_weights(target, inc)
-                             
-                    filename = util_file.create_file('mesh_%s.weights' % inc, target_path)
-                    util_file.write_lines(filename, [weights])
-            
-            for inc in range(mesh_count):
-                
-                weights = blend.get_weights(None, inc)
-                
-                filename = util_file.create_file('base_%s.weights' % inc, blendshape_path)
-                util_file.write_lines(filename, [weights])
-            
-        maya_lib.core.print_help('Exported %s data' % self.name)
-    
-    def import_data(self):
-        
-        #path = util_file.join_path(self.directory, self.name)
-        
-        path = self.get_file()
-        
-        folders = util_file.get_folders(path)
-        
-        for folder in folders:
-            
-            if cmds.objExists(folder) and cmds.nodeType(folder) == 'blendShape':
-                
-                blendshape_folder = folder
-                blendshape_path = util_file.join_path(path, folder)
-                
-                base_files = util_file.get_files_with_extension('weights', blendshape_path)
-                
-                for filename in base_files:
-                    if filename.startswith('base'):
-                        filepath = util_file.join_path(blendshape_path, filename)
-                        lines = util_file.get_file_lines(filepath)
-                                
-                        weights = eval(lines[0])
-                            
-                        index = util.get_last_number(filename)
-                        blend = maya_lib.blendshape.BlendShape(blendshape_folder)
-                        blend.set_weights(weights, mesh_index = index)
-                
-                targets = util_file.get_folders(blendshape_path)
-                
-                for target in targets:
-                    
-                    if cmds.objExists('%s.%s' % (blendshape_folder, target)):
-                        
-                        target_path = util_file.join_path(blendshape_path, target)
-                        
-                        files = util_file.get_files_with_extension('weights', target_path)
-                        
-                        for filename in files:
-                            
-                            if filename.startswith('mesh'):
-                            
-                                filepath = util_file.join_path(target_path, filename)
-                                lines = util_file.get_file_lines(filepath)
-                                
-                                weights = eval(lines[0])
-                                    
-                                index = util.get_last_number(filename)
-                                blend = maya_lib.blendshape.BlendShape(blendshape_folder)
-                                blend.set_weights(weights, target, mesh_index = index)
-                                
-                            
-        maya_lib.core.print_help('Imported %s data' % self.name)
-    
-class DeformerWeightData(MayaCustomData):
-    """
-    maya.deform_weights
-    Export/Import weights of clusters and wire deformers.
-    Will not work if cluster or wire deformer is affecting more than one piece of geo.
-    """
-    def _data_name(self):
-        return 'weights_deformer'
-
-    def _data_extension(self):
-        return ''
-    
-    def _data_type(self):
-        return 'maya.deform_weights'
-    
-    def export_data(self, comment = None):
-        
-        
-        #path = util_file.join_path(self.directory, self.name)
-        
-        path = self.get_file()
-        
-        util_file.create_dir(path)
-        
-        
-        meshes = maya_lib.geo.get_selected_meshes()
-        
-        if not meshes:
-            util.warning('No meshes found in selection with deformers.')
-            return
-        
-        found_one = False
-        
-        for mesh in meshes:
-            
-            deformers = maya_lib.deform.find_all_deformers(mesh)
-            
-            if not deformers:
-                util.warning('Did not find a weighted deformer on %s.' % mesh)
-                continue
-                        
-            for deformer in deformers:
-                if cmds.objectType(deformer, isAType = 'weightGeometryFilter'):
-            
-                    info_lines = []
-                
-                    indices = maya_lib.attr.get_indices('%s.input' % deformer)
-                    
-                    filepath = util_file.create_file('%s.weights' % deformer, path)
-                    
-                    if not filepath:
-                        return
-                    
-                    for index in indices:
-                        weights = maya_lib.deform.get_deformer_weights(deformer, index)
-                        
-                        info_lines.append(weights)
-                        
-                        found_one = True
-                    
-                    util_file.write_lines(filepath, info_lines)
-                    
-                    util.show('Exported weights on %s.' % deformer) 
-    
-        if not found_one:
-            util.warning('Found no deformers to export weights.')
-        if found_one:
-            maya_lib.core.print_help('Exported %s data' % self.name)
-    
-    def import_data(self):
-        
-        #path = util_file.join_path(self.directory, self.name)
-        
-        path = self.get_file()
-        
-        files = util_file.get_files(path)
-        
-        if not files:
-            util.warning('Found nothing to import.')
-        
-        for filename in files:
-            
-            file_path = util_file.join_path(path, filename)
-            
-            lines = util_file.get_file_lines(file_path)
-            
-            deformer = filename.split('.')[0]
-            
-            if not cmds.objExists(deformer):
-                util.warning('%s does not exist. Could not import weights' % deformer)
-                return
-            
-            if not lines:
-                return
-            
-            #geometry_indices = maya_lib.attr.get_indices('%s.input' % deformer)
-            geometry_indices = mel.eval('deformer -q -gi %s' % deformer)
-            #geometry_indices = cmds.deformer( deformer, q = True, gi = True)
-            
-            weights_list = []
-            
-            if lines:
-                
-                inc = 0
-                
-                for line in lines:
-                    if not line:
-                        continue                    
-                    try:
-                        weights = eval(line)
-                    except:
-                        util.warning('Could not read weights on line %s' % inc )
-                        continue
-                    
-                    weights_list.append(weights)
-            
-                    inc += 1
-                        
-            for weights_part, index in zip(weights_list, geometry_indices): 
-                    
-                maya_lib.deform.set_deformer_weights(weights_part, deformer, index)
-            
-                if not cmds.objExists(deformer):
-                    util.warning('Import failed: Deformer %s does not exist.' % deformer)    
-             
-                
-                 
-        maya_lib.core.print_help('Imported %s data' % self.name)
-        
-class MayaShadersData(CustomData):
-    """
-    maya.shaders
-    Export/Import shaders.
-    This only works for maya shaders. Eg. Blinn, Lambert, etc.
-    """
-    maya_ascii = 'mayaAscii'
-    
-    def _data_type(self):
-        return 'maya.shaders'
-    
-    def _data_name(self):
-        return 'shaders'
-    
-    def _data_extension(self):
-        return ''
-    
-    def import_data(self, filepath = None):
-        
-        if filepath:
-            path = filepath
-        else:
-            path = util_file.join_path(self.directory, self.name)
-        
-        files = util_file.get_files_with_extension('ma', path)
-            
-        info_file = util_file.join_path(path, 'shader.info')
-        info_lines = util_file.get_file_lines(info_file)
-        
-        info_dict = {}
-        
-        for line in info_lines:
-            if not line:
-                continue
-            
-            shader_dict = eval(line)
-                
-            for key in shader_dict:
-                info_dict[key] = shader_dict[key]
-        
-        bad_meshes = []
-        
-        for filename in files:
-            
-            util.show('Importing shader: %s' % filename)
-            
-            filepath = util_file.join_path(path, filename)
-            
-            engine = filename.split('.')[0]
-            
-            if not engine in info_dict:
-                continue
-            
-            orig_engine = engine
-            meshes = info_dict[orig_engine]
-            
-            if not meshes:
-                continue
-            
-            found_meshes = {}
-            
-            #for mesh in meshes:
-            #    if cmds.objExists(mesh):
-            #        shade.delete_geo_shaders(mesh)
-
-            track = maya_lib.core.TrackNodes()
-            track.load('shadingEngine')
-            
-            cmds.file(filepath, f = True, i = True, iv = True)
-            
-            new_engines = track.get_delta()
-            engine = new_engines[0]
-            """
-            if not cmds.objExists(engine):
-                
-                track = maya_lib.core.TrackNodes()
-                track.load('shadingEngine')
-                
-                cmds.file(filepath, f = True, i = True, iv = True)
-                
-                new_engines = track.get_delta()
-                engine = new_engines[0]
-            else:
-                util.warning('%s already existed in the scene.' % orig_engine)
-                util.warning('Using the existing shader, but might not match what was exported.')
-            """
-            for mesh in meshes:
-                
-                if not cmds.objExists(mesh):
-                    
-                    bad_mesh = mesh
-                    if mesh.find('.f['):
-                        bad_mesh = maya_lib.geo.get_mesh_from_face(mesh)
-                    
-                    if not bad_mesh in bad_meshes:
-                        util.warning('Could not find %s that %s was assigned to.' % (bad_mesh, engine))
-                        bad_meshes.append(bad_mesh)
-                        
-                    continue
-                
-                split_mesh = mesh.split('.')
-                
-                if len(split_mesh) > 1:
-                    if not split_mesh[0] in found_meshes:
-                        found_meshes[split_mesh[0]] = []
-                    
-                    found_meshes[split_mesh[0]].append(mesh)
-                
-                if len(split_mesh) == 1:
-                    if not mesh in found_meshes:
-                        found_meshes[mesh] = mesh
-            
-            for key in found_meshes:
-                
-                mesh = found_meshes[key]
-                
-                all_mesh = cmds.ls(mesh, l = True)
-                
-                cmds.sets( all_mesh, e = True, forceElement = engine)
-    
-    def export_data(self, comment):
-        
-        shaders = cmds.ls(type = 'shadingEngine')
-        
-        path = util_file.join_path(self.directory, self.name)
-        
-        util_file.refresh_dir(path)
-        
-        info_file = util_file.create_file( 'shader.info', path )
-        
-        info_lines = []
-        
-        skip_shaders = ['initialParticleSE', 'initialShadingGroup']
-        
-        if not shaders:
-            util.warning('No shaders found to export.')
-        
-        for shader in shaders:
-
-            if shader in skip_shaders:
-                continue
-            
-            members = cmds.sets(shader, q = True)
-            info_lines.append("{'%s' : %s}" % (shader, members))
-            
-            filepath = util_file.join_path(path, '%s.ma' % shader)
-        
-            if util_file.is_file(filepath):
-                util_file.delete_file(util_file.get_basename(filepath), path)
-        
-            cmds.file(rename = filepath)
-            
-            cmds.select(shader, noExpand = True)
-            
-            selection = cmds.ls(sl = True)
-            
-            if selection:            
-                cmds.file(exportSelected = True, 
-                          prompt = False, 
-                          force = True, 
-                          pr = True, 
-                          type = self.maya_ascii)
-        
-        util_file.write_lines(info_file, info_lines)
-        
-        version = util_file.VersionFile(path)
-        version.save(comment)    
-        
-        maya_lib.core.print_help('Exported %s data' % self.name)
-        
-class AnimationData(MayaCustomData):
-    """
-    maya.animation
-    Export/Import all the keyframes in a scene with their connection info. 
-    Will export/import blendWeighted as well.
-    """
-    
-    def _data_name(self):
-        return 'keyframes'
-    
-    def _data_type(self):
-        return 'maya.animation'
-    
-    def _data_extension(self):
-        return ''
-        
-    def _get_keyframes(self):
-        
-        selection = cmds.ls(sl = True, type = 'animCurve')
-        
-        if selection:
-            self.selection = True
-            return selection
-        
-        keyframes = cmds.ls(type = 'animCurve')
-        return keyframes
-
-    def _get_blend_weighted(self):
-        blend_weighted = cmds.ls(type = 'blendWeighted')
-        return blend_weighted
-    
-    def get_file(self):
-        
-        test_dir = util_file.join_path(self.directory, 'keyframes')
-        
-        if util_file.is_dir(test_dir):
-            util_file.rename(test_dir, self._get_file_name())
-        
-        return super(AnimationData, self).get_file()
-            
-    def export_data(self, comment):
-        
-        self.selection = False
-        
-        unknown = cmds.ls(type = 'unknown')
-        
-        if unknown:
-            util.warning('Could not export keyframes. Unknown nodes found. Please remove unknowns first')
-            return
-        
-        keyframes = self._get_keyframes()
-        blend_weighted = self._get_blend_weighted()
-        
-        if not keyframes:
-            util.warning('No keyframes found to export.')
-            return
-        
-        if blend_weighted:
-            keyframes = keyframes + blend_weighted
-        
-        #this could be replaced with self.get_file()
-        #path = util_file.join_path(self.directory, self.name)
-        path = self.get_file()
-        
-        util_file.refresh_dir(path)
-        
-        info_file = util_file.create_file( 'animation.info', path )
-        
-        info_lines = []
-        
-        all_connections = []
-        
-        cmds.select(cl = True)
-        
-        select_keyframes = []
-        
-        for keyframe in keyframes:
-            
-            node_type = cmds.nodeType(keyframe)
-            
-            
-            if not cmds.objExists(keyframe):
-                continue
-            
-            inputs = []
-            
-            if not node_type == 'blendWeighted':
-                inputs = maya_lib.attr.get_attribute_input('%s.input' % keyframe)
-                
-            outputs = maya_lib.attr.get_attribute_outputs('%s.output' % keyframe)
-            
-            if node_type.find('animCurveT') > -1:
-                if not outputs:
-                    continue
-            if not node_type.find('animCurveT') > -1:
-                if not outputs or not inputs:
-                    continue
-            
-            select_keyframes.append(keyframe)
-            
-            
-            connections = maya_lib.attr.Connections(keyframe)
-            connections.disconnect()
-            
-            all_connections.append(connections)
-            
-            info_lines.append("{'%s' : {'output': %s, 'input': '%s'}}" % (keyframe, outputs, inputs))
-        
-        cmds.select(select_keyframes)
-        
-        filepath = util_file.join_path(path, 'keyframes.ma')
-        cmds.file(rename = filepath)
-            
-        cmds.file( force = True, options = 'v=0;', typ = 'mayaAscii', es = True )
-            
-        for connection in all_connections:
-            connection.connect()
-        
-        util_file.write_lines(info_file, info_lines)
-            
-        version = util_file.VersionFile(path)
-        version.save(comment)
-        
-        maya_lib.core.print_help('Exported %s data.' % self.name)
-        
-        if self.selection:
-            util.warning('Keyframes selected. Exporting only selected.')
-        
-    def import_data(self):
-        
-        test_path = util_file.join_path(self.directory, self.name)
-        
-        if util_file.is_dir(test_path):
-            util_file.rename(test_path, self.name)
-        
-        #this could be replaced with self.get_file()
-        path = self.get_file()
-        
-        if not util_file.is_dir(path):
-            return
-        
-        filepath = util_file.join_path(path, 'keyframes.ma')
-        
-        if not util_file.is_file(filepath):
-            return
-            
-        info_file = util_file.join_path(path, 'animation.info')
-        
-        if not util_file.is_file(info_file):
-            return
-        
-        info_lines = util_file.get_file_lines(info_file)
-        
-        if not info_lines:
-            return
-        
-        info_dict = {}
-        
-        for line in info_lines:
-            
-            if not line:
-                continue
-            
-            keyframe_dict = eval(line)
-                
-            for key in keyframe_dict:
-                
-                if cmds.objExists(key):
-                    cmds.delete(key)
-                    
-                
-                info_dict[key] = keyframe_dict[key]
-        
-        cmds.file(filepath, f = True, i = True, iv = True)
-        
-        for key in info_dict:
-            keyframes = info_dict[key]
-                        
-            outputs = keyframes['output']
-            
-            if outputs:
-                for output in outputs:
-                    if not cmds.objExists(output):
-                        continue
-                    
-                    locked = cmds.getAttr(output, l = True)
-                    if locked:
-                        cmds.setAttr(output, l = False)
-                    
-                    try:
-                        cmds.connectAttr('%s.output' % key, output)
-                    except:
-                        cmds.warning('\tCould not connect %s.output to %s' % (key,output))
-                        
-                    if locked:
-                        cmds.setAttr(output, l = False)
-            
-            
-            
-            input_attr = keyframes['input']
-            
-            if input_attr:
-                
-                if not cmds.objExists(input_attr):
-                    continue
-                try:
-                    cmds.connectAttr(input_attr, '%s.input' % key)
-                except:
-                    cmds.warning('\tCould not connect %s to %s.input' % (input_attr,key))
-                    
-        maya_lib.core.print_help('Imported %s data.' % self.name)
-        
-        return info_dict.keys()
-    
-class ControlAnimationData(AnimationData):
-    """
-    maya.control_animation
-    Only import/export keframes on controls.
-    Good for saving out poses. 
-    """
-    def _data_name(self):
-        return 'keyframes_control'
-    
-    def _data_type(self):
-        return 'maya.control_animation'
-    
-    def _get_keyframes(self):
-        
-        controls = maya_lib.rigs_util.get_controls()
-        
-        keyframes = []
-        
-        for control in controls:
-            
-            sub_keyframes = maya_lib.anim.get_input_keyframes(control, node_only = True)
-            if sub_keyframes:
-                keyframes += sub_keyframes
-        
-        return keyframes
-
-    def _get_blend_weighted(self):
-        
-        return None
-        
-class AtomData(MayaCustomData):
-    """
-    Not in use.
-    """
-    def _data_name(self):
-        return 'animation'
-
-    def _data_extension(self):
-        return 'atom'
-    
-    def _data_type(self):
-        return 'maya.atom'
-    
-    def export_data(self, comment):
-        nodes = cmds.ls(type = 'transform')
-        cmds.select(nodes)
-        
-        file_name = '%s.%s' % (self.name, self.data_extension)
-        file_path = util_file.join_path(self.directory, file_name)
-        
-        options = 'precision=8;statics=0;baked=1;sdk=1;constraint=0;animLayers=1;selected=selectedOnly;whichRange=1;range=1:10;hierarchy=none;controlPoints=0;useChannelBox=1;options=keys;copyKeyCmd=-animation objects -option keys -hierarchy none -controlPoints 0'
-        
-        if not cmds.pluginInfo('atomImportExport', query = True, loaded = True):
-            cmds.loadPlugin('atomImportExport.mll')
-        
-        mel.eval('vtool -force -options "%s" -typ "atomExport" -es "%s"' % (options, file_path))
-        
-        version = util_file.VersionFile(file_path)
-        version.save(comment)
-        
-    def import_data(self):
-        
-        nodes = cmds.ls(type = 'transform')
-        cmds.select(nodes)
-        
-        file_name = '%s.%s' % (self.name, self.data_extension)
-        file_path = util_file.join_path(self.directory, file_name)  
-
-        if not cmds.pluginInfo('atomImportExport', query = True, loaded = True):
-            cmds.loadPlugin('atomImportExport.mll')
-        
-        options = ';;targetTime=3;option=insert;match=hierarchy;;selected=selectedOnly;search=;replace=;prefix=;suffix=;'
-        
-        mel.eval('vtool -import -type "atomImport" -ra true -namespace "test" -options "%s" "%s"' % (options, file_path))
-        
-        self._center_view()      
-        
-class PoseData(MayaCustomData):
-    """
-    maya.pose
-    Export/Import pose correctives.
-    """
-    maya_binary = 'mayaBinary'
-    maya_ascii = 'mayaAscii'
-
-    def _data_name(self):
-        return 'correctives'
-
-    def _data_extension(self):
-        return ''
-    
-    def _data_type(self):
-        return 'maya.pose' 
-
-    def _save_file(self, filepath):
-        cmds.file(rename = filepath)
-        #ch     chn     con     exp     sh
-        cmds.file(exportSelected = True, prompt = False, force = True, pr = True, ch = False, chn = True, exp = True, con = False, sh = False, stx = 'never', typ = self.maya_ascii)
-        
-    def _import_file(self, filepath):
-        
-        if util_file.is_file(filepath):
-            util_file.get_permission(filepath)
-            cmds.file(filepath, f = True, i = True, iv = True, shd = 'shadingNetworks')
-        
-        if not util_file.is_file(filepath):
-            mel.eval('warning "File does not exist"')
-
-    def _filter_inputs(self, inputs):
-        
-        for node in inputs:
-            if not cmds.objExists(node):
-                continue
-            
-            if util.get_maya_version() > 2014:
-                if cmds.nodeType(node) == 'hyperLayout':
-                    if node == 'hyperGraphLayout':
-                        continue
-                    
-                    cmds.delete(node)
-
-                
-    def _get_inputs(self, pose):
-        
-        if not pose:
-            return []
-        
-        sub_inputs = self._get_sub_inputs(pose)
-        
-        inputs = maya_lib.attr.get_inputs(pose)
-        outputs = maya_lib.attr.get_outputs(pose)
-
-        if inputs:
-            inputs.append(pose)
-
-        if not inputs:
-            inputs = [pose]
-        
-        if outputs:
-            inputs = inputs + outputs                              
-        
-        if sub_inputs:
-            
-            inputs = inputs + sub_inputs
-        
-        return inputs
-  
-    def _get_sub_inputs(self, pose):
-        
-        manager = maya_lib.corrective.PoseManager()
-        manager.set_pose_group(pose)
-        
-        sub_poses = manager.get_poses()
-        inputs = []
-        
-        if sub_poses:
-            sub_inputs = []
-            for sub_pose in sub_poses:
-        
-                sub_inputs = self._get_inputs(sub_pose)
-                inputs = inputs + sub_inputs
-        
-        return inputs
-  
-    def _select_inputs(self, pose):
-        
-        inputs = self._get_inputs(pose)
-        
-        cmds.select(cl = True)
-        cmds.select(inputs, ne = True)
-        
-        return inputs
-            
-    def export_data(self, comment):
-        unknown = cmds.ls(type = 'unknown')
-        
-        if unknown:
-            
-            value = cmds.confirmDialog( title='Unknown Nodes!', message= 'Unknown nodes usually happen when a plugin that was being used is not loaded.\nLoad the missing plugin, and the unknown nodes could become valid.\n\nDelete unknown nodes?\n', 
-                                    button=['Yes','No'], defaultButton='Yes', cancelButton='No', dismissString='No' )
-        
-            if value == 'Yes':
-                maya_lib.core.delete_unknown_nodes()
-        
-        dirpath = self.get_file()
-        
-        if util_file.is_dir(dirpath):
-            util_file.delete_dir(dirpath)
-        
-        dir_path = util_file.create_dir(dirpath)
-
-        pose_manager = maya_lib.corrective.PoseManager()
-        poses = pose_manager.get_poses()
-        
-        
-        
-        if not poses:
-            util.warning('Found no poses to export.')
-            return
-        
-        poses.append('pose_gr')
-        
-        pose_manager.set_pose_to_default()
-        pose_manager.detach_poses()
-        
-        util.show('Exporting these top poses: %s' % poses)
-        
-        for pose in poses:
-            
-            util.show('----------------------------------------------')
-            util.show('Exporting pose: %s' % pose)
-            
-            cmds.editDisplayLayerMembers("defaultLayer", pose)
-            
-            parent = None
-            rels = None
-            
-            parent = cmds.listRelatives(pose, p = True)
-            
-            if parent:
-                cmds.parent(pose, w = True)
-                
-            if pose == 'pose_gr':
-                
-                rels = cmds.listRelatives(pose)
-                cmds.parent(rels, w = True)
-            
-            #this is needed for cases where the hyperGraphLayout is connected to the node and other nodes.
-            outputs = maya_lib.attr.get_attribute_outputs('%s.message' % pose)
-            
-            if outputs:
-                for output_value in outputs:
-                    cmds.disconnectAttr('%s.message' % pose, output_value)
-                
-            inputs = self._select_inputs(pose)
-            
-            self._filter_inputs(inputs)
-            
-            path = util_file.join_path(dir_path, '%s.ma' % pose)
-            
-            try:
-                self._save_file(path)
-            except:
-                util.warning('Could not export pose: %s. Probably because of unknown nodes.' % pose)
-            
-            if parent:
-                cmds.parent(pose, parent[0])
-                
-            if rels:
-                cmds.parent(rels, 'pose_gr')
-        
-        pose_manager.attach_poses()
-        
-        version = util_file.VersionFile(dir_path)
-        version.save(comment)
-                
-        maya_lib.core.print_help('Exported %s data.' % self.name)
-    
-    
-    def import_data(self, namespace = ''):
-        
-        path = self.get_file()
-        
-        util_file.get_permission(path)
-        
-        if not path:
-            return
-        
-        if not util_file.is_dir(path):
-            return  
-        
-        pose_files = util_file.get_files(path)
-        
-        if not pose_files:
-            return
-        
-        poses = []
-        end_poses = []
-        
-        cmds.renderThumbnailUpdate( False )
-        
-        for pose_file in pose_files:
-            
-            if util.get_env('VETALA_RUN') == 'True':
-                #stop doesn't get picked up when files are loading.
-                if util.get_env('VETALA_STOP') == 'True':
-                    break
-            
-            if not pose_file.endswith('.ma') and not pose_file.endswith('.mb'):
-                continue
-            
-            pose_path = util_file.join_path(path, pose_file)
-            
-            
-            
-            if util_file.is_file(pose_path):
-                
-                split_name = pose_file.split('.')
-                
-                pose = split_name[0]
-                
-                if cmds.objExists(pose):
-                    cmds.delete(pose)
-                
-                if not cmds.objExists(pose):
-                    
-                    try:
-                        self._import_file(pose_path)
-                    except:
-                        util.warning('Trouble importing %s' % pose_path)
-                    
-                    if pose != 'pose_gr':
-                        pose_type = cmds.getAttr('%s.type' % pose)
-                        
-                        if pose_type == 'combo':
-                            end_poses.append(pose)
-                        else:
-                            poses.append(pose)
-        
-        if end_poses:
-            poses = poses + end_poses
-        
-        if cmds.objExists('pose_gr') and poses:
-            cmds.parent(poses, 'pose_gr')
-        
-        pose_manager = maya_lib.corrective.PoseManager()
-        
-        if namespace:
-            pose_manager.set_namespace(namespace)
-        
-        pose_manager.attach_poses(poses)
-        
-        pose_manager.create_pose_blends(poses)
-        
-        pose_manager.set_pose_to_default()
-                
-        maya_lib.core.print_help('Imported %s data.' % self.name)
-        
-        cmds.dgdirty(a = True)
-        cmds.renderThumbnailUpdate( True )
-        
-                
-        
-class MayaAttributeData(MayaCustomData):
-    """
-    maya.attributes
-    Export attribute data on selected nodes.
-    Import attribute data on all nodes exported, unless something is selected.
-    """
-    def _data_name(self):
-        return 'attributes'
-        
-    def _data_type(self):
-        return 'maya.attributes' 
-
-    def _data_extension(self):
-        return ''
-    
-    def _get_scope(self):
-        selection = cmds.ls(sl = True)
-        
-        if not selection:
-            util.warning('Nothing selected. Please select at least one node to export attributes.')
-            return
-        
-        return selection
-    
-    def _get_attributes(self, node):
-        attributes = cmds.listAttr(node, scalar = True, m = True, array = True)        
-        
-        found = []
-        
-        for attribute in attributes:
-            if not maya_lib.attr.is_connected('%s.%s' % (node,attribute)):
-                found.append(attribute)
-        
-        removeables = ['dofMask','inverseScaleX','inverseScaleY','inverseScaleZ']
-        
-        for remove in removeables:
-            if remove in found:
-                found.remove(remove)
-        
-        return found
-    
-    def _get_shapes(self, node):
-        shapes = maya_lib.core.get_shapes(node)
-        return shapes
-    
-    def _get_shape_attributes(self, shape):
-        return self._get_attributes(shape)
-    
-    def import_data(self):
-        """
-        This will import all nodes saved to the data folder.
-        You may need to delete folders of nodes you no longer want to import.
-        """
-        
-        path = self.get_file()
-        
-        selection = cmds.ls(sl = True)
-
-        bad = False
-        
-        if selection:
-            files = selection
-            
-        if not selection:
-            files = util_file.get_files_with_extension('data', path)
-
-        for filename in files:
-            
-            if not filename.endswith('.data'):
-                filename = '%s.data' % filename
-                
-            filepath = util_file.join_path(path, filename)
-
-            if not util_file.is_file(filepath):
-                continue
-            
-            node_name = filename.split('.')[0]
-
-            if not cmds.objExists(node_name):
-                
-                util.warning( 'Skipping attribute import for %s. It does not exist.' % node_name )
-                bad = True 
-                continue
-            
-            lines = util_file.get_file_lines(filepath)
-            
-            for line in lines:
-                
-                if not line:
-                    continue
-                
-                line_list = eval(line)
-                
-                attribute = '%s.%s' % (node_name, line_list[0])
-                
-                if not cmds.objExists(attribute):
-                    util.warning('%s does not exists. Could not set value.' % attribute)
-                    bad = True
-                    continue
-                
-                if maya_lib.attr.is_locked(attribute):
-                    continue
-                if maya_lib.attr.is_connected(attribute):
-                    
-                    if not maya_lib.attr.is_keyed(attribute):
-                        continue
-                
-                if line_list[1] == None:
-                    continue
-                
-                try:
-                    attr_type = cmds.getAttr(attribute, type = True)
-                    if attr_type.find('Array') > -1:
-                        cmds.setAttr(attribute, line_list[1], type = attr_type)
-                    else:
-                        cmds.setAttr(attribute, line_list[1])
-                except:
-                    util.warning('\tCould not set %s to %s.' % (attribute, line_list[1]))
-                    
-        cmds.select(selection)
-        
-        if not bad:
-            maya_lib.core.print_help('Imported Attributes')
-        if bad:
-            maya_lib.core.print_help('Imported Attributes with some warnings')
-
-    def export_data(self, comment):
-        """
-        This will export only the currently selected nodes.
-        """
-        #path = util_file.join_path(self.directory, self.name)
-        
-        path = self.get_file()
-        
-        if not util_file.is_dir(path):
-            util_file.create_dir(path)
-        
-        scope = self._get_scope()
-        
-        if not scope:
-            return
-                
-        for thing in scope:
-            
-            maya_lib.core.print_help('Exporting attributes on %s' % thing)
-            
-            filename = util_file.create_file('%s.data' % thing, path)
-
-            lines = []
-            
-            attributes = self._get_attributes(thing)
-            
-            shapes = self._get_shapes(thing)
-            
-            if shapes:
-                shape = shapes[0]
-                shape_attributes = self._get_shape_attributes(shape)
-                
-                if shape_attributes:
-                    new_set = set(attributes).union(shape_attributes)
-
-                    attributes = list(new_set)
-            
-            if not attributes:
-                continue
-            
-            for attribute in attributes:
-                
-                attribute_name = '%s.%s' % (thing, attribute)
-                
-                try:
-                    value = cmds.getAttr(attribute_name)
-                except:
-                    continue
-                
-                lines.append("[ '%s', %s ]" % (attribute, value))
-            
-            util_file.write_lines(filename, lines)
-            
-        maya_lib.core.print_help('Exported %s data' % self.name)
-
-class MayaControlAttributeData(MayaAttributeData):
-    
-    def _data_name(self):
-        return 'control_values'
-        
-    def _data_type(self):
-        return 'maya.control_values' 
-
-    def _data_extension(self):
-        return ''
-
-    def _get_attributes(self, node):
-        attributes = cmds.listAttr(node, scalar = True, m = True, k = True)
-        return attributes
-    def _get_scope(self):
-        
-        controls = maya_lib.rigs_util.get_controls()
-        
-        if not controls:
-            util.warning('No controls found to export attributes.')
-            return
-        
-        return controls
-    
-    def _get_shapes(self, node):
-        return []
-
-
-class MayaControlRotateOrderData(MayaAttributeData):
-    
-    def _data_name(self):
-        return 'control_rotateOrder'
-        
-    def _data_type(self):
-        return 'maya.control_rotateorder' 
-
-    def _data_extension(self):
-        return ''
-
-    def _get_attributes(self, node):
+# Copyright (C) 2014 Louis Vottero louis.vot@gmail.com    All rights reserved.
+
+
+from __future__ import absolute_import
+
+import json
+
+import traceback
+import threading
+
+from . import util, util_file
+
+
+if util.is_in_maya():
+    
+    import maya.cmds as cmds
+    import maya.mel as mel
+    
+    from . import maya_lib
+
+from vtool import util_shotgun
+
+from vtool import logger
+log = logger.get_logger(__name__) 
+
+class DataManager(object):
+    """
+    Manages data types
+    """
+    def __init__(self):
+        self.available_data = [MayaAsciiFileData(), 
+                               MayaBinaryFileData(),
+                               MayaShotgunFileData(), 
+                               ScriptManifestData(),
+                               ScriptPythonData(),
+                               ControlCvData(),
+                               ControlColorData(),
+                               MayaControlAttributeData(),
+                               MayaControlRotateOrderData(),
+                               SkinWeightData(),
+                               DeformerWeightData(),
+                               BlendshapeWeightData(),
+                               PoseData(),
+                               MayaAttributeData(),
+                               AnimationData(),
+                               ControlAnimationData(),
+                               MayaShadersData(),
+                               ]
+        
+    def get_available_types(self):
+        
+        types = []
+        
+        for data in self.available_data:          
+            types.append( data.get_type() )
+    
+        return types
+                
+    def get_type_instance(self, data_type):
+        
+        for data in self.available_data:
+            
+            if data.is_type_match(data_type):
+                return data
+            
+class DataFolder(object):
+    """
+    A folder with a json file for tracking data
+    """
+    def __init__(self, name, filepath):
+        
+        new_path = util_file.join_path(filepath, name)
+        self.filepath = util_file.get_dirname(new_path)
+        self.name = util_file.get_basename(new_path)
+        
+        self.data_type = None
+        
+        test_path = util_file.join_path(self.filepath, self.name)
+        
+        is_folder = util_file.is_dir(test_path)
+        
+        if is_folder:
+            self.folder_path = test_path
+        
+        if not is_folder:
+            self._create_folder()
+        
+        self.settings = None
+        
+    def _load_folder(self):
+        
+        self._load_settings()
+        
+        needs_default = False
+        if not self.settings.has_setting('name'):
+            needs_default = True
+        if not needs_default and not self.settings.has_setting('data_type'):
+            needs_default = True
+            
+        if needs_default:
+            self._set_default_settings()
+        
+        
+    def _set_settings_path(self, folder):
+        if not self.settings:
+            self._load_folder()
+        
+        self.settings.set_directory(folder, 'data.json')
+        
+    def _load_settings(self):
+        
+        
+        self.settings = util_file.SettingsFile()
+        self._set_settings_path(self.folder_path)
+        
+        
+    def _set_default_settings(self):
+        
+        
+        self._load_settings()
+        
+        self.settings.set('name', self.name)
+        
+        data_type = self.settings.get('data_type')
+        
+        self.data_type = data_type
+        
+        
+    def _create_folder(self):
+        
+        path = util_file.create_dir(self.name, self.filepath)
+        self.folder_path = path
+        self._set_default_settings()
+        
+    
+    def _set_name(self, name):
+        
+        if not self.settings:
+            self._load_folder()
+        
+        self.name = name
+        self.settings.set('name', self.name)
+        
+                
+    def get_data_type(self):
+        
+        log.debug('Get data type')
+        
+        if self.settings:
+            self.settings.reload()
+        
+        if not self.settings:
+            log.debug('No settings, loading...')
+            self._load_folder()
+        
+        return self.settings.get('data_type')
+    
+    def set_data_type(self, data_type):
+        
+        if not self.settings:
+            self._load_folder()
+            
+        self.data_type = data_type
+        if data_type:
+            self.settings.set('data_type', str(data_type))
+        
+        
+    def get_sub_folder(self, name = None):
+        
+        if not name:
+            if not self.settings:
+                self._load_folder()
+            
+            folder = self.settings.get('sub_folder')
+        if name:
+            folder = name
+        
+        if self.folder_path:
+            if not util_file.is_dir(util_file.join_path(self.folder_path, '.sub/%s' % folder)):
+                return
+        
+        return folder
+    
+    def get_current_sub_folder(self):
+        folder = self.get_sub_folder()
+        return folder
+    
+    def set_sub_folder(self, name):
+        
+        if not self.settings:
+            self._load_folder()
+        
+        self.settings.set('sub_folder', name)
+        
+        sub_folder = util_file.join_path(self.folder_path, '.sub/%s' % name)
+        
+        util_file.create_dir(sub_folder)
+        
+        if self.data_type:
+            self.settings.set('data_type', str(self.data_type))
+ 
+    def set_sub_folder_to_default(self):
+        
+        if not self.settings:
+            self._load_folder()
+        
+        self.settings.set('sub_folder', '')
+ 
+    def get_folder_data_instance(self):
+        """
+        This gets the data instance for this data.  Data instance is the class that works on the data in this directory.
+        """
+        
+        if not self.settings:
+            self._load_folder()
+        
+        if not self.name:
+            return
+        
+        data_type = self.settings.get('data_type')
+        if not data_type:
+            data_type = self.data_type
+        
+        if data_type == None:
+            test_file = util_file.join_path(self.folder_path, '%s.py' % self.name)
+            
+            if util_file.is_file(test_file):
+                data_type = 'script.python'
+                self.settings.set('data_type', data_type)
+                
+        if not data_type:
+            return
+        
+        data_manager = DataManager()
+        instance = data_manager.get_type_instance(data_type)
+        
+        if instance:
+            instance.set_directory(self.folder_path)
+            instance.set_name(self.name)
+        
+        return instance
+    
+    
+    def rename(self, new_name):
+        
+        basename = util_file.get_basename(new_name)
+        
+        instance = self.get_folder_data_instance()
+        
+        instance.rename(basename)
+        
+        folder = util_file.rename(self.folder_path, new_name)
+        
+        if not folder:
+            return
+        
+        self.folder_path = folder
+        self._set_settings_path(folder)
+        self._set_name(basename)
+        
+        return self.folder_path
+    
+    def delete(self):
+        
+        name = util_file.get_basename(self.folder_path)
+        directory = util_file.get_dirname(self.folder_path)
+        
+        util_file.delete_dir(name, directory)
+    
+class DataFile(object):
+    
+    def __init__(self, name, directory):
+        
+        self.filepath = util_file.create_file(name, directory)
+        
+        self.name = util_file.get_basename(self.filepath)
+        self.directory = util_file.get_dirname(self.filepath)
+        
+    def _get_folder(self):
+        
+        name = util_file.get_basename_no_extension(self.name)
+        
+        dirpath = util_file.join_path(self.directory, name)
+
+        return dirpath
+        
+    def _create_folder(self):
+        
+        name = util_file.get_basename_no_extension(self.name)
+        
+        folder = util_file.create_dir(name, self.directory)
+        return folder
+    
+    def _rename_folder(self, new_name):
+        
+        dirpath = self._get_folder()
+        
+        
+        if not util_file.is_dir(dirpath):
+            return
+        
+        new_name = util_file.get_basename_no_extension(new_name)
+        
+        if util_file.is_dir(dirpath):
+            util_file.rename(dirpath, new_name)
+        
+    def _create_version_folder(self):
+        
+        self.version_path = util_file.create_dir('.versions', self.directory)
+        
+    def version_file(self, comment):
+        
+        self._create_version_folder()
+        version_file = util_file.VersionFile(self.filepath)
+        version_file.set_version_folder(self.version_path)
+        version_file.set_version_folder_name('.%s' % self.name)
+        version_file.set_version_name(self.name)
+        version_file.save(comment)
+        
+    def add_child(self, filepath):
+        
+        folder = self._create_folder()
+        
+        child_name = util_file.get_basename(filepath)
+        new_child_path = util_file.join_path(folder, child_name)
+        
+        util_file.move(filepath, new_child_path)
+        
+        path_name = util_file.join_path(self.name, child_name)
+        
+        return self.directory, path_name
+        
+    def delete(self):
+        
+        folder = self._get_folder()
+        
+        if folder:
+            util_file.delete_dir(self.name, self.directory)
+            
+        if util_file.is_file(self.filepath):
+            util_file.delete_file(self.name, self.directory)
+    
+    def rename(self, new_name):
+        
+        filepath = util_file.rename(self.filepath, new_name)
+        
+        if not filepath:
+            return
+        
+        self._rename_folder(new_name)
+        
+        self.name = new_name
+        self.directory = util_file.get_dirname(filepath)
+        self.filepath = filepath
+        
+        return self.filepath
+    
+class Data(object):
+    def __init__(self, name = None):
+        self.data_type = self._data_type()
+        self.data_extension = self._data_extension()
+        
+        self.name = name
+        
+        if not name:
+            self.name = self._data_name()
+              
+    def _data_name(self):
+        return 'data'
+                 
+    def _data_type(self):
+        return None
+    
+    def set_name(self, name):
+        self.name = name
+    
+    def is_type_match(self, data_type):
+        
+        if data_type == self.data_type:
+            return True
+        
+        return False
+    
+    def get_type(self):
+        return self.data_type
+    
+
+    
+class FileData(Data):
+    
+    def __init__(self, name = None):
+        super(FileData, self).__init__(name)
+        
+        self.directory = None
+        
+        self.settings = util_file.SettingsFile()
+        self.file = None
+        self._sub_folder = None
+        
+    def _data_extension(self):
+        return 'data'
+        
+    def _get_file_name(self):
+        
+        name = self.name
+        
+        if self.data_extension:
+            return '%s.%s' % (name, self.data_extension)
+        if not self.data_extension:
+            return name
+
+    def set_directory(self, directory):
+        
+        log.info('Set FileData directory %s', directory)
+        
+        self.directory = directory
+        self.settings.set_directory(self.directory, 'data.json')
+        self.name = self.settings.get('name')
+        
+        self.get_sub_folder()
+        
+        if self.data_extension:
+            self.filepath = util_file.join_path(directory, '%s.%s' % (self.name, self.data_extension))
+        if not self.data_extension:
+            self.filepath = util_file.join_path(directory, self.name)
+
+    def get_file(self):
+        """
+        This will get the data file taking into account the currently set sub folder
+        """
+        directory = self.directory
+        
+        filename = self._get_file_name()
+        
+        
+        if self._sub_folder:
+            directory = util_file.join_path(self.directory, '.sub/%s' % self._sub_folder)
+        
+        filepath = util_file.join_path(directory, filename)
+        
+        return filepath
+    
+    def get_file_direct(self, sub_folder = None):
+        """
+        This will get the data file and optionally the sub folder if a name is given.
+        """
+        
+        directory = self.directory
+        
+        filename = self._get_file_name()
+        
+        if sub_folder:
+            directory = util_file.join_path(self.directory, '.sub/%s' % sub_folder)
+        
+        filepath = util_file.join_path(directory, filename)
+        
+        return filepath
+        
+    def get_folder(self):
+        
+        directory = self.directory
+        
+        return directory
+
+    def get_sub_folder(self):
+        
+        
+        
+        folder_name = self.settings.get('sub_folder')
+        
+        if not folder_name or folder_name == '-top folder-':
+            self.set_sub_folder('')
+            return
+        
+        log.debug('Get sub folder %s' % folder_name)
+        
+        if self.directory:
+            if not util_file.is_dir(util_file.join_path(self.directory, '.sub/%s' % folder_name)):
+                self.set_sub_folder('')
+                return
+        
+        self._sub_folder = folder_name
+        
+        return folder_name
+
+    def set_sub_folder(self, folder_name):
+        
+        self._sub_folder = folder_name
+        
+        if not folder_name:
+            return
+        
+        sub_folder = util_file.join_path(self.directory, '.sub/%s' % folder_name)
+        
+        if util_file.is_dir(sub_folder):
+            self.settings.set('sub_folder', folder_name)
+        
+    def create(self):
+        name = self.name
+        
+        self.file = util_file.create_file('%s.%s' % (name, self.data_extension), self.directory)        
+        
+    def rename(self, new_name):
+        
+        old_name = self.name
+        
+        if old_name == new_name:
+            return
+        
+        old_filepath = util_file.join_path(self.directory, '%s.%s' % (old_name, self.data_extension))
+        
+        self.set_name(new_name)
+        
+        found = False
+        
+        if util_file.is_file(old_filepath):
+            found = True
+            
+        
+        if util_file.is_dir(old_filepath):
+            found = True
+    
+        if found:
+            util_file.rename(old_filepath, self._get_file_name())
+            return self._get_file_name()
+    
+class ScriptData(FileData):
+    
+    def save(self, lines, comment = None):
+        
+        log.info('Data saving code')
+        
+        filepath = util_file.join_path(self.directory, self._get_file_name())
+        
+        util_file.write_lines(filepath, lines)
+        
+        
+        version = util_file.VersionFile(filepath)
+        version.save(comment)
+        
+    def set_lines(self, lines):
+        self.lines = lines
+        
+    def create(self):
+        super(ScriptData, self).create()
+        
+        filename = self.get_file()
+        
+        if not hasattr(self, 'lines'):
+            return
+        
+        if self.lines and filename:
+            
+            util_file.write_lines(filename, self.lines)
+    
+class ScriptManifestData(ScriptData):
+    
+    def _data_type(self):
+        return 'script.manifest'
+    
+class ScriptPythonData(ScriptData):
+
+    def _data_type(self):
+        return 'script.python'
+    
+    def _data_extension(self):
+        return 'py'
+        
+    def open(self):
+        lines = ''
+        return lines
+
+class ScriptMelData(ScriptData):
+
+    def _data_type(self):
+        return 'script.mel'
+    
+    def _data_extension(self):
+        return 'mel'
+   
+class CustomData(FileData):
+    
+    def import_data(self):
+        pass
+    
+    def export_data(self):
+        pass
+      
+class MayaCustomData(CustomData):
+    def _center_view(self):
+        
+        #cmds.select(cl = True)
+        
+        maya_lib.core.auto_focus_view()
+            
+class ControlCvData(MayaCustomData):
+    """
+    maya.control_cvs
+    Exports/Imports cv positions on controls.
+    All control cvs will be exported regardless of selection.
+    All control cvs will be imported regardless of selection.
+    """
+    
+    def _data_name(self):
+        return 'control_cvs'
+        
+    def _data_type(self):
+        return 'maya.control_cvs'
+    
+    def _initialize_library(self, filename = None):
+        
+        if filename:
+            directory = util_file.get_dirname(filename)
+            name = util_file.get_basename(filename)
+        
+        if not filename:
+            path = self.get_file()
+            directory = util_file.get_dirname(path)
+            name = self.name
+        
+        library = maya_lib.curve.CurveDataInfo()
+        library.set_directory(directory)
+        
+        if filename:
+            library.set_active_library(name, skip_extension = True)
+        if not filename:
+            library.set_active_library(name)
+            
+        return library
+    
+    def import_data(self, filename = None):
+        
+        library = self._initialize_library(filename)
+        controls = maya_lib.rigs_util.get_controls()
+        for control in controls:
+            
+            shapes = maya_lib.core.get_shapes(control)
+            
+            if not shapes:
+                continue
+            
+            library.set_shape_to_curve(control, control, True)
+             
+        self._center_view()
+        
+        maya_lib.core.print_help('Imported %s data.' % self.name)
+    
+    def export_data(self, comment):
+        
+        library = self._initialize_library()
+        controls = maya_lib.rigs_util.get_controls()
+        
+        if not controls:
+            util.warning('No controls found to export.')
+            return
+        
+        for control in controls:
+            
+            library.add_curve(control)
+
+        filepath = library.write_data_to_file()
+        
+        
+        version = util_file.VersionFile(filepath)
+        version.save(comment)
+        
+        maya_lib.core.print_help('Exported %s data.' % self.name)
+        
+    def get_curves(self, filename = None):
+        
+        library = self._initialize_library(filename)
+        library.set_active_library(self.name)
+        
+        curves = library.get_curve_names()
+        
+        return curves
+        
+    def remove_curve(self, curve_name, filename = None):
+        
+        curve_list = util.convert_to_sequence(curve_name)
+        
+        library = self._initialize_library(filename)
+        library.set_active_library(self.name)
+        
+        for curve in curve_list:
+            library.remove_curve(curve)
+            
+        library.write_data_to_file()
+        
+        return True
+        
+class ControlColorData(MayaCustomData):
+    
+    def _data_name(self):
+        return 'control_colors'
+        
+    def _data_type(self):
+        return 'maya.control_colors' 
+        
+    def _data_extension(self):
+        return 'data'
+        
+    def _get_data(self, filename):
+        lines = util_file.get_file_lines(filename)
+        
+        all_control_dict = {}
+        
+        for line in lines:
+            split_line = line.split('=')
+            
+            if len(split_line) == 2:
+                color_dict = eval(split_line[1])
+                
+                control = split_line[0].strip()
+                
+                all_control_dict[control] = color_dict
+                
+        
+        return all_control_dict
+        
+    def _get_color_dict(self, curve):
+        
+        if not cmds.objExists(curve):
+            return
+        
+        sub_colors = []
+        main_color = None
+        
+        if cmds.getAttr('%s.overrideEnabled' % curve):
+            main_color = cmds.getAttr('%s.overrideColor' % curve)
+            if cmds.objExists('%s.overrideColorRGB' % curve):
+                curve_rgb = cmds.getAttr('%s.overrideColorRGB' % curve)
+                curve_rgb_state = cmds.getAttr('%s.overrideRGBColors' % curve)
+                main_color = [main_color, curve_rgb, curve_rgb_state]
+
+        
+        shapes = maya_lib.core.get_shapes(curve)
+        one_passed = False
+        if shapes:
+            for shape in shapes:
+                if cmds.getAttr('%s.overrideEnabled' % shape):
+                    one_passed = True
+                
+                curve_color = cmds.getAttr('%s.overrideColor' % shape)
+                if cmds.objExists('%s.overrideColorRGB' % shape):
+                    curve_rgb = cmds.getAttr('%s.overrideColorRGB' % shape)
+                    curve_rgb_state = cmds.getAttr('%s.overrideRGBColors' % shape)
+                    sub_colors.append([curve_color, curve_rgb, curve_rgb_state])
+                else:
+                    sub_colors.append(curve_color)                
+        if not one_passed and main_color == None:
+            return
+                
+        return {'main': main_color, 'sub':sub_colors}
+    
+    def _store_all_dict(self, all_dict, filename, comment):
+        
+        keys = all_dict.keys()
+        keys.sort()
+        
+        lines = []
+        
+        for key in keys:
+            lines.append('%s = %s' % (key, all_dict[key]))
+            
+        util_file.write_lines(filename, lines)
+        
+        
+        
+        version = util_file.VersionFile(filename)
+        version.save(comment)   
+        
+    
+    def _set_color_dict(self, curve, color_dict):
+        
+        if not cmds.objExists(curve):
+            return
+        
+        main_color = color_dict['main']
+        sub_color = color_dict['sub']
+        
+        try:
+            if main_color > 0:
+                
+                current_color = cmds.getAttr('%s.overrideColor' % curve)
+                
+                if not current_color == main_color:
+                
+                    cmds.setAttr('%s.overrideEnabled' % curve, 1 )
+                    
+                    if main_color:
+                        if type(main_color) != list:
+                            cmds.setAttr('%s.overrideColor' % curve, main_color)
+                        if type(main_color) == list:
+                            cmds.setAttr('%s.overrideColor' % curve, main_color[0])
+                            cmds.setAttr('%s.overrideRGBColors' % curve, main_color[2])
+                            if len(main_color[1]) == 1:
+                                cmds.setAttr('%s.overrideColorRGB' % curve, *main_color[1][0])
+                            if len(main_color[1]) > 1:
+                                cmds.setAttr('%s.overrideColorRGB' % curve, *main_color[1])
+                                
+                        if main_color[2]:
+                            util.show('%s color of RGB %s' % (maya_lib.core.get_basename(curve), main_color[1][0]))
+                        else:
+                            util.show('%s color of Index %s' % (maya_lib.core.get_basename(curve), main_color[0]))
+            if sub_color:
+                shapes = maya_lib.core.get_shapes(curve)
+                inc = 0
+                for shape in shapes:
+                    
+                    sub_current_color = cmds.getAttr('%s.overrideColor' % shape)
+                    
+                    if sub_current_color == sub_color[inc]:
+                        inc+=1
+                        continue
+                    
+                    if sub_color[inc] == 0:
+                        inc+=1
+                        continue
+                    
+                    cmds.setAttr('%s.overrideEnabled' % shape, 1 )
+                                        
+                    if inc < len(sub_color):
+                        if type(sub_color[inc]) != list:
+                            cmds.setAttr('%s.overrideColor' % shape, sub_color[inc])
+                        if type(sub_color[inc]) == list:
+                            cmds.setAttr('%s.overrideColor' % shape, sub_color[inc][0])
+                            cmds.setAttr('%s.overrideRGBColors' % shape, sub_color[inc][2])
+                            if len(sub_color[inc][1]) == 1:
+                                cmds.setAttr('%s.overrideColorRGB' % shape, *sub_color[inc][1][0])
+                            if len(sub_color[inc][1]) > 1:
+                                cmds.setAttr('%s.overrideColorRGB' % shape, *sub_color[inc][1])
+                            
+                        if sub_color[inc][2]:
+                            util.show('%s color of RGB %s' % (maya_lib.core.get_basename(shape), sub_color[inc][1][0]))
+                        else:
+                            util.show('%s color of Index %s' % (maya_lib.core.get_basename(shape), sub_color[inc][0]))
+                    
+                    inc+=1
+        except:
+            util.error(traceback.format_exc())
+            util.show('Error applying color to %s.' % curve)
+
+    def get_file(self):
+        
+        directory = self.directory
+        
+        filename = self._get_file_name()
+        
+        if self._sub_folder:
+            directory = util_file.join_path(self.directory, '.sub/%s' % self._sub_folder)
+        
+        filepath = util_file.create_file(filename, directory)
+        
+        return filepath
+
+    def export_data(self, comment):
+        
+        #directory = self.directory
+        #name = self.name + '.' + self._data_extension()
+        
+        filepath = self.get_file()
+        #filepath = util_file.create_file(name, directory)
+        
+        if not filepath:
+            return
+        
+        orig_controls = self._get_data(filepath)
+        
+        controls = maya_lib.rigs_util.get_controls()
+        
+        if not controls:
+            util.warning('No controls found to export colors.')
+            return
+        
+        for control in controls:
+            
+            color_dict = self._get_color_dict(control)
+            
+            if color_dict:
+                orig_controls[control] = color_dict
+        
+        self._store_all_dict(orig_controls, filepath, comment)   
+        
+        maya_lib.core.print_help('Exported %s data.' % self.name)
+        
+    def import_data(self, filename = None):
+        
+        if not filename:
+            #directory = self.directory
+            #name = self.name + '.' + self._data_extension()
+            #filename = util_file.join_path(directory, name)
+            filename = self.get_file()
+        
+        all_control_dict = self._get_data(filename)
+        
+        for control in all_control_dict:
+            self._set_color_dict(control, all_control_dict[control])
+            
+    def remove_curve(self, curve_name, filename = None):
+        
+        if not filename:
+            #directory = self.directory
+            #name = self.name + '.' + self._data_extension()
+            #filename = util_file.join_path(directory, name)
+            filename = self.get_file()
+        
+        curve_list = util.convert_to_sequence(curve_name)
+        
+        curve_dict = self._get_data(filename)
+            
+        for curve in curve_list:
+            if curve in curve_dict:
+                curve_dict.pop(curve)
+        
+        self._store_all_dict(curve_dict, filename, comment = 'removed curves')
+        
+        return True
+    
+    def get_curves(self, filename = None):
+        if not filename:
+            #directory = self.directory
+            #name = self.name + '.' + self._data_extension()
+            #filename = util_file.join_path(directory, name)
+            filename = self.get_file()
+            
+        curve_dict = self._get_data(filename)
+        
+        keys = curve_dict.keys()
+        keys.sort()
+        
+        return keys
+        
+class SkinWeightData(MayaCustomData):
+    """
+        maya.skin_weights
+        Export skin cluster weights on selected geo.
+        Import available skin cluster weights for geo, or only the weights on selected geo.
+    """
+    def _data_name(self):
+        return 'weights_skinCluster'
+
+    def _data_extension(self):
+        return ''
+    
+    def _data_type(self):
+        return 'maya.skin_weights'
+        
+    #@util.stop_watch_wrapper
+    def _get_influences(self, folder_path):
+        
+        util.show('Getting weight data from disk')
+        files = []
+        
+        try:
+            files = util_file.get_files(folder_path)
+        except:
+            return
+        
+        found_single_file_weights = False
+        
+        influences = []
+        
+        for filename in files:
+            
+            if filename == 'all.skin.weights':
+                found_single_file_weights = True
+                continue
+            
+            if not filename.endswith('.weights'):
+                continue
+            
+            influences.append(filename)
+        
+        info_file = util_file.join_path(folder_path, 'influence.info')
+        
+        if not util_file.is_file(info_file):
+            return
+        
+        info_lines = util_file.get_file_lines(info_file)
+        
+        influence_dict = {}
+        
+        for line in info_lines:
+            if not line:
+                continue
+            
+            line_dict = eval(line)
+            influence_dict.update(line_dict)
+               
+        threads = [] 
+        weights_dict = {}
+        
+        single_file = False
+        
+        if self.settings.has_setting('single file'):
+            single_file = self.settings.get('single file')
+        
+        if found_single_file_weights and influences:
+            util.warning('Found single file weights, but export told not to use it.')
+        if not single_file and found_single_file_weights and not influences:
+            single_file = True
+            util.warning('Import skin weights told not to use single file. There is no exported individual joint weights.  Using single file instead.')
+        
+        if single_file and found_single_file_weights:
+            path = util_file.join_path(folder_path, 'all.skin.weights')
+            
+            lines = util_file.get_file_lines(path)
+            
+            for line in lines:
+                
+                split_line = line.split('=')
+                weights_dict[split_line[0]] = eval(split_line[1])
+                
+        if influences and single_file and not found_single_file_weights:
+            util.warning('Import skin weights told to use single file. There is no single file weights exported. Using individual joint weights instead.')
+        
+        if not influences and not weights_dict:
+            util.warning('Found no single file weights or individual influence weights. It appears the skin weights were not exported.')
+            return
+            
+        if not weights_dict:
+            for influence in influences:
+                
+                
+                try:
+                    read_thread = ReadWeightFileThread(influence_dict, folder_path, influence)
+                    threads.append(read_thread)
+                    read_thread.start()
+                    #read_thread.run()
+                except:
+                    util.error(traceback.format_exc())
+                    util.show('Errors with %s weight file.' % influence)
+        
+            for thread in threads:
+                thread.join()
+        else:
+            for influence in influence_dict:
+                influence_dict[influence]['weights'] = weights_dict[influence]
+            
+        return influence_dict
+    
+    def _test_shape(self, mesh, shape_types):
+        
+        for shape_type in shape_types:
+            
+            if maya_lib.core.has_shape_of_type(mesh, shape_type):
+                
+                return True
+        
+        return False
+    
+    def _export_ref_obj(self, mesh, data_path):
+        maya_lib.core.load_plugin('objExport')
+        
+        #export mesh
+        value = maya_lib.deform.get_skin_envelope(mesh)
+        maya_lib.deform.set_skin_envelope(mesh, 0)
+        
+        cmds.select(mesh)
+        mesh_path = '%s/mesh.obj' % data_path
+        
+        orig_path = cmds.file(q = True, loc = True)
+        
+        cmds.file(rename=mesh_path)
+        cmds.file(force = True,
+                   options = "groups=0;ptgroups=0;materials=0;smoothing=0;normals=0",
+                   typ = "OBJexport", 
+                   pr = False,
+                   es = True)
+        
+        maya_lib.deform.set_skin_envelope(mesh, value)
+        
+        cmds.file(rename=orig_path)
+        
+    def _import_ref_obj(self, data_path):
+        
+        mesh_path = "%s/mesh.obj" % data_path
+        
+        if not util_file.is_file(mesh_path):
+            return
+        
+        track = maya_lib.core.TrackNodes()
+        track.load('mesh')
+        cmds.file(mesh_path,
+                  i = True,
+                  type = "OBJ",
+                  ignoreVersion = True, 
+                  options = "mo=1")
+        delta = track.get_delta()
+        if delta:
+            #delta should be a single mesh
+            parent = cmds.listRelatives(delta, p = True)
+            delta = parent[0]
+            
+        return delta
+    
+    def _folder_name_to_mesh_name(self,name):
+        mesh = name
+            
+        if name.find('-') > -1:
+            mesh = mesh.replace('-', ':')
+        
+        if name.find('.') > -1:
+            mesh = mesh.replace('.', '|')
+        
+        return mesh
+        
+    def _import_maya_data(self, filepath = None):
+        
+        if not filepath:
+            path = self.get_file()
+        if filepath:
+            path = filepath
+        
+        util_file.get_permission(path)
+        
+        selection = cmds.ls(sl = True)
+        
+        if selection:
+            folders = selection
+
+        if not selection:
+            folders = util_file.get_folders(path)
+        
+        if not folders:
+            util.warning('No mesh folders found in skin data.')
+            return
+        
+        mesh_dict = {}
+        found_meshes = {}
+        
+        
+        
+        #dealing with conventions for referenced
+        for folder in folders:
+            
+            mesh = self._folder_name_to_mesh_name(folder)
+                
+            if not cmds.objExists(mesh):
+                
+                mesh = maya_lib.core.get_basename(mesh)
+                            
+                if not cmds.objExists(mesh):
+                    search_meshes = cmds.ls('*:%s' % mesh, type = 'transform')
+                    
+                    if search_meshes:
+                        mesh = search_meshes[0]
+                                      
+                if not cmds.objExists(mesh):
+                    util.show('Stripped namespace and fullpath from mesh name and could not find it.')
+                    util.warning('Skipping skinCluster weights import on: %s. It does not exist.' % mesh)
+                    continue
+            
+            found_meshes[mesh] = None
+            mesh_dict[folder] = mesh
+        
+        
+        #dealing with non unique named geo
+        for folder in folders:
+            
+            mesh = self._folder_name_to_mesh_name(folder)
+            
+            if not cmds.objExists(mesh):
+                continue
+            
+            if not folder in mesh_dict:
+                
+                meshes = cmds.ls(mesh, l = True)
+                
+                for mesh in meshes:
+                    if mesh in found_meshes:
+                        continue
+                    else:
+                        found_meshes[mesh] = None
+                        mesh_dict[folder] = mesh
+        
+        
+        mesh_count = len(mesh_dict.keys())
+        progress_ui = maya_lib.core.ProgressBar('Importing skin weights on:', mesh_count)
+        self._progress_ui = progress_ui
+        
+        keys = mesh_dict.keys()
+        key_count = len(keys)
+        
+        for inc in range(0, key_count):
+            
+            current_key = keys[inc]
+            
+            mesh = mesh_dict[current_key]
+            
+            nicename = maya_lib.core.get_basename(mesh)
+            progress_ui.status('Importing skin weights on: %s    - initializing' % nicename)    
+            #cmds.refresh()
+            folder_path = util_file.join_path(path, mesh)
+                
+            self.import_skin_weights(folder_path, mesh)
+            
+            if not (inc + 1) >= key_count: 
+                next_key = keys[inc+1]
+                next_mesh = mesh_dict[next_key]
+                nicename = maya_lib.core.get_basename(next_mesh)
+                progress_ui.status('Importing skin weights on: %s    - initializing' % nicename)
+            
+            progress_ui.inc()
+                
+            if util.break_signaled():
+                break
+                            
+            if progress_ui.break_signaled():  
+                break
+            
+        progress_ui.end()
+                
+        maya_lib.core.print_help('Imported %s data' % self.name)
+                
+        self._center_view()
+    
+    def set_blend_weights(self, bool_value):
+        self.settings.set('blend weights', bool_value)
+    
+    def set_version_up(self, bool_value):
+        self.settings.set('version up', bool_value)
+    
+    def set_single_file(self, bool_value):
+        self.settings.set('single file', bool_value)
+    
+    def import_skin_weights(self, directory, mesh):
+        
+        skin_cluster = maya_lib.deform.find_deformer_by_type(mesh, 'skinCluster')
+        
+        short_name = cmds.ls(mesh)
+        if short_name:
+            short_name = short_name[0]
+        nicename = maya_lib.core.get_basename(mesh)
+        
+        if not util_file.is_dir(directory):
+            
+            
+            mesh_name = util_file.get_basename(directory)
+            
+            mesh_name = mesh_name.replace(':', '-')
+            mesh_name = mesh_name.replace('|', '.')
+            if mesh_name.startswith('.'):
+                mesh_name = mesh_name[1:]
+            
+            base_path = util_file.get_dirname(directory)
+            directory = util_file.join_path(base_path, mesh_name)
+            
+            if not util_file.is_dir(directory):
+                
+                return False
+        
+        #util.show('Importing from directory: %s' % directory)
+        
+        skin_attribute_dict = {}
+        blend_value = None
+        compatible_mesh = True
+        ran_mesh_check = False
+
+        file_path = util_file.join_path(directory, 'settings.info')
+        
+        if util_file.is_file(file_path):
+            lines = util_file.get_file_lines(file_path)
+            
+            for line in lines:
+                test_line = line.strip()
+                if not test_line:
+                    continue
+                
+                line_list = eval(line)
+                
+                attr_name = line_list[0]
+                value = line_list[1]
+                
+                
+                
+                if attr_name == 'blendWeights':
+                    blend_value = value
+                    
+                elif attr_name == 'mesh info':
+                    
+                    check = maya_lib.geo.MeshTopologyCheck(mesh)
+                    check.mesh2_vert_count = value[0]
+                    check.mesh2_edge_count = value[1]
+                    check.mesh2_face_count = value[2]
+                    
+                    if not check.check_vert_edge_face_count():
+                        compatible_mesh = False
+                    if not check.check_first_face_verts(value[3]):
+                        compatible_mesh = False
+                    if not check.check_last_face_verts(value[4]):
+                        compatible_mesh = False
+                    
+                    ran_mesh_check = True
+                    
+                else:
+                    
+                    skin_attribute_dict[attr_name] = value
+        
+        self._progress_ui.status('Importing skin weights on: %s    - getting influences' % nicename)
+        
+        influence_dict = self._get_influences(directory)
+        
+        self._progress_ui.status('Importing skin weights on: %s    - got influences' % nicename)
+        if not influence_dict:
+            return False
+
+        influences = influence_dict.keys()
+        
+        if not influences:
+            return False
+        
+        shape_types = ['mesh','nurbsSurface', 'nurbsCurve', 'lattice']
+        shape_is_good = self._test_shape(mesh, shape_types)
+        
+        if not shape_is_good:
+            util.warning('%s does not have a supported shape node. Currently supported nodes include: %s.' % (short_name, shape_types))
+            return False
+        
+        transfer_mesh = None
+        
+        import_obj = True
+        if ran_mesh_check and compatible_mesh:
+            import_obj = False
+        
+        if maya_lib.core.has_shape_of_type(mesh, 'mesh'):
+            
+            if import_obj:
+                
+                #util.show('Exported mesh does not match current mesh.')
+                util.show('Importing reference')
+                orig_mesh = self._import_ref_obj(directory)
+                self._progress_ui.status('Importing skin weights on: %s    - imported reference mesh' % nicename)
+        
+                if orig_mesh:
+                
+                    if not ran_mesh_check:
+                        mesh_match = maya_lib.geo.is_mesh_compatible(orig_mesh, mesh)
+                    
+                        if not mesh_match:
+                            transfer_mesh = mesh
+                            mesh = orig_mesh
+                        if mesh_match:
+                            util.show('Imported reference matches')
+                            cmds.delete(orig_mesh)
+                    
+                    else:
+                        transfer_mesh = mesh
+                        mesh = orig_mesh
+        
+        influences.sort()
+        
+        add_joints = []
+        remove_entries = []
+        self._progress_ui.status('Importing skin weights on: %s    - adding influences' % nicename)
+        for influence in influences:
+            
+            joints = cmds.ls(influence, l = True)
+            
+            if type(joints) == list and len(joints) > 1:
+                add_joints.append(joints[0])
+                                
+                conflicting_count = len(joints)
+                
+                util.warning('Found %s joints with name %s. Using only the first one. %s' % (conflicting_count, influence, joints[0]))
+                remove_entries.append( influence )
+                influence = joints[0]
+            
+            if not cmds.objExists(influence):
+                cmds.select(cl = True)
+                cmds.joint( n = influence, p = influence_dict[influence]['position'] )
+                
+        for entry in remove_entries:
+            influences.remove(entry)
+            
+        influences += add_joints
+        
+        
+        if skin_cluster:
+            cmds.delete(skin_cluster)
+        
+        self._progress_ui.status('Importing skin weights on: %s    - start import skin weights' % nicename)
+        
+        new_way = True
+        
+        if new_way:
+            
+            skin_inst = maya_lib.deform.SkinCluster(mesh)
+            
+            for influence in influences:
+                skin_inst.add_influence(influence)
+            skin_cluster = skin_inst.get_skin()
+            
+            weights_found = []
+            influences_found = []
+            
+        
+            #prep skin import data
+            import maya.api.OpenMaya as om
+            weight_array = om.MDoubleArray()
+            
+            for influence in influences:
+                
+                if not influence in influence_dict or not 'weights' in influence_dict[influence]:
+                    util.warning('Weights missing for influence %s' % influence)
+                    continue
+                
+                weights_found.append( influence_dict[influence]['weights'] )
+                influences_found.append( influence )
+            
+            for inc in range(0, len(weights_found[0])):
+                
+                for inc2 in range(0, len(influences_found)):
+                    
+                    weight = weights_found[inc2][inc]
+                    
+                    if type(weight) == int:
+                        weight = float(weight)
+                    weight_array.append(weight)
+            
+            if len(weights_found) == len(influences_found):
+                maya_lib.api.set_skin_weights(skin_cluster, weight_array, 0)
+            
+        if not new_way:
+            
+            mesh_description = nicename
+            skin_cluster = cmds.skinCluster(influences, mesh,  tsb = True, n = maya_lib.core.inc_name('skin_%s' % mesh_description))[0]
+        
+            cmds.setAttr('%s.normalizeWeights' % skin_cluster, 0)
+            
+            maya_lib.deform.set_skin_weights_to_zero(skin_cluster)
+            
+            influence_inc = 0
+              
+            influence_index_dict = maya_lib.deform.get_skin_influences(skin_cluster, return_dict = True)
+            
+            progress_ui = maya_lib.core.ProgressBar('import skin', len(influence_dict.keys()))
+            
+            for influence in influences:
+                
+                orig_influence = influence
+                
+                if influence.count('|') > 1:
+                    split_influence = influence.split('|')
+                    
+                    if len(split_influence) > 1:
+                        influence = split_influence[-1]
+                
+                message = 'importing skin mesh: %s,  influence: %s' % (short_name, influence)
+                
+                progress_ui.status(message)                
+                    
+                if not 'weights' in influence_dict[orig_influence]:
+                    util.warning('Weights missing for influence %s' % influence)
+                    return 
+                
+                weights = influence_dict[orig_influence]['weights']
+                
+                
+                if not influence in influence_index_dict:
+                    continue
+                
+                index = influence_index_dict[influence]
+                
+                attr = '%s.weightList[*].weights[%s]' % (skin_cluster, index)
+                
+                #this wasn't faster, zipping zero weights is much faster than setting all the weights
+                #cmds.setAttr(attr, *weights )
+                
+                for inc in range(0, len(weights)):
+                            
+                    weight = float(weights[inc])
+                    
+                    if weight == 0 or weight < 0.0001:
+                        continue
+                    
+                    attr = '%s.weightList[%s].weights[%s]' % (skin_cluster, inc, index)
+                    
+                    cmds.setAttr(attr, weight)
+                                 
+                progress_ui.inc()
+                
+                if util.break_signaled():
+                    break
+                                
+                if progress_ui.break_signaled():
+                            
+                    break
+                
+                influence_inc += 1
+            
+            progress_ui.end()                    
+            
+            cmds.skinCluster(skin_cluster, edit = True, normalizeWeights = 1)
+            cmds.skinCluster(skin_cluster, edit = True, forceNormalizeWeights = True)
+                        
+        if blend_value != None:
+            maya_lib.deform.set_skin_blend_weights(skin_cluster, blend_value)
+        if skin_attribute_dict:
+            for attribute_name in skin_attribute_dict:
+                skin_attribute_name = skin_cluster + '.' + attribute_name
+                if cmds.objExists(skin_attribute_name):
+                    value = skin_attribute_dict[attribute_name]
+                    cmds.setAttr(skin_attribute_name, value)
+        
+        self._progress_ui.status('Importing skin weights on: %s    - imported skin weights' % nicename)
+        
+        if transfer_mesh:
+            self._progress_ui.status('Importing skin weights on: %s    - transferring skin weights' % nicename)
+            util.show('Mesh topology mismatch. Transferring weights.')
+            maya_lib.deform.skin_mesh_from_mesh(mesh, transfer_mesh)
+            cmds.delete(mesh)
+            util.show('Done Transferring weights.')
+            self._progress_ui.status('Importing skin weights on: %s    - transferred skin weights' % nicename)
+        
+        util.show('Imported skinCluster weights: %s' % short_name)
+        
+        return True
+        
+    @util.stop_watch_wrapper
+    def import_data(self, filepath = None):
+        
+        if util.is_in_maya():
+     
+            cmds.undoInfo(state = False)
+     
+            self._import_maya_data(filepath)
+                  
+        cmds.undoInfo(state = True)
+    
+    @util.stop_watch_wrapper
+    def export_data(self, comment, selection = [], single_file = False, version_up = True, blend_weights = True):
+        
+        path = self.get_file()
+        #path = util_file.join_path(self.directory, self.name)
+        
+        if not selection:
+            selection = cmds.ls(sl = True)
+        
+        if not selection:
+            util.warning('Nothing selected to export skin weights. Please select a mesh, curve, nurb surface or lattice with skin weights.')
+        
+        found_one = False
+        
+        progress = maya_lib.core.ProgressBar('Exporting skin weights on:', len(selection))
+        
+        
+        for thing in selection:
+            
+            progress.status('Exporting skin weights on %s ' % (maya_lib.core.get_basename(thing)))
+            
+            if maya_lib.core.is_a_shape(thing):
+                thing = cmds.listRelatives(thing, p = True)[0]
+            
+            thing_filename = thing
+            
+            if thing.find('|') > -1:
+                #thing = cmds.ls(thing, l = True)[0]
+                
+                thing_filename = thing_filename.replace('|', '.')
+                if thing_filename.startswith('.'):
+                    thing_filename = thing_filename[1:]
+            
+            if thing_filename.find(':') > -1:
+                thing_filename = thing_filename.replace(':', '-')
+            
+            util.show('Exporting weights on: %s' % thing)
+            
+            skin = maya_lib.deform.find_deformer_by_type(thing, 'skinCluster')
+            
+            if not skin:
+                util.warning('Skin export failed. No skinCluster found on %s.' % thing)
+            
+            if skin:
+                
+                found_one = True
+                
+                geo_path = util_file.join_path(path, thing_filename)
+                
+                if util_file.is_dir(geo_path):
+                    files = util_file.get_files(geo_path)
+                    
+                    for filename in files:
+                        util_file.delete_file(filename, geo_path)
+                
+                else:
+                    geo_path = util_file.create_dir(thing_filename, path)
+                
+                if not geo_path:
+                    util.error('Please check! Unable to create skin weights directory: %s in %s' % (thing_filename, path))
+                    continue
+                
+                weights = maya_lib.deform.get_skin_weights(skin)
+                                
+                info_file = util_file.create_file( 'influence.info', geo_path )
+                settings_file = util_file.create_file('settings.info', geo_path)
+                
+                info_lines = []
+                settings_lines = []
+                weights_dict = {}
+                
+                for influence in weights:
+                    
+                    
+                    
+                    if influence == None or influence == 'None':
+                        continue
+                    
+                    weight_list = weights[influence]
+                    
+                    if not weight_list:
+                        continue
+                    
+                    if not single_file:
+                        thread = LoadWeightFileThread()
+                    
+                        influence_line = thread.run(influence, skin, weights[influence], geo_path)
+                    else:
+                        influence_name = maya_lib.deform.get_skin_influence_at_index(influence, skin)
+                        sub_weights = weights[influence]
+                        
+                        if not influence_name or not cmds.objExists(influence_name):
+                            continue
+                        
+                        weights_dict[influence_name] = sub_weights
+                        
+                        influence_position = cmds.xform(influence_name, q = True, ws = True, t = True)
+                        influence_line = "{'%s' : {'position' : %s}}" % (influence_name, str(influence_position))
+                    
+                    if influence_line:
+                        info_lines.append(influence_line)
+                        
+                
+                if single_file:
+                    filepath = util_file.create_file('all.skin.weights', geo_path)
+                    
+                    lines = []
+                    
+                    for key in weights_dict:
+                        lines.append('%s=%s' % (key, str(weights_dict[key])))
+                    
+                    util_file.write_lines(filepath, lines)
+                
+                util_file.write_lines(info_file, info_lines)
+                
+                blend_weights_attr = '%s.blendWeights' % skin
+                
+                export_attrs = ['skinningMethod', 'maintainMaxInfluences', 'maxInfluences']
+                
+                if maya_lib.core.has_shape_of_type(thing, 'mesh'):
+                    self._export_ref_obj(thing, geo_path)
+                    
+                    verts, edges, faces = maya_lib.geo.get_vert_edge_face_count(thing)
+                    verts1 = maya_lib.geo.get_face_vert_indices(thing, 0)
+                    verts2 = maya_lib.geo.get_face_vert_indices(thing, -1)
+                    
+                    settings_lines.append("['mesh info', %s]" % [verts,edges,faces, verts1, verts2])
+                
+                if cmds.objExists(blend_weights_attr) and blend_weights:
+                    
+                    maya_lib.core.print_help('Exporting %s blend weights (for dual quaternion)' % maya_lib.core.get_basename(thing))
+                    
+                    blend_weights = maya_lib.deform.get_skin_blend_weights(skin)
+                    
+                    settings_lines.append("['blendWeights', %s]" % blend_weights)
+                
+                for attribute_name in export_attrs:
+                    
+                    attribute_path = '%s.%s' % (skin, attribute_name)
+                    
+                    if not cmds.objExists(attribute_path):
+                        continue
+                        
+                    attribute_value = cmds.getAttr(attribute_path)
+                    settings_lines.append("['%s', %s]" % (attribute_name, attribute_value))
+                
+                util_file.write_lines(settings_file, settings_lines)
+                
+                util.show('Skin weights exported to folder: %s' % util_file.get_basename(geo_path))
+            
+            if progress.break_signaled():
+                progress.end()
+                break
+            
+            progress.next()
+            
+            
+        if not found_one:
+            util.warning('No skin weights found on selected. Please select a mesh, curve, nurb surface or lattice with skin weights.')
+        
+        if found_one:
+            maya_lib.core.print_help('skin weights exported.')
+        
+        if version_up:
+            util_file.get_permission(path)
+            version = util_file.VersionFile(path)
+            version.save(comment)
+        
+        progress.end()
+        
+    def get_skin_meshes(self):
+        
+        filepath = self.get_file()
+        path = util_file.join_path(util_file.get_dirname(filepath), self.name)
+        
+        meshes = None
+        
+        if util_file.is_dir(path):
+            meshes = util_file.get_folders(path)
+        
+        return meshes
+    
+    def remove_mesh(self, mesh):
+        
+        filepath = self.get_file()
+        path = util_file.join_path(util_file.get_dirname(filepath), self.name)
+        
+        util_file.delete_dir(mesh, path)
+        
+        test_path = util_file.join_path(path, mesh)
+        
+        if not util_file.is_dir(test_path):
+            return True
+        
+        return False
+        
+        
+             
+class LoadWeightFileThread(threading.Thread):
+    def __init__(self):
+        super(LoadWeightFileThread, self).__init__()
+        
+    def run(self, influence_index, skin, weights, path):
+        
+        influence_name = maya_lib.deform.get_skin_influence_at_index(influence_index, skin)
+        
+        if not influence_name or not cmds.objExists(influence_name):
+            return
+        
+        filepath = util_file.create_file('%s.weights' % influence_name, path)
+        
+        util_file.get_permission(filepath)
+        
+        if not util_file.is_file(filepath):
+            util.show('%s is not a valid path.' % filepath)
+            return
+        
+        util_file.write_lines(filepath,str(weights))
+        
+        influence_position = cmds.xform(influence_name, q = True, ws = True, t = True)
+        return "{'%s' : {'position' : %s}}" % (influence_name, str(influence_position))
+        
+class ReadWeightFileThread(threading.Thread):
+    def __init__(self,influence_dict, folder_path, influence):
+        super(ReadWeightFileThread, self).__init__()
+        
+        self.influence_dict = influence_dict
+        self.folder_path = folder_path
+        self.influence = influence
+        
+    def run(self):
+        
+        
+        influence_dict = self.influence_dict
+        folder_path = self.folder_path
+        influence = self.influence
+        
+        file_path = util_file.join_path(folder_path, influence)
+        
+        influence = influence.split('.')[0]
+        
+        lines = util_file.get_file_lines(file_path)
+        
+        if not lines:
+            influence_dict[influence]['weights'] = None
+            return influence_dict
+        
+        weights = json.loads(lines[0])
+        
+        if influence in influence_dict:
+            influence_dict[influence]['weights'] = weights
+        
+        return influence_dict
+    
+class BlendshapeWeightData(MayaCustomData):
+    
+    def _data_name(self):
+        return 'weights_blendShape'
+
+    def _data_extension(self):
+        return ''
+    
+    def _data_type(self):
+        return 'maya.blend_weights'
+
+    def export_data(self, comment = None):
+        
+        path = self.get_file()
+        
+        util_file.create_dir(path)
+        
+        meshes = maya_lib.geo.get_selected_meshes()
+        curves = maya_lib.geo.get_selected_curves()
+        surfaces = maya_lib.geo.get_selected_surfaces()
+        
+        meshes += curves + surfaces
+        
+        blendshapes = []
+        
+        for mesh in meshes:
+        
+            blendshape = maya_lib.deform.find_deformer_by_type(mesh, 'blendShape', return_all = True)
+            blendshapes += blendshape
+            
+        if not blendshapes:
+            util.warning('No blendshapes to export')
+            return    
+        
+        for blendshape in blendshapes:
+            
+            blend = maya_lib.blendshape.BlendShape(blendshape)
+            
+            mesh_count = blend.get_mesh_count()
+            targets = blend.get_target_names()
+            
+            blendshape_path = util_file.create_dir(blendshape, path)
+            
+            for target in targets:
+                
+                target_path = util_file.create_dir(target, blendshape_path)
+                
+                for inc in range(mesh_count):
+                    
+                    weights = blend.get_weights(target, inc)
+                             
+                    filename = util_file.create_file('mesh_%s.weights' % inc, target_path)
+                    util_file.write_lines(filename, [weights])
+            
+            for inc in range(mesh_count):
+                
+                weights = blend.get_weights(None, inc)
+                
+                filename = util_file.create_file('base_%s.weights' % inc, blendshape_path)
+                util_file.write_lines(filename, [weights])
+            
+        maya_lib.core.print_help('Exported %s data' % self.name)
+    
+    def import_data(self):
+        
+        #path = util_file.join_path(self.directory, self.name)
+        
+        path = self.get_file()
+        
+        folders = util_file.get_folders(path)
+        
+        for folder in folders:
+            
+            if cmds.objExists(folder) and cmds.nodeType(folder) == 'blendShape':
+                
+                blendshape_folder = folder
+                blendshape_path = util_file.join_path(path, folder)
+                
+                base_files = util_file.get_files_with_extension('weights', blendshape_path)
+                
+                for filename in base_files:
+                    if filename.startswith('base'):
+                        filepath = util_file.join_path(blendshape_path, filename)
+                        lines = util_file.get_file_lines(filepath)
+                                
+                        weights = eval(lines[0])
+                            
+                        index = util.get_last_number(filename)
+                        blend = maya_lib.blendshape.BlendShape(blendshape_folder)
+                        blend.set_weights(weights, mesh_index = index)
+                
+                targets = util_file.get_folders(blendshape_path)
+                
+                for target in targets:
+                    
+                    if cmds.objExists('%s.%s' % (blendshape_folder, target)):
+                        
+                        target_path = util_file.join_path(blendshape_path, target)
+                        
+                        files = util_file.get_files_with_extension('weights', target_path)
+                        
+                        for filename in files:
+                            
+                            if filename.startswith('mesh'):
+                            
+                                filepath = util_file.join_path(target_path, filename)
+                                lines = util_file.get_file_lines(filepath)
+                                
+                                weights = eval(lines[0])
+                                    
+                                index = util.get_last_number(filename)
+                                blend = maya_lib.blendshape.BlendShape(blendshape_folder)
+                                blend.set_weights(weights, target, mesh_index = index)
+                                
+                            
+        maya_lib.core.print_help('Imported %s data' % self.name)
+    
+class DeformerWeightData(MayaCustomData):
+    """
+    maya.deform_weights
+    Export/Import weights of clusters and wire deformers.
+    Will not work if cluster or wire deformer is affecting more than one piece of geo.
+    """
+    def _data_name(self):
+        return 'weights_deformer'
+
+    def _data_extension(self):
+        return ''
+    
+    def _data_type(self):
+        return 'maya.deform_weights'
+    
+    def export_data(self, comment = None):
+        
+        
+        #path = util_file.join_path(self.directory, self.name)
+        
+        path = self.get_file()
+        
+        util_file.create_dir(path)
+        
+        
+        meshes = maya_lib.geo.get_selected_meshes()
+        
+        if not meshes:
+            util.warning('No meshes found in selection with deformers.')
+            return
+        
+        found_one = False
+        
+        for mesh in meshes:
+            
+            deformers = maya_lib.deform.find_all_deformers(mesh)
+            
+            if not deformers:
+                util.warning('Did not find a weighted deformer on %s.' % mesh)
+                continue
+                        
+            for deformer in deformers:
+                if cmds.objectType(deformer, isAType = 'weightGeometryFilter'):
+            
+                    info_lines = []
+                
+                    indices = maya_lib.attr.get_indices('%s.input' % deformer)
+                    
+                    filepath = util_file.create_file('%s.weights' % deformer, path)
+                    
+                    if not filepath:
+                        return
+                    
+                    for index in indices:
+                        weights = maya_lib.deform.get_deformer_weights(deformer, index)
+                        
+                        info_lines.append(weights)
+                        
+                        found_one = True
+                    
+                    util_file.write_lines(filepath, info_lines)
+                    
+                    util.show('Exported weights on %s.' % deformer) 
+    
+        if not found_one:
+            util.warning('Found no deformers to export weights.')
+        if found_one:
+            maya_lib.core.print_help('Exported %s data' % self.name)
+    
+    def import_data(self):
+        
+        #path = util_file.join_path(self.directory, self.name)
+        
+        path = self.get_file()
+        
+        files = util_file.get_files(path)
+        
+        if not files:
+            util.warning('Found nothing to import.')
+        
+        for filename in files:
+            
+            file_path = util_file.join_path(path, filename)
+            
+            lines = util_file.get_file_lines(file_path)
+            
+            deformer = filename.split('.')[0]
+            
+            if not cmds.objExists(deformer):
+                util.warning('%s does not exist. Could not import weights' % deformer)
+                return
+            
+            if not lines:
+                return
+            
+            #geometry_indices = maya_lib.attr.get_indices('%s.input' % deformer)
+            geometry_indices = mel.eval('deformer -q -gi %s' % deformer)
+            #geometry_indices = cmds.deformer( deformer, q = True, gi = True)
+            
+            weights_list = []
+            
+            if lines:
+                
+                inc = 0
+                
+                for line in lines:
+                    if not line:
+                        continue                    
+                    try:
+                        weights = eval(line)
+                    except:
+                        util.warning('Could not read weights on line %s' % inc )
+                        continue
+                    
+                    weights_list.append(weights)
+            
+                    inc += 1
+                        
+            for weights_part, index in zip(weights_list, geometry_indices): 
+                    
+                maya_lib.deform.set_deformer_weights(weights_part, deformer, index)
+            
+                if not cmds.objExists(deformer):
+                    util.warning('Import failed: Deformer %s does not exist.' % deformer)    
+             
+                
+                 
+        maya_lib.core.print_help('Imported %s data' % self.name)
+        
+class MayaShadersData(CustomData):
+    """
+    maya.shaders
+    Export/Import shaders.
+    This only works for maya shaders. Eg. Blinn, Lambert, etc.
+    """
+    maya_ascii = 'mayaAscii'
+    
+    def _data_type(self):
+        return 'maya.shaders'
+    
+    def _data_name(self):
+        return 'shaders'
+    
+    def _data_extension(self):
+        return ''
+    
+    def import_data(self, filepath = None):
+        
+        if filepath:
+            path = filepath
+        else:
+            path = util_file.join_path(self.directory, self.name)
+        
+        files = util_file.get_files_with_extension('ma', path)
+            
+        info_file = util_file.join_path(path, 'shader.info')
+        info_lines = util_file.get_file_lines(info_file)
+        
+        info_dict = {}
+        
+        for line in info_lines:
+            if not line:
+                continue
+            
+            shader_dict = eval(line)
+                
+            for key in shader_dict:
+                info_dict[key] = shader_dict[key]
+        
+        bad_meshes = []
+        
+        for filename in files:
+            
+            util.show('Importing shader: %s' % filename)
+            
+            filepath = util_file.join_path(path, filename)
+            
+            engine = filename.split('.')[0]
+            
+            if not engine in info_dict:
+                continue
+            
+            orig_engine = engine
+            meshes = info_dict[orig_engine]
+            
+            if not meshes:
+                continue
+            
+            found_meshes = {}
+            
+            #for mesh in meshes:
+            #    if cmds.objExists(mesh):
+            #        shade.delete_geo_shaders(mesh)
+
+            track = maya_lib.core.TrackNodes()
+            track.load('shadingEngine')
+            
+            cmds.file(filepath, f = True, i = True, iv = True)
+            
+            new_engines = track.get_delta()
+            engine = new_engines[0]
+            """
+            if not cmds.objExists(engine):
+                
+                track = maya_lib.core.TrackNodes()
+                track.load('shadingEngine')
+                
+                cmds.file(filepath, f = True, i = True, iv = True)
+                
+                new_engines = track.get_delta()
+                engine = new_engines[0]
+            else:
+                util.warning('%s already existed in the scene.' % orig_engine)
+                util.warning('Using the existing shader, but might not match what was exported.')
+            """
+            for mesh in meshes:
+                
+                if not cmds.objExists(mesh):
+                    
+                    bad_mesh = mesh
+                    if mesh.find('.f['):
+                        bad_mesh = maya_lib.geo.get_mesh_from_face(mesh)
+                    
+                    if not bad_mesh in bad_meshes:
+                        util.warning('Could not find %s that %s was assigned to.' % (bad_mesh, engine))
+                        bad_meshes.append(bad_mesh)
+                        
+                    continue
+                
+                split_mesh = mesh.split('.')
+                
+                if len(split_mesh) > 1:
+                    if not split_mesh[0] in found_meshes:
+                        found_meshes[split_mesh[0]] = []
+                    
+                    found_meshes[split_mesh[0]].append(mesh)
+                
+                if len(split_mesh) == 1:
+                    if not mesh in found_meshes:
+                        found_meshes[mesh] = mesh
+            
+            for key in found_meshes:
+                
+                mesh = found_meshes[key]
+                
+                all_mesh = cmds.ls(mesh, l = True)
+                
+                cmds.sets( all_mesh, e = True, forceElement = engine)
+    
+    def export_data(self, comment):
+        
+        shaders = cmds.ls(type = 'shadingEngine')
+        
+        path = util_file.join_path(self.directory, self.name)
+        
+        util_file.refresh_dir(path)
+        
+        info_file = util_file.create_file( 'shader.info', path )
+        
+        info_lines = []
+        
+        skip_shaders = ['initialParticleSE', 'initialShadingGroup']
+        
+        if not shaders:
+            util.warning('No shaders found to export.')
+        
+        for shader in shaders:
+
+            if shader in skip_shaders:
+                continue
+            
+            members = cmds.sets(shader, q = True)
+            info_lines.append("{'%s' : %s}" % (shader, members))
+            
+            filepath = util_file.join_path(path, '%s.ma' % shader)
+        
+            if util_file.is_file(filepath):
+                util_file.delete_file(util_file.get_basename(filepath), path)
+        
+            cmds.file(rename = filepath)
+            
+            cmds.select(shader, noExpand = True)
+            
+            selection = cmds.ls(sl = True)
+            
+            if selection:            
+                cmds.file(exportSelected = True, 
+                          prompt = False, 
+                          force = True, 
+                          pr = True, 
+                          type = self.maya_ascii)
+        
+        util_file.write_lines(info_file, info_lines)
+        
+        version = util_file.VersionFile(path)
+        version.save(comment)    
+        
+        maya_lib.core.print_help('Exported %s data' % self.name)
+        
+class AnimationData(MayaCustomData):
+    """
+    maya.animation
+    Export/Import all the keyframes in a scene with their connection info. 
+    Will export/import blendWeighted as well.
+    """
+    
+    def _data_name(self):
+        return 'keyframes'
+    
+    def _data_type(self):
+        return 'maya.animation'
+    
+    def _data_extension(self):
+        return ''
+        
+    def _get_keyframes(self):
+        
+        selection = cmds.ls(sl = True, type = 'animCurve')
+        
+        if selection:
+            self.selection = True
+            return selection
+        
+        keyframes = cmds.ls(type = 'animCurve')
+        return keyframes
+
+    def _get_blend_weighted(self):
+        blend_weighted = cmds.ls(type = 'blendWeighted')
+        return blend_weighted
+    
+    def get_file(self):
+        
+        test_dir = util_file.join_path(self.directory, 'keyframes')
+        
+        if util_file.is_dir(test_dir):
+            util_file.rename(test_dir, self._get_file_name())
+        
+        return super(AnimationData, self).get_file()
+            
+    def export_data(self, comment):
+        
+        self.selection = False
+        
+        unknown = cmds.ls(type = 'unknown')
+        
+        if unknown:
+            util.warning('Could not export keyframes. Unknown nodes found. Please remove unknowns first')
+            return
+        
+        keyframes = self._get_keyframes()
+        blend_weighted = self._get_blend_weighted()
+        
+        if not keyframes:
+            util.warning('No keyframes found to export.')
+            return
+        
+        if blend_weighted:
+            keyframes = keyframes + blend_weighted
+        
+        #this could be replaced with self.get_file()
+        #path = util_file.join_path(self.directory, self.name)
+        path = self.get_file()
+        
+        util_file.refresh_dir(path)
+        
+        info_file = util_file.create_file( 'animation.info', path )
+        
+        info_lines = []
+        
+        all_connections = []
+        
+        cmds.select(cl = True)
+        
+        select_keyframes = []
+        
+        for keyframe in keyframes:
+            
+            node_type = cmds.nodeType(keyframe)
+            
+            
+            if not cmds.objExists(keyframe):
+                continue
+            
+            inputs = []
+            
+            if not node_type == 'blendWeighted':
+                inputs = maya_lib.attr.get_attribute_input('%s.input' % keyframe)
+                
+            outputs = maya_lib.attr.get_attribute_outputs('%s.output' % keyframe)
+            
+            if node_type.find('animCurveT') > -1:
+                if not outputs:
+                    continue
+            if not node_type.find('animCurveT') > -1:
+                if not outputs or not inputs:
+                    continue
+            
+            select_keyframes.append(keyframe)
+            
+            
+            connections = maya_lib.attr.Connections(keyframe)
+            connections.disconnect()
+            
+            all_connections.append(connections)
+            
+            info_lines.append("{'%s' : {'output': %s, 'input': '%s'}}" % (keyframe, outputs, inputs))
+        
+        cmds.select(select_keyframes)
+        
+        filepath = util_file.join_path(path, 'keyframes.ma')
+        cmds.file(rename = filepath)
+            
+        cmds.file( force = True, options = 'v=0;', typ = 'mayaAscii', es = True )
+            
+        for connection in all_connections:
+            connection.connect()
+        
+        util_file.write_lines(info_file, info_lines)
+            
+        version = util_file.VersionFile(path)
+        version.save(comment)
+        
+        maya_lib.core.print_help('Exported %s data.' % self.name)
+        
+        if self.selection:
+            util.warning('Keyframes selected. Exporting only selected.')
+        
+    def import_data(self):
+        
+        test_path = util_file.join_path(self.directory, self.name)
+        
+        if util_file.is_dir(test_path):
+            util_file.rename(test_path, self.name)
+        
+        #this could be replaced with self.get_file()
+        path = self.get_file()
+        
+        if not util_file.is_dir(path):
+            return
+        
+        filepath = util_file.join_path(path, 'keyframes.ma')
+        
+        if not util_file.is_file(filepath):
+            return
+            
+        info_file = util_file.join_path(path, 'animation.info')
+        
+        if not util_file.is_file(info_file):
+            return
+        
+        info_lines = util_file.get_file_lines(info_file)
+        
+        if not info_lines:
+            return
+        
+        info_dict = {}
+        
+        for line in info_lines:
+            
+            if not line:
+                continue
+            
+            keyframe_dict = eval(line)
+                
+            for key in keyframe_dict:
+                
+                if cmds.objExists(key):
+                    cmds.delete(key)
+                    
+                
+                info_dict[key] = keyframe_dict[key]
+        
+        cmds.file(filepath, f = True, i = True, iv = True)
+        
+        for key in info_dict:
+            keyframes = info_dict[key]
+                        
+            outputs = keyframes['output']
+            
+            if outputs:
+                for output in outputs:
+                    if not cmds.objExists(output):
+                        continue
+                    
+                    locked = cmds.getAttr(output, l = True)
+                    if locked:
+                        cmds.setAttr(output, l = False)
+                    
+                    try:
+                        cmds.connectAttr('%s.output' % key, output)
+                    except:
+                        cmds.warning('\tCould not connect %s.output to %s' % (key,output))
+                        
+                    if locked:
+                        cmds.setAttr(output, l = False)
+            
+            
+            
+            input_attr = keyframes['input']
+            
+            if input_attr:
+                
+                if not cmds.objExists(input_attr):
+                    continue
+                try:
+                    cmds.connectAttr(input_attr, '%s.input' % key)
+                except:
+                    cmds.warning('\tCould not connect %s to %s.input' % (input_attr,key))
+                    
+        maya_lib.core.print_help('Imported %s data.' % self.name)
+        
+        return info_dict.keys()
+    
+class ControlAnimationData(AnimationData):
+    """
+    maya.control_animation
+    Only import/export keframes on controls.
+    Good for saving out poses. 
+    """
+    def _data_name(self):
+        return 'keyframes_control'
+    
+    def _data_type(self):
+        return 'maya.control_animation'
+    
+    def _get_keyframes(self):
+        
+        controls = maya_lib.rigs_util.get_controls()
+        
+        keyframes = []
+        
+        for control in controls:
+            
+            sub_keyframes = maya_lib.anim.get_input_keyframes(control, node_only = True)
+            if sub_keyframes:
+                keyframes += sub_keyframes
+        
+        return keyframes
+
+    def _get_blend_weighted(self):
+        
+        return None
+        
+class AtomData(MayaCustomData):
+    """
+    Not in use.
+    """
+    def _data_name(self):
+        return 'animation'
+
+    def _data_extension(self):
+        return 'atom'
+    
+    def _data_type(self):
+        return 'maya.atom'
+    
+    def export_data(self, comment):
+        nodes = cmds.ls(type = 'transform')
+        cmds.select(nodes)
+        
+        file_name = '%s.%s' % (self.name, self.data_extension)
+        file_path = util_file.join_path(self.directory, file_name)
+        
+        options = 'precision=8;statics=0;baked=1;sdk=1;constraint=0;animLayers=1;selected=selectedOnly;whichRange=1;range=1:10;hierarchy=none;controlPoints=0;useChannelBox=1;options=keys;copyKeyCmd=-animation objects -option keys -hierarchy none -controlPoints 0'
+        
+        if not cmds.pluginInfo('atomImportExport', query = True, loaded = True):
+            cmds.loadPlugin('atomImportExport.mll')
+        
+        mel.eval('vtool -force -options "%s" -typ "atomExport" -es "%s"' % (options, file_path))
+        
+        version = util_file.VersionFile(file_path)
+        version.save(comment)
+        
+    def import_data(self):
+        
+        nodes = cmds.ls(type = 'transform')
+        cmds.select(nodes)
+        
+        file_name = '%s.%s' % (self.name, self.data_extension)
+        file_path = util_file.join_path(self.directory, file_name)  
+
+        if not cmds.pluginInfo('atomImportExport', query = True, loaded = True):
+            cmds.loadPlugin('atomImportExport.mll')
+        
+        options = ';;targetTime=3;option=insert;match=hierarchy;;selected=selectedOnly;search=;replace=;prefix=;suffix=;'
+        
+        mel.eval('vtool -import -type "atomImport" -ra true -namespace "test" -options "%s" "%s"' % (options, file_path))
+        
+        self._center_view()      
+        
+class PoseData(MayaCustomData):
+    """
+    maya.pose
+    Export/Import pose correctives.
+    """
+    maya_binary = 'mayaBinary'
+    maya_ascii = 'mayaAscii'
+
+    def _data_name(self):
+        return 'correctives'
+
+    def _data_extension(self):
+        return ''
+    
+    def _data_type(self):
+        return 'maya.pose' 
+
+    def _save_file(self, filepath):
+        cmds.file(rename = filepath)
+        #ch     chn     con     exp     sh
+        cmds.file(exportSelected = True, prompt = False, force = True, pr = True, ch = False, chn = True, exp = True, con = False, sh = False, stx = 'never', typ = self.maya_ascii)
+        
+    def _import_file(self, filepath):
+        
+        if util_file.is_file(filepath):
+            util_file.get_permission(filepath)
+            cmds.file(filepath, f = True, i = True, iv = True, shd = 'shadingNetworks')
+        
+        if not util_file.is_file(filepath):
+            mel.eval('warning "File does not exist"')
+
+    def _filter_inputs(self, inputs):
+        
+        for node in inputs:
+            if not cmds.objExists(node):
+                continue
+            
+            if util.get_maya_version() > 2014:
+                if cmds.nodeType(node) == 'hyperLayout':
+                    if node == 'hyperGraphLayout':
+                        continue
+                    
+                    cmds.delete(node)
+
+                
+    def _get_inputs(self, pose):
+        
+        if not pose:
+            return []
+        
+        sub_inputs = self._get_sub_inputs(pose)
+        
+        inputs = maya_lib.attr.get_inputs(pose)
+        outputs = maya_lib.attr.get_outputs(pose)
+
+        if inputs:
+            inputs.append(pose)
+
+        if not inputs:
+            inputs = [pose]
+        
+        if outputs:
+            inputs = inputs + outputs                              
+        
+        if sub_inputs:
+            
+            inputs = inputs + sub_inputs
+        
+        return inputs
+  
+    def _get_sub_inputs(self, pose):
+        
+        manager = maya_lib.corrective.PoseManager()
+        manager.set_pose_group(pose)
+        
+        sub_poses = manager.get_poses()
+        inputs = []
+        
+        if sub_poses:
+            sub_inputs = []
+            for sub_pose in sub_poses:
+        
+                sub_inputs = self._get_inputs(sub_pose)
+                inputs = inputs + sub_inputs
+        
+        return inputs
+  
+    def _select_inputs(self, pose):
+        
+        inputs = self._get_inputs(pose)
+        
+        cmds.select(cl = True)
+        cmds.select(inputs, ne = True)
+        
+        return inputs
+            
+    def export_data(self, comment):
+        unknown = cmds.ls(type = 'unknown')
+        
+        if unknown:
+            
+            value = cmds.confirmDialog( title='Unknown Nodes!', message= 'Unknown nodes usually happen when a plugin that was being used is not loaded.\nLoad the missing plugin, and the unknown nodes could become valid.\n\nDelete unknown nodes?\n', 
+                                    button=['Yes','No'], defaultButton='Yes', cancelButton='No', dismissString='No' )
+        
+            if value == 'Yes':
+                maya_lib.core.delete_unknown_nodes()
+        
+        dirpath = self.get_file()
+        
+        if util_file.is_dir(dirpath):
+            util_file.delete_dir(dirpath)
+        
+        dir_path = util_file.create_dir(dirpath)
+
+        pose_manager = maya_lib.corrective.PoseManager()
+        poses = pose_manager.get_poses()
+        
+        
+        
+        if not poses:
+            util.warning('Found no poses to export.')
+            return
+        
+        poses.append('pose_gr')
+        
+        pose_manager.set_pose_to_default()
+        pose_manager.detach_poses()
+        
+        util.show('Exporting these top poses: %s' % poses)
+        
+        for pose in poses:
+            
+            util.show('----------------------------------------------')
+            util.show('Exporting pose: %s' % pose)
+            
+            cmds.editDisplayLayerMembers("defaultLayer", pose)
+            
+            parent = None
+            rels = None
+            
+            parent = cmds.listRelatives(pose, p = True)
+            
+            if parent:
+                cmds.parent(pose, w = True)
+                
+            if pose == 'pose_gr':
+                
+                rels = cmds.listRelatives(pose)
+                cmds.parent(rels, w = True)
+            
+            #this is needed for cases where the hyperGraphLayout is connected to the node and other nodes.
+            outputs = maya_lib.attr.get_attribute_outputs('%s.message' % pose)
+            
+            if outputs:
+                for output_value in outputs:
+                    cmds.disconnectAttr('%s.message' % pose, output_value)
+                
+            inputs = self._select_inputs(pose)
+            
+            self._filter_inputs(inputs)
+            
+            path = util_file.join_path(dir_path, '%s.ma' % pose)
+            
+            try:
+                self._save_file(path)
+            except:
+                util.warning('Could not export pose: %s. Probably because of unknown nodes.' % pose)
+            
+            if parent:
+                cmds.parent(pose, parent[0])
+                
+            if rels:
+                cmds.parent(rels, 'pose_gr')
+        
+        pose_manager.attach_poses()
+        
+        version = util_file.VersionFile(dir_path)
+        version.save(comment)
+                
+        maya_lib.core.print_help('Exported %s data.' % self.name)
+    
+    
+    def import_data(self, namespace = ''):
+        
+        path = self.get_file()
+        
+        util_file.get_permission(path)
+        
+        if not path:
+            return
+        
+        if not util_file.is_dir(path):
+            return  
+        
+        pose_files = util_file.get_files(path)
+        
+        if not pose_files:
+            return
+        
+        poses = []
+        end_poses = []
+        
+        cmds.renderThumbnailUpdate( False )
+        
+        for pose_file in pose_files:
+            
+            if util.get_env('VETALA_RUN') == 'True':
+                #stop doesn't get picked up when files are loading.
+                if util.get_env('VETALA_STOP') == 'True':
+                    break
+            
+            if not pose_file.endswith('.ma') and not pose_file.endswith('.mb'):
+                continue
+            
+            pose_path = util_file.join_path(path, pose_file)
+            
+            
+            
+            if util_file.is_file(pose_path):
+                
+                split_name = pose_file.split('.')
+                
+                pose = split_name[0]
+                
+                if cmds.objExists(pose):
+                    cmds.delete(pose)
+                
+                if not cmds.objExists(pose):
+                    
+                    try:
+                        self._import_file(pose_path)
+                    except:
+                        util.warning('Trouble importing %s' % pose_path)
+                    
+                    if pose != 'pose_gr':
+                        pose_type = cmds.getAttr('%s.type' % pose)
+                        
+                        if pose_type == 'combo':
+                            end_poses.append(pose)
+                        else:
+                            poses.append(pose)
+        
+        if end_poses:
+            poses = poses + end_poses
+        
+        if cmds.objExists('pose_gr') and poses:
+            cmds.parent(poses, 'pose_gr')
+        
+        pose_manager = maya_lib.corrective.PoseManager()
+        
+        if namespace:
+            pose_manager.set_namespace(namespace)
+        
+        pose_manager.attach_poses(poses)
+        
+        pose_manager.create_pose_blends(poses)
+        
+        pose_manager.set_pose_to_default()
+                
+        maya_lib.core.print_help('Imported %s data.' % self.name)
+        
+        cmds.dgdirty(a = True)
+        cmds.renderThumbnailUpdate( True )
+        
+                
+        
+class MayaAttributeData(MayaCustomData):
+    """
+    maya.attributes
+    Export attribute data on selected nodes.
+    Import attribute data on all nodes exported, unless something is selected.
+    """
+    def _data_name(self):
+        return 'attributes'
+        
+    def _data_type(self):
+        return 'maya.attributes' 
+
+    def _data_extension(self):
+        return ''
+    
+    def _get_scope(self):
+        selection = cmds.ls(sl = True)
+        
+        if not selection:
+            util.warning('Nothing selected. Please select at least one node to export attributes.')
+            return
+        
+        return selection
+    
+    def _get_attributes(self, node):
+        attributes = cmds.listAttr(node, scalar = True, m = True, array = True)        
+        
+        found = []
+        
+        for attribute in attributes:
+            if not maya_lib.attr.is_connected('%s.%s' % (node,attribute)):
+                found.append(attribute)
+        
+        removeables = ['dofMask','inverseScaleX','inverseScaleY','inverseScaleZ']
+        
+        for remove in removeables:
+            if remove in found:
+                found.remove(remove)
+        
+        return found
+    
+    def _get_shapes(self, node):
+        shapes = maya_lib.core.get_shapes(node)
+        return shapes
+    
+    def _get_shape_attributes(self, shape):
+        return self._get_attributes(shape)
+    
+    def import_data(self):
+        """
+        This will import all nodes saved to the data folder.
+        You may need to delete folders of nodes you no longer want to import.
+        """
+        
+        path = self.get_file()
+        
+        selection = cmds.ls(sl = True)
+
+        bad = False
+        
+        if selection:
+            files = selection
+            
+        if not selection:
+            files = util_file.get_files_with_extension('data', path)
+
+        for filename in files:
+            
+            if not filename.endswith('.data'):
+                filename = '%s.data' % filename
+                
+            filepath = util_file.join_path(path, filename)
+
+            if not util_file.is_file(filepath):
+                continue
+            
+            node_name = filename.split('.')[0]
+
+            if not cmds.objExists(node_name):
+                
+                util.warning( 'Skipping attribute import for %s. It does not exist.' % node_name )
+                bad = True 
+                continue
+            
+            lines = util_file.get_file_lines(filepath)
+            
+            for line in lines:
+                
+                if not line:
+                    continue
+                
+                line_list = eval(line)
+                
+                attribute = '%s.%s' % (node_name, line_list[0])
+                
+                if not cmds.objExists(attribute):
+                    util.warning('%s does not exists. Could not set value.' % attribute)
+                    bad = True
+                    continue
+                
+                if maya_lib.attr.is_locked(attribute):
+                    continue
+                if maya_lib.attr.is_connected(attribute):
+                    
+                    if not maya_lib.attr.is_keyed(attribute):
+                        continue
+                
+                if line_list[1] == None:
+                    continue
+                
+                try:
+                    attr_type = cmds.getAttr(attribute, type = True)
+                    if attr_type.find('Array') > -1:
+                        cmds.setAttr(attribute, line_list[1], type = attr_type)
+                    else:
+                        cmds.setAttr(attribute, line_list[1])
+                except:
+                    util.warning('\tCould not set %s to %s.' % (attribute, line_list[1]))
+                    
+        cmds.select(selection)
+        
+        if not bad:
+            maya_lib.core.print_help('Imported Attributes')
+        if bad:
+            maya_lib.core.print_help('Imported Attributes with some warnings')
+
+    def export_data(self, comment):
+        """
+        This will export only the currently selected nodes.
+        """
+        #path = util_file.join_path(self.directory, self.name)
+        
+        path = self.get_file()
+        
+        if not util_file.is_dir(path):
+            util_file.create_dir(path)
+        
+        scope = self._get_scope()
+        
+        if not scope:
+            return
+                
+        for thing in scope:
+            
+            maya_lib.core.print_help('Exporting attributes on %s' % thing)
+            
+            filename = util_file.create_file('%s.data' % thing, path)
+
+            lines = []
+            
+            attributes = self._get_attributes(thing)
+            
+            shapes = self._get_shapes(thing)
+            
+            if shapes:
+                shape = shapes[0]
+                shape_attributes = self._get_shape_attributes(shape)
+                
+                if shape_attributes:
+                    new_set = set(attributes).union(shape_attributes)
+
+                    attributes = list(new_set)
+            
+            if not attributes:
+                continue
+            
+            for attribute in attributes:
+                
+                attribute_name = '%s.%s' % (thing, attribute)
+                
+                try:
+                    value = cmds.getAttr(attribute_name)
+                except:
+                    continue
+                
+                lines.append("[ '%s', %s ]" % (attribute, value))
+            
+            util_file.write_lines(filename, lines)
+            
+        maya_lib.core.print_help('Exported %s data' % self.name)
+
+class MayaControlAttributeData(MayaAttributeData):
+    
+    def _data_name(self):
+        return 'control_values'
+        
+    def _data_type(self):
+        return 'maya.control_values' 
+
+    def _data_extension(self):
+        return ''
+
+    def _get_attributes(self, node):
+        attributes = cmds.listAttr(node, scalar = True, m = True, k = True)
+        return attributes
+    def _get_scope(self):
+        
+        controls = maya_lib.rigs_util.get_controls()
+        
+        if not controls:
+            util.warning('No controls found to export attributes.')
+            return
+        
+        return controls
+    
+    def _get_shapes(self, node):
+        return []
+
+
+class MayaControlRotateOrderData(MayaAttributeData):
+    
+    def _data_name(self):
+        return 'control_rotateOrder'
+        
+    def _data_type(self):
+        return 'maya.control_rotateorder' 
+
+    def _data_extension(self):
+        return ''
+
+    def _get_attributes(self, node):
         attributes = ['rotateOrder']
-        return attributes
-    
-    def _get_scope(self):
-        
-        controls = maya_lib.rigs_util.get_controls()
-        
-        if not controls:
-            util.warning('No controls found to export attributes.')
-            return
-        
-        return controls
-    
-    def _get_shapes(self, node):
-        return []
-    
-        
-class MayaFileData(MayaCustomData):
-    
-    maya_binary = 'mayaBinary'
-    maya_ascii = 'mayaAscii'
-
-    def _data_name(self):
-        return 'maya_file'
-
-    def __init__(self, name = None):
-        super(MayaFileData, self).__init__(name)
-        
-        self.maya_file_type = self._set_maya_file_type()
-        
-        if util.is_in_maya():
-            if not maya_lib.core.is_batch():
-            
-                pre_save_initialized = util.get_env('VETALA_PRE_SAVE_INITIALIZED')
-                
-                if pre_save_initialized == 'False':
-                
-                    maya_lib.api.start_check_after_save(self._check_after_save)
-                    util.set_env('VETALA_PRE_SAVE_INITIALIZED', 'True')
-            
-            
-    
-    def _check_after_save(self, client_data):
-        
-        filepath = cmds.file(q = True, sn = True)
-        
-        version = util_file.VersionFile(filepath)
-        
-        dirpath = util_file.get_dirname(filepath)
-        
-        if util_file.VersionFile(dirpath).has_versions():
-            
-            comment = util.get_env('VETALA_SAVE_COMMENT')
-            
-            if not comment:
-                comment = 'Automatically versioned up with Maya save.'
-            
-            version.save(comment)
-            
-            version = version.get_version_numbers()[-1]
-            util.set_env('VETALA_SAVE_COMMENT', '')
-            maya_lib.core.print_help('version %s saved!' % version)
-            
-        
-    
-    def _data_type(self):
-        return 'maya.vtool'
-        
-    def _set_maya_file_type(self):
-        
-        return self.maya_binary
-    
-    def _clean_scene(self):
-        
-        util.show('Clean Scene')
-        
-        maya_lib.core.delete_turtle_nodes()
-        
-        if util.get_maya_version() > 2014:
-            maya_lib.core.delete_garbage()
-            maya_lib.core.remove_unused_plugins()
-        
-    def _after_open(self):
-        
-        maya_lib.geo.smooth_preview_all(False)
-
-        self._center_view()
-        
-    def _prep_scene_for_export(self):
-        outliner_sets = maya_lib.core.get_outliner_sets()
-        top_nodes = maya_lib.core.get_top_dag_nodes()
-        controllers = cmds.ls(type = 'controller')
-        
-        found = []
-        
-        for controller in controllers:
-            input_node = maya_lib.attr.get_attribute_input('%s.ControllerObject' % controller, node_only = True)
-            if input_node:
-                found.append(controller)
-        if found:
-            controllers = found
-        
-        to_select = outliner_sets + top_nodes + found
-        
-        if not to_select:
-            to_select = ['persp','side','top','front']
-        
-        cmds.select(to_select, r = True , ne = True)
-        
-    def _handle_unknowns(self):
-
-        unknown = cmds.ls(type = 'unknown')
-        
-        if unknown:
-            
-            value = cmds.confirmDialog( title='Unknown Nodes!', 
-                                        message= 'Unknown nodes usually happen when a plugin that was being used is not loaded.\nLoad the missing plugin, and the unknown nodes could become valid.\n\nDelete unknown nodes?\n', 
-                                        button=['Yes','No'], defaultButton='Yes', cancelButton='No', dismissString='No' )
-            
-            if value == 'Yes':
-                maya_lib.core.delete_unknown_nodes()
-            
-            if value == 'No':
-                if self.maya_file_type == self.maya_binary:
-                    cmds.warning('\tThis file contains unknown nodes. Try saving as maya ascii instead.')
-           
-    
-            
-    def import_data(self, filepath = None):
-        
-        if not util.is_in_maya():
-            util.warning('Data must be accessed from within maya.')
-            return
-        
-        if open == True:
-            self.open(filepath)
-        
-        import_file = None
-        
-        if filepath:
-            import_file = filepath
-            
-        if not import_file:
-            
-            filepath = self.get_file()
-            
-            if not util_file.is_file(filepath):
-                return
-            
-            import_file = filepath
-        
-        track = maya_lib.core.TrackNodes()
-        track.load('transform')
-        
-        maya_lib.core.import_file(import_file)
-        self._after_open()
-        
-        transforms = track.get_delta()
-        top_transforms = maya_lib.core.get_top_dag_nodes_in_list(transforms)
-        
-        return top_transforms
-        
-    def open(self, filepath = None):
-
-        if not util.is_in_maya():
-            util.warning('Data must be accessed from within maya.')
-            return
-       
-        open_file = None
-        
-        if filepath:
-            open_file = filepath
-            
-        if not open_file:
-            
-            filepath = self.get_file()
-            
-            if not util_file.is_file(filepath):
-                util.warning('Could not open file: %s' % filepath)
-                return
-            
-            open_file = filepath
-        
-        maya_lib.core.print_help('Opening: %s' % open_file)
-        
-        try:
-            cmds.file(open_file, 
-                      f = True, 
-                      o = True, 
-                      iv = True,
-                      pr = True)
-            
-        except:
-            
-            util.error(traceback.format_exc())
-        self._after_open()
-        
-        
-        top_transforms = maya_lib.core.get_top_dag_nodes(exclude_cameras = True)
-        return top_transforms
-        
-    def save(self, comment):
-        
-        if not util.is_in_maya():
-            util.warning('Data must be accessed from within maya.')
-            return
-        
-        if not comment:
-            comment = '-'
-        
-        util.set_env('VETALA_SAVE_COMMENT', comment)
-        
-        filepath = self.get_file()
-        if util_file.exists(filepath):
-            util_file.get_permission(filepath)
-        
-        self._handle_unknowns()
-        
-        self._clean_scene()
-        
-        #not sure if this ever gets used?...
-        if not filepath.endswith('.mb') and not filepath.endswith('.ma'):
-            
-            filepath = cmds.workspace(q = True, rd = True)
-            
-            if self.maya_file_type == self.maya_ascii:
-                #cmds.file(renameToSave = True)
-                filepath = cmds.fileDialog2(ds=1, fileFilter="Maya Ascii (*.ma)", dir = filepath)
-            
-            if self.maya_file_type == self.maya_binary:
-                filepath = cmds.fileDialog2(ds=1, fileFilter="Maya Binary (*.mb)", dir = filepath)
-            
-            if filepath:
-                filepath = filepath[0]
-        
-        saved = maya_lib.core.save(filepath)
-        
-        if saved:
-            version = util_file.VersionFile(filepath)
-            
-            if maya_lib.core.is_batch() or not version.has_versions():
-                
-                version.save(comment)
-            
-            maya_lib.core.print_help('Saved %s data.' % self.name)
-            return True
-        
-        return False
-    
-        
-        
-    def export_data(self, comment, selection = None):
-        
-        if not util.is_in_maya():
-            util.warning('Data must be accessed from within maya.')
-            return
-        
-        filepath = self.get_file()
-        
-        self._handle_unknowns()
-        
-        self._clean_scene()
-                
-        cmds.file(rename = filepath)
-        
-        if selection:
-            cmds.select(selection, r = True)
-        else:
-            self._prep_scene_for_export()
-        
-        try:
-            cmds.file(exportSelected = True, 
-                      prompt = False, 
-                      force = True, 
-                      pr = True, 
-                      ch = True, 
-                      chn = True, 
-                      exp = True, 
-                      con = True, 
-                      stx = 'always', 
-                      type = self.maya_file_type)
-        except:
-            
-            status = traceback.format_exc()
-            util.error(status)
-            
-            if not maya_lib.core.is_batch():
-                cmds.confirmDialog(message = 'Warning:\n\n Vetala was unable to export!', button = 'Confirm')
-                
-            permission = util_file.get_permission(filepath)
-            
-            if not permission:
-                maya_lib.core.print_error('Could not get write permission.')
-            return False
-        
-        version = util_file.VersionFile(filepath)
-        version.save(comment)
-        
-        maya_lib.core.print_help('Exported %s data.' % self.name)
-        return True
-
-    def maya_reference_data(self, filepath = None):
-        
-        if not util.is_in_maya():
-            util.warning('Data must be accessed from within maya.')
-            return
-        
-        if not filepath:
-            filepath = self.get_file()
-        
-        track = maya_lib.core.TrackNodes()
-        track.load('transform')
-        
-        maya_lib.core.reference_file(filepath)
-
-        transforms = track.get_delta()
-        top_transforms = maya_lib.core.get_top_dag_nodes_in_list(transforms)
-        
-        return top_transforms
-        
-  
-    def set_directory(self, directory):
-        super(MayaFileData, self).set_directory(directory)
-        
-        self.filepath = util_file.join_path(directory, '%s.%s' % (self.name, self.data_extension))
-
-class MayaBinaryFileData(MayaFileData):
-    
-    def _data_type(self):
-        return 'maya.binary'
-    
-    def _data_extension(self):
-        return 'mb'
-        
-    def _set_maya_file_type(self):
-        return self.maya_binary
-    
-class MayaAsciiFileData(MayaFileData):
-    
-    def _data_type(self):
-        return 'maya.ascii'
-    
-    def _data_extension(self):
-        return 'ma'
-    
-    def _set_maya_file_type(self):
-        return self.maya_ascii
-    
-class MayaShotgunFileData(MayaFileData):
-    
-    def __init__(self, name = None):
-        super(MayaShotgunFileData, self).__init__(name)
-        
-    def _data_name(self):
-        return 'shotgun_link'
-    
-    def _data_type(self):
-        return 'maya.shotgun'
-    
-    def _get_filepath(self, publish_path = False):
-        
-        project, asset_type, asset, step, task, custom, asset_is_name = self.read_state()
-
-        if publish_path:
-            template = 'Publish Template'
-        else:
-            template = 'Work Template'
-        
-        util.show('Getting Shotgun directory at: project: %s type: %s asset: %s step: %s task: %s custom: %s' % (project, asset_type, asset, step, task, custom))
-        util.show('Using Vetala setting: %s' % template)
-        
-        if not publish_path:
-            filepath = util_shotgun.get_next_file(project, asset_type, asset, step, publish_path, task, custom, asset_is_name)
-        if publish_path:
-            filepath = util_shotgun.get_latest_file(project, asset_type, asset, step, publish_path, task, custom, asset_is_name)
-        
-        util.show('Vetala got the following directory from Shotgun: %s' % filepath)
-        
-        if not filepath:
-            util.warning('Vetala had trouble finding a file')
-        
-        util.show('Final path Vetala found at Shtogun path: %s' % filepath)
-        
-        self.filepath = filepath
-    
-    def get_file(self):
-        
-        return self.filepath
-    
-    def write_state(self, project, asset_type, asset, step, task, custom, asset_is_name):
-        
-        if not self.directory:
-            return
-        
-        filepath = util_file.create_file('shotgun.info', self.directory)
-        
-        lines = ['project=%s' % project,
-                 'asset_type=%s' % asset_type,
-                 'asset=%s' % asset,
-                 'step=%s' % step,
-                 'task=%s' % task,
-                 'custom=%s' % custom,
-                 'asset_is_name=%s' % asset_is_name]
-        
-        util_file.write_lines(filepath, lines)
-    
-    def read_state(self):
-        
-        filepath = util_file.join_path(self.directory, 'shotgun.info')
-        
-        if not util_file.is_file(filepath):
-            return None, None, None, None, None,None, None
-        
-        lines = util_file.get_file_lines(filepath)
-        
-        found = [None,None,None,None,None,None, None]
-        
-        for line in lines:
-            split_line = line.split('=')
-            
-            if split_line[0] == 'project':
-                found[0] = split_line[1]
-            if split_line[0] == 'asset_type':
-                found[1] = split_line[1]
-            if split_line[0] == 'asset':
-                found[2] = split_line[1]
-            if split_line[0] == 'step':
-                found[3] = split_line[1]
-            if split_line[0] == 'task':
-                found[4] = split_line[1]
-            if split_line[0] == 'custom':
-                found[5] = split_line[1]
-            if split_line[0] == 'asset_is_name':
-                found[6] = split_line[1]
-                
-        return found
-    
-    def reference(self):
-        
-        self._get_filepath(publish_path = True)
-        super(MayaShotgunFileData, self).maya_reference_data()
-    
-    def open(self):
-        
-        self._get_filepath(publish_path = True)
-        super(MayaShotgunFileData, self).open()
-    
-    def import_data(self, filepath = None):
-        self._get_filepath(publish_path=True)
-        
-        super(MayaShotgunFileData, self).import_data()
-        
-    def save(self):
-        
-        self._get_filepath(publish_path = False)
-        self.filepath = self.get_file()
-        
-        if not self.filepath:
-            util.warning('Could not save shotgun link. Please save through shotgun ui.')
-            return 
-        
-        util_file.get_permission(self.filepath)
-        
-        self._handle_unknowns()
-        
-        self._clean_scene()
-        
-        filepath = self.filepath
-        
-        if not filepath:
-            util.warning('Could not save shotgun link. Please save through shotgun ui.')
-            return
-        
-        util.show('Attempting shotgun save to: %s' % filepath)
-        
-        #not sure if this ever gets used?...
-        if not filepath.endswith('.mb') and not filepath.endswith('.ma'):
-            
-            if not util_file.is_dir(filepath):
-                
-                filepath = util_file.get_dirname(filepath)
-                
-                if not util_file.is_dir(filepath):
-                    filepath = cmds.workspace(q = True, rd = True)
-            
-            if self.maya_file_type == self.maya_ascii:
-                
-                filepath = cmds.fileDialog2(ds=1, fileFilter="Maya Ascii (*.ma)", dir = filepath)
-            
-            if self.maya_file_type == self.maya_binary:
-                filepath = cmds.fileDialog2(ds=1, fileFilter="Maya Binary (*.mb)", dir = filepath)
-            
-            if filepath:
-                filepath = filepath[0]
-        
-        saved = maya_lib.core.save(filepath)
-        
-        if saved:
-            
-            maya_lib.core.print_help('Saved %s data.' % self.name)
-            return True
-        
-        return False
-        
-    def get_projects(self):
-        projects = util_shotgun.get_projects()
-        
-        found = []
-        
-        if projects:
-            for project in projects:
-                found.append(project['name'])
-        if not projects:
-            found = ['No projects found']
-            
-        found.sort()
-        return found
-    
-    def get_assets(self, project, asset_type = None):
-        assets = util_shotgun.get_assets(project, asset_type)
-        
-        
-        found = {}
-        
-        if assets:
-            for asset in assets:
-                
-                if not asset['sg_asset_type'] in found:
-                    found[asset['sg_asset_type']] = []
-                    
-                found[asset['sg_asset_type']].append(asset['code'])
-        
-        if not assets:
-            found['No asset_type'] = ['No assets found']
-        
-        return found
-    
-    def get_asset_steps(self):
-        
-        steps = util_shotgun.get_asset_steps()
-        
-        found = []
-        
-        if steps:
-            for step in steps:
-                found.append([step['code'], step['short_name']])
-        if not steps:
-            found = [['No steps found']]
-            
-        return found
-    
-    def get_asset_tasks(self, project, asset_step, asset_type, asset_name):
-        
-        tasks = util_shotgun.get_asset_tasks(project, asset_step, asset_type, asset_name)
-        
-        found = []
-        
-        if tasks:
-            for task in tasks:
-                found.append([task['content']])
-        if not tasks:
-            found = [['No tasks found']]
-        
-        return found
-    
-    def has_api(self):
-        
-        if not util_shotgun.sg:
-            return False
-        
-        return True
-    
-    
-def read_ldr_file(filepath):
-    
-    lines = util_file.get_file_lines(filepath)
-    
-    found = []
-    
-    scale = 0.001
-    
-    matrix_scale = maya_lib.api.Matrix([scale, 0.0, 0.0, 0.0, 0.0, scale, 0.0, 0.0, 0.0, 0.0, scale, 0.0, 0.0, 0.0, 0.0, 1.0])
-    #matrix_180 = maya_lib.api.Matrix( [0.1, 0.0, 0.0, 0.0, 0.0, -0.1, 1.2246467991473533e-17, 0.0, 0.0, -1.2246467991473533e-17, -0.1, 0.0, 0.0, 0.0, 0.0, 1.0] )
-    #matrix_180 = maya_lib.api.Matrix( [1.0, 0.0, 0.0, 0.0, 0.0, -1.0, 1.2246467991473532e-16, 0.0, 0.0, -1.2246467991473532e-16, -1.0, 0.0, 0.0, 0.0, 0.0, 1.0])
-    
-    for line in lines:
-        split_line = line.split()
-        
-        if not len(split_line) == 15:
-            continue
-        
-        line_type = split_line[0]
-        color = split_line[1]
-        matrix_values = split_line[2:14]
-        id_value = split_line[14]
-        
-        matrix_list = [float(matrix_values[3]), float(matrix_values[4]), float(matrix_values[5]), 0, 
-                       float(matrix_values[6]), float(matrix_values[7]), float(matrix_values[8]), 0, 
-                       float(matrix_values[9]), float(matrix_values[10]), float(matrix_values[11]), 0, 
-                       float(matrix_values[0]), float(matrix_values[1]), float(matrix_values[2]), 1]
-        
-        matrix = maya_lib.api.Matrix(matrix_list)
-        
-        
-        matrix_scaled = matrix.api_object * matrix_scale.api_object
-        
-        tmatrix = maya_lib.api.TransformationMatrix(matrix_scaled)
-        
-        translate = tmatrix.translation()
-        
-        translate = [translate[0], translate[1] * -1, translate[2]]
-        rotate = tmatrix.rotation()
-        
-        id_value = util.get_first_number(id_value)
-        
-        found.append( [color, translate, rotate, id_value] )
-        
-    return found
-
-def read_lxfml_file(filepath):
-    
-    from xml.etree import cElementTree as tree
-
-    dom = tree.parse(filepath)
-    root = dom.getroot()
-    scenes = root.findall('Scene')
-    
-    found_parts = []
-    
-    for scene in scenes:
-        models = scene.findall('Model')
-        
-        for model in models:
-            
-            groups = model.findall('Group')
-            
-            for group in groups:
-                
-                parts = group.findall('Part')
-                
-                for part in parts:
-                    
-                    position = [0,0,0]
-                    angle_vector = [0,0,0]
-                    
-                    id_value = int(part.get('designID'))
-                    shader_id = int(part.get('materialID'))
-                    
-                    position[0] = float(part.get('tx'))
-                    position[1] = float(part.get('ty'))
-                    position[2] = float(part.get('tz'))
-                    
-                    angle = float(part.get('angle'))
-                    angle_vector[0] = float(part.get('ax'))
-                    angle_vector[1] = float(part.get('ay'))
-                    angle_vector[2] = float(part.get('az'))
-                    
-                    rotation = maya_lib.api.Quaternion(angle, angle_vector)
-                    rotate = rotation.rotation()
-                    
-                    found_parts.append( (id_value, shader_id, position, rotate) )
-    
+        return attributes
+    
+    def _get_scope(self):
+        
+        controls = maya_lib.rigs_util.get_controls()
+        
+        if not controls:
+            util.warning('No controls found to export attributes.')
+            return
+        
+        return controls
+    
+    def _get_shapes(self, node):
+        return []
+    
+        
+class MayaFileData(MayaCustomData):
+    
+    maya_binary = 'mayaBinary'
+    maya_ascii = 'mayaAscii'
+
+    def _data_name(self):
+        return 'maya_file'
+
+    def __init__(self, name = None):
+        super(MayaFileData, self).__init__(name)
+        
+        self.maya_file_type = self._set_maya_file_type()
+        
+        if util.is_in_maya():
+            if not maya_lib.core.is_batch():
+            
+                pre_save_initialized = util.get_env('VETALA_PRE_SAVE_INITIALIZED')
+                
+                if pre_save_initialized == 'False':
+                
+                    maya_lib.api.start_check_after_save(self._check_after_save)
+                    util.set_env('VETALA_PRE_SAVE_INITIALIZED', 'True')
+            
+            
+    
+    def _check_after_save(self, client_data):
+        
+        filepath = cmds.file(q = True, sn = True)
+        
+        version = util_file.VersionFile(filepath)
+        
+        dirpath = util_file.get_dirname(filepath)
+        
+        if util_file.VersionFile(dirpath).has_versions():
+            
+            comment = util.get_env('VETALA_SAVE_COMMENT')
+            
+            if not comment:
+                comment = 'Automatically versioned up with Maya save.'
+            
+            version.save(comment)
+            
+            version = version.get_version_numbers()[-1]
+            util.set_env('VETALA_SAVE_COMMENT', '')
+            maya_lib.core.print_help('version %s saved!' % version)
+            
+        
+    
+    def _data_type(self):
+        return 'maya.vtool'
+        
+    def _set_maya_file_type(self):
+        
+        return self.maya_binary
+    
+    def _clean_scene(self):
+        
+        util.show('Clean Scene')
+        
+        maya_lib.core.delete_turtle_nodes()
+        
+        if util.get_maya_version() > 2014:
+            maya_lib.core.delete_garbage()
+            maya_lib.core.remove_unused_plugins()
+        
+    def _after_open(self):
+        
+        maya_lib.geo.smooth_preview_all(False)
+
+        self._center_view()
+        
+    def _prep_scene_for_export(self):
+        outliner_sets = maya_lib.core.get_outliner_sets()
+        top_nodes = maya_lib.core.get_top_dag_nodes()
+        controllers = cmds.ls(type = 'controller')
+        
+        found = []
+        
+        for controller in controllers:
+            input_node = maya_lib.attr.get_attribute_input('%s.ControllerObject' % controller, node_only = True)
+            if input_node:
+                found.append(controller)
+        if found:
+            controllers = found
+        
+        to_select = outliner_sets + top_nodes + found
+        
+        if not to_select:
+            to_select = ['persp','side','top','front']
+        
+        cmds.select(to_select, r = True , ne = True)
+        
+    def _handle_unknowns(self):
+
+        unknown = cmds.ls(type = 'unknown')
+        
+        if unknown:
+            
+            value = cmds.confirmDialog( title='Unknown Nodes!', 
+                                        message= 'Unknown nodes usually happen when a plugin that was being used is not loaded.\nLoad the missing plugin, and the unknown nodes could become valid.\n\nDelete unknown nodes?\n', 
+                                        button=['Yes','No'], defaultButton='Yes', cancelButton='No', dismissString='No' )
+            
+            if value == 'Yes':
+                maya_lib.core.delete_unknown_nodes()
+            
+            if value == 'No':
+                if self.maya_file_type == self.maya_binary:
+                    cmds.warning('\tThis file contains unknown nodes. Try saving as maya ascii instead.')
+           
+    
+            
+    def import_data(self, filepath = None):
+        
+        if not util.is_in_maya():
+            util.warning('Data must be accessed from within maya.')
+            return
+        
+        if open == True:
+            self.open(filepath)
+        
+        import_file = None
+        
+        if filepath:
+            import_file = filepath
+            
+        if not import_file:
+            
+            filepath = self.get_file()
+            
+            if not util_file.is_file(filepath):
+                return
+            
+            import_file = filepath
+        
+        track = maya_lib.core.TrackNodes()
+        track.load('transform')
+        
+        maya_lib.core.import_file(import_file)
+        self._after_open()
+        
+        transforms = track.get_delta()
+        top_transforms = maya_lib.core.get_top_dag_nodes_in_list(transforms)
+        
+        return top_transforms
+        
+    def open(self, filepath = None):
+
+        if not util.is_in_maya():
+            util.warning('Data must be accessed from within maya.')
+            return
+       
+        open_file = None
+        
+        if filepath:
+            open_file = filepath
+            
+        if not open_file:
+            
+            filepath = self.get_file()
+            
+            if not util_file.is_file(filepath):
+                util.warning('Could not open file: %s' % filepath)
+                return
+            
+            open_file = filepath
+        
+        maya_lib.core.print_help('Opening: %s' % open_file)
+        
+        try:
+            cmds.file(open_file, 
+                      f = True, 
+                      o = True, 
+                      iv = True,
+                      pr = True)
+            
+        except:
+            
+            util.error(traceback.format_exc())
+        self._after_open()
+        
+        
+        top_transforms = maya_lib.core.get_top_dag_nodes(exclude_cameras = True)
+        return top_transforms
+        
+    def save(self, comment):
+        
+        if not util.is_in_maya():
+            util.warning('Data must be accessed from within maya.')
+            return
+        
+        if not comment:
+            comment = '-'
+        
+        util.set_env('VETALA_SAVE_COMMENT', comment)
+        
+        filepath = self.get_file()
+        if util_file.exists(filepath):
+            util_file.get_permission(filepath)
+        
+        self._handle_unknowns()
+        
+        self._clean_scene()
+        
+        #not sure if this ever gets used?...
+        if not filepath.endswith('.mb') and not filepath.endswith('.ma'):
+            
+            filepath = cmds.workspace(q = True, rd = True)
+            
+            if self.maya_file_type == self.maya_ascii:
+                #cmds.file(renameToSave = True)
+                filepath = cmds.fileDialog2(ds=1, fileFilter="Maya Ascii (*.ma)", dir = filepath)
+            
+            if self.maya_file_type == self.maya_binary:
+                filepath = cmds.fileDialog2(ds=1, fileFilter="Maya Binary (*.mb)", dir = filepath)
+            
+            if filepath:
+                filepath = filepath[0]
+        
+        saved = maya_lib.core.save(filepath)
+        
+        if saved:
+            version = util_file.VersionFile(filepath)
+            
+            if maya_lib.core.is_batch() or not version.has_versions():
+                
+                version.save(comment)
+            
+            maya_lib.core.print_help('Saved %s data.' % self.name)
+            return True
+        
+        return False
+    
+        
+        
+    def export_data(self, comment, selection = None):
+        
+        if not util.is_in_maya():
+            util.warning('Data must be accessed from within maya.')
+            return
+        
+        filepath = self.get_file()
+        
+        self._handle_unknowns()
+        
+        self._clean_scene()
+                
+        cmds.file(rename = filepath)
+        
+        if selection:
+            cmds.select(selection, r = True)
+        else:
+            self._prep_scene_for_export()
+        
+        try:
+            cmds.file(exportSelected = True, 
+                      prompt = False, 
+                      force = True, 
+                      pr = True, 
+                      ch = True, 
+                      chn = True, 
+                      exp = True, 
+                      con = True, 
+                      stx = 'always', 
+                      type = self.maya_file_type)
+        except:
+            
+            status = traceback.format_exc()
+            util.error(status)
+            
+            if not maya_lib.core.is_batch():
+                cmds.confirmDialog(message = 'Warning:\n\n Vetala was unable to export!', button = 'Confirm')
+                
+            permission = util_file.get_permission(filepath)
+            
+            if not permission:
+                maya_lib.core.print_error('Could not get write permission.')
+            return False
+        
+        version = util_file.VersionFile(filepath)
+        version.save(comment)
+        
+        maya_lib.core.print_help('Exported %s data.' % self.name)
+        return True
+
+    def maya_reference_data(self, filepath = None):
+        
+        if not util.is_in_maya():
+            util.warning('Data must be accessed from within maya.')
+            return
+        
+        if not filepath:
+            filepath = self.get_file()
+        
+        track = maya_lib.core.TrackNodes()
+        track.load('transform')
+        
+        maya_lib.core.reference_file(filepath)
+
+        transforms = track.get_delta()
+        top_transforms = maya_lib.core.get_top_dag_nodes_in_list(transforms)
+        
+        return top_transforms
+        
+  
+    def set_directory(self, directory):
+        super(MayaFileData, self).set_directory(directory)
+        
+        self.filepath = util_file.join_path(directory, '%s.%s' % (self.name, self.data_extension))
+
+class MayaBinaryFileData(MayaFileData):
+    
+    def _data_type(self):
+        return 'maya.binary'
+    
+    def _data_extension(self):
+        return 'mb'
+        
+    def _set_maya_file_type(self):
+        return self.maya_binary
+    
+class MayaAsciiFileData(MayaFileData):
+    
+    def _data_type(self):
+        return 'maya.ascii'
+    
+    def _data_extension(self):
+        return 'ma'
+    
+    def _set_maya_file_type(self):
+        return self.maya_ascii
+    
+class MayaShotgunFileData(MayaFileData):
+    
+    def __init__(self, name = None):
+        super(MayaShotgunFileData, self).__init__(name)
+        
+    def _data_name(self):
+        return 'shotgun_link'
+    
+    def _data_type(self):
+        return 'maya.shotgun'
+    
+    def _get_filepath(self, publish_path = False):
+        
+        project, asset_type, asset, step, task, custom, asset_is_name = self.read_state()
+
+        if publish_path:
+            template = 'Publish Template'
+        else:
+            template = 'Work Template'
+        
+        util.show('Getting Shotgun directory at: project: %s type: %s asset: %s step: %s task: %s custom: %s' % (project, asset_type, asset, step, task, custom))
+        util.show('Using Vetala setting: %s' % template)
+        
+        if not publish_path:
+            filepath = util_shotgun.get_next_file(project, asset_type, asset, step, publish_path, task, custom, asset_is_name)
+        if publish_path:
+            filepath = util_shotgun.get_latest_file(project, asset_type, asset, step, publish_path, task, custom, asset_is_name)
+        
+        util.show('Vetala got the following directory from Shotgun: %s' % filepath)
+        
+        if not filepath:
+            util.warning('Vetala had trouble finding a file')
+        
+        util.show('Final path Vetala found at Shtogun path: %s' % filepath)
+        
+        self.filepath = filepath
+    
+    def get_file(self):
+        
+        return self.filepath
+    
+    def write_state(self, project, asset_type, asset, step, task, custom, asset_is_name):
+        
+        if not self.directory:
+            return
+        
+        filepath = util_file.create_file('shotgun.info', self.directory)
+        
+        lines = ['project=%s' % project,
+                 'asset_type=%s' % asset_type,
+                 'asset=%s' % asset,
+                 'step=%s' % step,
+                 'task=%s' % task,
+                 'custom=%s' % custom,
+                 'asset_is_name=%s' % asset_is_name]
+        
+        util_file.write_lines(filepath, lines)
+    
+    def read_state(self):
+        
+        filepath = util_file.join_path(self.directory, 'shotgun.info')
+        
+        if not util_file.is_file(filepath):
+            return None, None, None, None, None,None, None
+        
+        lines = util_file.get_file_lines(filepath)
+        
+        found = [None,None,None,None,None,None, None]
+        
+        for line in lines:
+            split_line = line.split('=')
+            
+            if split_line[0] == 'project':
+                found[0] = split_line[1]
+            if split_line[0] == 'asset_type':
+                found[1] = split_line[1]
+            if split_line[0] == 'asset':
+                found[2] = split_line[1]
+            if split_line[0] == 'step':
+                found[3] = split_line[1]
+            if split_line[0] == 'task':
+                found[4] = split_line[1]
+            if split_line[0] == 'custom':
+                found[5] = split_line[1]
+            if split_line[0] == 'asset_is_name':
+                found[6] = split_line[1]
+                
+        return found
+    
+    def reference(self):
+        
+        self._get_filepath(publish_path = True)
+        super(MayaShotgunFileData, self).maya_reference_data()
+    
+    def open(self):
+        
+        self._get_filepath(publish_path = True)
+        super(MayaShotgunFileData, self).open()
+    
+    def import_data(self, filepath = None):
+        self._get_filepath(publish_path=True)
+        
+        super(MayaShotgunFileData, self).import_data()
+        
+    def save(self):
+        
+        self._get_filepath(publish_path = False)
+        self.filepath = self.get_file()
+        
+        if not self.filepath:
+            util.warning('Could not save shotgun link. Please save through shotgun ui.')
+            return 
+        
+        util_file.get_permission(self.filepath)
+        
+        self._handle_unknowns()
+        
+        self._clean_scene()
+        
+        filepath = self.filepath
+        
+        if not filepath:
+            util.warning('Could not save shotgun link. Please save through shotgun ui.')
+            return
+        
+        util.show('Attempting shotgun save to: %s' % filepath)
+        
+        #not sure if this ever gets used?...
+        if not filepath.endswith('.mb') and not filepath.endswith('.ma'):
+            
+            if not util_file.is_dir(filepath):
+                
+                filepath = util_file.get_dirname(filepath)
+                
+                if not util_file.is_dir(filepath):
+                    filepath = cmds.workspace(q = True, rd = True)
+            
+            if self.maya_file_type == self.maya_ascii:
+                
+                filepath = cmds.fileDialog2(ds=1, fileFilter="Maya Ascii (*.ma)", dir = filepath)
+            
+            if self.maya_file_type == self.maya_binary:
+                filepath = cmds.fileDialog2(ds=1, fileFilter="Maya Binary (*.mb)", dir = filepath)
+            
+            if filepath:
+                filepath = filepath[0]
+        
+        saved = maya_lib.core.save(filepath)
+        
+        if saved:
+            
+            maya_lib.core.print_help('Saved %s data.' % self.name)
+            return True
+        
+        return False
+        
+    def get_projects(self):
+        projects = util_shotgun.get_projects()
+        
+        found = []
+        
+        if projects:
+            for project in projects:
+                found.append(project['name'])
+        if not projects:
+            found = ['No projects found']
+            
+        found.sort()
+        return found
+    
+    def get_assets(self, project, asset_type = None):
+        assets = util_shotgun.get_assets(project, asset_type)
+        
+        
+        found = {}
+        
+        if assets:
+            for asset in assets:
+                
+                if not asset['sg_asset_type'] in found:
+                    found[asset['sg_asset_type']] = []
+                    
+                found[asset['sg_asset_type']].append(asset['code'])
+        
+        if not assets:
+            found['No asset_type'] = ['No assets found']
+        
+        return found
+    
+    def get_asset_steps(self):
+        
+        steps = util_shotgun.get_asset_steps()
+        
+        found = []
+        
+        if steps:
+            for step in steps:
+                found.append([step['code'], step['short_name']])
+        if not steps:
+            found = [['No steps found']]
+            
+        return found
+    
+    def get_asset_tasks(self, project, asset_step, asset_type, asset_name):
+        
+        tasks = util_shotgun.get_asset_tasks(project, asset_step, asset_type, asset_name)
+        
+        found = []
+        
+        if tasks:
+            for task in tasks:
+                found.append([task['content']])
+        if not tasks:
+            found = [['No tasks found']]
+        
+        return found
+    
+    def has_api(self):
+        
+        if not util_shotgun.sg:
+            return False
+        
+        return True
+    
+    
+def read_ldr_file(filepath):
+    
+    lines = util_file.get_file_lines(filepath)
+    
+    found = []
+    
+    scale = 0.001
+    
+    matrix_scale = maya_lib.api.Matrix([scale, 0.0, 0.0, 0.0, 0.0, scale, 0.0, 0.0, 0.0, 0.0, scale, 0.0, 0.0, 0.0, 0.0, 1.0])
+    #matrix_180 = maya_lib.api.Matrix( [0.1, 0.0, 0.0, 0.0, 0.0, -0.1, 1.2246467991473533e-17, 0.0, 0.0, -1.2246467991473533e-17, -0.1, 0.0, 0.0, 0.0, 0.0, 1.0] )
+    #matrix_180 = maya_lib.api.Matrix( [1.0, 0.0, 0.0, 0.0, 0.0, -1.0, 1.2246467991473532e-16, 0.0, 0.0, -1.2246467991473532e-16, -1.0, 0.0, 0.0, 0.0, 0.0, 1.0])
+    
+    for line in lines:
+        split_line = line.split()
+        
+        if not len(split_line) == 15:
+            continue
+        
+        line_type = split_line[0]
+        color = split_line[1]
+        matrix_values = split_line[2:14]
+        id_value = split_line[14]
+        
+        matrix_list = [float(matrix_values[3]), float(matrix_values[4]), float(matrix_values[5]), 0, 
+                       float(matrix_values[6]), float(matrix_values[7]), float(matrix_values[8]), 0, 
+                       float(matrix_values[9]), float(matrix_values[10]), float(matrix_values[11]), 0, 
+                       float(matrix_values[0]), float(matrix_values[1]), float(matrix_values[2]), 1]
+        
+        matrix = maya_lib.api.Matrix(matrix_list)
+        
+        
+        matrix_scaled = matrix.api_object * matrix_scale.api_object
+        
+        tmatrix = maya_lib.api.TransformationMatrix(matrix_scaled)
+        
+        translate = tmatrix.translation()
+        
+        translate = [translate[0], translate[1] * -1, translate[2]]
+        rotate = tmatrix.rotation()
+        
+        id_value = util.get_first_number(id_value)
+        
+        found.append( [color, translate, rotate, id_value] )
+        
+    return found
+
+def read_lxfml_file(filepath):
+    
+    from xml.etree import cElementTree as tree
+
+    dom = tree.parse(filepath)
+    root = dom.getroot()
+    scenes = root.findall('Scene')
+    
+    found_parts = []
+    
+    for scene in scenes:
+        models = scene.findall('Model')
+        
+        for model in models:
+            
+            groups = model.findall('Group')
+            
+            for group in groups:
+                
+                parts = group.findall('Part')
+                
+                for part in parts:
+                    
+                    position = [0,0,0]
+                    angle_vector = [0,0,0]
+                    
+                    id_value = int(part.get('designID'))
+                    shader_id = int(part.get('materialID'))
+                    
+                    position[0] = float(part.get('tx'))
+                    position[1] = float(part.get('ty'))
+                    position[2] = float(part.get('tz'))
+                    
+                    angle = float(part.get('angle'))
+                    angle_vector[0] = float(part.get('ax'))
+                    angle_vector[1] = float(part.get('ay'))
+                    angle_vector[2] = float(part.get('az'))
+                    
+                    rotation = maya_lib.api.Quaternion(angle, angle_vector)
+                    rotate = rotation.rotation()
+                    
+                    found_parts.append( (id_value, shader_id, position, rotate) )
+    
     return found_parts