# Copyright (C) 2014 Louis Vottero louis.vot@gmail.com    All rights reserved.

import string

import traceback
import threading

import util       
import util_file

if util.is_in_maya():
    
    import maya.cmds as cmds
    import maya.mel as mel
    
    import maya_lib.core
    import maya_lib.attr
    import maya_lib.deform
    import maya_lib.anim
    import maya_lib.curve
    import maya_lib.corrective
    import maya_lib.rigs_util
    import maya_lib.blendshape
    
    import maya_lib.api

from vtool import util_shotgun

class DataManager(object):
    
    def __init__(self):
        self.available_data = [MayaAsciiFileData(), 
                               MayaBinaryFileData(),
                               MayaShotgunFileData(), 
                               ScriptManifestData(),
                               ScriptPythonData(),
                               ControlCvData(),
                               ControlColorData(),
                               MayaControlAttributeData(),
                               MayaControlRotateOrderData(),
                               SkinWeightData(),
                               DeformerWeightData(),
                               BlendshapeWeightData(),
                               PoseData(),
                               MayaAttributeData(),
                               AnimationData(),
                               ControlAnimationData(),
                               MayaShadersData(),
                               ]
        
    def get_available_types(self):
        
        types = []
        
        for data in self.available_data:          
            types.append( data.get_type() )
    
        return types
                
    def get_type_instance(self, data_type):
        
        for data in self.available_data:
            
            if data.is_type_match(data_type):
                return data
            
class DataFolder(util_file.FileManager):
    
    def __init__(self, name, filepath):
        super(DataFolder, self).__init__(filepath)
        
        new_path = util_file.join_path(filepath, name)
        self.filepath = util_file.get_dirname(new_path)
        self.name = util_file.get_basename(new_path)
        
        self.data_type = None
        
        test_path = util_file.join_path(self.filepath, self.name)
        
        is_folder = util_file.is_dir(test_path)
        
        if is_folder:
            self.folder_path = test_path
        
        if not is_folder:
            self._create_folder()
        
        self.settings = None
        
    def _load_folder(self):
        self._set_default_settings()
        
    def _set_settings_path(self, folder):
        if not self.settings:
            self._load_folder()
        
        self.settings.set_directory(folder, 'data.type')
        
    def _set_default_settings(self):
        
        self.settings = util_file.SettingsFile()
        self._set_settings_path(self.folder_path)
        
        self.settings.set('name', str(self.name))
        data_type = self.settings.get('data_type')
        self.settings.set('data_type', str(data_type))
        self.data_type = data_type
        
    def _create_folder(self):
        path = util_file.create_dir(self.name, self.filepath)
        self.folder_path = path
        
        self._set_default_settings()
    
    def _set_name(self, name):
        if not self.settings:
            self._load_folder()
        
        self.name = name
        self.settings.set('name', str(self.name))
        
                
    def get_data_type(self):
        if not self.settings:
            self._load_folder()
        
        return self.settings.get('data_type')
    
    def set_data_type(self, data_type):
        
        if not self.settings:
            self._load_folder()

        self.data_type = data_type
        self.settings.set('data_type', str(data_type))
        
    def get_folder_data_instance(self):
        
        if not self.settings:
            self._load_folder()
        
        if not self.name:
            return
        
        data_type = self.settings.get('data_type')
        if not data_type:
            data_type = self.data_type
        
        if data_type == 'None':
            test_file = util_file.join_path(self.folder_path, '%s.py' % self.name)
            
            if util_file.is_file(test_file):
                data_type = 'script.python'
                self.settings.set('data_type', data_type)
                
        if not data_type:
            return
        
        data_manager = DataManager()
        instance = data_manager.get_type_instance(data_type)
        
        if instance:
            instance.set_directory(self.folder_path)
            instance.set_name(self.name)
        
        return instance
    
    def rename(self, new_name):
        
        basename = util_file.get_basename(new_name)
        
        instance = self.get_folder_data_instance()
        
        instance.rename(basename)
        
        folder = util_file.rename(self.folder_path, new_name)
        
        if not folder:
            return
        
        self.folder_path = folder
        self._set_settings_path(folder)
        self._set_name(basename)
        
        return self.folder_path
    
    def delete(self):
        
        name = util_file.get_basename(self.folder_path)
        directory = util_file.get_dirname(self.folder_path)
        
        util_file.delete_dir(name, directory)
    
class DataFile(util_file.FileManager):
    
    def __init__(self, name, directory):
        
        self.filepath = util_file.create_file(name, directory)
        
        self.name = util_file.get_basename(self.filepath)
        self.directory = util_file.get_dirname(self.filepath)
        
        super(DataFile, self).__init__(self.filepath)
        
    def _get_folder(self):
        
        name = util_file.get_basename_no_extension(self.name)
        
        dirpath = util_file.join_path(self.directory, name)

        return dirpath
        
    def _create_folder(self):
        
        name = util_file.get_basename_no_extension(self.name)
        
        folder = util_file.create_dir(name, self.directory)
        return folder
    
    def _rename_folder(self, new_name):
        
        dirpath = self._get_folder()
        
        
        if not util_file.is_dir(dirpath):
            return
        
        new_name = util_file.get_basename_no_extension(new_name)
        
        if util_file.is_dir(dirpath):
            util_file.rename(dirpath, new_name)
        
    def _create_version_folder(self):
        
        self.version_path = util_file.create_dir('.versions', self.directory)
        
    def version_file(self, comment):
        
        self._create_version_folder()
        version_file = util_file.VersionFile(self.filepath)
        version_file.set_version_folder(self.version_path)
        version_file.set_version_folder_name('.%s' % self.name)
        version_file.set_version_name(self.name)
        version_file.save(comment)
        
    def add_child(self, filepath):
        
        folder = self._create_folder()
        
        child_name = util_file.get_basename(filepath)
        new_child_path = util_file.join_path(folder, child_name)
        
        util_file.move(filepath, new_child_path)
        
        path_name = util_file.join_path(self.name, child_name)
        
        return self.directory, path_name
        
    def delete(self):
        
        folder = self._get_folder()
        
        if folder:
            util_file.delete_dir(self.name, self.directory)
            
        if util_file.is_file(self.filepath):
            util_file.delete_file(self.name, self.directory)
    
    def rename(self, new_name):
        
        filepath = util_file.rename(self.filepath, new_name)
        
        if not filepath:
            return
        
        self._rename_folder(new_name)
        
        self.name = new_name
        self.directory = util_file.get_dirname(filepath)
        self.filepath = filepath
        
        return self.filepath
    
class Data(object):
    def __init__(self, name = None):
        self.data_type = self._data_type()
        self.data_extension = self._data_extension()
        
        self.name = name
        
        if not name:
            self.name = self._data_name()
              
    def _data_name(self):
        return 'data'
                 
    def _data_type(self):
        return None
    
    def set_name(self, name):
        self.name = name
    
    def is_type_match(self, data_type):
        
        if data_type == self.data_type:
            return True
        
        return False
    
    def get_type(self):
        return self.data_type
    

    
class FileData(Data):
    
    def __init__(self, name = None):
        super(FileData, self).__init__(name)
        
        self.directory = None
        
        self.settings = util_file.SettingsFile()
        self.file = None
        
    def _data_extension(self):
        return 'data'
        
    def _get_file_name(self):
        
        name = self.name
        
        if self.data_extension:
            return '%s.%s' % (self.name, self.data_extension)
        if not self.data_extension:
            return self.name
           
    def set_directory(self, directory):
        self.directory = directory
        self.settings.set_directory(self.directory, 'data.type')
        self.name = self.settings.get('name')
        
        if self.data_extension:
            self.filepath = util_file.join_path(directory, '%s.%s' % (self.name, self.data_extension))
        if not self.data_extension:
            self.filepath = util_file.join_path(directory, self.name)
        
    def create(self):
        name = self.name
        
        self.file = util_file.create_file('%s.%s' % (name, self.data_extension), self.directory)    
    
    def get_file(self):
        
        filepath = util_file.join_path(self.directory, self._get_file_name())
        
        if util_file.is_file(filepath):
            return filepath
        
        if util_file.is_dir(filepath):
            return filepath
        
    def rename(self, new_name):
        
        old_name = self.name
        
        if old_name == new_name:
            return
        
        old_filepath = util_file.join_path(self.directory, '%s.%s' % (old_name, self.data_extension))
        
        self.set_name(new_name)
        
        found = False
        
        if util_file.is_file(old_filepath):
            found = True
            
        
        if util_file.is_dir(old_filepath):
            found = True
    
        if found:
            util_file.rename(old_filepath, self._get_file_name())
            return self._get_file_name()
    
class ScriptData(FileData):
    
    def save(self, lines, comment = None):
        
        filepath = util_file.join_path(self.directory, self._get_file_name())
        
        write_file = util_file.WriteFile(filepath)
        write_file.write(lines, last_line_empty = False)
        
        version = util_file.VersionFile(filepath)
        version.save(comment)
        
    def set_lines(self, lines):
        self.lines = lines
        
    def create(self):
        super(ScriptData, self).create()
        
        filename = self.get_file()
        
        if not hasattr(self, 'lines'):
            return
        
        if self.lines and filename:
            
            write = util_file.WriteFile(filename)
            write.write(self.lines)
    
class ScriptManifestData(ScriptData):
    
    def _data_type(self):
        return 'script.manifest'
    
class ScriptPythonData(ScriptData):

    def _data_type(self):
        return 'script.python'
    
    def _data_extension(self):
        return 'py'
        
    def open(self):
        lines = ''
        return lines

class ScriptMelData(ScriptData):

    def _data_type(self):
        return 'script.mel'
    
    def _data_extension(self):
        return 'mel'
   
class CustomData(FileData):
    
    def import_data(self):
        pass
    
    def export_data(self):
        pass
      
class MayaCustomData(CustomData):
    def _center_view(self):
        
        if maya_lib.core.is_batch():
            return
        
        settings_path = util.get_env('VETALA_SETTINGS')
        
        settings = util_file.SettingsFile()
        settings.set_directory(settings_path)
        
        auto_focus = settings.get('auto_focus_scene')
        
        if not auto_focus:
            return
        
        try:
            cmds.select(cl = True)
            cmds.viewFit(an = True)
            self._fix_camera()
        except:
            util.show('Could not center view')
                
    def _fix_camera(self):
        
        camera_pos = cmds.xform('persp', q = True, ws = True, t = True)
        
        distance = util.get_distance([0,0,0], camera_pos)
        distance = (distance*10)
        
        cmds.setAttr('persp.farClipPlane', distance)
        
        near = 0.1
        
        if distance > 10000:
            near = (distance/10000) * near

        cmds.setAttr('persp.nearClipPlane', near)
            
class ControlCvData(MayaCustomData):
    """
    maya.control_cvs
    Exports/Imports cv positions on controls.
    All control cvs will be exported regardless of selection.
    All control cvs will be imported regardless of selection.
    """
    
    def _data_name(self):
        return 'control_cvs'
        
    def _data_type(self):
        return 'maya.control_cvs'
    
    def _initialize_library(self, filename = None):
        if not filename:
            directory = self.directory
            name = self.name
        
        if filename:
            directory = util_file.get_dirname(filename)
            name = util_file.get_basename(filename)
        
        
        
        library = maya_lib.curve.CurveDataInfo()
        library.set_directory(directory)
        
        if filename:
            library.set_active_library(name, skip_extension= True)
        if not filename:
            library.set_active_library(name)
            
        return library
    
    def import_data(self, filename = None):
        
        library = self._initialize_library(filename)
        controls = maya_lib.rigs_util.get_controls()
            
        for control in controls:
            
            shapes = maya_lib.core.get_shapes(control)
            
            if not shapes:
                continue
            
            library.set_shape_to_curve(control, control, True)
             
        self._center_view()
        
        maya_lib.core.print_help('Imported %s data.' % self.name)
    
    def export_data(self, comment):
        
        library = self._initialize_library()
        
        controls = maya_lib.rigs_util.get_controls()
        
        if not controls:
            util.warning('No controls found to export.')
            return
        
        library.set_directory(self.directory)
        library.set_active_library(self.name)
        
        for control in controls:
            
            library.add_curve(control)
            
        filepath = library.write_data_to_file()
        
        version = util_file.VersionFile(filepath)
        version.save(comment)
        
        maya_lib.core.print_help('Exported %s data.' % self.name)
        
    def get_curves(self, filename = None):
        
        library = self._initialize_library(filename)
        curves = library.get_curve_names()
        
        return curves
        
    def remove_curve(self, curve_name, filename = None):
        
        curve_list = util.convert_to_sequence(curve_name)
        
        library = self._initialize_library(filename)
        
        for curve in curve_list:
            library.remove_curve(curve)
            
        library.write_data_to_file()
        
        return True
        
class ControlColorData(MayaCustomData):
    def _data_name(self):
        return 'control_colors'
        
    def _data_type(self):
        return 'maya.control_colors' 
        
    def _data_extension(self):
        return 'data'
        
    def _get_data(self, filename):
        lines = util_file.get_file_lines(filename)
        
        all_control_dict = {}
        
        for line in lines:
            split_line = line.split('=')
            
            if len(split_line) == 2:
                color_dict = eval(split_line[1])
                
                control = split_line[0].strip()
                
                all_control_dict[control] = color_dict
                
        
        return all_control_dict
                #self._set_color_dict(control, color_dict)
        
    def _get_color_dict(self, curve):
        
        if not cmds.objExists(curve):
            return
        
        sub_colors = []
        main_color = None
        
        if cmds.getAttr('%s.overrideEnabled' % curve):
            main_color = cmds.getAttr('%s.overrideColor' % curve)
            if cmds.objExists('%s.overrideColorRGB' % curve):
                curve_rgb = cmds.getAttr('%s.overrideColorRGB' % curve)
                curve_rgb_state = cmds.getAttr('%s.overrideRGBColors' % curve)
                main_color = [main_color, curve_rgb, curve_rgb_state]

        
        shapes = maya_lib.core.get_shapes(curve)
        one_passed = False
        if shapes:
            for shape in shapes:
                if cmds.getAttr('%s.overrideEnabled' % shape):
                    one_passed = True
                
                curve_color = cmds.getAttr('%s.overrideColor' % shape)
                if cmds.objExists('%s.overrideColorRGB' % shape):
                    curve_rgb = cmds.getAttr('%s.overrideColorRGB' % shape)
                    curve_rgb_state = cmds.getAttr('%s.overrideRGBColors' % shape)
                    sub_colors.append([curve_color, curve_rgb, curve_rgb_state])
                else:
                    sub_colors.append(curve_color)                
        if not one_passed and main_color == None:
            return
                
        return {'main': main_color, 'sub':sub_colors}
    
    def _store_all_dict(self, all_dict, filename, comment):
        
        keys = all_dict.keys()
        keys.sort()
        
        lines = []
        
        for key in keys:
            lines.append('%s = %s' % (key, all_dict[key]))
            
        util_file.write_lines(filename, lines)
        
        
        
        version = util_file.VersionFile(filename)
        version.save(comment)   
        
    
    def _set_color_dict(self, curve, color_dict):
        
        if not cmds.objExists(curve):
            return
        
        main_color = color_dict['main']
        sub_color = color_dict['sub']
        
        try:
            if main_color > 0:
                
                current_color = cmds.getAttr('%s.overrideColor' % curve)
                
                if not current_color == main_color:
                
                    cmds.setAttr('%s.overrideEnabled' % curve, 1 )
                    if type(main_color) != list:
                        cmds.setAttr('%s.overrideColor' % curve, main_color)
                    if type(main_color) == list:
                        cmds.setAttr('%s.overrideColor' % curve, main_color[0])
                        cmds.setAttr('%s.overrideRGBColors' % curve, main_color[2])
                        cmds.setAttr('%s.overrideColorRGB' % curve, main_color[1])
                        
                    util.show('Set color of %s on %s' % (main_color, maya_lib.core.get_basename(curve)))
                    
            if sub_color:
                shapes = maya_lib.core.get_shapes(curve)
                inc = 0
                for shape in shapes:
                    
                    sub_current_color = cmds.getAttr('%s.overrideColor' % shape)
                    
                    if sub_current_color == sub_color[inc]:
                        inc+=1
                        continue
                    
                    if sub_color[inc] == 0:
                        inc+=1
                        continue
                    
                    cmds.setAttr('%s.overrideEnabled' % shape, 1 )
                                        
                    if inc < len(sub_color):
                        if type(sub_color[inc]) != list:
                            cmds.setAttr('%s.overrideColor' % shape, sub_color[inc])
                        if type(sub_color[inc]) == list:
                            cmds.setAttr('%s.overrideColor' % shape, sub_color[0][0])
                            cmds.setAttr('%s.overrideRGBColors' % shape, sub_color[0][2])
                            cmds.setAttr('%s.overrideColorRGB' % shape, sub_color[0][1])
                            
                        util.show('Set color of %s on %s' % (sub_color[inc], maya_lib.core.get_basename(shape)))
                    
                    inc+=1
        except:
            util.error(traceback.format_exc())
            util.show('Error applying color to %s.' % curve)

    def export_data(self, comment):
        
        directory = self.directory
        name = self.name + '.' + self._data_extension()
        
        filepath = util_file.create_file(name, directory)
        
        if not filepath:
            return
        
        orig_controls = self._get_data(filepath)
        
        controls = maya_lib.rigs_util.get_controls()
        
        if not controls:
            util.warning('No controls found to export colors.')
            return
        
        for control in controls:
            
            color_dict = self._get_color_dict(control)
            
            if color_dict:
                orig_controls[control] = color_dict
        
        self._store_all_dict(orig_controls, filepath, comment)   
        
        maya_lib.core.print_help('Exported %s data.' % self.name)
        
    def import_data(self, filename = None):
        
        if not filename:
            directory = self.directory
            name = self.name + '.' + self._data_extension()
            filename = util_file.join_path(directory, name)
        
        all_control_dict = self._get_data(filename)
        
        for control in all_control_dict:
            self._set_color_dict(control, all_control_dict[control])
            
    def remove_curve(self, curve_name, filename = None):
        
        if not filename:
            directory = self.directory
            name = self.name + '.' + self._data_extension()
            filename = util_file.join_path(directory, name)
        
        curve_list = util.convert_to_sequence(curve_name)
        
        curve_dict = self._get_data(filename)
            
        for curve in curve_list:
            if curve in curve_dict:
                curve_dict.pop(curve)
        
        self._store_all_dict(curve_dict, filename, comment = 'removed curves')
        
        return True
    
    def get_curves(self, filename = None):
        if not filename:
            directory = self.directory
            name = self.name + '.' + self._data_extension()
            filename = util_file.join_path(directory, name)
            
        curve_dict = self._get_data(filename)
        
        keys = curve_dict.keys()
        keys.sort()
        
        return keys
        
class SkinWeightData(MayaCustomData):
    """
        maya.skin_weights
        Export skin cluster weights on selected geo.
        Import available skin cluster weights for geo, or only the weights on selected geo.
    """
    def _data_name(self):
        return 'weights_skinCluster'

    def _data_extension(self):
        return ''
    
    def _data_type(self):
        return 'maya.skin_weights'
        
    def _get_influences(self, folder_path):
          
        files = util_file.get_files(folder_path)
        
        info_file = util_file.join_path(folder_path, 'influence.info')
        
        if not util_file.is_file(info_file):
            return
        
        info_lines = util_file.get_file_lines(info_file)
        
        influence_dict = {}
        
        for line in info_lines:
            if not line:
                continue
            
            line_dict = eval(line)
            influence_dict.update(line_dict)
        
        for influence in files:
            if not influence.endswith('.weights'):
                continue
            
            if influence == 'influence.info':
                continue
            
            read_thread = ReadWeightFileThread() 
            
            try:
                influence_dict = read_thread.run(influence_dict, folder_path, influence)
            except:
                util.error(traceback.format_exc())
                util.show('Errors with %s weight file.' % influence)
                    
        return influence_dict
    
    def _test_shape(self, mesh, shape_types):
        
        for shape_type in shape_types:
            
            if maya_lib.core.has_shape_of_type(mesh, shape_type):
                
                return True
        
        return False
        
    def _import_maya_data(self, filepath = None):
        
        if not filepath:
            path = util_file.join_path(self.directory, self.name)
        if filepath:
            path = filepath
        
        selection = cmds.ls(sl = True)
        
        if selection:
            folders = selection
            
        if not selection:
            folders = util_file.get_folders(path)
        
        if not folders:
            util.warning('No mesh folders found in skin data.')
            return
        
        for folder in folders:
            
            util.show('Importing weights on %s' % folder)
            
            mesh = folder
            
            if not cmds.objExists(mesh):
                util.warning('Skipping %s. It does not exist.' % mesh)
                continue
            
            shape_types = ['mesh','nurbsSurface', 'nurbsCurve', 'lattice']
            shape_is_good = self._test_shape(mesh, shape_types)
            
            if not shape_is_good:
                cmds.warning('%s does not have a supported shape node. Currently supported nodes include: %s.' % (mesh, shape_types))
                continue
            
            skin_cluster = maya_lib.deform.find_deformer_by_type(mesh, 'skinCluster')
            
            folder_path = util_file.join_path(path, folder)
            
            if not util_file.is_dir(folder_path):
                continue
            
            influence_dict = self._get_influences(folder_path)

            if not influence_dict:
                continue

            influences = influence_dict.keys()
            
            if not influences:
                continue
            
            influences.sort()
            
            add_joints = []
            remove_entries = []
            
            for influence in influences:
                
                joints = cmds.ls(influence, l = True)
                
                if type(joints) == list and len(joints) > 1:
                    add_joints.append(joints[0])
                    
                    conflicting_count = len(joints)
                    
                    util.warning('Found %s joints with name %s. Using only the first one. %s' % (conflicting_count, influence, joints[0]))
                    remove_entries.append( influence )
                    influence = joints[0]
                
                if not cmds.objExists(influence):
                    cmds.select(cl = True)
                    cmds.joint( n = influence, p = influence_dict[influence]['position'] )
                    
            for entry in remove_entries:
                influences.remove(entry)
                
            influences += add_joints
            
            if skin_cluster:
                cmds.delete(skin_cluster)
            """
            skin_cluster = cmds.deformer(mesh, type = 'skinCluster', n = 'skin_%s' % mesh)[0]
            
            for inc in xrange(0, len(influences)):
                if not cmds.objExists('%s.lockInfluenceWeights' % influences[inc]):
                    cmds.addAttr(influences[inc], ln = 'lockInfluenceWeights', at = 'bool', dv = True)
                cmds.connectAttr('%s.worldMatrix' % influences[inc], '%s.matrix[%s]' % (skin_cluster, inc))
                cmds.connectAttr('%s.lockInfluenceWeights' % influences[inc], '%s.lockWeights[%s]' % (skin_cluster, inc))
                #cmds.connectAttr('%s.objectColorRGB' % influences[inc], '%s.influenceColor[%s]' % (skin_cluster, inc))
                matrix = cmds.getAttr('%s.worldInverseMatrix' % influences[inc])
                cmds.setAttr('%s.bindPreMatrix[%s]' % (skin_cluster, inc), matrix, type = 'matrix') 
            """
            skin_cluster = cmds.skinCluster(influences, mesh,  tsb = True, n = 'skin_%s' % mesh)[0]
            
            cmds.setAttr('%s.normalizeWeights' % skin_cluster, 0)
            
            maya_lib.deform.set_skin_weights_to_zero(skin_cluster)
            
            influence_inc = 0
              
            influence_index_dict = maya_lib.deform.get_skin_influences(skin_cluster, return_dict = True)
            
            progress_ui = maya_lib.core.ProgressBar('import skin', len(influence_dict.keys()))
            

            
            for influence in influences:
                
                if influence.count('|') > 1:
                    split_influence = influence.split('|')
                    
                    if len(split_influence) > 1:
                        influence = split_influence[-1]
                
                message = 'importing skin mesh: %s,  influence: %s' % (mesh, influence)
                
                progress_ui.status(message)                
                    
                if not influence_dict[influence].has_key('weights'):
                    util.warning('Weights missing for influence %s' % influence)
                    return 
                
                weights = influence_dict[influence]['weights']
                
                if not influence in influence_index_dict:
                    continue
                
                index = influence_index_dict[influence]
                
                for inc in xrange(0, len(weights)):
                            
                    weight = float(weights[inc])
                    
                    if weight == 0 or weight < 0.0001:
                        continue
                    
                    attr = '%s.weightList[%s].weights[%s]' % (skin_cluster, inc, index)
                    #plug = maya_lib.api.attribute_to_plug()
                    #plug.setFloat(weight)
                    
                    cmds.setAttr(attr, weight)
                                    
                progress_ui.inc()
                
                if util.break_signaled():
                    break
                                
                if progress_ui.break_signaled():
                            
                    break
                
                influence_inc += 1
            
            progress_ui.end()                    
            
            cmds.skinCluster(skin_cluster, edit = True, normalizeWeights = 1)
            cmds.skinCluster(skin_cluster, edit = True, forceNormalizeWeights = True)
        
            file_path = util_file.join_path(folder_path, 'settings.info')
            
            if util_file.is_file(file_path):
            
                lines = util_file.get_file_lines(file_path)
                for line in lines:
                    
                    test_line = line.strip()
                    
                    if not test_line:
                        continue
                    
                    line_list = eval(line)
            
                    attr_name = line_list[0]
                    value = line_list[1]
            
                    if attr_name == 'blendWeights':
                        
                        maya_lib.deform.set_skin_blend_weights(skin_cluster, value)
                    
                    if attr_name == 'skinningMethod':
                        
                        cmds.setAttr('%s.skinningMethod' % skin_cluster, value)

        maya_lib.core.print_help('Imported %s data' % self.name)
                
        self._center_view()
        
    def import_data(self, filepath = None):
       
        if util.is_in_maya():
            
            cmds.undoInfo(state = False)
            
            self._import_maya_data(filepath)
                         
            cmds.undoInfo(state = True)               
      
    def export_data(self, comment):
        
        path = util_file.join_path(self.directory, self.name)
        
        selection = cmds.ls(sl = True)
        
        if not selection:
            util.warning('Nothing selected to export skin weights. Please select a mesh, curve, nurb surface or lattice with skin weights.')
        
        found_one = False
        
        for thing in selection:
            
            if maya_lib.core.is_a_shape(thing):
                thing = cmds.listRelatives(thing, p = True)[0]
            
            util.show('Exporting weights on %s' % thing)
            
            split_thing = thing.split('|')
            
            if len(split_thing) > 1:
                util.warning('Skin export failed. There is more than one %s.' % maya_lib.core.get_basename(thing))
                continue
            
            skin = maya_lib.deform.find_deformer_by_type(thing, 'skinCluster')
            
            if not skin:
                util.warning('Skin export failed. No skinCluster found on %s.' % thing)
            
            if skin:
                
                found_one = True
                
                geo_path = util_file.join_path(path, thing)
                
                if util_file.is_dir(geo_path):
                    util_file.delete_dir(thing, path)
                
                geo_path = util_file.create_dir(thing, path)
                
                weights = maya_lib.deform.get_skin_weights(skin)
                                
                info_file = util_file.create_file( 'influence.info', geo_path )
                
                
                info_lines = []
                
                for influence in weights:
                    
                    if influence == None or influence == 'None':
                        continue
                    
                    weight_list = weights[influence]
                    
                    if not weight_list:
                        continue
                    
                    thread = LoadWeightFileThread()
                    
                    influence_line = thread.run(influence, skin, weights[influence], geo_path)
                    
                    if influence_line:
                        info_lines.append(influence_line)
                
                write_info = util_file.WriteFile(info_file)
                write_info.write(info_lines)        
                
                settings_file = util_file.create_file('settings.info', geo_path)
                
                blend_weights_attr = '%s.blendWeights' % skin
                skin_method_attr = '%s.skinningMethod' % skin
                
                settings_lines = []
                
                if cmds.objExists(blend_weights_attr):
                    blend_weights = maya_lib.deform.get_skin_blend_weights(skin)
                    
                    write = util_file.WriteFile(settings_file)
                    settings_lines.append("['blendWeights', %s]" % blend_weights)
                    
                
                if cmds.objExists(skin_method_attr):
                    
                    skin_method = cmds.getAttr(skin_method_attr)
                    
                    
                    settings_lines.append("['skinningMethod', %s]" % skin_method)
                
                write_settings = util_file.WriteFile(settings_file)
                write_settings.write(settings_lines)
                
        
        if not found_one:
            util.warning('No skin weights found on selected. Please select a mesh, curve, nurb surface or lattice with skin weights.')
        
        if found_one:
            maya_lib.core.print_help('skin weights exported.')
        
        version = util_file.VersionFile(path)
        version.save(comment)
        
    def get_skin_meshes(self):
        
        path = util_file.join_path(self.directory, self.name)
        
        meshes = None
        
        if util_file.is_dir(path):
            meshes = util_file.get_folders(path)
        
        return meshes
    
    def remove_mesh(self, mesh):
        
        path = util_file.join_path(self.directory, self.name)
        
        util_file.delete_dir(mesh, path)
        
        test_path = util_file.join_path(path, mesh)
        
        if not util_file.is_dir(test_path):
            return True
        
        return False
        
        
             
class LoadWeightFileThread(threading.Thread):
    def __init__(self):
        super(LoadWeightFileThread, self).__init__()
        
    def run(self, influence_index, skin, weights, path):
        
        influence_name = maya_lib.deform.get_skin_influence_at_index(influence_index, skin)
        
        if not influence_name or not cmds.objExists(influence_name):
            return
        
        filepath = util_file.create_file('%s.weights' % influence_name, path)
        
        if not util_file.is_file(filepath):
            util.show('%s is not a valid path.' % filepath)
            return
        
        write = util_file.WriteFile(filepath)
        write.write_line(weights)     
        
        influence_position = cmds.xform(influence_name, q = True, ws = True, t = True)
        return "{'%s' : {'position' : %s}}" % (influence_name, str(influence_position))
        
class ReadWeightFileThread(threading.Thread):
    def __init__(self):
        super(ReadWeightFileThread, self).__init__()
        
    def run(self, influence_dict, folder_path, influence):
        file_path = util_file.join_path(folder_path, influence)
        
        influence = influence.split('.')[0]
        
        lines = util_file.get_file_lines(file_path)
        
        if not lines:
            influence_dict[influence]['weights'] = None
            return influence_dict
        
        weights = eval(lines[0])
        
        if influence in influence_dict:
            influence_dict[influence]['weights'] = weights
        
        return influence_dict
    
class BlendshapeWeightData(MayaCustomData):
    
    def _data_name(self):
        return 'weights_blendShape'

    def _data_extension(self):
        return ''
    
    def _data_type(self):
        return 'maya.blend_weights'

    def export_data(self, comment = None):
        
        path = util_file.create_dir(self.name, self.directory)
        
        meshes = maya_lib.geo.get_selected_meshes()
        curves = maya_lib.geo.get_selected_curves()
        surfaces = maya_lib.geo.get_selected_surfaces()
        
        meshes += curves + surfaces
        
        blendshapes = []
        
        for mesh in meshes:
        
            blendshape = maya_lib.deform.find_deformer_by_type(mesh, 'blendShape', return_all = True)
            blendshapes += blendshape
            
        if not blendshapes:
            util.warning('No blendshapes to export')
            return    
        
        for blendshape in blendshapes:
            
            blend = maya_lib.blendshape.BlendShape(blendshape)
            
            mesh_count = blend.get_mesh_count()
            targets = blend.get_target_names()
            
            blendshape_path = util_file.create_dir(blendshape, path)
            
            for target in targets:
                
                target_path = util_file.create_dir(target, blendshape_path)
                
                for inc in xrange(mesh_count):
                    
                    weights = blend.get_weights(target, inc)
                             
                    filename = util_file.create_file('mesh_%s.weights' % inc, target_path)
                    util_file.write_lines(filename, [weights])
            
            for inc in xrange(mesh_count):
                
                weights = blend.get_weights(None, inc)
                
                filename = util_file.create_file('base_%s.weights' % inc, blendshape_path)
                util_file.write_lines(filename, [weights])
            
        maya_lib.core.print_help('Exported %s data' % self.name)
    
    def import_data(self):
        
        path = util_file.join_path(self.directory, self.name)
        
        folders = util_file.get_folders(path)
        
        for folder in folders:
            
            if cmds.objExists(folder) and cmds.nodeType(folder) == 'blendShape':
                
                blendshape_folder = folder
                blendshape_path = util_file.join_path(path, folder)
                
                base_files = util_file.get_files_with_extension('weights', blendshape_path)
                
                for filename in base_files:
                    if filename.startswith('base'):
                        filepath = util_file.join_path(blendshape_path, filename)
                        lines = util_file.get_file_lines(filepath)
                                
                        weights = eval(lines[0])
                            
                        index = util.get_last_number(filename)
                        blend = maya_lib.blendshape.BlendShape(blendshape_folder)
                        blend.set_weights(weights, mesh_index = index)
                
                targets = util_file.get_folders(blendshape_path)
                
                for target in targets:
                    
                    if cmds.objExists('%s.%s' % (blendshape_folder, target)):
                        
                        target_path = util_file.join_path(blendshape_path, target)
                        
                        files = util_file.get_files_with_extension('weights', target_path)
                        
                        for filename in files:
                            
                            if filename.startswith('mesh'):
                            
                                filepath = util_file.join_path(target_path, filename)
                                lines = util_file.get_file_lines(filepath)
                                
                                weights = eval(lines[0])
                                    
                                index = util.get_last_number(filename)
                                blend = maya_lib.blendshape.BlendShape(blendshape_folder)
                                blend.set_weights(weights, target, mesh_index = index)
                                
                            
        maya_lib.core.print_help('Imported %s data' % self.name)
    
class DeformerWeightData(MayaCustomData):
    """
    maya.deform_weights
    Export/Import weights of clusters and wire deformers.
    Will not work if cluster or wire deformer is affecting more than one piece of geo.
    """
    def _data_name(self):
        return 'weights_deformer'

    def _data_extension(self):
        return ''
    
    def _data_type(self):
        return 'maya.deform_weights'
    
    def export_data(self, comment = None):
        
        
        path = util_file.join_path(self.directory, self.name)
        
        util_file.create_dir(self.name, self.directory)
        
        
        meshes = maya_lib.geo.get_selected_meshes()
        
        if not meshes:
            util.warning('No meshes found with deformers.')
        
        found_one = False
        
        for mesh in meshes:
            
            clusters = maya_lib.deform.find_deformer_by_type(mesh, 'cluster', return_all = True)
            wires = maya_lib.deform.find_deformer_by_type(mesh, 'wire', return_all = True)
            delta_mushes = maya_lib.deform.find_deformer_by_type(mesh, 'deltaMush', return_all = True)
            
            if not clusters:
                clusters = []
            if not wires:
                wires = []
            if not delta_mushes:
                delta_mushes = []
            
            deformers = clusters + wires + delta_mushes
            
            if not deformers:
                util.warning('Did not find a cluster or wire deformer on %s.' % mesh)
                continue
            
            for deformer in deformers:
                
                weights = maya_lib.deform.get_deformer_weights(deformer)
                
                filepath = util_file.create_file('%s.weights' % deformer, path)
                
                if not filepath:
                    return
                
                write_info = util_file.WriteFile(filepath)
                
                info_lines = [weights]
                
                write_info.write(info_lines)
                util.show('Exported weights on %s.' % deformer)
                found_one = True
    
    
        if not found_one:
            util.warning('Found no deformers to export weights.')
        if found_one:
            maya_lib.core.print_help('Exported %s data' % self.name)
    
    def import_data(self):
        
        path = util_file.join_path(self.directory, self.name)
        
        files = util_file.get_files(path)
        
        if not files:
            util.warning('Found nothing to import.')
        
        for filename in files:
            
            file_path = util_file.join_path(path, filename)
            
            lines = util_file.get_file_lines(file_path)
            
            if lines:
                weights = eval(lines[0])
                
            if not lines:
                return
            
            deformer = filename.split('.')[0]
            
            if cmds.objExists(deformer):
                maya_lib.deform.set_deformer_weights(weights, deformer)
                
            if not cmds.objExists(deformer):
                util.warning('Import failed: Deformer %s does not exist.' % deformer)    
                 
        maya_lib.core.print_help('Imported %s data' % self.name)
        
class MayaShadersData(CustomData):
    """
    maya.shaders
    Export/Import shaders.
    This only works for maya shaders. Eg. Blinn, Lambert, etc.
    """
    maya_ascii = 'mayaAscii'
    
    def _data_type(self):
        return 'maya.shaders'
    
    def _data_name(self):
        return 'shaders'
    
    def _data_extension(self):
        return ''
    
    def import_data(self):
        
        path = util_file.join_path(self.directory, self.name)
        
        files = util_file.get_files_with_extension('ma', path)
            
        info_file = util_file.join_path(path, 'shader.info')
        info_lines = util_file.get_file_lines(info_file)
        
        info_dict = {}
        
        for line in info_lines:
            if not line:
                continue
            
            shader_dict = eval(line)
                
            for key in shader_dict:
                info_dict[key] = shader_dict[key]
        
        for filename in files:

            filepath = util_file.join_path(path, filename)
            
            name = filename.split('.')[0]
            
            cmds.file(filepath, f = True, i = True, iv = True)
            
            if not name in info_dict:
                continue
            
            meshes = info_dict[name]
            
            if not meshes:
                continue
            
            found_meshes = {}
            
            for mesh in meshes:
                
                if not cmds.objExists(mesh):
                    continue
                
                split_mesh = mesh.split('.')
                
                if len(split_mesh) > 1:
                    if not found_meshes.has_key(split_mesh[0]):
                        found_meshes[split_mesh[0]] = []
                    
                    found_meshes[split_mesh[0]].append(mesh)
                
                if len(split_mesh) == 1:
                    if not found_meshes.has_key(mesh):
                        mesh_name = cmds.ls('%s.f[*]' % mesh, flatten = False)
                        found_meshes[mesh] = [mesh_name]
                
            visited_geo = []
            
            for key in found_meshes:
                if not cmds.objExists(key):
                    continue
                
                if not key in visited_geo:
                    cmds.sets(key, e = True, forceElement = name)
                    #cmds.sets( found_meshes[key][:-1], e = True, forceElement = name)
                
                if key in visited_geo:
                    cmds.sets( found_meshes[key], e = True, forceElement = name)
                visited_geo.append(key)
    
    def export_data(self, comment):
        
        shaders = cmds.ls(type = 'shadingEngine')
        
        path = util_file.join_path(self.directory, self.name)
        
        util_file.refresh_dir(path)
        
        info_file = util_file.create_file( 'shader.info', path )
        
        write_info = util_file.WriteFile(info_file)
        
        info_lines = []
        
        skip_shaders = ['initialParticleSE', 'initialShadingGroup']
        
        if not shaders:
            util.warning('No shaders found to export.')
        
        for shader in shaders:

            if shader in skip_shaders:
                continue
            
            members = cmds.sets(shader, q = True)
            info_lines.append("{'%s' : %s}" % (shader, members))
            
            
            filepath = util_file.join_path(path, '%s.ma' % shader)
        
            if util_file.is_file(filepath):
                util_file.delete_file(util_file.get_basename(filepath), path)
        
            cmds.file(rename = filepath)
            
            cmds.select(shader, noExpand = True)
            
            selection = cmds.ls(sl = True)
            
            if selection:            
                cmds.file(exportSelected = True, 
                          prompt = False, 
                          force = True, 
                          pr = True, 
                          type = self.maya_ascii)
        
        write_info.write(info_lines)
            
        version = util_file.VersionFile(path)
        version.save(comment)    
        
        maya_lib.core.print_help('Exported %s data' % self.name)
        
class AnimationData(MayaCustomData):
    """
    maya.animation
    Export/Import all the keyframes in a scene with their connection info. 
    Will export/import blendWeighted as well.
    """
    
    def _data_name(self):
        return 'keyframes'
    
    def _data_type(self):
        return 'maya.animation'
    
    def _data_extension(self):
        return ''
        
    def _get_keyframes(self):
        
        selection = cmds.ls(sl = True, type = 'animCurve')
        
        if selection:
            self.selection = True
            return selection
        
        keyframes = cmds.ls(type = 'animCurve')
        return keyframes

    def _get_blend_weighted(self):
        blend_weighted = cmds.ls(type = 'blendWeighted')
        return blend_weighted
    
    def get_file(self):
        
        test_dir = util_file.join_path(self.directory, 'keyframes')
        
        if util_file.is_dir(test_dir):
            util_file.rename(test_dir, self._get_file_name())
        
        return super(AnimationData, self).get_file()
            
    def export_data(self, comment):
        
        self.selection = False
        
        unknown = cmds.ls(type = 'unknown')
        
        if unknown:
            util.warning('Could not export keyframes. Unknown nodes found. Please remove unknowns first')
            return
        
        keyframes = self._get_keyframes()
        blend_weighted = self._get_blend_weighted()
        
        if not keyframes:
            util.warning('No keyframes found to export.')
            return
        
        if blend_weighted:
            keyframes = keyframes + blend_weighted
        
        #this could be replaced with self.get_file()
        path = util_file.join_path(self.directory, self.name)
        
        util_file.refresh_dir(path)
        
        info_file = util_file.create_file( 'animation.info', path )
        
        write_info = util_file.WriteFile(info_file)
        
        info_lines = []
        
        all_connections = []
        
        cmds.select(cl = True)
        
        select_keyframes = []
        
        for keyframe in keyframes:
            
            node_type = cmds.nodeType(keyframe)
            
            
            if not cmds.objExists(keyframe):
                continue
            
            inputs = []
            
            if not node_type == 'blendWeighted':
                inputs = maya_lib.attr.get_attribute_input('%s.input' % keyframe)
                
            outputs = maya_lib.attr.get_attribute_outputs('%s.output' % keyframe)
            
            if node_type.find('animCurveT') > -1:
                if not outputs:
                    continue
            if not node_type.find('animCurveT') > -1:
                if not outputs or not inputs:
                    continue
            
            select_keyframes.append(keyframe)
            
            
            connections = maya_lib.attr.Connections(keyframe)
            connections.disconnect()
            
            all_connections.append(connections)
            
            info_lines.append("{'%s' : {'output': %s, 'input': '%s'}}" % (keyframe, outputs, inputs))
        
        cmds.select(select_keyframes)
        
        filepath = util_file.join_path(path, 'keyframes.ma')
        cmds.file(rename = filepath)
            
        cmds.file( force = True, options = 'v=0;', typ = 'mayaAscii', es = True )
            
        for connection in all_connections:
            connection.connect()
            
        write_info.write(info_lines)
            
        version = util_file.VersionFile(path)
        version.save(comment)
        
        maya_lib.core.print_help('Exported %s data.' % self.name)
        
        if self.selection:
            util.warning('Keyframes selected. Exporting only selected.')
        
    def import_data(self):
        
        test_path = util_file.join_path(self.directory, self.name)
        
        if util_file.is_dir(test_path):
            util_file.rename(test_path, self.name)
        
        #this could be replaced with self.get_file()
        path = util_file.join_path(self.directory, self.name)
        
        if not util_file.is_dir(path):
            return
        
        filepath = util_file.join_path(path, 'keyframes.ma')
        
        if not util_file.is_file(filepath):
            return
            
        info_file = util_file.join_path(path, 'animation.info')
        
        if not util_file.is_file(info_file):
            return
        
        info_lines = util_file.get_file_lines(info_file)
        
        if not info_lines:
            return
        
        info_dict = {}
        
        for line in info_lines:
            
            if not line:
                continue
            
            keyframe_dict = eval(line)
                
            for key in keyframe_dict:
                
                if cmds.objExists(key):
                    cmds.delete(key)
                    
                
                info_dict[key] = keyframe_dict[key]
        
        cmds.file(filepath, f = True, i = True, iv = True)
        
        for key in info_dict:
            keyframes = info_dict[key]
                        
            outputs = keyframes['output']
            
            if outputs:
                for output in outputs:
                    if not cmds.objExists(output):
                        continue
                    
                    locked = cmds.getAttr(output, l = True)
                    if locked:
                        cmds.setAttr(output, l = False)
                    
                    try:
                        cmds.connectAttr('%s.output' % key, output)
                    except:
                        cmds.warning('\tCould not connect %s.output to %s' % (key,output))
                        
                    if locked:
                        cmds.setAttr(output, l = False)
            
            
            
            input_attr = keyframes['input']
            
            if input_attr:
                
                if not cmds.objExists(input_attr):
                    continue
                try:
                    cmds.connectAttr(input_attr, '%s.input' % key)
                except:
                    cmds.warning('\tCould not connect %s to %s.input' % (input_attr,key))
                    
        maya_lib.core.print_help('Imported %s data.' % self.name)

    
class ControlAnimationData(AnimationData):
    """
    maya.control_animation
    Only import/export keframes on controls.
    Good for saving out poses. 
    """
    def _data_name(self):
        return 'keyframes_control'
    
    def _data_type(self):
        return 'maya.control_animation'
    
    def _get_keyframes(self):
        
        controls = maya_lib.rigs_util.get_controls()
        
        keyframes = []
        
        for control in controls:
            
            sub_keyframes = maya_lib.anim.get_input_keyframes(control, node_only = True)
            if sub_keyframes:
                keyframes += sub_keyframes
        
        return keyframes

    def _get_blend_weighted(self):
        
        return None
        
class AtomData(MayaCustomData):
    """
    Not in use.
    """
    def _data_name(self):
        return 'animation'

    def _data_extension(self):
        return 'atom'
    
    def _data_type(self):
        return 'maya.atom'
    
    def export_data(self, comment):
        nodes = cmds.ls(type = 'transform')
        cmds.select(nodes)
        
        file_name = '%s.%s' % (self.name, self.data_extension)
        file_path = util_file.join_path(self.directory, file_name)
        
        options = 'precision=8;statics=0;baked=1;sdk=1;constraint=0;animLayers=1;selected=selectedOnly;whichRange=1;range=1:10;hierarchy=none;controlPoints=0;useChannelBox=1;options=keys;copyKeyCmd=-animation objects -option keys -hierarchy none -controlPoints 0'
        
        if not cmds.pluginInfo('atomImportExport', query = True, loaded = True):
            cmds.loadPlugin('atomImportExport.mll')
        
        mel.eval('vtool -force -options "%s" -typ "atomExport" -es "%s"' % (options, file_path))
        
        version = util_file.VersionFile(file_path)
        version.save(comment)
        
    def import_data(self):
        
        nodes = cmds.ls(type = 'transform')
        cmds.select(nodes)
        
        file_name = '%s.%s' % (self.name, self.data_extension)
        file_path = util_file.join_path(self.directory, file_name)  

        if not cmds.pluginInfo('atomImportExport', query = True, loaded = True):
            cmds.loadPlugin('atomImportExport.mll')
        
        options = ';;targetTime=3;option=insert;match=hierarchy;;selected=selectedOnly;search=;replace=;prefix=;suffix=;'
        
        mel.eval('vtool -import -type "atomImport" -ra true -namespace "test" -options "%s" "%s"' % (options, file_path))
        
        self._center_view()      
        
class PoseData(MayaCustomData):
    """
    maya.pose
    Export/Import pose correctives.
    """
    maya_binary = 'mayaBinary'
    maya_ascii = 'mayaAscii'

    def _data_name(self):
        return 'correctives'

    def _data_extension(self):
        return ''
    
    def _data_type(self):
        return 'maya.pose' 

    def _save_file(self, filepath):
        cmds.file(rename = filepath)
        #ch     chn     con     exp     sh
        cmds.file(exportSelected = True, prompt = False, force = True, pr = True, ch = False, chn = True, exp = True, con = False, sh = False, stx = 'never', typ = self.maya_ascii)
        
    def _import_file(self, filepath):
        
        if util_file.is_file(filepath):
            
            cmds.file(filepath, f = True, i = True, iv = True, shd = 'shadingNetworks')
        
        if not util_file.is_file(filepath):
            mel.eval('warning "File does not exist"')

    def _filter_inputs(self, inputs):
        
        for node in inputs:
            if not cmds.objExists(node):
                continue
            
            if util.get_maya_version() > 2014:
                if cmds.nodeType(node) == 'hyperLayout':
                    if node == 'hyperGraphLayout':
                        continue
                    
                    cmds.delete(node)

                
    def _get_inputs(self, pose):
        
        if not pose:
            return []
        
        sub_inputs = self._get_sub_inputs(pose)
        
        inputs = maya_lib.attr.get_inputs(pose)
        outputs = maya_lib.attr.get_outputs(pose)

        if inputs:
            inputs.append(pose)

        if not inputs:
            inputs = [pose]
        
        if outputs:
            inputs = inputs + outputs                              
        
        if sub_inputs:
            
            inputs = inputs + sub_inputs
        
        return inputs
  
    def _get_sub_inputs(self, pose):
        
        manager = maya_lib.corrective.PoseManager()
        manager.set_pose_group(pose)
        
        sub_poses = manager.get_poses()
        inputs = []
        
        if sub_poses:
            sub_inputs = []
            for sub_pose in sub_poses:
        
                sub_inputs = self._get_inputs(sub_pose)
                inputs = inputs + sub_inputs
        
        return inputs
  
    def _select_inputs(self, pose):
        
        inputs = self._get_inputs(pose)
        
        cmds.select(cl = True)
        cmds.select(inputs, ne = True)
        
        return inputs
            
    def export_data(self, comment):
        unknown = cmds.ls(type = 'unknown')
        
        if unknown:
            
            value = cmds.confirmDialog( title='Unknown Nodes!', message= 'Unknown nodes usually happen when a plugin that was being used is not loaded.\nLoad the missing plugin, and the unknown nodes could become valid.\n\nDelete unknown nodes?\n', 
                                    button=['Yes','No'], defaultButton='Yes', cancelButton='No', dismissString='No' )
        
            if value == 'Yes':
                maya_lib.core.delete_unknown_nodes()
        
        dirpath = util_file.join_path(self.directory, self.name)
        
        if util_file.is_dir(dirpath):
            util_file.delete_dir(self.name, self.directory)
        
        dir_path = util_file.create_dir(self.name, self.directory)

        pose_manager = maya_lib.corrective.PoseManager()
        poses = pose_manager.get_poses()
        
        
        
        if not poses:
            util.warning('Found no poses to export.')
            return
        
        poses.append('pose_gr')
        
        pose_manager.set_pose_to_default()
        pose_manager.detach_poses()
        
        for pose in poses:
            
            cmds.editDisplayLayerMembers("defaultLayer", pose)
            
            parent = None
            rels = None
            
            parent = cmds.listRelatives(pose, p = True)
            
            if parent:
                cmds.parent(pose, w = True)
                
            if pose == 'pose_gr':
                
                rels = cmds.listRelatives(pose)
                cmds.parent(rels, w = True)
            
            #this is needed for cases where the hyperGraphLayout is connected to the node and other nodes.
            outputs = maya_lib.attr.get_attribute_outputs('%s.message' % pose)
            
            if outputs:
                for output_value in outputs:
                    cmds.disconnectAttr('%s.message' % pose, output_value)
                
            inputs = self._select_inputs(pose)
            
            self._filter_inputs(inputs)
            
            path = util_file.join_path(dir_path, '%s.ma' % pose)
            
            try:
                self._save_file(path)
            except:
                util.warning('Could not export pose: %s. Probably because of unknown nodes.' % pose)
            
            if parent:
                cmds.parent(pose, parent[0])
                
            if rels:
                cmds.parent(rels, 'pose_gr')
        
        pose_manager.attach_poses()
        
        version = util_file.VersionFile(dir_path)
        version.save(comment)
                
        maya_lib.core.print_help('Exported %s data.' % self.name)
    
    
    def import_data(self):
        
        path = util_file.join_path(self.directory, self.name)
        
        if not path:
            return
        
        if not util_file.is_dir(path):
            return  
        
        pose_files = util_file.get_files(path)
        
        if not pose_files:
            return
        
        poses = []
        
        cmds.renderThumbnailUpdate( False )
        
        for pose_file in pose_files:
            
            if util.get_env('VETALA_RUN') == 'True':
                #stop doesn't get picked up when files are loading.
                if util.get_env('VETALA_STOP') == 'True':
                    break
            
            if not pose_file.endswith('.ma') and not pose_file.endswith('.mb'):
                continue
            
            pose_path = util_file.join_path(path, pose_file)
            
            if util_file.is_file(pose_path):
                split_name = pose_file.split('.')
                
                pose = split_name[0]
                
                if cmds.objExists(pose):
                    cmds.delete(pose)
                
                if not cmds.objExists(pose):
        
                    if pose != 'pose_gr':
                        poses.append(pose)
        
                    self._import_file(pose_path)
        
        if cmds.objExists('pose_gr') and poses:
            cmds.parent(poses, 'pose_gr')
        
        pose_manager = maya_lib.corrective.PoseManager()
        
        pose_manager.attach_poses(poses)
        
        pose_manager.create_pose_blends(poses)
        
        pose_manager.set_pose_to_default()
                
        maya_lib.core.print_help('Imported %s data.' % self.name)
        
        cmds.dgdirty(a = True)
        cmds.renderThumbnailUpdate( True )
        
                
        
class MayaAttributeData(MayaCustomData):
    """
    maya.attributes
    Export attribute data on selected nodes.
    Import attribute data on all nodes exported, unless something is selected.
    """
    def _data_name(self):
        return 'attributes'
        
    def _data_type(self):
        return 'maya.attributes' 

    def _data_extension(self):
        return ''
    
    def _get_scope(self):
        selection = cmds.ls(sl = True)
        
        
        
        if not selection:
            util.warning('Nothing selected. Please select at least one node to export attributes.')
            return
        
        return selection
    
    def _get_attributes(self, node):
        attributes = cmds.listAttr(node, scalar = True, m = True)
        
         
        return attributes
    
    def _get_shapes(self, node):
        shapes = maya_lib.core.get_shapes(node)
        return shapes
    
    def _get_shape_attributes(self, shape):
        return self._get_attributes(shape)
    
    def import_data(self):
        """
        This will import all nodes saved to the data folder.
        You may need to delete folders of nodes you no longer want to import.
        """
        
        path = util_file.join_path(self.directory, self.name)
        
        selection = cmds.ls(sl = True)
        
        if selection:
            files = selection
            
        if not selection:
            files = util_file.get_files_with_extension('data', path)

        for filename in files:
            
            if not filename.endswith('.data'):
                filename = '%s.data' % filename
                
            filepath = util_file.join_path(path, filename)

            if not util_file.is_file(filepath):
                continue
            
            node_name = filename.split('.')[0]

            if not cmds.objExists(node_name):
                
                util.warning( 'Skipping attribute import for %s. It does not exist.' % node_name ) 
                continue
            
            lines = util_file.get_file_lines(filepath)
            
            for line in lines:
                
                if not line:
                    continue
                
                line_list = eval(line)
                
                attribute = '%s.%s' % (node_name, line_list[0])
                
                if maya_lib.attr.is_locked(attribute):
                    continue
                if maya_lib.attr.is_connected(attribute):
                    continue
                if not cmds.objExists(attribute):
                    util.warning('%s does not exists. Could not set value.' % attribute)
                    continue
                
                try:
                    cmds.setAttr(attribute, line_list[1])    
                except:
                    util.warning('\tCould not set %s to %s.' % (attribute, line_list[1]))
            
        self._center_view()

    def export_data(self, comment):
        """
        This will export only the currently selected nodes.
        """
        path = util_file.join_path(self.directory, self.name)
        
        if not util_file.is_dir(path):
            util_file.create_dir(self.name, self.directory)
        
        scope = self._get_scope()
        
        if not scope:
            return
                
        for thing in scope:
            
            maya_lib.core.print_help('Exporting attributes on %s' % thing)
            
            filename = util_file.create_file('%s.data' % thing, path)

            lines = []
            
            attributes = self._get_attributes(thing)
            
            shapes = self._get_shapes(thing)
            
            if shapes:
                shape = shapes[0]
                shape_attributes = self._get_shape_attributes(shape)
                
                if shape_attributes:
                    new_set = set(attributes).union(shape_attributes)

                    attributes = list(new_set)
            
            if not attributes:
                continue
            
            for attribute in attributes:
                
                attribute_name = '%s.%s' % (thing, attribute)
                
                value = cmds.getAttr(attribute_name)
                
                lines.append("[ '%s', %s ]" % (attribute, value))
            
            write_file = util_file.WriteFile(filename)
            write_file.write(lines)
            
        maya_lib.core.print_help('Exported %s data' % self.name)

class MayaControlAttributeData(MayaAttributeData):
    
    def _data_name(self):
        return 'control values'
        
    def _data_type(self):
        return 'maya.control_values' 

    def _data_extension(self):
        return ''

    def _get_attributes(self, node):
        attributes = cmds.listAttr(node, scalar = True, m = True, k = True)
<<<<<<< HEAD
        return attributes
    def _get_scope(self):
        
        controls = maya_lib.rigs_util.get_controls()
        
        if not controls:
            util.warning('No controls found to export attributes.')
            return
        
        return controls
    
    def _get_shapes(self, node):
        return []


class MayaControlRotateOrderData(MayaAttributeData):
    
    def _data_name(self):
        return 'control rotateOrder'
        
    def _data_type(self):
        return 'maya.control_rotateorder' 

    def _data_extension(self):
        return ''

    def _get_attributes(self, node):
        attributes = ['rotateOrder']
=======
        attributes.append('rotateOrder')
>>>>>>> 16b6f7f3
        return attributes
    
    def _get_scope(self):
        
        controls = maya_lib.rigs_util.get_controls()
        
        if not controls:
            util.warning('No controls found to export attributes.')
            return
        
        return controls
    
    def _get_shapes(self, node):
        return []
    
        
class MayaFileData(MayaCustomData):
    
    maya_binary = 'mayaBinary'
    maya_ascii = 'mayaAscii'

    def _data_name(self):
        return 'maya_file'

    def __init__(self, name = None):
        super(MayaFileData, self).__init__(name)
        
        self.maya_file_type = self._set_maya_file_type()
        
        if util.is_in_maya():
            if not maya_lib.core.is_batch():
            
                pre_save_initialized = util.get_env('VETALA_PRE_SAVE_INITIALIZED')
                
                if pre_save_initialized == 'False':
                
                    maya_lib.api.start_check_after_save(self._check_after_save)
                    util.set_env('VETALA_PRE_SAVE_INITIALIZED', 'True')
            
            
    
    def _check_after_save(self, client_data):
        
        filepath = cmds.file(q = True, sn = True)
        
        version = util_file.VersionFile(filepath)
        
        dirpath = util_file.get_dirname(filepath)
        
        if util_file.VersionFile(dirpath).has_versions():
            
            comment = util.get_env('VETALA_SAVE_COMMENT')
            
            if not comment:
                comment = 'Automatically versioned up with Maya save.'
            
            version.save(comment)
            
            util.set_env('VETALA_SAVE_COMMENT', '')
            maya_lib.core.print_help('version saved!')
            
        
    
    def _data_type(self):
        return 'maya.vtool'
        
    def _set_maya_file_type(self):
        
        return self.maya_binary
    
    def _clean_scene(self):
        
        util.show('Clean Scene')
        
        maya_lib.core.delete_turtle_nodes()
        
        if util.get_maya_version() > 2014:
            maya_lib.core.delete_garbage()
            maya_lib.core.remove_unused_plugins()
        
    def _after_open(self):
        
        maya_lib.geo.smooth_preview_all(False)

        self._center_view()
        
    def _prep_scene_for_export(self):
        outliner_sets = maya_lib.core.get_outliner_sets()
        top_nodes = maya_lib.core.get_top_dag_nodes()
        
        to_select = outliner_sets + top_nodes
        
        if not to_select:
            to_select = ['persp','side','top','front']
        
        cmds.select(to_select, r = True )
        
    def _handle_unknowns(self):

        unknown = cmds.ls(type = 'unknown')
        
        if unknown:
            
            value = cmds.confirmDialog( title='Unknown Nodes!', 
                                        message= 'Unknown nodes usually happen when a plugin that was being used is not loaded.\nLoad the missing plugin, and the unknown nodes could become valid.\n\nDelete unknown nodes?\n', 
                                        button=['Yes','No'], defaultButton='Yes', cancelButton='No', dismissString='No' )
            
            if value == 'Yes':
                maya_lib.core.delete_unknown_nodes()
            
            if value == 'No':
                if self.maya_file_type == self.maya_binary:
                    cmds.warning('\tThis file contains unknown nodes. Try saving as maya ascii instead.')
            
    def import_data(self, filepath = None):
        
        if open == True:
            self.open(filepath)
        
        import_file = None
        
        if filepath:
            import_file = filepath
            
        if not import_file:
            if not util_file.is_file(self.filepath):
                return
            
            import_file = self.filepath
        
        maya_lib.core.import_file(import_file)
        
        self._after_open()
        
    def open(self, filepath = None):
                
        open_file = None
        
        if filepath:
            open_file = filepath
            
        if not open_file:
            if not util_file.is_file(self.filepath):
                return
            
            open_file = self.filepath
        
        
        
        try:
            cmds.file(open_file, 
                      f = True, 
                      o = True, 
                      iv = True)
            
        except:
            
            util.error(traceback.format_exc())
            
        self._after_open()
        

    def save(self, comment):
        
        if not comment:
            comment = '-'
        
        util.set_env('VETALA_SAVE_COMMENT', comment)
        
        util_file.get_permission(self.filepath)
        
        self._handle_unknowns()
        
        self._clean_scene()
        
        filepath = self.filepath
        
        #not sure if this ever gets used?...
        if not filepath.endswith('.mb') and not filepath.endswith('.ma'):
            
            filepath = cmds.workspace(q = True, rd = True)
            
            if self.maya_file_type == self.maya_ascii:
                #cmds.file(renameToSave = True)
                filepath = cmds.fileDialog2(ds=1, fileFilter="Maya Ascii (*.ma)", dir = filepath)
            
            if self.maya_file_type == self.maya_binary:
                filepath = cmds.fileDialog2(ds=1, fileFilter="Maya Binary (*.mb)", dir = filepath)
            
            if filepath:
                filepath = filepath[0]
        
        saved = maya_lib.core.save(filepath)
        
        if saved:
            version = util_file.VersionFile(filepath)
            
            if maya_lib.core.is_batch() or not version.has_versions():
                
                version.save(comment)
            
            maya_lib.core.print_help('Saved %s data.' % self.name)
            return True
        
        return False
    
        
        
    def export_data(self, comment):
        
        util_file.get_permission(self.filepath)
        
        self._handle_unknowns()
        
        self._clean_scene()
                
        cmds.file(rename = self.filepath)
        
        self._prep_scene_for_export()
        
        cmds.file(exportSelected = True, 
                  prompt = False, 
                  force = True, 
                  pr = True, 
                  ch = True, 
                  chn = True, 
                  exp = True, 
                  con = True, 
                  stx = 'always', 
                  type = self.maya_file_type)
        
        version = util_file.VersionFile(self.filepath)
        version.save(comment)
        
        maya_lib.core.print_help('Exported %s data.' % self.name)

    def maya_reference_data(self, filepath = None):
        
        if not filepath:
            filepath = self.filepath
        
        maya_lib.core.reference_file(filepath)
        
    def set_directory(self, directory):
        super(MayaFileData, self).set_directory(directory)
        
        self.filepath = util_file.join_path(directory, '%s.%s' % (self.name, self.data_extension))

class MayaBinaryFileData(MayaFileData):
    
    def _data_type(self):
        return 'maya.binary'
    
    def _data_extension(self):
        return 'mb'
        
    def _set_maya_file_type(self):
        return self.maya_binary
    
class MayaAsciiFileData(MayaFileData):
    
    def _data_type(self):
        return 'maya.ascii'
    
    def _data_extension(self):
        return 'ma'
    
    def _set_maya_file_type(self):
        return self.maya_ascii
    
class MayaShotgunFileData(MayaFileData):
    
    def __init__(self, name = None):
        super(MayaShotgunFileData, self).__init__(name)
        
    def _data_name(self):
        return 'shotgun_link'
    
    def _data_type(self):
        return 'maya.shotgun'
    
    def _get_filepath(self, publish_path = False):
        
        
        project, asset_type, asset, step = self.read_state()
        dirpath = util_shotgun.get_asset_path(project, asset_type, asset, step, publish_path)
        
        filepath = None
        
        if dirpath and util_file.is_dir(dirpath):
            filepath = util_file.get_latest_file_at_path(dirpath)
        
        if not filepath:
            util.warning('Shotgun had trouble finding the file. Check script editor for more info.')
        
        self.filepath = filepath
    
    def write_state(self, project, asset_type, asset, step):
        
        filepath = util_file.create_file('shotgun.info', self.directory)
        
        lines = ['project=%s' % project,
                 'asset_type=%s' % asset_type,
                 'asset=%s' % asset,
                 'step=%s' % step]
        
        util_file.write_lines(filepath, lines)
    
    def read_state(self):
        
        filepath = util_file.join_path(self.directory, 'shotgun.info')
        
        if not util_file.is_file(filepath):
            return None, None, None, None
        
        lines = util_file.get_file_lines(filepath)
        
        found = [None,None,None,None]
        
        for line in lines:
            split_line = line.split('=')
            
            if split_line[0] == 'project':
                found[0] = split_line[1]
            if split_line[0] == 'asset_type':
                found[1] = split_line[1]
            if split_line[0] == 'asset':
                found[2] = split_line[1]
            if split_line[0] == 'step':
                found[3] = split_line[1]
                
        return found
    
    def reference(self):
        
        self._get_filepath(publish_path = True)
        super(MayaShotgunFileData, self).maya_reference_data()
    
    def open(self):
        
        self._get_filepath(publish_path = True)
        super(MayaShotgunFileData, self).open()
    
    def import_data(self, filepath = None):
        self._get_filepath(publish_path=True)
        
        super(MayaShotgunFileData, self).import_data()
        
    def save(self):
        
        self._get_filepath()
        
        util_file.get_permission(self.filepath)
        
        self._handle_unknowns()
        
        self._clean_scene()
        
        filepath = self.filepath
        
        dirname = util_file.get_dirname(filepath)
        name = util_file.get_basename(filepath)
        version = util.get_last_number(filepath)
        
        split_name = name.split('.')
        
        sub_name = string.join(split_name[:-2])
        
        if version == None:
            version = 1
        else:
            version = int(version)
            version += 1
            
        version = str(version)
        version = version.zfill(3)
        
        filename = '%s.v%s.%s' % (sub_name, version, split_name[-1])
        
        filepath = util_file.join_path(dirname, filename)
        
        #not sure if this ever gets used?...
        if not filepath.endswith('.mb') and not filepath.endswith('.ma'):
            
            filepath = cmds.workspace(q = True, rd = True)
            
            if self.maya_file_type == self.maya_ascii:
                #cmds.file(renameToSave = True)
                filepath = cmds.fileDialog2(ds=1, fileFilter="Maya Ascii (*.ma)", dir = filepath)
            
            if self.maya_file_type == self.maya_binary:
                filepath = cmds.fileDialog2(ds=1, fileFilter="Maya Binary (*.mb)", dir = filepath)
            
            if filepath:
                filepath = filepath[0]
        
        saved = maya_lib.core.save(filepath)
        
        if saved:
            
            maya_lib.core.print_help('Saved %s data.' % self.name)
            return True
        
        return False
        
    def get_projects(self):
        projects = util_shotgun.get_projects()
        
        found = []
        
        if projects:
            for project in projects:
                found.append(project['name'])
        if not projects:
            found = ['No projects found']
            
        found.sort()
        return found
    
    def get_assets(self, project):
        assets = util_shotgun.get_assets(project)
        
        found = {}
        
        if assets:
            for asset in assets:
                
                if not found.has_key(asset['sg_asset_type']):
                    found[asset['sg_asset_type']] = []
                    
                found[asset['sg_asset_type']].append(asset['code'])
        
        if not assets:
            found['No asset_type'] = ['No assets found']
        
        return found
    
    def get_asset_steps(self):
        
        steps = util_shotgun.get_asset_steps()
        
        found = []
        
        if steps:
            for step in steps:
                found.append([step['code'], step['short_name']])
        if not steps:
            found = [['No steps found']]
            
        return found
    
    def has_api(self):
        
        if not util_shotgun.sg:
            return False
        
        return True
    
    
def read_ldr_file(filepath):
    
    lines = util_file.get_file_lines(filepath)
    
    found = []
    
    scale = 0.001
    
    matrix_scale = maya_lib.api.Matrix([scale, 0.0, 0.0, 0.0, 0.0, scale, 0.0, 0.0, 0.0, 0.0, scale, 0.0, 0.0, 0.0, 0.0, 1.0])
    #matrix_180 = maya_lib.api.Matrix( [0.1, 0.0, 0.0, 0.0, 0.0, -0.1, 1.2246467991473533e-17, 0.0, 0.0, -1.2246467991473533e-17, -0.1, 0.0, 0.0, 0.0, 0.0, 1.0] )
    #matrix_180 = maya_lib.api.Matrix( [1.0, 0.0, 0.0, 0.0, 0.0, -1.0, 1.2246467991473532e-16, 0.0, 0.0, -1.2246467991473532e-16, -1.0, 0.0, 0.0, 0.0, 0.0, 1.0])
    
    for line in lines:
        split_line = line.split()
        
        if not len(split_line) == 15:
            continue
        
        line_type = split_line[0]
        color = split_line[1]
        matrix_values = split_line[2:14]
        id_value = split_line[14]
        
        matrix_list = [float(matrix_values[3]), float(matrix_values[4]), float(matrix_values[5]), 0, 
                       float(matrix_values[6]), float(matrix_values[7]), float(matrix_values[8]), 0, 
                       float(matrix_values[9]), float(matrix_values[10]), float(matrix_values[11]), 0, 
                       float(matrix_values[0]), float(matrix_values[1]), float(matrix_values[2]), 1]
        
        matrix = maya_lib.api.Matrix(matrix_list)
        
        
        matrix_scaled = matrix.api_object * matrix_scale.api_object
        
        tmatrix = maya_lib.api.TransformationMatrix(matrix_scaled)
        
        translate = tmatrix.translation()
        
        translate = [translate[0], translate[1] * -1, translate[2]]
        rotate = tmatrix.rotation()
        
        id_value = util.get_first_number(id_value)
        
        found.append( [color, translate, rotate, id_value] )
        
    return found

def read_lxfml_file(filepath):
    
    from xml.etree import cElementTree as tree

    dom = tree.parse(filepath)
    root = dom.getroot()
    scenes = root.findall('Scene')
    
    found_parts = []
    
    for scene in scenes:
        models = scene.findall('Model')
        
        for model in models:
            
            groups = model.findall('Group')
            
            for group in groups:
                
                parts = group.findall('Part')
                
                for part in parts:
                    
                    position = [0,0,0]
                    angle_vector = [0,0,0]
                    
                    id_value = int(part.get('designID'))
                    shader_id = int(part.get('materialID'))
                    
                    position[0] = float(part.get('tx'))
                    position[1] = float(part.get('ty'))
                    position[2] = float(part.get('tz'))
                    
                    angle = float(part.get('angle'))
                    angle_vector[0] = float(part.get('ax'))
                    angle_vector[1] = float(part.get('ay'))
                    angle_vector[2] = float(part.get('az'))
                    
                    rotation = maya_lib.api.Quaternion(angle, angle_vector)
                    rotate = rotation.rotation()
                    
                    found_parts.append( (id_value, shader_id, position, rotate) )
    
    return found_parts<|MERGE_RESOLUTION|>--- conflicted
+++ resolved
@@ -1,2858 +1,2854 @@
-# Copyright (C) 2014 Louis Vottero louis.vot@gmail.com    All rights reserved.
-
-import string
-
-import traceback
-import threading
-
-import util       
-import util_file
-
-if util.is_in_maya():
-    
-    import maya.cmds as cmds
-    import maya.mel as mel
-    
-    import maya_lib.core
-    import maya_lib.attr
-    import maya_lib.deform
-    import maya_lib.anim
-    import maya_lib.curve
-    import maya_lib.corrective
-    import maya_lib.rigs_util
-    import maya_lib.blendshape
-    
-    import maya_lib.api
-
-from vtool import util_shotgun
-
-class DataManager(object):
-    
-    def __init__(self):
-        self.available_data = [MayaAsciiFileData(), 
-                               MayaBinaryFileData(),
-                               MayaShotgunFileData(), 
-                               ScriptManifestData(),
-                               ScriptPythonData(),
-                               ControlCvData(),
-                               ControlColorData(),
-                               MayaControlAttributeData(),
-                               MayaControlRotateOrderData(),
-                               SkinWeightData(),
-                               DeformerWeightData(),
-                               BlendshapeWeightData(),
-                               PoseData(),
-                               MayaAttributeData(),
-                               AnimationData(),
-                               ControlAnimationData(),
-                               MayaShadersData(),
-                               ]
-        
-    def get_available_types(self):
-        
-        types = []
-        
-        for data in self.available_data:          
-            types.append( data.get_type() )
-    
-        return types
-                
-    def get_type_instance(self, data_type):
-        
-        for data in self.available_data:
-            
-            if data.is_type_match(data_type):
-                return data
-            
-class DataFolder(util_file.FileManager):
-    
-    def __init__(self, name, filepath):
-        super(DataFolder, self).__init__(filepath)
-        
-        new_path = util_file.join_path(filepath, name)
-        self.filepath = util_file.get_dirname(new_path)
-        self.name = util_file.get_basename(new_path)
-        
-        self.data_type = None
-        
-        test_path = util_file.join_path(self.filepath, self.name)
-        
-        is_folder = util_file.is_dir(test_path)
-        
-        if is_folder:
-            self.folder_path = test_path
-        
-        if not is_folder:
-            self._create_folder()
-        
-        self.settings = None
-        
-    def _load_folder(self):
-        self._set_default_settings()
-        
-    def _set_settings_path(self, folder):
-        if not self.settings:
-            self._load_folder()
-        
-        self.settings.set_directory(folder, 'data.type')
-        
-    def _set_default_settings(self):
-        
-        self.settings = util_file.SettingsFile()
-        self._set_settings_path(self.folder_path)
-        
-        self.settings.set('name', str(self.name))
-        data_type = self.settings.get('data_type')
-        self.settings.set('data_type', str(data_type))
-        self.data_type = data_type
-        
-    def _create_folder(self):
-        path = util_file.create_dir(self.name, self.filepath)
-        self.folder_path = path
-        
-        self._set_default_settings()
-    
-    def _set_name(self, name):
-        if not self.settings:
-            self._load_folder()
-        
-        self.name = name
-        self.settings.set('name', str(self.name))
-        
-                
-    def get_data_type(self):
-        if not self.settings:
-            self._load_folder()
-        
-        return self.settings.get('data_type')
-    
-    def set_data_type(self, data_type):
-        
-        if not self.settings:
-            self._load_folder()
-
-        self.data_type = data_type
-        self.settings.set('data_type', str(data_type))
-        
-    def get_folder_data_instance(self):
-        
-        if not self.settings:
-            self._load_folder()
-        
-        if not self.name:
-            return
-        
-        data_type = self.settings.get('data_type')
-        if not data_type:
-            data_type = self.data_type
-        
-        if data_type == 'None':
-            test_file = util_file.join_path(self.folder_path, '%s.py' % self.name)
-            
-            if util_file.is_file(test_file):
-                data_type = 'script.python'
-                self.settings.set('data_type', data_type)
-                
-        if not data_type:
-            return
-        
-        data_manager = DataManager()
-        instance = data_manager.get_type_instance(data_type)
-        
-        if instance:
-            instance.set_directory(self.folder_path)
-            instance.set_name(self.name)
-        
-        return instance
-    
-    def rename(self, new_name):
-        
-        basename = util_file.get_basename(new_name)
-        
-        instance = self.get_folder_data_instance()
-        
-        instance.rename(basename)
-        
-        folder = util_file.rename(self.folder_path, new_name)
-        
-        if not folder:
-            return
-        
-        self.folder_path = folder
-        self._set_settings_path(folder)
-        self._set_name(basename)
-        
-        return self.folder_path
-    
-    def delete(self):
-        
-        name = util_file.get_basename(self.folder_path)
-        directory = util_file.get_dirname(self.folder_path)
-        
-        util_file.delete_dir(name, directory)
-    
-class DataFile(util_file.FileManager):
-    
-    def __init__(self, name, directory):
-        
-        self.filepath = util_file.create_file(name, directory)
-        
-        self.name = util_file.get_basename(self.filepath)
-        self.directory = util_file.get_dirname(self.filepath)
-        
-        super(DataFile, self).__init__(self.filepath)
-        
-    def _get_folder(self):
-        
-        name = util_file.get_basename_no_extension(self.name)
-        
-        dirpath = util_file.join_path(self.directory, name)
-
-        return dirpath
-        
-    def _create_folder(self):
-        
-        name = util_file.get_basename_no_extension(self.name)
-        
-        folder = util_file.create_dir(name, self.directory)
-        return folder
-    
-    def _rename_folder(self, new_name):
-        
-        dirpath = self._get_folder()
-        
-        
-        if not util_file.is_dir(dirpath):
-            return
-        
-        new_name = util_file.get_basename_no_extension(new_name)
-        
-        if util_file.is_dir(dirpath):
-            util_file.rename(dirpath, new_name)
-        
-    def _create_version_folder(self):
-        
-        self.version_path = util_file.create_dir('.versions', self.directory)
-        
-    def version_file(self, comment):
-        
-        self._create_version_folder()
-        version_file = util_file.VersionFile(self.filepath)
-        version_file.set_version_folder(self.version_path)
-        version_file.set_version_folder_name('.%s' % self.name)
-        version_file.set_version_name(self.name)
-        version_file.save(comment)
-        
-    def add_child(self, filepath):
-        
-        folder = self._create_folder()
-        
-        child_name = util_file.get_basename(filepath)
-        new_child_path = util_file.join_path(folder, child_name)
-        
-        util_file.move(filepath, new_child_path)
-        
-        path_name = util_file.join_path(self.name, child_name)
-        
-        return self.directory, path_name
-        
-    def delete(self):
-        
-        folder = self._get_folder()
-        
-        if folder:
-            util_file.delete_dir(self.name, self.directory)
-            
-        if util_file.is_file(self.filepath):
-            util_file.delete_file(self.name, self.directory)
-    
-    def rename(self, new_name):
-        
-        filepath = util_file.rename(self.filepath, new_name)
-        
-        if not filepath:
-            return
-        
-        self._rename_folder(new_name)
-        
-        self.name = new_name
-        self.directory = util_file.get_dirname(filepath)
-        self.filepath = filepath
-        
-        return self.filepath
-    
-class Data(object):
-    def __init__(self, name = None):
-        self.data_type = self._data_type()
-        self.data_extension = self._data_extension()
-        
-        self.name = name
-        
-        if not name:
-            self.name = self._data_name()
-              
-    def _data_name(self):
-        return 'data'
-                 
-    def _data_type(self):
-        return None
-    
-    def set_name(self, name):
-        self.name = name
-    
-    def is_type_match(self, data_type):
-        
-        if data_type == self.data_type:
-            return True
-        
-        return False
-    
-    def get_type(self):
-        return self.data_type
-    
-
-    
-class FileData(Data):
-    
-    def __init__(self, name = None):
-        super(FileData, self).__init__(name)
-        
-        self.directory = None
-        
-        self.settings = util_file.SettingsFile()
-        self.file = None
-        
-    def _data_extension(self):
-        return 'data'
-        
-    def _get_file_name(self):
-        
-        name = self.name
-        
-        if self.data_extension:
-            return '%s.%s' % (self.name, self.data_extension)
-        if not self.data_extension:
-            return self.name
-           
-    def set_directory(self, directory):
-        self.directory = directory
-        self.settings.set_directory(self.directory, 'data.type')
-        self.name = self.settings.get('name')
-        
-        if self.data_extension:
-            self.filepath = util_file.join_path(directory, '%s.%s' % (self.name, self.data_extension))
-        if not self.data_extension:
-            self.filepath = util_file.join_path(directory, self.name)
-        
-    def create(self):
-        name = self.name
-        
-        self.file = util_file.create_file('%s.%s' % (name, self.data_extension), self.directory)    
-    
-    def get_file(self):
-        
-        filepath = util_file.join_path(self.directory, self._get_file_name())
-        
-        if util_file.is_file(filepath):
-            return filepath
-        
-        if util_file.is_dir(filepath):
-            return filepath
-        
-    def rename(self, new_name):
-        
-        old_name = self.name
-        
-        if old_name == new_name:
-            return
-        
-        old_filepath = util_file.join_path(self.directory, '%s.%s' % (old_name, self.data_extension))
-        
-        self.set_name(new_name)
-        
-        found = False
-        
-        if util_file.is_file(old_filepath):
-            found = True
-            
-        
-        if util_file.is_dir(old_filepath):
-            found = True
-    
-        if found:
-            util_file.rename(old_filepath, self._get_file_name())
-            return self._get_file_name()
-    
-class ScriptData(FileData):
-    
-    def save(self, lines, comment = None):
-        
-        filepath = util_file.join_path(self.directory, self._get_file_name())
-        
-        write_file = util_file.WriteFile(filepath)
-        write_file.write(lines, last_line_empty = False)
-        
-        version = util_file.VersionFile(filepath)
-        version.save(comment)
-        
-    def set_lines(self, lines):
-        self.lines = lines
-        
-    def create(self):
-        super(ScriptData, self).create()
-        
-        filename = self.get_file()
-        
-        if not hasattr(self, 'lines'):
-            return
-        
-        if self.lines and filename:
-            
-            write = util_file.WriteFile(filename)
-            write.write(self.lines)
-    
-class ScriptManifestData(ScriptData):
-    
-    def _data_type(self):
-        return 'script.manifest'
-    
-class ScriptPythonData(ScriptData):
-
-    def _data_type(self):
-        return 'script.python'
-    
-    def _data_extension(self):
-        return 'py'
-        
-    def open(self):
-        lines = ''
-        return lines
-
-class ScriptMelData(ScriptData):
-
-    def _data_type(self):
-        return 'script.mel'
-    
-    def _data_extension(self):
-        return 'mel'
-   
-class CustomData(FileData):
-    
-    def import_data(self):
-        pass
-    
-    def export_data(self):
-        pass
-      
-class MayaCustomData(CustomData):
-    def _center_view(self):
-        
-        if maya_lib.core.is_batch():
-            return
-        
-        settings_path = util.get_env('VETALA_SETTINGS')
-        
-        settings = util_file.SettingsFile()
-        settings.set_directory(settings_path)
-        
-        auto_focus = settings.get('auto_focus_scene')
-        
-        if not auto_focus:
-            return
-        
-        try:
-            cmds.select(cl = True)
-            cmds.viewFit(an = True)
-            self._fix_camera()
-        except:
-            util.show('Could not center view')
-                
-    def _fix_camera(self):
-        
-        camera_pos = cmds.xform('persp', q = True, ws = True, t = True)
-        
-        distance = util.get_distance([0,0,0], camera_pos)
-        distance = (distance*10)
-        
-        cmds.setAttr('persp.farClipPlane', distance)
-        
-        near = 0.1
-        
-        if distance > 10000:
-            near = (distance/10000) * near
-
-        cmds.setAttr('persp.nearClipPlane', near)
-            
-class ControlCvData(MayaCustomData):
-    """
-    maya.control_cvs
-    Exports/Imports cv positions on controls.
-    All control cvs will be exported regardless of selection.
-    All control cvs will be imported regardless of selection.
-    """
-    
-    def _data_name(self):
-        return 'control_cvs'
-        
-    def _data_type(self):
-        return 'maya.control_cvs'
-    
-    def _initialize_library(self, filename = None):
-        if not filename:
-            directory = self.directory
-            name = self.name
-        
-        if filename:
-            directory = util_file.get_dirname(filename)
-            name = util_file.get_basename(filename)
-        
-        
-        
-        library = maya_lib.curve.CurveDataInfo()
-        library.set_directory(directory)
-        
-        if filename:
-            library.set_active_library(name, skip_extension= True)
-        if not filename:
-            library.set_active_library(name)
-            
-        return library
-    
-    def import_data(self, filename = None):
-        
-        library = self._initialize_library(filename)
-        controls = maya_lib.rigs_util.get_controls()
-            
-        for control in controls:
-            
-            shapes = maya_lib.core.get_shapes(control)
-            
-            if not shapes:
-                continue
-            
-            library.set_shape_to_curve(control, control, True)
-             
-        self._center_view()
-        
-        maya_lib.core.print_help('Imported %s data.' % self.name)
-    
-    def export_data(self, comment):
-        
-        library = self._initialize_library()
-        
-        controls = maya_lib.rigs_util.get_controls()
-        
-        if not controls:
-            util.warning('No controls found to export.')
-            return
-        
-        library.set_directory(self.directory)
-        library.set_active_library(self.name)
-        
-        for control in controls:
-            
-            library.add_curve(control)
-            
-        filepath = library.write_data_to_file()
-        
-        version = util_file.VersionFile(filepath)
-        version.save(comment)
-        
-        maya_lib.core.print_help('Exported %s data.' % self.name)
-        
-    def get_curves(self, filename = None):
-        
-        library = self._initialize_library(filename)
-        curves = library.get_curve_names()
-        
-        return curves
-        
-    def remove_curve(self, curve_name, filename = None):
-        
-        curve_list = util.convert_to_sequence(curve_name)
-        
-        library = self._initialize_library(filename)
-        
-        for curve in curve_list:
-            library.remove_curve(curve)
-            
-        library.write_data_to_file()
-        
-        return True
-        
-class ControlColorData(MayaCustomData):
-    def _data_name(self):
-        return 'control_colors'
-        
-    def _data_type(self):
-        return 'maya.control_colors' 
-        
-    def _data_extension(self):
-        return 'data'
-        
-    def _get_data(self, filename):
-        lines = util_file.get_file_lines(filename)
-        
-        all_control_dict = {}
-        
-        for line in lines:
-            split_line = line.split('=')
-            
-            if len(split_line) == 2:
-                color_dict = eval(split_line[1])
-                
-                control = split_line[0].strip()
-                
-                all_control_dict[control] = color_dict
-                
-        
-        return all_control_dict
-                #self._set_color_dict(control, color_dict)
-        
-    def _get_color_dict(self, curve):
-        
-        if not cmds.objExists(curve):
-            return
-        
-        sub_colors = []
-        main_color = None
-        
-        if cmds.getAttr('%s.overrideEnabled' % curve):
-            main_color = cmds.getAttr('%s.overrideColor' % curve)
-            if cmds.objExists('%s.overrideColorRGB' % curve):
-                curve_rgb = cmds.getAttr('%s.overrideColorRGB' % curve)
-                curve_rgb_state = cmds.getAttr('%s.overrideRGBColors' % curve)
-                main_color = [main_color, curve_rgb, curve_rgb_state]
-
-        
-        shapes = maya_lib.core.get_shapes(curve)
-        one_passed = False
-        if shapes:
-            for shape in shapes:
-                if cmds.getAttr('%s.overrideEnabled' % shape):
-                    one_passed = True
-                
-                curve_color = cmds.getAttr('%s.overrideColor' % shape)
-                if cmds.objExists('%s.overrideColorRGB' % shape):
-                    curve_rgb = cmds.getAttr('%s.overrideColorRGB' % shape)
-                    curve_rgb_state = cmds.getAttr('%s.overrideRGBColors' % shape)
-                    sub_colors.append([curve_color, curve_rgb, curve_rgb_state])
-                else:
-                    sub_colors.append(curve_color)                
-        if not one_passed and main_color == None:
-            return
-                
-        return {'main': main_color, 'sub':sub_colors}
-    
-    def _store_all_dict(self, all_dict, filename, comment):
-        
-        keys = all_dict.keys()
-        keys.sort()
-        
-        lines = []
-        
-        for key in keys:
-            lines.append('%s = %s' % (key, all_dict[key]))
-            
-        util_file.write_lines(filename, lines)
-        
-        
-        
-        version = util_file.VersionFile(filename)
-        version.save(comment)   
-        
-    
-    def _set_color_dict(self, curve, color_dict):
-        
-        if not cmds.objExists(curve):
-            return
-        
-        main_color = color_dict['main']
-        sub_color = color_dict['sub']
-        
-        try:
-            if main_color > 0:
-                
-                current_color = cmds.getAttr('%s.overrideColor' % curve)
-                
-                if not current_color == main_color:
-                
-                    cmds.setAttr('%s.overrideEnabled' % curve, 1 )
-                    if type(main_color) != list:
-                        cmds.setAttr('%s.overrideColor' % curve, main_color)
-                    if type(main_color) == list:
-                        cmds.setAttr('%s.overrideColor' % curve, main_color[0])
-                        cmds.setAttr('%s.overrideRGBColors' % curve, main_color[2])
-                        cmds.setAttr('%s.overrideColorRGB' % curve, main_color[1])
-                        
-                    util.show('Set color of %s on %s' % (main_color, maya_lib.core.get_basename(curve)))
-                    
-            if sub_color:
-                shapes = maya_lib.core.get_shapes(curve)
-                inc = 0
-                for shape in shapes:
-                    
-                    sub_current_color = cmds.getAttr('%s.overrideColor' % shape)
-                    
-                    if sub_current_color == sub_color[inc]:
-                        inc+=1
-                        continue
-                    
-                    if sub_color[inc] == 0:
-                        inc+=1
-                        continue
-                    
-                    cmds.setAttr('%s.overrideEnabled' % shape, 1 )
-                                        
-                    if inc < len(sub_color):
-                        if type(sub_color[inc]) != list:
-                            cmds.setAttr('%s.overrideColor' % shape, sub_color[inc])
-                        if type(sub_color[inc]) == list:
-                            cmds.setAttr('%s.overrideColor' % shape, sub_color[0][0])
-                            cmds.setAttr('%s.overrideRGBColors' % shape, sub_color[0][2])
-                            cmds.setAttr('%s.overrideColorRGB' % shape, sub_color[0][1])
-                            
-                        util.show('Set color of %s on %s' % (sub_color[inc], maya_lib.core.get_basename(shape)))
-                    
-                    inc+=1
-        except:
-            util.error(traceback.format_exc())
-            util.show('Error applying color to %s.' % curve)
-
-    def export_data(self, comment):
-        
-        directory = self.directory
-        name = self.name + '.' + self._data_extension()
-        
-        filepath = util_file.create_file(name, directory)
-        
-        if not filepath:
-            return
-        
-        orig_controls = self._get_data(filepath)
-        
-        controls = maya_lib.rigs_util.get_controls()
-        
-        if not controls:
-            util.warning('No controls found to export colors.')
-            return
-        
-        for control in controls:
-            
-            color_dict = self._get_color_dict(control)
-            
-            if color_dict:
-                orig_controls[control] = color_dict
-        
-        self._store_all_dict(orig_controls, filepath, comment)   
-        
-        maya_lib.core.print_help('Exported %s data.' % self.name)
-        
-    def import_data(self, filename = None):
-        
-        if not filename:
-            directory = self.directory
-            name = self.name + '.' + self._data_extension()
-            filename = util_file.join_path(directory, name)
-        
-        all_control_dict = self._get_data(filename)
-        
-        for control in all_control_dict:
-            self._set_color_dict(control, all_control_dict[control])
-            
-    def remove_curve(self, curve_name, filename = None):
-        
-        if not filename:
-            directory = self.directory
-            name = self.name + '.' + self._data_extension()
-            filename = util_file.join_path(directory, name)
-        
-        curve_list = util.convert_to_sequence(curve_name)
-        
-        curve_dict = self._get_data(filename)
-            
-        for curve in curve_list:
-            if curve in curve_dict:
-                curve_dict.pop(curve)
-        
-        self._store_all_dict(curve_dict, filename, comment = 'removed curves')
-        
-        return True
-    
-    def get_curves(self, filename = None):
-        if not filename:
-            directory = self.directory
-            name = self.name + '.' + self._data_extension()
-            filename = util_file.join_path(directory, name)
-            
-        curve_dict = self._get_data(filename)
-        
-        keys = curve_dict.keys()
-        keys.sort()
-        
-        return keys
-        
-class SkinWeightData(MayaCustomData):
-    """
-        maya.skin_weights
-        Export skin cluster weights on selected geo.
-        Import available skin cluster weights for geo, or only the weights on selected geo.
-    """
-    def _data_name(self):
-        return 'weights_skinCluster'
-
-    def _data_extension(self):
-        return ''
-    
-    def _data_type(self):
-        return 'maya.skin_weights'
-        
-    def _get_influences(self, folder_path):
-          
-        files = util_file.get_files(folder_path)
-        
-        info_file = util_file.join_path(folder_path, 'influence.info')
-        
-        if not util_file.is_file(info_file):
-            return
-        
-        info_lines = util_file.get_file_lines(info_file)
-        
-        influence_dict = {}
-        
-        for line in info_lines:
-            if not line:
-                continue
-            
-            line_dict = eval(line)
-            influence_dict.update(line_dict)
-        
-        for influence in files:
-            if not influence.endswith('.weights'):
-                continue
-            
-            if influence == 'influence.info':
-                continue
-            
-            read_thread = ReadWeightFileThread() 
-            
-            try:
-                influence_dict = read_thread.run(influence_dict, folder_path, influence)
-            except:
-                util.error(traceback.format_exc())
-                util.show('Errors with %s weight file.' % influence)
-                    
-        return influence_dict
-    
-    def _test_shape(self, mesh, shape_types):
-        
-        for shape_type in shape_types:
-            
-            if maya_lib.core.has_shape_of_type(mesh, shape_type):
-                
-                return True
-        
-        return False
-        
-    def _import_maya_data(self, filepath = None):
-        
-        if not filepath:
-            path = util_file.join_path(self.directory, self.name)
-        if filepath:
-            path = filepath
-        
-        selection = cmds.ls(sl = True)
-        
-        if selection:
-            folders = selection
-            
-        if not selection:
-            folders = util_file.get_folders(path)
-        
-        if not folders:
-            util.warning('No mesh folders found in skin data.')
-            return
-        
-        for folder in folders:
-            
-            util.show('Importing weights on %s' % folder)
-            
-            mesh = folder
-            
-            if not cmds.objExists(mesh):
-                util.warning('Skipping %s. It does not exist.' % mesh)
-                continue
-            
-            shape_types = ['mesh','nurbsSurface', 'nurbsCurve', 'lattice']
-            shape_is_good = self._test_shape(mesh, shape_types)
-            
-            if not shape_is_good:
-                cmds.warning('%s does not have a supported shape node. Currently supported nodes include: %s.' % (mesh, shape_types))
-                continue
-            
-            skin_cluster = maya_lib.deform.find_deformer_by_type(mesh, 'skinCluster')
-            
-            folder_path = util_file.join_path(path, folder)
-            
-            if not util_file.is_dir(folder_path):
-                continue
-            
-            influence_dict = self._get_influences(folder_path)
-
-            if not influence_dict:
-                continue
-
-            influences = influence_dict.keys()
-            
-            if not influences:
-                continue
-            
-            influences.sort()
-            
-            add_joints = []
-            remove_entries = []
-            
-            for influence in influences:
-                
-                joints = cmds.ls(influence, l = True)
-                
-                if type(joints) == list and len(joints) > 1:
-                    add_joints.append(joints[0])
-                    
-                    conflicting_count = len(joints)
-                    
-                    util.warning('Found %s joints with name %s. Using only the first one. %s' % (conflicting_count, influence, joints[0]))
-                    remove_entries.append( influence )
-                    influence = joints[0]
-                
-                if not cmds.objExists(influence):
-                    cmds.select(cl = True)
-                    cmds.joint( n = influence, p = influence_dict[influence]['position'] )
-                    
-            for entry in remove_entries:
-                influences.remove(entry)
-                
-            influences += add_joints
-            
-            if skin_cluster:
-                cmds.delete(skin_cluster)
-            """
-            skin_cluster = cmds.deformer(mesh, type = 'skinCluster', n = 'skin_%s' % mesh)[0]
-            
-            for inc in xrange(0, len(influences)):
-                if not cmds.objExists('%s.lockInfluenceWeights' % influences[inc]):
-                    cmds.addAttr(influences[inc], ln = 'lockInfluenceWeights', at = 'bool', dv = True)
-                cmds.connectAttr('%s.worldMatrix' % influences[inc], '%s.matrix[%s]' % (skin_cluster, inc))
-                cmds.connectAttr('%s.lockInfluenceWeights' % influences[inc], '%s.lockWeights[%s]' % (skin_cluster, inc))
-                #cmds.connectAttr('%s.objectColorRGB' % influences[inc], '%s.influenceColor[%s]' % (skin_cluster, inc))
-                matrix = cmds.getAttr('%s.worldInverseMatrix' % influences[inc])
-                cmds.setAttr('%s.bindPreMatrix[%s]' % (skin_cluster, inc), matrix, type = 'matrix') 
-            """
-            skin_cluster = cmds.skinCluster(influences, mesh,  tsb = True, n = 'skin_%s' % mesh)[0]
-            
-            cmds.setAttr('%s.normalizeWeights' % skin_cluster, 0)
-            
-            maya_lib.deform.set_skin_weights_to_zero(skin_cluster)
-            
-            influence_inc = 0
-              
-            influence_index_dict = maya_lib.deform.get_skin_influences(skin_cluster, return_dict = True)
-            
-            progress_ui = maya_lib.core.ProgressBar('import skin', len(influence_dict.keys()))
-            
-
-            
-            for influence in influences:
-                
-                if influence.count('|') > 1:
-                    split_influence = influence.split('|')
-                    
-                    if len(split_influence) > 1:
-                        influence = split_influence[-1]
-                
-                message = 'importing skin mesh: %s,  influence: %s' % (mesh, influence)
-                
-                progress_ui.status(message)                
-                    
-                if not influence_dict[influence].has_key('weights'):
-                    util.warning('Weights missing for influence %s' % influence)
-                    return 
-                
-                weights = influence_dict[influence]['weights']
-                
-                if not influence in influence_index_dict:
-                    continue
-                
-                index = influence_index_dict[influence]
-                
-                for inc in xrange(0, len(weights)):
-                            
-                    weight = float(weights[inc])
-                    
-                    if weight == 0 or weight < 0.0001:
-                        continue
-                    
-                    attr = '%s.weightList[%s].weights[%s]' % (skin_cluster, inc, index)
-                    #plug = maya_lib.api.attribute_to_plug()
-                    #plug.setFloat(weight)
-                    
-                    cmds.setAttr(attr, weight)
-                                    
-                progress_ui.inc()
-                
-                if util.break_signaled():
-                    break
-                                
-                if progress_ui.break_signaled():
-                            
-                    break
-                
-                influence_inc += 1
-            
-            progress_ui.end()                    
-            
-            cmds.skinCluster(skin_cluster, edit = True, normalizeWeights = 1)
-            cmds.skinCluster(skin_cluster, edit = True, forceNormalizeWeights = True)
-        
-            file_path = util_file.join_path(folder_path, 'settings.info')
-            
-            if util_file.is_file(file_path):
-            
-                lines = util_file.get_file_lines(file_path)
-                for line in lines:
-                    
-                    test_line = line.strip()
-                    
-                    if not test_line:
-                        continue
-                    
-                    line_list = eval(line)
-            
-                    attr_name = line_list[0]
-                    value = line_list[1]
-            
-                    if attr_name == 'blendWeights':
-                        
-                        maya_lib.deform.set_skin_blend_weights(skin_cluster, value)
-                    
-                    if attr_name == 'skinningMethod':
-                        
-                        cmds.setAttr('%s.skinningMethod' % skin_cluster, value)
-
-        maya_lib.core.print_help('Imported %s data' % self.name)
-                
-        self._center_view()
-        
-    def import_data(self, filepath = None):
-       
-        if util.is_in_maya():
-            
-            cmds.undoInfo(state = False)
-            
-            self._import_maya_data(filepath)
-                         
-            cmds.undoInfo(state = True)               
-      
-    def export_data(self, comment):
-        
-        path = util_file.join_path(self.directory, self.name)
-        
-        selection = cmds.ls(sl = True)
-        
-        if not selection:
-            util.warning('Nothing selected to export skin weights. Please select a mesh, curve, nurb surface or lattice with skin weights.')
-        
-        found_one = False
-        
-        for thing in selection:
-            
-            if maya_lib.core.is_a_shape(thing):
-                thing = cmds.listRelatives(thing, p = True)[0]
-            
-            util.show('Exporting weights on %s' % thing)
-            
-            split_thing = thing.split('|')
-            
-            if len(split_thing) > 1:
-                util.warning('Skin export failed. There is more than one %s.' % maya_lib.core.get_basename(thing))
-                continue
-            
-            skin = maya_lib.deform.find_deformer_by_type(thing, 'skinCluster')
-            
-            if not skin:
-                util.warning('Skin export failed. No skinCluster found on %s.' % thing)
-            
-            if skin:
-                
-                found_one = True
-                
-                geo_path = util_file.join_path(path, thing)
-                
-                if util_file.is_dir(geo_path):
-                    util_file.delete_dir(thing, path)
-                
-                geo_path = util_file.create_dir(thing, path)
-                
-                weights = maya_lib.deform.get_skin_weights(skin)
-                                
-                info_file = util_file.create_file( 'influence.info', geo_path )
-                
-                
-                info_lines = []
-                
-                for influence in weights:
-                    
-                    if influence == None or influence == 'None':
-                        continue
-                    
-                    weight_list = weights[influence]
-                    
-                    if not weight_list:
-                        continue
-                    
-                    thread = LoadWeightFileThread()
-                    
-                    influence_line = thread.run(influence, skin, weights[influence], geo_path)
-                    
-                    if influence_line:
-                        info_lines.append(influence_line)
-                
-                write_info = util_file.WriteFile(info_file)
-                write_info.write(info_lines)        
-                
-                settings_file = util_file.create_file('settings.info', geo_path)
-                
-                blend_weights_attr = '%s.blendWeights' % skin
-                skin_method_attr = '%s.skinningMethod' % skin
-                
-                settings_lines = []
-                
-                if cmds.objExists(blend_weights_attr):
-                    blend_weights = maya_lib.deform.get_skin_blend_weights(skin)
-                    
-                    write = util_file.WriteFile(settings_file)
-                    settings_lines.append("['blendWeights', %s]" % blend_weights)
-                    
-                
-                if cmds.objExists(skin_method_attr):
-                    
-                    skin_method = cmds.getAttr(skin_method_attr)
-                    
-                    
-                    settings_lines.append("['skinningMethod', %s]" % skin_method)
-                
-                write_settings = util_file.WriteFile(settings_file)
-                write_settings.write(settings_lines)
-                
-        
-        if not found_one:
-            util.warning('No skin weights found on selected. Please select a mesh, curve, nurb surface or lattice with skin weights.')
-        
-        if found_one:
-            maya_lib.core.print_help('skin weights exported.')
-        
-        version = util_file.VersionFile(path)
-        version.save(comment)
-        
-    def get_skin_meshes(self):
-        
-        path = util_file.join_path(self.directory, self.name)
-        
-        meshes = None
-        
-        if util_file.is_dir(path):
-            meshes = util_file.get_folders(path)
-        
-        return meshes
-    
-    def remove_mesh(self, mesh):
-        
-        path = util_file.join_path(self.directory, self.name)
-        
-        util_file.delete_dir(mesh, path)
-        
-        test_path = util_file.join_path(path, mesh)
-        
-        if not util_file.is_dir(test_path):
-            return True
-        
-        return False
-        
-        
-             
-class LoadWeightFileThread(threading.Thread):
-    def __init__(self):
-        super(LoadWeightFileThread, self).__init__()
-        
-    def run(self, influence_index, skin, weights, path):
-        
-        influence_name = maya_lib.deform.get_skin_influence_at_index(influence_index, skin)
-        
-        if not influence_name or not cmds.objExists(influence_name):
-            return
-        
-        filepath = util_file.create_file('%s.weights' % influence_name, path)
-        
-        if not util_file.is_file(filepath):
-            util.show('%s is not a valid path.' % filepath)
-            return
-        
-        write = util_file.WriteFile(filepath)
-        write.write_line(weights)     
-        
-        influence_position = cmds.xform(influence_name, q = True, ws = True, t = True)
-        return "{'%s' : {'position' : %s}}" % (influence_name, str(influence_position))
-        
-class ReadWeightFileThread(threading.Thread):
-    def __init__(self):
-        super(ReadWeightFileThread, self).__init__()
-        
-    def run(self, influence_dict, folder_path, influence):
-        file_path = util_file.join_path(folder_path, influence)
-        
-        influence = influence.split('.')[0]
-        
-        lines = util_file.get_file_lines(file_path)
-        
-        if not lines:
-            influence_dict[influence]['weights'] = None
-            return influence_dict
-        
-        weights = eval(lines[0])
-        
-        if influence in influence_dict:
-            influence_dict[influence]['weights'] = weights
-        
-        return influence_dict
-    
-class BlendshapeWeightData(MayaCustomData):
-    
-    def _data_name(self):
-        return 'weights_blendShape'
-
-    def _data_extension(self):
-        return ''
-    
-    def _data_type(self):
-        return 'maya.blend_weights'
-
-    def export_data(self, comment = None):
-        
-        path = util_file.create_dir(self.name, self.directory)
-        
-        meshes = maya_lib.geo.get_selected_meshes()
-        curves = maya_lib.geo.get_selected_curves()
-        surfaces = maya_lib.geo.get_selected_surfaces()
-        
-        meshes += curves + surfaces
-        
-        blendshapes = []
-        
-        for mesh in meshes:
-        
-            blendshape = maya_lib.deform.find_deformer_by_type(mesh, 'blendShape', return_all = True)
-            blendshapes += blendshape
-            
-        if not blendshapes:
-            util.warning('No blendshapes to export')
-            return    
-        
-        for blendshape in blendshapes:
-            
-            blend = maya_lib.blendshape.BlendShape(blendshape)
-            
-            mesh_count = blend.get_mesh_count()
-            targets = blend.get_target_names()
-            
-            blendshape_path = util_file.create_dir(blendshape, path)
-            
-            for target in targets:
-                
-                target_path = util_file.create_dir(target, blendshape_path)
-                
-                for inc in xrange(mesh_count):
-                    
-                    weights = blend.get_weights(target, inc)
-                             
-                    filename = util_file.create_file('mesh_%s.weights' % inc, target_path)
-                    util_file.write_lines(filename, [weights])
-            
-            for inc in xrange(mesh_count):
-                
-                weights = blend.get_weights(None, inc)
-                
-                filename = util_file.create_file('base_%s.weights' % inc, blendshape_path)
-                util_file.write_lines(filename, [weights])
-            
-        maya_lib.core.print_help('Exported %s data' % self.name)
-    
-    def import_data(self):
-        
-        path = util_file.join_path(self.directory, self.name)
-        
-        folders = util_file.get_folders(path)
-        
-        for folder in folders:
-            
-            if cmds.objExists(folder) and cmds.nodeType(folder) == 'blendShape':
-                
-                blendshape_folder = folder
-                blendshape_path = util_file.join_path(path, folder)
-                
-                base_files = util_file.get_files_with_extension('weights', blendshape_path)
-                
-                for filename in base_files:
-                    if filename.startswith('base'):
-                        filepath = util_file.join_path(blendshape_path, filename)
-                        lines = util_file.get_file_lines(filepath)
-                                
-                        weights = eval(lines[0])
-                            
-                        index = util.get_last_number(filename)
-                        blend = maya_lib.blendshape.BlendShape(blendshape_folder)
-                        blend.set_weights(weights, mesh_index = index)
-                
-                targets = util_file.get_folders(blendshape_path)
-                
-                for target in targets:
-                    
-                    if cmds.objExists('%s.%s' % (blendshape_folder, target)):
-                        
-                        target_path = util_file.join_path(blendshape_path, target)
-                        
-                        files = util_file.get_files_with_extension('weights', target_path)
-                        
-                        for filename in files:
-                            
-                            if filename.startswith('mesh'):
-                            
-                                filepath = util_file.join_path(target_path, filename)
-                                lines = util_file.get_file_lines(filepath)
-                                
-                                weights = eval(lines[0])
-                                    
-                                index = util.get_last_number(filename)
-                                blend = maya_lib.blendshape.BlendShape(blendshape_folder)
-                                blend.set_weights(weights, target, mesh_index = index)
-                                
-                            
-        maya_lib.core.print_help('Imported %s data' % self.name)
-    
-class DeformerWeightData(MayaCustomData):
-    """
-    maya.deform_weights
-    Export/Import weights of clusters and wire deformers.
-    Will not work if cluster or wire deformer is affecting more than one piece of geo.
-    """
-    def _data_name(self):
-        return 'weights_deformer'
-
-    def _data_extension(self):
-        return ''
-    
-    def _data_type(self):
-        return 'maya.deform_weights'
-    
-    def export_data(self, comment = None):
-        
-        
-        path = util_file.join_path(self.directory, self.name)
-        
-        util_file.create_dir(self.name, self.directory)
-        
-        
-        meshes = maya_lib.geo.get_selected_meshes()
-        
-        if not meshes:
-            util.warning('No meshes found with deformers.')
-        
-        found_one = False
-        
-        for mesh in meshes:
-            
-            clusters = maya_lib.deform.find_deformer_by_type(mesh, 'cluster', return_all = True)
-            wires = maya_lib.deform.find_deformer_by_type(mesh, 'wire', return_all = True)
-            delta_mushes = maya_lib.deform.find_deformer_by_type(mesh, 'deltaMush', return_all = True)
-            
-            if not clusters:
-                clusters = []
-            if not wires:
-                wires = []
-            if not delta_mushes:
-                delta_mushes = []
-            
-            deformers = clusters + wires + delta_mushes
-            
-            if not deformers:
-                util.warning('Did not find a cluster or wire deformer on %s.' % mesh)
-                continue
-            
-            for deformer in deformers:
-                
-                weights = maya_lib.deform.get_deformer_weights(deformer)
-                
-                filepath = util_file.create_file('%s.weights' % deformer, path)
-                
-                if not filepath:
-                    return
-                
-                write_info = util_file.WriteFile(filepath)
-                
-                info_lines = [weights]
-                
-                write_info.write(info_lines)
-                util.show('Exported weights on %s.' % deformer)
-                found_one = True
-    
-    
-        if not found_one:
-            util.warning('Found no deformers to export weights.')
-        if found_one:
-            maya_lib.core.print_help('Exported %s data' % self.name)
-    
-    def import_data(self):
-        
-        path = util_file.join_path(self.directory, self.name)
-        
-        files = util_file.get_files(path)
-        
-        if not files:
-            util.warning('Found nothing to import.')
-        
-        for filename in files:
-            
-            file_path = util_file.join_path(path, filename)
-            
-            lines = util_file.get_file_lines(file_path)
-            
-            if lines:
-                weights = eval(lines[0])
-                
-            if not lines:
-                return
-            
-            deformer = filename.split('.')[0]
-            
-            if cmds.objExists(deformer):
-                maya_lib.deform.set_deformer_weights(weights, deformer)
-                
-            if not cmds.objExists(deformer):
-                util.warning('Import failed: Deformer %s does not exist.' % deformer)    
-                 
-        maya_lib.core.print_help('Imported %s data' % self.name)
-        
-class MayaShadersData(CustomData):
-    """
-    maya.shaders
-    Export/Import shaders.
-    This only works for maya shaders. Eg. Blinn, Lambert, etc.
-    """
-    maya_ascii = 'mayaAscii'
-    
-    def _data_type(self):
-        return 'maya.shaders'
-    
-    def _data_name(self):
-        return 'shaders'
-    
-    def _data_extension(self):
-        return ''
-    
-    def import_data(self):
-        
-        path = util_file.join_path(self.directory, self.name)
-        
-        files = util_file.get_files_with_extension('ma', path)
-            
-        info_file = util_file.join_path(path, 'shader.info')
-        info_lines = util_file.get_file_lines(info_file)
-        
-        info_dict = {}
-        
-        for line in info_lines:
-            if not line:
-                continue
-            
-            shader_dict = eval(line)
-                
-            for key in shader_dict:
-                info_dict[key] = shader_dict[key]
-        
-        for filename in files:
-
-            filepath = util_file.join_path(path, filename)
-            
-            name = filename.split('.')[0]
-            
-            cmds.file(filepath, f = True, i = True, iv = True)
-            
-            if not name in info_dict:
-                continue
-            
-            meshes = info_dict[name]
-            
-            if not meshes:
-                continue
-            
-            found_meshes = {}
-            
-            for mesh in meshes:
-                
-                if not cmds.objExists(mesh):
-                    continue
-                
-                split_mesh = mesh.split('.')
-                
-                if len(split_mesh) > 1:
-                    if not found_meshes.has_key(split_mesh[0]):
-                        found_meshes[split_mesh[0]] = []
-                    
-                    found_meshes[split_mesh[0]].append(mesh)
-                
-                if len(split_mesh) == 1:
-                    if not found_meshes.has_key(mesh):
-                        mesh_name = cmds.ls('%s.f[*]' % mesh, flatten = False)
-                        found_meshes[mesh] = [mesh_name]
-                
-            visited_geo = []
-            
-            for key in found_meshes:
-                if not cmds.objExists(key):
-                    continue
-                
-                if not key in visited_geo:
-                    cmds.sets(key, e = True, forceElement = name)
-                    #cmds.sets( found_meshes[key][:-1], e = True, forceElement = name)
-                
-                if key in visited_geo:
-                    cmds.sets( found_meshes[key], e = True, forceElement = name)
-                visited_geo.append(key)
-    
-    def export_data(self, comment):
-        
-        shaders = cmds.ls(type = 'shadingEngine')
-        
-        path = util_file.join_path(self.directory, self.name)
-        
-        util_file.refresh_dir(path)
-        
-        info_file = util_file.create_file( 'shader.info', path )
-        
-        write_info = util_file.WriteFile(info_file)
-        
-        info_lines = []
-        
-        skip_shaders = ['initialParticleSE', 'initialShadingGroup']
-        
-        if not shaders:
-            util.warning('No shaders found to export.')
-        
-        for shader in shaders:
-
-            if shader in skip_shaders:
-                continue
-            
-            members = cmds.sets(shader, q = True)
-            info_lines.append("{'%s' : %s}" % (shader, members))
-            
-            
-            filepath = util_file.join_path(path, '%s.ma' % shader)
-        
-            if util_file.is_file(filepath):
-                util_file.delete_file(util_file.get_basename(filepath), path)
-        
-            cmds.file(rename = filepath)
-            
-            cmds.select(shader, noExpand = True)
-            
-            selection = cmds.ls(sl = True)
-            
-            if selection:            
-                cmds.file(exportSelected = True, 
-                          prompt = False, 
-                          force = True, 
-                          pr = True, 
-                          type = self.maya_ascii)
-        
-        write_info.write(info_lines)
-            
-        version = util_file.VersionFile(path)
-        version.save(comment)    
-        
-        maya_lib.core.print_help('Exported %s data' % self.name)
-        
-class AnimationData(MayaCustomData):
-    """
-    maya.animation
-    Export/Import all the keyframes in a scene with their connection info. 
-    Will export/import blendWeighted as well.
-    """
-    
-    def _data_name(self):
-        return 'keyframes'
-    
-    def _data_type(self):
-        return 'maya.animation'
-    
-    def _data_extension(self):
-        return ''
-        
-    def _get_keyframes(self):
-        
-        selection = cmds.ls(sl = True, type = 'animCurve')
-        
-        if selection:
-            self.selection = True
-            return selection
-        
-        keyframes = cmds.ls(type = 'animCurve')
-        return keyframes
-
-    def _get_blend_weighted(self):
-        blend_weighted = cmds.ls(type = 'blendWeighted')
-        return blend_weighted
-    
-    def get_file(self):
-        
-        test_dir = util_file.join_path(self.directory, 'keyframes')
-        
-        if util_file.is_dir(test_dir):
-            util_file.rename(test_dir, self._get_file_name())
-        
-        return super(AnimationData, self).get_file()
-            
-    def export_data(self, comment):
-        
-        self.selection = False
-        
-        unknown = cmds.ls(type = 'unknown')
-        
-        if unknown:
-            util.warning('Could not export keyframes. Unknown nodes found. Please remove unknowns first')
-            return
-        
-        keyframes = self._get_keyframes()
-        blend_weighted = self._get_blend_weighted()
-        
-        if not keyframes:
-            util.warning('No keyframes found to export.')
-            return
-        
-        if blend_weighted:
-            keyframes = keyframes + blend_weighted
-        
-        #this could be replaced with self.get_file()
-        path = util_file.join_path(self.directory, self.name)
-        
-        util_file.refresh_dir(path)
-        
-        info_file = util_file.create_file( 'animation.info', path )
-        
-        write_info = util_file.WriteFile(info_file)
-        
-        info_lines = []
-        
-        all_connections = []
-        
-        cmds.select(cl = True)
-        
-        select_keyframes = []
-        
-        for keyframe in keyframes:
-            
-            node_type = cmds.nodeType(keyframe)
-            
-            
-            if not cmds.objExists(keyframe):
-                continue
-            
-            inputs = []
-            
-            if not node_type == 'blendWeighted':
-                inputs = maya_lib.attr.get_attribute_input('%s.input' % keyframe)
-                
-            outputs = maya_lib.attr.get_attribute_outputs('%s.output' % keyframe)
-            
-            if node_type.find('animCurveT') > -1:
-                if not outputs:
-                    continue
-            if not node_type.find('animCurveT') > -1:
-                if not outputs or not inputs:
-                    continue
-            
-            select_keyframes.append(keyframe)
-            
-            
-            connections = maya_lib.attr.Connections(keyframe)
-            connections.disconnect()
-            
-            all_connections.append(connections)
-            
-            info_lines.append("{'%s' : {'output': %s, 'input': '%s'}}" % (keyframe, outputs, inputs))
-        
-        cmds.select(select_keyframes)
-        
-        filepath = util_file.join_path(path, 'keyframes.ma')
-        cmds.file(rename = filepath)
-            
-        cmds.file( force = True, options = 'v=0;', typ = 'mayaAscii', es = True )
-            
-        for connection in all_connections:
-            connection.connect()
-            
-        write_info.write(info_lines)
-            
-        version = util_file.VersionFile(path)
-        version.save(comment)
-        
-        maya_lib.core.print_help('Exported %s data.' % self.name)
-        
-        if self.selection:
-            util.warning('Keyframes selected. Exporting only selected.')
-        
-    def import_data(self):
-        
-        test_path = util_file.join_path(self.directory, self.name)
-        
-        if util_file.is_dir(test_path):
-            util_file.rename(test_path, self.name)
-        
-        #this could be replaced with self.get_file()
-        path = util_file.join_path(self.directory, self.name)
-        
-        if not util_file.is_dir(path):
-            return
-        
-        filepath = util_file.join_path(path, 'keyframes.ma')
-        
-        if not util_file.is_file(filepath):
-            return
-            
-        info_file = util_file.join_path(path, 'animation.info')
-        
-        if not util_file.is_file(info_file):
-            return
-        
-        info_lines = util_file.get_file_lines(info_file)
-        
-        if not info_lines:
-            return
-        
-        info_dict = {}
-        
-        for line in info_lines:
-            
-            if not line:
-                continue
-            
-            keyframe_dict = eval(line)
-                
-            for key in keyframe_dict:
-                
-                if cmds.objExists(key):
-                    cmds.delete(key)
-                    
-                
-                info_dict[key] = keyframe_dict[key]
-        
-        cmds.file(filepath, f = True, i = True, iv = True)
-        
-        for key in info_dict:
-            keyframes = info_dict[key]
-                        
-            outputs = keyframes['output']
-            
-            if outputs:
-                for output in outputs:
-                    if not cmds.objExists(output):
-                        continue
-                    
-                    locked = cmds.getAttr(output, l = True)
-                    if locked:
-                        cmds.setAttr(output, l = False)
-                    
-                    try:
-                        cmds.connectAttr('%s.output' % key, output)
-                    except:
-                        cmds.warning('\tCould not connect %s.output to %s' % (key,output))
-                        
-                    if locked:
-                        cmds.setAttr(output, l = False)
-            
-            
-            
-            input_attr = keyframes['input']
-            
-            if input_attr:
-                
-                if not cmds.objExists(input_attr):
-                    continue
-                try:
-                    cmds.connectAttr(input_attr, '%s.input' % key)
-                except:
-                    cmds.warning('\tCould not connect %s to %s.input' % (input_attr,key))
-                    
-        maya_lib.core.print_help('Imported %s data.' % self.name)
-
-    
-class ControlAnimationData(AnimationData):
-    """
-    maya.control_animation
-    Only import/export keframes on controls.
-    Good for saving out poses. 
-    """
-    def _data_name(self):
-        return 'keyframes_control'
-    
-    def _data_type(self):
-        return 'maya.control_animation'
-    
-    def _get_keyframes(self):
-        
-        controls = maya_lib.rigs_util.get_controls()
-        
-        keyframes = []
-        
-        for control in controls:
-            
-            sub_keyframes = maya_lib.anim.get_input_keyframes(control, node_only = True)
-            if sub_keyframes:
-                keyframes += sub_keyframes
-        
-        return keyframes
-
-    def _get_blend_weighted(self):
-        
-        return None
-        
-class AtomData(MayaCustomData):
-    """
-    Not in use.
-    """
-    def _data_name(self):
-        return 'animation'
-
-    def _data_extension(self):
-        return 'atom'
-    
-    def _data_type(self):
-        return 'maya.atom'
-    
-    def export_data(self, comment):
-        nodes = cmds.ls(type = 'transform')
-        cmds.select(nodes)
-        
-        file_name = '%s.%s' % (self.name, self.data_extension)
-        file_path = util_file.join_path(self.directory, file_name)
-        
-        options = 'precision=8;statics=0;baked=1;sdk=1;constraint=0;animLayers=1;selected=selectedOnly;whichRange=1;range=1:10;hierarchy=none;controlPoints=0;useChannelBox=1;options=keys;copyKeyCmd=-animation objects -option keys -hierarchy none -controlPoints 0'
-        
-        if not cmds.pluginInfo('atomImportExport', query = True, loaded = True):
-            cmds.loadPlugin('atomImportExport.mll')
-        
-        mel.eval('vtool -force -options "%s" -typ "atomExport" -es "%s"' % (options, file_path))
-        
-        version = util_file.VersionFile(file_path)
-        version.save(comment)
-        
-    def import_data(self):
-        
-        nodes = cmds.ls(type = 'transform')
-        cmds.select(nodes)
-        
-        file_name = '%s.%s' % (self.name, self.data_extension)
-        file_path = util_file.join_path(self.directory, file_name)  
-
-        if not cmds.pluginInfo('atomImportExport', query = True, loaded = True):
-            cmds.loadPlugin('atomImportExport.mll')
-        
-        options = ';;targetTime=3;option=insert;match=hierarchy;;selected=selectedOnly;search=;replace=;prefix=;suffix=;'
-        
-        mel.eval('vtool -import -type "atomImport" -ra true -namespace "test" -options "%s" "%s"' % (options, file_path))
-        
-        self._center_view()      
-        
-class PoseData(MayaCustomData):
-    """
-    maya.pose
-    Export/Import pose correctives.
-    """
-    maya_binary = 'mayaBinary'
-    maya_ascii = 'mayaAscii'
-
-    def _data_name(self):
-        return 'correctives'
-
-    def _data_extension(self):
-        return ''
-    
-    def _data_type(self):
-        return 'maya.pose' 
-
-    def _save_file(self, filepath):
-        cmds.file(rename = filepath)
-        #ch     chn     con     exp     sh
-        cmds.file(exportSelected = True, prompt = False, force = True, pr = True, ch = False, chn = True, exp = True, con = False, sh = False, stx = 'never', typ = self.maya_ascii)
-        
-    def _import_file(self, filepath):
-        
-        if util_file.is_file(filepath):
-            
-            cmds.file(filepath, f = True, i = True, iv = True, shd = 'shadingNetworks')
-        
-        if not util_file.is_file(filepath):
-            mel.eval('warning "File does not exist"')
-
-    def _filter_inputs(self, inputs):
-        
-        for node in inputs:
-            if not cmds.objExists(node):
-                continue
-            
-            if util.get_maya_version() > 2014:
-                if cmds.nodeType(node) == 'hyperLayout':
-                    if node == 'hyperGraphLayout':
-                        continue
-                    
-                    cmds.delete(node)
-
-                
-    def _get_inputs(self, pose):
-        
-        if not pose:
-            return []
-        
-        sub_inputs = self._get_sub_inputs(pose)
-        
-        inputs = maya_lib.attr.get_inputs(pose)
-        outputs = maya_lib.attr.get_outputs(pose)
-
-        if inputs:
-            inputs.append(pose)
-
-        if not inputs:
-            inputs = [pose]
-        
-        if outputs:
-            inputs = inputs + outputs                              
-        
-        if sub_inputs:
-            
-            inputs = inputs + sub_inputs
-        
-        return inputs
-  
-    def _get_sub_inputs(self, pose):
-        
-        manager = maya_lib.corrective.PoseManager()
-        manager.set_pose_group(pose)
-        
-        sub_poses = manager.get_poses()
-        inputs = []
-        
-        if sub_poses:
-            sub_inputs = []
-            for sub_pose in sub_poses:
-        
-                sub_inputs = self._get_inputs(sub_pose)
-                inputs = inputs + sub_inputs
-        
-        return inputs
-  
-    def _select_inputs(self, pose):
-        
-        inputs = self._get_inputs(pose)
-        
-        cmds.select(cl = True)
-        cmds.select(inputs, ne = True)
-        
-        return inputs
-            
-    def export_data(self, comment):
-        unknown = cmds.ls(type = 'unknown')
-        
-        if unknown:
-            
-            value = cmds.confirmDialog( title='Unknown Nodes!', message= 'Unknown nodes usually happen when a plugin that was being used is not loaded.\nLoad the missing plugin, and the unknown nodes could become valid.\n\nDelete unknown nodes?\n', 
-                                    button=['Yes','No'], defaultButton='Yes', cancelButton='No', dismissString='No' )
-        
-            if value == 'Yes':
-                maya_lib.core.delete_unknown_nodes()
-        
-        dirpath = util_file.join_path(self.directory, self.name)
-        
-        if util_file.is_dir(dirpath):
-            util_file.delete_dir(self.name, self.directory)
-        
-        dir_path = util_file.create_dir(self.name, self.directory)
-
-        pose_manager = maya_lib.corrective.PoseManager()
-        poses = pose_manager.get_poses()
-        
-        
-        
-        if not poses:
-            util.warning('Found no poses to export.')
-            return
-        
-        poses.append('pose_gr')
-        
-        pose_manager.set_pose_to_default()
-        pose_manager.detach_poses()
-        
-        for pose in poses:
-            
-            cmds.editDisplayLayerMembers("defaultLayer", pose)
-            
-            parent = None
-            rels = None
-            
-            parent = cmds.listRelatives(pose, p = True)
-            
-            if parent:
-                cmds.parent(pose, w = True)
-                
-            if pose == 'pose_gr':
-                
-                rels = cmds.listRelatives(pose)
-                cmds.parent(rels, w = True)
-            
-            #this is needed for cases where the hyperGraphLayout is connected to the node and other nodes.
-            outputs = maya_lib.attr.get_attribute_outputs('%s.message' % pose)
-            
-            if outputs:
-                for output_value in outputs:
-                    cmds.disconnectAttr('%s.message' % pose, output_value)
-                
-            inputs = self._select_inputs(pose)
-            
-            self._filter_inputs(inputs)
-            
-            path = util_file.join_path(dir_path, '%s.ma' % pose)
-            
-            try:
-                self._save_file(path)
-            except:
-                util.warning('Could not export pose: %s. Probably because of unknown nodes.' % pose)
-            
-            if parent:
-                cmds.parent(pose, parent[0])
-                
-            if rels:
-                cmds.parent(rels, 'pose_gr')
-        
-        pose_manager.attach_poses()
-        
-        version = util_file.VersionFile(dir_path)
-        version.save(comment)
-                
-        maya_lib.core.print_help('Exported %s data.' % self.name)
-    
-    
-    def import_data(self):
-        
-        path = util_file.join_path(self.directory, self.name)
-        
-        if not path:
-            return
-        
-        if not util_file.is_dir(path):
-            return  
-        
-        pose_files = util_file.get_files(path)
-        
-        if not pose_files:
-            return
-        
-        poses = []
-        
-        cmds.renderThumbnailUpdate( False )
-        
-        for pose_file in pose_files:
-            
-            if util.get_env('VETALA_RUN') == 'True':
-                #stop doesn't get picked up when files are loading.
-                if util.get_env('VETALA_STOP') == 'True':
-                    break
-            
-            if not pose_file.endswith('.ma') and not pose_file.endswith('.mb'):
-                continue
-            
-            pose_path = util_file.join_path(path, pose_file)
-            
-            if util_file.is_file(pose_path):
-                split_name = pose_file.split('.')
-                
-                pose = split_name[0]
-                
-                if cmds.objExists(pose):
-                    cmds.delete(pose)
-                
-                if not cmds.objExists(pose):
-        
-                    if pose != 'pose_gr':
-                        poses.append(pose)
-        
-                    self._import_file(pose_path)
-        
-        if cmds.objExists('pose_gr') and poses:
-            cmds.parent(poses, 'pose_gr')
-        
-        pose_manager = maya_lib.corrective.PoseManager()
-        
-        pose_manager.attach_poses(poses)
-        
-        pose_manager.create_pose_blends(poses)
-        
-        pose_manager.set_pose_to_default()
-                
-        maya_lib.core.print_help('Imported %s data.' % self.name)
-        
-        cmds.dgdirty(a = True)
-        cmds.renderThumbnailUpdate( True )
-        
-                
-        
-class MayaAttributeData(MayaCustomData):
-    """
-    maya.attributes
-    Export attribute data on selected nodes.
-    Import attribute data on all nodes exported, unless something is selected.
-    """
-    def _data_name(self):
-        return 'attributes'
-        
-    def _data_type(self):
-        return 'maya.attributes' 
-
-    def _data_extension(self):
-        return ''
-    
-    def _get_scope(self):
-        selection = cmds.ls(sl = True)
-        
-        
-        
-        if not selection:
-            util.warning('Nothing selected. Please select at least one node to export attributes.')
-            return
-        
-        return selection
-    
-    def _get_attributes(self, node):
-        attributes = cmds.listAttr(node, scalar = True, m = True)
-        
-         
-        return attributes
-    
-    def _get_shapes(self, node):
-        shapes = maya_lib.core.get_shapes(node)
-        return shapes
-    
-    def _get_shape_attributes(self, shape):
-        return self._get_attributes(shape)
-    
-    def import_data(self):
-        """
-        This will import all nodes saved to the data folder.
-        You may need to delete folders of nodes you no longer want to import.
-        """
-        
-        path = util_file.join_path(self.directory, self.name)
-        
-        selection = cmds.ls(sl = True)
-        
-        if selection:
-            files = selection
-            
-        if not selection:
-            files = util_file.get_files_with_extension('data', path)
-
-        for filename in files:
-            
-            if not filename.endswith('.data'):
-                filename = '%s.data' % filename
-                
-            filepath = util_file.join_path(path, filename)
-
-            if not util_file.is_file(filepath):
-                continue
-            
-            node_name = filename.split('.')[0]
-
-            if not cmds.objExists(node_name):
-                
-                util.warning( 'Skipping attribute import for %s. It does not exist.' % node_name ) 
-                continue
-            
-            lines = util_file.get_file_lines(filepath)
-            
-            for line in lines:
-                
-                if not line:
-                    continue
-                
-                line_list = eval(line)
-                
-                attribute = '%s.%s' % (node_name, line_list[0])
-                
-                if maya_lib.attr.is_locked(attribute):
-                    continue
-                if maya_lib.attr.is_connected(attribute):
-                    continue
-                if not cmds.objExists(attribute):
-                    util.warning('%s does not exists. Could not set value.' % attribute)
-                    continue
-                
-                try:
-                    cmds.setAttr(attribute, line_list[1])    
-                except:
-                    util.warning('\tCould not set %s to %s.' % (attribute, line_list[1]))
-            
-        self._center_view()
-
-    def export_data(self, comment):
-        """
-        This will export only the currently selected nodes.
-        """
-        path = util_file.join_path(self.directory, self.name)
-        
-        if not util_file.is_dir(path):
-            util_file.create_dir(self.name, self.directory)
-        
-        scope = self._get_scope()
-        
-        if not scope:
-            return
-                
-        for thing in scope:
-            
-            maya_lib.core.print_help('Exporting attributes on %s' % thing)
-            
-            filename = util_file.create_file('%s.data' % thing, path)
-
-            lines = []
-            
-            attributes = self._get_attributes(thing)
-            
-            shapes = self._get_shapes(thing)
-            
-            if shapes:
-                shape = shapes[0]
-                shape_attributes = self._get_shape_attributes(shape)
-                
-                if shape_attributes:
-                    new_set = set(attributes).union(shape_attributes)
-
-                    attributes = list(new_set)
-            
-            if not attributes:
-                continue
-            
-            for attribute in attributes:
-                
-                attribute_name = '%s.%s' % (thing, attribute)
-                
-                value = cmds.getAttr(attribute_name)
-                
-                lines.append("[ '%s', %s ]" % (attribute, value))
-            
-            write_file = util_file.WriteFile(filename)
-            write_file.write(lines)
-            
-        maya_lib.core.print_help('Exported %s data' % self.name)
-
-class MayaControlAttributeData(MayaAttributeData):
-    
-    def _data_name(self):
-        return 'control values'
-        
-    def _data_type(self):
-        return 'maya.control_values' 
-
-    def _data_extension(self):
-        return ''
-
-    def _get_attributes(self, node):
-        attributes = cmds.listAttr(node, scalar = True, m = True, k = True)
-<<<<<<< HEAD
-        return attributes
-    def _get_scope(self):
-        
-        controls = maya_lib.rigs_util.get_controls()
-        
-        if not controls:
-            util.warning('No controls found to export attributes.')
-            return
-        
-        return controls
-    
-    def _get_shapes(self, node):
-        return []
-
-
-class MayaControlRotateOrderData(MayaAttributeData):
-    
-    def _data_name(self):
-        return 'control rotateOrder'
-        
-    def _data_type(self):
-        return 'maya.control_rotateorder' 
-
-    def _data_extension(self):
-        return ''
-
-    def _get_attributes(self, node):
+# Copyright (C) 2014 Louis Vottero louis.vot@gmail.com    All rights reserved.
+
+import string
+
+import traceback
+import threading
+
+import util       
+import util_file
+
+if util.is_in_maya():
+    
+    import maya.cmds as cmds
+    import maya.mel as mel
+    
+    import maya_lib.core
+    import maya_lib.attr
+    import maya_lib.deform
+    import maya_lib.anim
+    import maya_lib.curve
+    import maya_lib.corrective
+    import maya_lib.rigs_util
+    import maya_lib.blendshape
+    
+    import maya_lib.api
+
+from vtool import util_shotgun
+
+class DataManager(object):
+    
+    def __init__(self):
+        self.available_data = [MayaAsciiFileData(), 
+                               MayaBinaryFileData(),
+                               MayaShotgunFileData(), 
+                               ScriptManifestData(),
+                               ScriptPythonData(),
+                               ControlCvData(),
+                               ControlColorData(),
+                               MayaControlAttributeData(),
+                               MayaControlRotateOrderData(),
+                               SkinWeightData(),
+                               DeformerWeightData(),
+                               BlendshapeWeightData(),
+                               PoseData(),
+                               MayaAttributeData(),
+                               AnimationData(),
+                               ControlAnimationData(),
+                               MayaShadersData(),
+                               ]
+        
+    def get_available_types(self):
+        
+        types = []
+        
+        for data in self.available_data:          
+            types.append( data.get_type() )
+    
+        return types
+                
+    def get_type_instance(self, data_type):
+        
+        for data in self.available_data:
+            
+            if data.is_type_match(data_type):
+                return data
+            
+class DataFolder(util_file.FileManager):
+    
+    def __init__(self, name, filepath):
+        super(DataFolder, self).__init__(filepath)
+        
+        new_path = util_file.join_path(filepath, name)
+        self.filepath = util_file.get_dirname(new_path)
+        self.name = util_file.get_basename(new_path)
+        
+        self.data_type = None
+        
+        test_path = util_file.join_path(self.filepath, self.name)
+        
+        is_folder = util_file.is_dir(test_path)
+        
+        if is_folder:
+            self.folder_path = test_path
+        
+        if not is_folder:
+            self._create_folder()
+        
+        self.settings = None
+        
+    def _load_folder(self):
+        self._set_default_settings()
+        
+    def _set_settings_path(self, folder):
+        if not self.settings:
+            self._load_folder()
+        
+        self.settings.set_directory(folder, 'data.type')
+        
+    def _set_default_settings(self):
+        
+        self.settings = util_file.SettingsFile()
+        self._set_settings_path(self.folder_path)
+        
+        self.settings.set('name', str(self.name))
+        data_type = self.settings.get('data_type')
+        self.settings.set('data_type', str(data_type))
+        self.data_type = data_type
+        
+    def _create_folder(self):
+        path = util_file.create_dir(self.name, self.filepath)
+        self.folder_path = path
+        
+        self._set_default_settings()
+    
+    def _set_name(self, name):
+        if not self.settings:
+            self._load_folder()
+        
+        self.name = name
+        self.settings.set('name', str(self.name))
+        
+                
+    def get_data_type(self):
+        if not self.settings:
+            self._load_folder()
+        
+        return self.settings.get('data_type')
+    
+    def set_data_type(self, data_type):
+        
+        if not self.settings:
+            self._load_folder()
+
+        self.data_type = data_type
+        self.settings.set('data_type', str(data_type))
+        
+    def get_folder_data_instance(self):
+        
+        if not self.settings:
+            self._load_folder()
+        
+        if not self.name:
+            return
+        
+        data_type = self.settings.get('data_type')
+        if not data_type:
+            data_type = self.data_type
+        
+        if data_type == 'None':
+            test_file = util_file.join_path(self.folder_path, '%s.py' % self.name)
+            
+            if util_file.is_file(test_file):
+                data_type = 'script.python'
+                self.settings.set('data_type', data_type)
+                
+        if not data_type:
+            return
+        
+        data_manager = DataManager()
+        instance = data_manager.get_type_instance(data_type)
+        
+        if instance:
+            instance.set_directory(self.folder_path)
+            instance.set_name(self.name)
+        
+        return instance
+    
+    def rename(self, new_name):
+        
+        basename = util_file.get_basename(new_name)
+        
+        instance = self.get_folder_data_instance()
+        
+        instance.rename(basename)
+        
+        folder = util_file.rename(self.folder_path, new_name)
+        
+        if not folder:
+            return
+        
+        self.folder_path = folder
+        self._set_settings_path(folder)
+        self._set_name(basename)
+        
+        return self.folder_path
+    
+    def delete(self):
+        
+        name = util_file.get_basename(self.folder_path)
+        directory = util_file.get_dirname(self.folder_path)
+        
+        util_file.delete_dir(name, directory)
+    
+class DataFile(util_file.FileManager):
+    
+    def __init__(self, name, directory):
+        
+        self.filepath = util_file.create_file(name, directory)
+        
+        self.name = util_file.get_basename(self.filepath)
+        self.directory = util_file.get_dirname(self.filepath)
+        
+        super(DataFile, self).__init__(self.filepath)
+        
+    def _get_folder(self):
+        
+        name = util_file.get_basename_no_extension(self.name)
+        
+        dirpath = util_file.join_path(self.directory, name)
+
+        return dirpath
+        
+    def _create_folder(self):
+        
+        name = util_file.get_basename_no_extension(self.name)
+        
+        folder = util_file.create_dir(name, self.directory)
+        return folder
+    
+    def _rename_folder(self, new_name):
+        
+        dirpath = self._get_folder()
+        
+        
+        if not util_file.is_dir(dirpath):
+            return
+        
+        new_name = util_file.get_basename_no_extension(new_name)
+        
+        if util_file.is_dir(dirpath):
+            util_file.rename(dirpath, new_name)
+        
+    def _create_version_folder(self):
+        
+        self.version_path = util_file.create_dir('.versions', self.directory)
+        
+    def version_file(self, comment):
+        
+        self._create_version_folder()
+        version_file = util_file.VersionFile(self.filepath)
+        version_file.set_version_folder(self.version_path)
+        version_file.set_version_folder_name('.%s' % self.name)
+        version_file.set_version_name(self.name)
+        version_file.save(comment)
+        
+    def add_child(self, filepath):
+        
+        folder = self._create_folder()
+        
+        child_name = util_file.get_basename(filepath)
+        new_child_path = util_file.join_path(folder, child_name)
+        
+        util_file.move(filepath, new_child_path)
+        
+        path_name = util_file.join_path(self.name, child_name)
+        
+        return self.directory, path_name
+        
+    def delete(self):
+        
+        folder = self._get_folder()
+        
+        if folder:
+            util_file.delete_dir(self.name, self.directory)
+            
+        if util_file.is_file(self.filepath):
+            util_file.delete_file(self.name, self.directory)
+    
+    def rename(self, new_name):
+        
+        filepath = util_file.rename(self.filepath, new_name)
+        
+        if not filepath:
+            return
+        
+        self._rename_folder(new_name)
+        
+        self.name = new_name
+        self.directory = util_file.get_dirname(filepath)
+        self.filepath = filepath
+        
+        return self.filepath
+    
+class Data(object):
+    def __init__(self, name = None):
+        self.data_type = self._data_type()
+        self.data_extension = self._data_extension()
+        
+        self.name = name
+        
+        if not name:
+            self.name = self._data_name()
+              
+    def _data_name(self):
+        return 'data'
+                 
+    def _data_type(self):
+        return None
+    
+    def set_name(self, name):
+        self.name = name
+    
+    def is_type_match(self, data_type):
+        
+        if data_type == self.data_type:
+            return True
+        
+        return False
+    
+    def get_type(self):
+        return self.data_type
+    
+
+    
+class FileData(Data):
+    
+    def __init__(self, name = None):
+        super(FileData, self).__init__(name)
+        
+        self.directory = None
+        
+        self.settings = util_file.SettingsFile()
+        self.file = None
+        
+    def _data_extension(self):
+        return 'data'
+        
+    def _get_file_name(self):
+        
+        name = self.name
+        
+        if self.data_extension:
+            return '%s.%s' % (self.name, self.data_extension)
+        if not self.data_extension:
+            return self.name
+           
+    def set_directory(self, directory):
+        self.directory = directory
+        self.settings.set_directory(self.directory, 'data.type')
+        self.name = self.settings.get('name')
+        
+        if self.data_extension:
+            self.filepath = util_file.join_path(directory, '%s.%s' % (self.name, self.data_extension))
+        if not self.data_extension:
+            self.filepath = util_file.join_path(directory, self.name)
+        
+    def create(self):
+        name = self.name
+        
+        self.file = util_file.create_file('%s.%s' % (name, self.data_extension), self.directory)    
+    
+    def get_file(self):
+        
+        filepath = util_file.join_path(self.directory, self._get_file_name())
+        
+        if util_file.is_file(filepath):
+            return filepath
+        
+        if util_file.is_dir(filepath):
+            return filepath
+        
+    def rename(self, new_name):
+        
+        old_name = self.name
+        
+        if old_name == new_name:
+            return
+        
+        old_filepath = util_file.join_path(self.directory, '%s.%s' % (old_name, self.data_extension))
+        
+        self.set_name(new_name)
+        
+        found = False
+        
+        if util_file.is_file(old_filepath):
+            found = True
+            
+        
+        if util_file.is_dir(old_filepath):
+            found = True
+    
+        if found:
+            util_file.rename(old_filepath, self._get_file_name())
+            return self._get_file_name()
+    
+class ScriptData(FileData):
+    
+    def save(self, lines, comment = None):
+        
+        filepath = util_file.join_path(self.directory, self._get_file_name())
+        
+        write_file = util_file.WriteFile(filepath)
+        write_file.write(lines, last_line_empty = False)
+        
+        version = util_file.VersionFile(filepath)
+        version.save(comment)
+        
+    def set_lines(self, lines):
+        self.lines = lines
+        
+    def create(self):
+        super(ScriptData, self).create()
+        
+        filename = self.get_file()
+        
+        if not hasattr(self, 'lines'):
+            return
+        
+        if self.lines and filename:
+            
+            write = util_file.WriteFile(filename)
+            write.write(self.lines)
+    
+class ScriptManifestData(ScriptData):
+    
+    def _data_type(self):
+        return 'script.manifest'
+    
+class ScriptPythonData(ScriptData):
+
+    def _data_type(self):
+        return 'script.python'
+    
+    def _data_extension(self):
+        return 'py'
+        
+    def open(self):
+        lines = ''
+        return lines
+
+class ScriptMelData(ScriptData):
+
+    def _data_type(self):
+        return 'script.mel'
+    
+    def _data_extension(self):
+        return 'mel'
+   
+class CustomData(FileData):
+    
+    def import_data(self):
+        pass
+    
+    def export_data(self):
+        pass
+      
+class MayaCustomData(CustomData):
+    def _center_view(self):
+        
+        if maya_lib.core.is_batch():
+            return
+        
+        settings_path = util.get_env('VETALA_SETTINGS')
+        
+        settings = util_file.SettingsFile()
+        settings.set_directory(settings_path)
+        
+        auto_focus = settings.get('auto_focus_scene')
+        
+        if not auto_focus:
+            return
+        
+        try:
+            cmds.select(cl = True)
+            cmds.viewFit(an = True)
+            self._fix_camera()
+        except:
+            util.show('Could not center view')
+                
+    def _fix_camera(self):
+        
+        camera_pos = cmds.xform('persp', q = True, ws = True, t = True)
+        
+        distance = util.get_distance([0,0,0], camera_pos)
+        distance = (distance*10)
+        
+        cmds.setAttr('persp.farClipPlane', distance)
+        
+        near = 0.1
+        
+        if distance > 10000:
+            near = (distance/10000) * near
+
+        cmds.setAttr('persp.nearClipPlane', near)
+            
+class ControlCvData(MayaCustomData):
+    """
+    maya.control_cvs
+    Exports/Imports cv positions on controls.
+    All control cvs will be exported regardless of selection.
+    All control cvs will be imported regardless of selection.
+    """
+    
+    def _data_name(self):
+        return 'control_cvs'
+        
+    def _data_type(self):
+        return 'maya.control_cvs'
+    
+    def _initialize_library(self, filename = None):
+        if not filename:
+            directory = self.directory
+            name = self.name
+        
+        if filename:
+            directory = util_file.get_dirname(filename)
+            name = util_file.get_basename(filename)
+        
+        
+        
+        library = maya_lib.curve.CurveDataInfo()
+        library.set_directory(directory)
+        
+        if filename:
+            library.set_active_library(name, skip_extension= True)
+        if not filename:
+            library.set_active_library(name)
+            
+        return library
+    
+    def import_data(self, filename = None):
+        
+        library = self._initialize_library(filename)
+        controls = maya_lib.rigs_util.get_controls()
+            
+        for control in controls:
+            
+            shapes = maya_lib.core.get_shapes(control)
+            
+            if not shapes:
+                continue
+            
+            library.set_shape_to_curve(control, control, True)
+             
+        self._center_view()
+        
+        maya_lib.core.print_help('Imported %s data.' % self.name)
+    
+    def export_data(self, comment):
+        
+        library = self._initialize_library()
+        
+        controls = maya_lib.rigs_util.get_controls()
+        
+        if not controls:
+            util.warning('No controls found to export.')
+            return
+        
+        library.set_directory(self.directory)
+        library.set_active_library(self.name)
+        
+        for control in controls:
+            
+            library.add_curve(control)
+            
+        filepath = library.write_data_to_file()
+        
+        version = util_file.VersionFile(filepath)
+        version.save(comment)
+        
+        maya_lib.core.print_help('Exported %s data.' % self.name)
+        
+    def get_curves(self, filename = None):
+        
+        library = self._initialize_library(filename)
+        curves = library.get_curve_names()
+        
+        return curves
+        
+    def remove_curve(self, curve_name, filename = None):
+        
+        curve_list = util.convert_to_sequence(curve_name)
+        
+        library = self._initialize_library(filename)
+        
+        for curve in curve_list:
+            library.remove_curve(curve)
+            
+        library.write_data_to_file()
+        
+        return True
+        
+class ControlColorData(MayaCustomData):
+    def _data_name(self):
+        return 'control_colors'
+        
+    def _data_type(self):
+        return 'maya.control_colors' 
+        
+    def _data_extension(self):
+        return 'data'
+        
+    def _get_data(self, filename):
+        lines = util_file.get_file_lines(filename)
+        
+        all_control_dict = {}
+        
+        for line in lines:
+            split_line = line.split('=')
+            
+            if len(split_line) == 2:
+                color_dict = eval(split_line[1])
+                
+                control = split_line[0].strip()
+                
+                all_control_dict[control] = color_dict
+                
+        
+        return all_control_dict
+                #self._set_color_dict(control, color_dict)
+        
+    def _get_color_dict(self, curve):
+        
+        if not cmds.objExists(curve):
+            return
+        
+        sub_colors = []
+        main_color = None
+        
+        if cmds.getAttr('%s.overrideEnabled' % curve):
+            main_color = cmds.getAttr('%s.overrideColor' % curve)
+            if cmds.objExists('%s.overrideColorRGB' % curve):
+                curve_rgb = cmds.getAttr('%s.overrideColorRGB' % curve)
+                curve_rgb_state = cmds.getAttr('%s.overrideRGBColors' % curve)
+                main_color = [main_color, curve_rgb, curve_rgb_state]
+
+        
+        shapes = maya_lib.core.get_shapes(curve)
+        one_passed = False
+        if shapes:
+            for shape in shapes:
+                if cmds.getAttr('%s.overrideEnabled' % shape):
+                    one_passed = True
+                
+                curve_color = cmds.getAttr('%s.overrideColor' % shape)
+                if cmds.objExists('%s.overrideColorRGB' % shape):
+                    curve_rgb = cmds.getAttr('%s.overrideColorRGB' % shape)
+                    curve_rgb_state = cmds.getAttr('%s.overrideRGBColors' % shape)
+                    sub_colors.append([curve_color, curve_rgb, curve_rgb_state])
+                else:
+                    sub_colors.append(curve_color)                
+        if not one_passed and main_color == None:
+            return
+                
+        return {'main': main_color, 'sub':sub_colors}
+    
+    def _store_all_dict(self, all_dict, filename, comment):
+        
+        keys = all_dict.keys()
+        keys.sort()
+        
+        lines = []
+        
+        for key in keys:
+            lines.append('%s = %s' % (key, all_dict[key]))
+            
+        util_file.write_lines(filename, lines)
+        
+        
+        
+        version = util_file.VersionFile(filename)
+        version.save(comment)   
+        
+    
+    def _set_color_dict(self, curve, color_dict):
+        
+        if not cmds.objExists(curve):
+            return
+        
+        main_color = color_dict['main']
+        sub_color = color_dict['sub']
+        
+        try:
+            if main_color > 0:
+                
+                current_color = cmds.getAttr('%s.overrideColor' % curve)
+                
+                if not current_color == main_color:
+                
+                    cmds.setAttr('%s.overrideEnabled' % curve, 1 )
+                    if type(main_color) != list:
+                        cmds.setAttr('%s.overrideColor' % curve, main_color)
+                    if type(main_color) == list:
+                        cmds.setAttr('%s.overrideColor' % curve, main_color[0])
+                        cmds.setAttr('%s.overrideRGBColors' % curve, main_color[2])
+                        cmds.setAttr('%s.overrideColorRGB' % curve, main_color[1])
+                        
+                    util.show('Set color of %s on %s' % (main_color, maya_lib.core.get_basename(curve)))
+                    
+            if sub_color:
+                shapes = maya_lib.core.get_shapes(curve)
+                inc = 0
+                for shape in shapes:
+                    
+                    sub_current_color = cmds.getAttr('%s.overrideColor' % shape)
+                    
+                    if sub_current_color == sub_color[inc]:
+                        inc+=1
+                        continue
+                    
+                    if sub_color[inc] == 0:
+                        inc+=1
+                        continue
+                    
+                    cmds.setAttr('%s.overrideEnabled' % shape, 1 )
+                                        
+                    if inc < len(sub_color):
+                        if type(sub_color[inc]) != list:
+                            cmds.setAttr('%s.overrideColor' % shape, sub_color[inc])
+                        if type(sub_color[inc]) == list:
+                            cmds.setAttr('%s.overrideColor' % shape, sub_color[0][0])
+                            cmds.setAttr('%s.overrideRGBColors' % shape, sub_color[0][2])
+                            cmds.setAttr('%s.overrideColorRGB' % shape, sub_color[0][1])
+                            
+                        util.show('Set color of %s on %s' % (sub_color[inc], maya_lib.core.get_basename(shape)))
+                    
+                    inc+=1
+        except:
+            util.error(traceback.format_exc())
+            util.show('Error applying color to %s.' % curve)
+
+    def export_data(self, comment):
+        
+        directory = self.directory
+        name = self.name + '.' + self._data_extension()
+        
+        filepath = util_file.create_file(name, directory)
+        
+        if not filepath:
+            return
+        
+        orig_controls = self._get_data(filepath)
+        
+        controls = maya_lib.rigs_util.get_controls()
+        
+        if not controls:
+            util.warning('No controls found to export colors.')
+            return
+        
+        for control in controls:
+            
+            color_dict = self._get_color_dict(control)
+            
+            if color_dict:
+                orig_controls[control] = color_dict
+        
+        self._store_all_dict(orig_controls, filepath, comment)   
+        
+        maya_lib.core.print_help('Exported %s data.' % self.name)
+        
+    def import_data(self, filename = None):
+        
+        if not filename:
+            directory = self.directory
+            name = self.name + '.' + self._data_extension()
+            filename = util_file.join_path(directory, name)
+        
+        all_control_dict = self._get_data(filename)
+        
+        for control in all_control_dict:
+            self._set_color_dict(control, all_control_dict[control])
+            
+    def remove_curve(self, curve_name, filename = None):
+        
+        if not filename:
+            directory = self.directory
+            name = self.name + '.' + self._data_extension()
+            filename = util_file.join_path(directory, name)
+        
+        curve_list = util.convert_to_sequence(curve_name)
+        
+        curve_dict = self._get_data(filename)
+            
+        for curve in curve_list:
+            if curve in curve_dict:
+                curve_dict.pop(curve)
+        
+        self._store_all_dict(curve_dict, filename, comment = 'removed curves')
+        
+        return True
+    
+    def get_curves(self, filename = None):
+        if not filename:
+            directory = self.directory
+            name = self.name + '.' + self._data_extension()
+            filename = util_file.join_path(directory, name)
+            
+        curve_dict = self._get_data(filename)
+        
+        keys = curve_dict.keys()
+        keys.sort()
+        
+        return keys
+        
+class SkinWeightData(MayaCustomData):
+    """
+        maya.skin_weights
+        Export skin cluster weights on selected geo.
+        Import available skin cluster weights for geo, or only the weights on selected geo.
+    """
+    def _data_name(self):
+        return 'weights_skinCluster'
+
+    def _data_extension(self):
+        return ''
+    
+    def _data_type(self):
+        return 'maya.skin_weights'
+        
+    def _get_influences(self, folder_path):
+          
+        files = util_file.get_files(folder_path)
+        
+        info_file = util_file.join_path(folder_path, 'influence.info')
+        
+        if not util_file.is_file(info_file):
+            return
+        
+        info_lines = util_file.get_file_lines(info_file)
+        
+        influence_dict = {}
+        
+        for line in info_lines:
+            if not line:
+                continue
+            
+            line_dict = eval(line)
+            influence_dict.update(line_dict)
+        
+        for influence in files:
+            if not influence.endswith('.weights'):
+                continue
+            
+            if influence == 'influence.info':
+                continue
+            
+            read_thread = ReadWeightFileThread() 
+            
+            try:
+                influence_dict = read_thread.run(influence_dict, folder_path, influence)
+            except:
+                util.error(traceback.format_exc())
+                util.show('Errors with %s weight file.' % influence)
+                    
+        return influence_dict
+    
+    def _test_shape(self, mesh, shape_types):
+        
+        for shape_type in shape_types:
+            
+            if maya_lib.core.has_shape_of_type(mesh, shape_type):
+                
+                return True
+        
+        return False
+        
+    def _import_maya_data(self, filepath = None):
+        
+        if not filepath:
+            path = util_file.join_path(self.directory, self.name)
+        if filepath:
+            path = filepath
+        
+        selection = cmds.ls(sl = True)
+        
+        if selection:
+            folders = selection
+            
+        if not selection:
+            folders = util_file.get_folders(path)
+        
+        if not folders:
+            util.warning('No mesh folders found in skin data.')
+            return
+        
+        for folder in folders:
+            
+            util.show('Importing weights on %s' % folder)
+            
+            mesh = folder
+            
+            if not cmds.objExists(mesh):
+                util.warning('Skipping %s. It does not exist.' % mesh)
+                continue
+            
+            shape_types = ['mesh','nurbsSurface', 'nurbsCurve', 'lattice']
+            shape_is_good = self._test_shape(mesh, shape_types)
+            
+            if not shape_is_good:
+                cmds.warning('%s does not have a supported shape node. Currently supported nodes include: %s.' % (mesh, shape_types))
+                continue
+            
+            skin_cluster = maya_lib.deform.find_deformer_by_type(mesh, 'skinCluster')
+            
+            folder_path = util_file.join_path(path, folder)
+            
+            if not util_file.is_dir(folder_path):
+                continue
+            
+            influence_dict = self._get_influences(folder_path)
+
+            if not influence_dict:
+                continue
+
+            influences = influence_dict.keys()
+            
+            if not influences:
+                continue
+            
+            influences.sort()
+            
+            add_joints = []
+            remove_entries = []
+            
+            for influence in influences:
+                
+                joints = cmds.ls(influence, l = True)
+                
+                if type(joints) == list and len(joints) > 1:
+                    add_joints.append(joints[0])
+                    
+                    conflicting_count = len(joints)
+                    
+                    util.warning('Found %s joints with name %s. Using only the first one. %s' % (conflicting_count, influence, joints[0]))
+                    remove_entries.append( influence )
+                    influence = joints[0]
+                
+                if not cmds.objExists(influence):
+                    cmds.select(cl = True)
+                    cmds.joint( n = influence, p = influence_dict[influence]['position'] )
+                    
+            for entry in remove_entries:
+                influences.remove(entry)
+                
+            influences += add_joints
+            
+            if skin_cluster:
+                cmds.delete(skin_cluster)
+            """
+            skin_cluster = cmds.deformer(mesh, type = 'skinCluster', n = 'skin_%s' % mesh)[0]
+            
+            for inc in xrange(0, len(influences)):
+                if not cmds.objExists('%s.lockInfluenceWeights' % influences[inc]):
+                    cmds.addAttr(influences[inc], ln = 'lockInfluenceWeights', at = 'bool', dv = True)
+                cmds.connectAttr('%s.worldMatrix' % influences[inc], '%s.matrix[%s]' % (skin_cluster, inc))
+                cmds.connectAttr('%s.lockInfluenceWeights' % influences[inc], '%s.lockWeights[%s]' % (skin_cluster, inc))
+                #cmds.connectAttr('%s.objectColorRGB' % influences[inc], '%s.influenceColor[%s]' % (skin_cluster, inc))
+                matrix = cmds.getAttr('%s.worldInverseMatrix' % influences[inc])
+                cmds.setAttr('%s.bindPreMatrix[%s]' % (skin_cluster, inc), matrix, type = 'matrix') 
+            """
+            skin_cluster = cmds.skinCluster(influences, mesh,  tsb = True, n = 'skin_%s' % mesh)[0]
+            
+            cmds.setAttr('%s.normalizeWeights' % skin_cluster, 0)
+            
+            maya_lib.deform.set_skin_weights_to_zero(skin_cluster)
+            
+            influence_inc = 0
+              
+            influence_index_dict = maya_lib.deform.get_skin_influences(skin_cluster, return_dict = True)
+            
+            progress_ui = maya_lib.core.ProgressBar('import skin', len(influence_dict.keys()))
+            
+
+            
+            for influence in influences:
+                
+                if influence.count('|') > 1:
+                    split_influence = influence.split('|')
+                    
+                    if len(split_influence) > 1:
+                        influence = split_influence[-1]
+                
+                message = 'importing skin mesh: %s,  influence: %s' % (mesh, influence)
+                
+                progress_ui.status(message)                
+                    
+                if not influence_dict[influence].has_key('weights'):
+                    util.warning('Weights missing for influence %s' % influence)
+                    return 
+                
+                weights = influence_dict[influence]['weights']
+                
+                if not influence in influence_index_dict:
+                    continue
+                
+                index = influence_index_dict[influence]
+                
+                for inc in xrange(0, len(weights)):
+                            
+                    weight = float(weights[inc])
+                    
+                    if weight == 0 or weight < 0.0001:
+                        continue
+                    
+                    attr = '%s.weightList[%s].weights[%s]' % (skin_cluster, inc, index)
+                    #plug = maya_lib.api.attribute_to_plug()
+                    #plug.setFloat(weight)
+                    
+                    cmds.setAttr(attr, weight)
+                                    
+                progress_ui.inc()
+                
+                if util.break_signaled():
+                    break
+                                
+                if progress_ui.break_signaled():
+                            
+                    break
+                
+                influence_inc += 1
+            
+            progress_ui.end()                    
+            
+            cmds.skinCluster(skin_cluster, edit = True, normalizeWeights = 1)
+            cmds.skinCluster(skin_cluster, edit = True, forceNormalizeWeights = True)
+        
+            file_path = util_file.join_path(folder_path, 'settings.info')
+            
+            if util_file.is_file(file_path):
+            
+                lines = util_file.get_file_lines(file_path)
+                for line in lines:
+                    
+                    test_line = line.strip()
+                    
+                    if not test_line:
+                        continue
+                    
+                    line_list = eval(line)
+            
+                    attr_name = line_list[0]
+                    value = line_list[1]
+            
+                    if attr_name == 'blendWeights':
+                        
+                        maya_lib.deform.set_skin_blend_weights(skin_cluster, value)
+                    
+                    if attr_name == 'skinningMethod':
+                        
+                        cmds.setAttr('%s.skinningMethod' % skin_cluster, value)
+
+        maya_lib.core.print_help('Imported %s data' % self.name)
+                
+        self._center_view()
+        
+    def import_data(self, filepath = None):
+       
+        if util.is_in_maya():
+            
+            cmds.undoInfo(state = False)
+            
+            self._import_maya_data(filepath)
+                         
+            cmds.undoInfo(state = True)               
+      
+    def export_data(self, comment):
+        
+        path = util_file.join_path(self.directory, self.name)
+        
+        selection = cmds.ls(sl = True)
+        
+        if not selection:
+            util.warning('Nothing selected to export skin weights. Please select a mesh, curve, nurb surface or lattice with skin weights.')
+        
+        found_one = False
+        
+        for thing in selection:
+            
+            if maya_lib.core.is_a_shape(thing):
+                thing = cmds.listRelatives(thing, p = True)[0]
+            
+            util.show('Exporting weights on %s' % thing)
+            
+            split_thing = thing.split('|')
+            
+            if len(split_thing) > 1:
+                util.warning('Skin export failed. There is more than one %s.' % maya_lib.core.get_basename(thing))
+                continue
+            
+            skin = maya_lib.deform.find_deformer_by_type(thing, 'skinCluster')
+            
+            if not skin:
+                util.warning('Skin export failed. No skinCluster found on %s.' % thing)
+            
+            if skin:
+                
+                found_one = True
+                
+                geo_path = util_file.join_path(path, thing)
+                
+                if util_file.is_dir(geo_path):
+                    util_file.delete_dir(thing, path)
+                
+                geo_path = util_file.create_dir(thing, path)
+                
+                weights = maya_lib.deform.get_skin_weights(skin)
+                                
+                info_file = util_file.create_file( 'influence.info', geo_path )
+                
+                
+                info_lines = []
+                
+                for influence in weights:
+                    
+                    if influence == None or influence == 'None':
+                        continue
+                    
+                    weight_list = weights[influence]
+                    
+                    if not weight_list:
+                        continue
+                    
+                    thread = LoadWeightFileThread()
+                    
+                    influence_line = thread.run(influence, skin, weights[influence], geo_path)
+                    
+                    if influence_line:
+                        info_lines.append(influence_line)
+                
+                write_info = util_file.WriteFile(info_file)
+                write_info.write(info_lines)        
+                
+                settings_file = util_file.create_file('settings.info', geo_path)
+                
+                blend_weights_attr = '%s.blendWeights' % skin
+                skin_method_attr = '%s.skinningMethod' % skin
+                
+                settings_lines = []
+                
+                if cmds.objExists(blend_weights_attr):
+                    blend_weights = maya_lib.deform.get_skin_blend_weights(skin)
+                    
+                    write = util_file.WriteFile(settings_file)
+                    settings_lines.append("['blendWeights', %s]" % blend_weights)
+                    
+                
+                if cmds.objExists(skin_method_attr):
+                    
+                    skin_method = cmds.getAttr(skin_method_attr)
+                    
+                    
+                    settings_lines.append("['skinningMethod', %s]" % skin_method)
+                
+                write_settings = util_file.WriteFile(settings_file)
+                write_settings.write(settings_lines)
+                
+        
+        if not found_one:
+            util.warning('No skin weights found on selected. Please select a mesh, curve, nurb surface or lattice with skin weights.')
+        
+        if found_one:
+            maya_lib.core.print_help('skin weights exported.')
+        
+        version = util_file.VersionFile(path)
+        version.save(comment)
+        
+    def get_skin_meshes(self):
+        
+        path = util_file.join_path(self.directory, self.name)
+        
+        meshes = None
+        
+        if util_file.is_dir(path):
+            meshes = util_file.get_folders(path)
+        
+        return meshes
+    
+    def remove_mesh(self, mesh):
+        
+        path = util_file.join_path(self.directory, self.name)
+        
+        util_file.delete_dir(mesh, path)
+        
+        test_path = util_file.join_path(path, mesh)
+        
+        if not util_file.is_dir(test_path):
+            return True
+        
+        return False
+        
+        
+             
+class LoadWeightFileThread(threading.Thread):
+    def __init__(self):
+        super(LoadWeightFileThread, self).__init__()
+        
+    def run(self, influence_index, skin, weights, path):
+        
+        influence_name = maya_lib.deform.get_skin_influence_at_index(influence_index, skin)
+        
+        if not influence_name or not cmds.objExists(influence_name):
+            return
+        
+        filepath = util_file.create_file('%s.weights' % influence_name, path)
+        
+        if not util_file.is_file(filepath):
+            util.show('%s is not a valid path.' % filepath)
+            return
+        
+        write = util_file.WriteFile(filepath)
+        write.write_line(weights)     
+        
+        influence_position = cmds.xform(influence_name, q = True, ws = True, t = True)
+        return "{'%s' : {'position' : %s}}" % (influence_name, str(influence_position))
+        
+class ReadWeightFileThread(threading.Thread):
+    def __init__(self):
+        super(ReadWeightFileThread, self).__init__()
+        
+    def run(self, influence_dict, folder_path, influence):
+        file_path = util_file.join_path(folder_path, influence)
+        
+        influence = influence.split('.')[0]
+        
+        lines = util_file.get_file_lines(file_path)
+        
+        if not lines:
+            influence_dict[influence]['weights'] = None
+            return influence_dict
+        
+        weights = eval(lines[0])
+        
+        if influence in influence_dict:
+            influence_dict[influence]['weights'] = weights
+        
+        return influence_dict
+    
+class BlendshapeWeightData(MayaCustomData):
+    
+    def _data_name(self):
+        return 'weights_blendShape'
+
+    def _data_extension(self):
+        return ''
+    
+    def _data_type(self):
+        return 'maya.blend_weights'
+
+    def export_data(self, comment = None):
+        
+        path = util_file.create_dir(self.name, self.directory)
+        
+        meshes = maya_lib.geo.get_selected_meshes()
+        curves = maya_lib.geo.get_selected_curves()
+        surfaces = maya_lib.geo.get_selected_surfaces()
+        
+        meshes += curves + surfaces
+        
+        blendshapes = []
+        
+        for mesh in meshes:
+        
+            blendshape = maya_lib.deform.find_deformer_by_type(mesh, 'blendShape', return_all = True)
+            blendshapes += blendshape
+            
+        if not blendshapes:
+            util.warning('No blendshapes to export')
+            return    
+        
+        for blendshape in blendshapes:
+            
+            blend = maya_lib.blendshape.BlendShape(blendshape)
+            
+            mesh_count = blend.get_mesh_count()
+            targets = blend.get_target_names()
+            
+            blendshape_path = util_file.create_dir(blendshape, path)
+            
+            for target in targets:
+                
+                target_path = util_file.create_dir(target, blendshape_path)
+                
+                for inc in xrange(mesh_count):
+                    
+                    weights = blend.get_weights(target, inc)
+                             
+                    filename = util_file.create_file('mesh_%s.weights' % inc, target_path)
+                    util_file.write_lines(filename, [weights])
+            
+            for inc in xrange(mesh_count):
+                
+                weights = blend.get_weights(None, inc)
+                
+                filename = util_file.create_file('base_%s.weights' % inc, blendshape_path)
+                util_file.write_lines(filename, [weights])
+            
+        maya_lib.core.print_help('Exported %s data' % self.name)
+    
+    def import_data(self):
+        
+        path = util_file.join_path(self.directory, self.name)
+        
+        folders = util_file.get_folders(path)
+        
+        for folder in folders:
+            
+            if cmds.objExists(folder) and cmds.nodeType(folder) == 'blendShape':
+                
+                blendshape_folder = folder
+                blendshape_path = util_file.join_path(path, folder)
+                
+                base_files = util_file.get_files_with_extension('weights', blendshape_path)
+                
+                for filename in base_files:
+                    if filename.startswith('base'):
+                        filepath = util_file.join_path(blendshape_path, filename)
+                        lines = util_file.get_file_lines(filepath)
+                                
+                        weights = eval(lines[0])
+                            
+                        index = util.get_last_number(filename)
+                        blend = maya_lib.blendshape.BlendShape(blendshape_folder)
+                        blend.set_weights(weights, mesh_index = index)
+                
+                targets = util_file.get_folders(blendshape_path)
+                
+                for target in targets:
+                    
+                    if cmds.objExists('%s.%s' % (blendshape_folder, target)):
+                        
+                        target_path = util_file.join_path(blendshape_path, target)
+                        
+                        files = util_file.get_files_with_extension('weights', target_path)
+                        
+                        for filename in files:
+                            
+                            if filename.startswith('mesh'):
+                            
+                                filepath = util_file.join_path(target_path, filename)
+                                lines = util_file.get_file_lines(filepath)
+                                
+                                weights = eval(lines[0])
+                                    
+                                index = util.get_last_number(filename)
+                                blend = maya_lib.blendshape.BlendShape(blendshape_folder)
+                                blend.set_weights(weights, target, mesh_index = index)
+                                
+                            
+        maya_lib.core.print_help('Imported %s data' % self.name)
+    
+class DeformerWeightData(MayaCustomData):
+    """
+    maya.deform_weights
+    Export/Import weights of clusters and wire deformers.
+    Will not work if cluster or wire deformer is affecting more than one piece of geo.
+    """
+    def _data_name(self):
+        return 'weights_deformer'
+
+    def _data_extension(self):
+        return ''
+    
+    def _data_type(self):
+        return 'maya.deform_weights'
+    
+    def export_data(self, comment = None):
+        
+        
+        path = util_file.join_path(self.directory, self.name)
+        
+        util_file.create_dir(self.name, self.directory)
+        
+        
+        meshes = maya_lib.geo.get_selected_meshes()
+        
+        if not meshes:
+            util.warning('No meshes found with deformers.')
+        
+        found_one = False
+        
+        for mesh in meshes:
+            
+            clusters = maya_lib.deform.find_deformer_by_type(mesh, 'cluster', return_all = True)
+            wires = maya_lib.deform.find_deformer_by_type(mesh, 'wire', return_all = True)
+            delta_mushes = maya_lib.deform.find_deformer_by_type(mesh, 'deltaMush', return_all = True)
+            
+            if not clusters:
+                clusters = []
+            if not wires:
+                wires = []
+            if not delta_mushes:
+                delta_mushes = []
+            
+            deformers = clusters + wires + delta_mushes
+            
+            if not deformers:
+                util.warning('Did not find a cluster or wire deformer on %s.' % mesh)
+                continue
+            
+            for deformer in deformers:
+                
+                weights = maya_lib.deform.get_deformer_weights(deformer)
+                
+                filepath = util_file.create_file('%s.weights' % deformer, path)
+                
+                if not filepath:
+                    return
+                
+                write_info = util_file.WriteFile(filepath)
+                
+                info_lines = [weights]
+                
+                write_info.write(info_lines)
+                util.show('Exported weights on %s.' % deformer)
+                found_one = True
+    
+    
+        if not found_one:
+            util.warning('Found no deformers to export weights.')
+        if found_one:
+            maya_lib.core.print_help('Exported %s data' % self.name)
+    
+    def import_data(self):
+        
+        path = util_file.join_path(self.directory, self.name)
+        
+        files = util_file.get_files(path)
+        
+        if not files:
+            util.warning('Found nothing to import.')
+        
+        for filename in files:
+            
+            file_path = util_file.join_path(path, filename)
+            
+            lines = util_file.get_file_lines(file_path)
+            
+            if lines:
+                weights = eval(lines[0])
+                
+            if not lines:
+                return
+            
+            deformer = filename.split('.')[0]
+            
+            if cmds.objExists(deformer):
+                maya_lib.deform.set_deformer_weights(weights, deformer)
+                
+            if not cmds.objExists(deformer):
+                util.warning('Import failed: Deformer %s does not exist.' % deformer)    
+                 
+        maya_lib.core.print_help('Imported %s data' % self.name)
+        
+class MayaShadersData(CustomData):
+    """
+    maya.shaders
+    Export/Import shaders.
+    This only works for maya shaders. Eg. Blinn, Lambert, etc.
+    """
+    maya_ascii = 'mayaAscii'
+    
+    def _data_type(self):
+        return 'maya.shaders'
+    
+    def _data_name(self):
+        return 'shaders'
+    
+    def _data_extension(self):
+        return ''
+    
+    def import_data(self):
+        
+        path = util_file.join_path(self.directory, self.name)
+        
+        files = util_file.get_files_with_extension('ma', path)
+            
+        info_file = util_file.join_path(path, 'shader.info')
+        info_lines = util_file.get_file_lines(info_file)
+        
+        info_dict = {}
+        
+        for line in info_lines:
+            if not line:
+                continue
+            
+            shader_dict = eval(line)
+                
+            for key in shader_dict:
+                info_dict[key] = shader_dict[key]
+        
+        for filename in files:
+
+            filepath = util_file.join_path(path, filename)
+            
+            name = filename.split('.')[0]
+            
+            cmds.file(filepath, f = True, i = True, iv = True)
+            
+            if not name in info_dict:
+                continue
+            
+            meshes = info_dict[name]
+            
+            if not meshes:
+                continue
+            
+            found_meshes = {}
+            
+            for mesh in meshes:
+                
+                if not cmds.objExists(mesh):
+                    continue
+                
+                split_mesh = mesh.split('.')
+                
+                if len(split_mesh) > 1:
+                    if not found_meshes.has_key(split_mesh[0]):
+                        found_meshes[split_mesh[0]] = []
+                    
+                    found_meshes[split_mesh[0]].append(mesh)
+                
+                if len(split_mesh) == 1:
+                    if not found_meshes.has_key(mesh):
+                        mesh_name = cmds.ls('%s.f[*]' % mesh, flatten = False)
+                        found_meshes[mesh] = [mesh_name]
+                
+            visited_geo = []
+            
+            for key in found_meshes:
+                if not cmds.objExists(key):
+                    continue
+                
+                if not key in visited_geo:
+                    cmds.sets(key, e = True, forceElement = name)
+                    #cmds.sets( found_meshes[key][:-1], e = True, forceElement = name)
+                
+                if key in visited_geo:
+                    cmds.sets( found_meshes[key], e = True, forceElement = name)
+                visited_geo.append(key)
+    
+    def export_data(self, comment):
+        
+        shaders = cmds.ls(type = 'shadingEngine')
+        
+        path = util_file.join_path(self.directory, self.name)
+        
+        util_file.refresh_dir(path)
+        
+        info_file = util_file.create_file( 'shader.info', path )
+        
+        write_info = util_file.WriteFile(info_file)
+        
+        info_lines = []
+        
+        skip_shaders = ['initialParticleSE', 'initialShadingGroup']
+        
+        if not shaders:
+            util.warning('No shaders found to export.')
+        
+        for shader in shaders:
+
+            if shader in skip_shaders:
+                continue
+            
+            members = cmds.sets(shader, q = True)
+            info_lines.append("{'%s' : %s}" % (shader, members))
+            
+            
+            filepath = util_file.join_path(path, '%s.ma' % shader)
+        
+            if util_file.is_file(filepath):
+                util_file.delete_file(util_file.get_basename(filepath), path)
+        
+            cmds.file(rename = filepath)
+            
+            cmds.select(shader, noExpand = True)
+            
+            selection = cmds.ls(sl = True)
+            
+            if selection:            
+                cmds.file(exportSelected = True, 
+                          prompt = False, 
+                          force = True, 
+                          pr = True, 
+                          type = self.maya_ascii)
+        
+        write_info.write(info_lines)
+            
+        version = util_file.VersionFile(path)
+        version.save(comment)    
+        
+        maya_lib.core.print_help('Exported %s data' % self.name)
+        
+class AnimationData(MayaCustomData):
+    """
+    maya.animation
+    Export/Import all the keyframes in a scene with their connection info. 
+    Will export/import blendWeighted as well.
+    """
+    
+    def _data_name(self):
+        return 'keyframes'
+    
+    def _data_type(self):
+        return 'maya.animation'
+    
+    def _data_extension(self):
+        return ''
+        
+    def _get_keyframes(self):
+        
+        selection = cmds.ls(sl = True, type = 'animCurve')
+        
+        if selection:
+            self.selection = True
+            return selection
+        
+        keyframes = cmds.ls(type = 'animCurve')
+        return keyframes
+
+    def _get_blend_weighted(self):
+        blend_weighted = cmds.ls(type = 'blendWeighted')
+        return blend_weighted
+    
+    def get_file(self):
+        
+        test_dir = util_file.join_path(self.directory, 'keyframes')
+        
+        if util_file.is_dir(test_dir):
+            util_file.rename(test_dir, self._get_file_name())
+        
+        return super(AnimationData, self).get_file()
+            
+    def export_data(self, comment):
+        
+        self.selection = False
+        
+        unknown = cmds.ls(type = 'unknown')
+        
+        if unknown:
+            util.warning('Could not export keyframes. Unknown nodes found. Please remove unknowns first')
+            return
+        
+        keyframes = self._get_keyframes()
+        blend_weighted = self._get_blend_weighted()
+        
+        if not keyframes:
+            util.warning('No keyframes found to export.')
+            return
+        
+        if blend_weighted:
+            keyframes = keyframes + blend_weighted
+        
+        #this could be replaced with self.get_file()
+        path = util_file.join_path(self.directory, self.name)
+        
+        util_file.refresh_dir(path)
+        
+        info_file = util_file.create_file( 'animation.info', path )
+        
+        write_info = util_file.WriteFile(info_file)
+        
+        info_lines = []
+        
+        all_connections = []
+        
+        cmds.select(cl = True)
+        
+        select_keyframes = []
+        
+        for keyframe in keyframes:
+            
+            node_type = cmds.nodeType(keyframe)
+            
+            
+            if not cmds.objExists(keyframe):
+                continue
+            
+            inputs = []
+            
+            if not node_type == 'blendWeighted':
+                inputs = maya_lib.attr.get_attribute_input('%s.input' % keyframe)
+                
+            outputs = maya_lib.attr.get_attribute_outputs('%s.output' % keyframe)
+            
+            if node_type.find('animCurveT') > -1:
+                if not outputs:
+                    continue
+            if not node_type.find('animCurveT') > -1:
+                if not outputs or not inputs:
+                    continue
+            
+            select_keyframes.append(keyframe)
+            
+            
+            connections = maya_lib.attr.Connections(keyframe)
+            connections.disconnect()
+            
+            all_connections.append(connections)
+            
+            info_lines.append("{'%s' : {'output': %s, 'input': '%s'}}" % (keyframe, outputs, inputs))
+        
+        cmds.select(select_keyframes)
+        
+        filepath = util_file.join_path(path, 'keyframes.ma')
+        cmds.file(rename = filepath)
+            
+        cmds.file( force = True, options = 'v=0;', typ = 'mayaAscii', es = True )
+            
+        for connection in all_connections:
+            connection.connect()
+            
+        write_info.write(info_lines)
+            
+        version = util_file.VersionFile(path)
+        version.save(comment)
+        
+        maya_lib.core.print_help('Exported %s data.' % self.name)
+        
+        if self.selection:
+            util.warning('Keyframes selected. Exporting only selected.')
+        
+    def import_data(self):
+        
+        test_path = util_file.join_path(self.directory, self.name)
+        
+        if util_file.is_dir(test_path):
+            util_file.rename(test_path, self.name)
+        
+        #this could be replaced with self.get_file()
+        path = util_file.join_path(self.directory, self.name)
+        
+        if not util_file.is_dir(path):
+            return
+        
+        filepath = util_file.join_path(path, 'keyframes.ma')
+        
+        if not util_file.is_file(filepath):
+            return
+            
+        info_file = util_file.join_path(path, 'animation.info')
+        
+        if not util_file.is_file(info_file):
+            return
+        
+        info_lines = util_file.get_file_lines(info_file)
+        
+        if not info_lines:
+            return
+        
+        info_dict = {}
+        
+        for line in info_lines:
+            
+            if not line:
+                continue
+            
+            keyframe_dict = eval(line)
+                
+            for key in keyframe_dict:
+                
+                if cmds.objExists(key):
+                    cmds.delete(key)
+                    
+                
+                info_dict[key] = keyframe_dict[key]
+        
+        cmds.file(filepath, f = True, i = True, iv = True)
+        
+        for key in info_dict:
+            keyframes = info_dict[key]
+                        
+            outputs = keyframes['output']
+            
+            if outputs:
+                for output in outputs:
+                    if not cmds.objExists(output):
+                        continue
+                    
+                    locked = cmds.getAttr(output, l = True)
+                    if locked:
+                        cmds.setAttr(output, l = False)
+                    
+                    try:
+                        cmds.connectAttr('%s.output' % key, output)
+                    except:
+                        cmds.warning('\tCould not connect %s.output to %s' % (key,output))
+                        
+                    if locked:
+                        cmds.setAttr(output, l = False)
+            
+            
+            
+            input_attr = keyframes['input']
+            
+            if input_attr:
+                
+                if not cmds.objExists(input_attr):
+                    continue
+                try:
+                    cmds.connectAttr(input_attr, '%s.input' % key)
+                except:
+                    cmds.warning('\tCould not connect %s to %s.input' % (input_attr,key))
+                    
+        maya_lib.core.print_help('Imported %s data.' % self.name)
+
+    
+class ControlAnimationData(AnimationData):
+    """
+    maya.control_animation
+    Only import/export keframes on controls.
+    Good for saving out poses. 
+    """
+    def _data_name(self):
+        return 'keyframes_control'
+    
+    def _data_type(self):
+        return 'maya.control_animation'
+    
+    def _get_keyframes(self):
+        
+        controls = maya_lib.rigs_util.get_controls()
+        
+        keyframes = []
+        
+        for control in controls:
+            
+            sub_keyframes = maya_lib.anim.get_input_keyframes(control, node_only = True)
+            if sub_keyframes:
+                keyframes += sub_keyframes
+        
+        return keyframes
+
+    def _get_blend_weighted(self):
+        
+        return None
+        
+class AtomData(MayaCustomData):
+    """
+    Not in use.
+    """
+    def _data_name(self):
+        return 'animation'
+
+    def _data_extension(self):
+        return 'atom'
+    
+    def _data_type(self):
+        return 'maya.atom'
+    
+    def export_data(self, comment):
+        nodes = cmds.ls(type = 'transform')
+        cmds.select(nodes)
+        
+        file_name = '%s.%s' % (self.name, self.data_extension)
+        file_path = util_file.join_path(self.directory, file_name)
+        
+        options = 'precision=8;statics=0;baked=1;sdk=1;constraint=0;animLayers=1;selected=selectedOnly;whichRange=1;range=1:10;hierarchy=none;controlPoints=0;useChannelBox=1;options=keys;copyKeyCmd=-animation objects -option keys -hierarchy none -controlPoints 0'
+        
+        if not cmds.pluginInfo('atomImportExport', query = True, loaded = True):
+            cmds.loadPlugin('atomImportExport.mll')
+        
+        mel.eval('vtool -force -options "%s" -typ "atomExport" -es "%s"' % (options, file_path))
+        
+        version = util_file.VersionFile(file_path)
+        version.save(comment)
+        
+    def import_data(self):
+        
+        nodes = cmds.ls(type = 'transform')
+        cmds.select(nodes)
+        
+        file_name = '%s.%s' % (self.name, self.data_extension)
+        file_path = util_file.join_path(self.directory, file_name)  
+
+        if not cmds.pluginInfo('atomImportExport', query = True, loaded = True):
+            cmds.loadPlugin('atomImportExport.mll')
+        
+        options = ';;targetTime=3;option=insert;match=hierarchy;;selected=selectedOnly;search=;replace=;prefix=;suffix=;'
+        
+        mel.eval('vtool -import -type "atomImport" -ra true -namespace "test" -options "%s" "%s"' % (options, file_path))
+        
+        self._center_view()      
+        
+class PoseData(MayaCustomData):
+    """
+    maya.pose
+    Export/Import pose correctives.
+    """
+    maya_binary = 'mayaBinary'
+    maya_ascii = 'mayaAscii'
+
+    def _data_name(self):
+        return 'correctives'
+
+    def _data_extension(self):
+        return ''
+    
+    def _data_type(self):
+        return 'maya.pose' 
+
+    def _save_file(self, filepath):
+        cmds.file(rename = filepath)
+        #ch     chn     con     exp     sh
+        cmds.file(exportSelected = True, prompt = False, force = True, pr = True, ch = False, chn = True, exp = True, con = False, sh = False, stx = 'never', typ = self.maya_ascii)
+        
+    def _import_file(self, filepath):
+        
+        if util_file.is_file(filepath):
+            
+            cmds.file(filepath, f = True, i = True, iv = True, shd = 'shadingNetworks')
+        
+        if not util_file.is_file(filepath):
+            mel.eval('warning "File does not exist"')
+
+    def _filter_inputs(self, inputs):
+        
+        for node in inputs:
+            if not cmds.objExists(node):
+                continue
+            
+            if util.get_maya_version() > 2014:
+                if cmds.nodeType(node) == 'hyperLayout':
+                    if node == 'hyperGraphLayout':
+                        continue
+                    
+                    cmds.delete(node)
+
+                
+    def _get_inputs(self, pose):
+        
+        if not pose:
+            return []
+        
+        sub_inputs = self._get_sub_inputs(pose)
+        
+        inputs = maya_lib.attr.get_inputs(pose)
+        outputs = maya_lib.attr.get_outputs(pose)
+
+        if inputs:
+            inputs.append(pose)
+
+        if not inputs:
+            inputs = [pose]
+        
+        if outputs:
+            inputs = inputs + outputs                              
+        
+        if sub_inputs:
+            
+            inputs = inputs + sub_inputs
+        
+        return inputs
+  
+    def _get_sub_inputs(self, pose):
+        
+        manager = maya_lib.corrective.PoseManager()
+        manager.set_pose_group(pose)
+        
+        sub_poses = manager.get_poses()
+        inputs = []
+        
+        if sub_poses:
+            sub_inputs = []
+            for sub_pose in sub_poses:
+        
+                sub_inputs = self._get_inputs(sub_pose)
+                inputs = inputs + sub_inputs
+        
+        return inputs
+  
+    def _select_inputs(self, pose):
+        
+        inputs = self._get_inputs(pose)
+        
+        cmds.select(cl = True)
+        cmds.select(inputs, ne = True)
+        
+        return inputs
+            
+    def export_data(self, comment):
+        unknown = cmds.ls(type = 'unknown')
+        
+        if unknown:
+            
+            value = cmds.confirmDialog( title='Unknown Nodes!', message= 'Unknown nodes usually happen when a plugin that was being used is not loaded.\nLoad the missing plugin, and the unknown nodes could become valid.\n\nDelete unknown nodes?\n', 
+                                    button=['Yes','No'], defaultButton='Yes', cancelButton='No', dismissString='No' )
+        
+            if value == 'Yes':
+                maya_lib.core.delete_unknown_nodes()
+        
+        dirpath = util_file.join_path(self.directory, self.name)
+        
+        if util_file.is_dir(dirpath):
+            util_file.delete_dir(self.name, self.directory)
+        
+        dir_path = util_file.create_dir(self.name, self.directory)
+
+        pose_manager = maya_lib.corrective.PoseManager()
+        poses = pose_manager.get_poses()
+        
+        
+        
+        if not poses:
+            util.warning('Found no poses to export.')
+            return
+        
+        poses.append('pose_gr')
+        
+        pose_manager.set_pose_to_default()
+        pose_manager.detach_poses()
+        
+        for pose in poses:
+            
+            cmds.editDisplayLayerMembers("defaultLayer", pose)
+            
+            parent = None
+            rels = None
+            
+            parent = cmds.listRelatives(pose, p = True)
+            
+            if parent:
+                cmds.parent(pose, w = True)
+                
+            if pose == 'pose_gr':
+                
+                rels = cmds.listRelatives(pose)
+                cmds.parent(rels, w = True)
+            
+            #this is needed for cases where the hyperGraphLayout is connected to the node and other nodes.
+            outputs = maya_lib.attr.get_attribute_outputs('%s.message' % pose)
+            
+            if outputs:
+                for output_value in outputs:
+                    cmds.disconnectAttr('%s.message' % pose, output_value)
+                
+            inputs = self._select_inputs(pose)
+            
+            self._filter_inputs(inputs)
+            
+            path = util_file.join_path(dir_path, '%s.ma' % pose)
+            
+            try:
+                self._save_file(path)
+            except:
+                util.warning('Could not export pose: %s. Probably because of unknown nodes.' % pose)
+            
+            if parent:
+                cmds.parent(pose, parent[0])
+                
+            if rels:
+                cmds.parent(rels, 'pose_gr')
+        
+        pose_manager.attach_poses()
+        
+        version = util_file.VersionFile(dir_path)
+        version.save(comment)
+                
+        maya_lib.core.print_help('Exported %s data.' % self.name)
+    
+    
+    def import_data(self):
+        
+        path = util_file.join_path(self.directory, self.name)
+        
+        if not path:
+            return
+        
+        if not util_file.is_dir(path):
+            return  
+        
+        pose_files = util_file.get_files(path)
+        
+        if not pose_files:
+            return
+        
+        poses = []
+        
+        cmds.renderThumbnailUpdate( False )
+        
+        for pose_file in pose_files:
+            
+            if util.get_env('VETALA_RUN') == 'True':
+                #stop doesn't get picked up when files are loading.
+                if util.get_env('VETALA_STOP') == 'True':
+                    break
+            
+            if not pose_file.endswith('.ma') and not pose_file.endswith('.mb'):
+                continue
+            
+            pose_path = util_file.join_path(path, pose_file)
+            
+            if util_file.is_file(pose_path):
+                split_name = pose_file.split('.')
+                
+                pose = split_name[0]
+                
+                if cmds.objExists(pose):
+                    cmds.delete(pose)
+                
+                if not cmds.objExists(pose):
+        
+                    if pose != 'pose_gr':
+                        poses.append(pose)
+        
+                    self._import_file(pose_path)
+        
+        if cmds.objExists('pose_gr') and poses:
+            cmds.parent(poses, 'pose_gr')
+        
+        pose_manager = maya_lib.corrective.PoseManager()
+        
+        pose_manager.attach_poses(poses)
+        
+        pose_manager.create_pose_blends(poses)
+        
+        pose_manager.set_pose_to_default()
+                
+        maya_lib.core.print_help('Imported %s data.' % self.name)
+        
+        cmds.dgdirty(a = True)
+        cmds.renderThumbnailUpdate( True )
+        
+                
+        
+class MayaAttributeData(MayaCustomData):
+    """
+    maya.attributes
+    Export attribute data on selected nodes.
+    Import attribute data on all nodes exported, unless something is selected.
+    """
+    def _data_name(self):
+        return 'attributes'
+        
+    def _data_type(self):
+        return 'maya.attributes' 
+
+    def _data_extension(self):
+        return ''
+    
+    def _get_scope(self):
+        selection = cmds.ls(sl = True)
+        
+        
+        
+        if not selection:
+            util.warning('Nothing selected. Please select at least one node to export attributes.')
+            return
+        
+        return selection
+    
+    def _get_attributes(self, node):
+        attributes = cmds.listAttr(node, scalar = True, m = True)
+        
+         
+        return attributes
+    
+    def _get_shapes(self, node):
+        shapes = maya_lib.core.get_shapes(node)
+        return shapes
+    
+    def _get_shape_attributes(self, shape):
+        return self._get_attributes(shape)
+    
+    def import_data(self):
+        """
+        This will import all nodes saved to the data folder.
+        You may need to delete folders of nodes you no longer want to import.
+        """
+        
+        path = util_file.join_path(self.directory, self.name)
+        
+        selection = cmds.ls(sl = True)
+        
+        if selection:
+            files = selection
+            
+        if not selection:
+            files = util_file.get_files_with_extension('data', path)
+
+        for filename in files:
+            
+            if not filename.endswith('.data'):
+                filename = '%s.data' % filename
+                
+            filepath = util_file.join_path(path, filename)
+
+            if not util_file.is_file(filepath):
+                continue
+            
+            node_name = filename.split('.')[0]
+
+            if not cmds.objExists(node_name):
+                
+                util.warning( 'Skipping attribute import for %s. It does not exist.' % node_name ) 
+                continue
+            
+            lines = util_file.get_file_lines(filepath)
+            
+            for line in lines:
+                
+                if not line:
+                    continue
+                
+                line_list = eval(line)
+                
+                attribute = '%s.%s' % (node_name, line_list[0])
+                
+                if maya_lib.attr.is_locked(attribute):
+                    continue
+                if maya_lib.attr.is_connected(attribute):
+                    continue
+                if not cmds.objExists(attribute):
+                    util.warning('%s does not exists. Could not set value.' % attribute)
+                    continue
+                
+                try:
+                    cmds.setAttr(attribute, line_list[1])    
+                except:
+                    util.warning('\tCould not set %s to %s.' % (attribute, line_list[1]))
+            
+        self._center_view()
+
+    def export_data(self, comment):
+        """
+        This will export only the currently selected nodes.
+        """
+        path = util_file.join_path(self.directory, self.name)
+        
+        if not util_file.is_dir(path):
+            util_file.create_dir(self.name, self.directory)
+        
+        scope = self._get_scope()
+        
+        if not scope:
+            return
+                
+        for thing in scope:
+            
+            maya_lib.core.print_help('Exporting attributes on %s' % thing)
+            
+            filename = util_file.create_file('%s.data' % thing, path)
+
+            lines = []
+            
+            attributes = self._get_attributes(thing)
+            
+            shapes = self._get_shapes(thing)
+            
+            if shapes:
+                shape = shapes[0]
+                shape_attributes = self._get_shape_attributes(shape)
+                
+                if shape_attributes:
+                    new_set = set(attributes).union(shape_attributes)
+
+                    attributes = list(new_set)
+            
+            if not attributes:
+                continue
+            
+            for attribute in attributes:
+                
+                attribute_name = '%s.%s' % (thing, attribute)
+                
+                value = cmds.getAttr(attribute_name)
+                
+                lines.append("[ '%s', %s ]" % (attribute, value))
+            
+            write_file = util_file.WriteFile(filename)
+            write_file.write(lines)
+            
+        maya_lib.core.print_help('Exported %s data' % self.name)
+
+class MayaControlAttributeData(MayaAttributeData):
+    
+    def _data_name(self):
+        return 'control values'
+        
+    def _data_type(self):
+        return 'maya.control_values' 
+
+    def _data_extension(self):
+        return ''
+
+    def _get_attributes(self, node):
+        attributes = cmds.listAttr(node, scalar = True, m = True, k = True)
+        return attributes
+    def _get_scope(self):
+        
+        controls = maya_lib.rigs_util.get_controls()
+        
+        if not controls:
+            util.warning('No controls found to export attributes.')
+            return
+        
+        return controls
+    
+    def _get_shapes(self, node):
+        return []
+
+
+class MayaControlRotateOrderData(MayaAttributeData):
+    
+    def _data_name(self):
+        return 'control rotateOrder'
+        
+    def _data_type(self):
+        return 'maya.control_rotateorder' 
+
+    def _data_extension(self):
+        return ''
+
+    def _get_attributes(self, node):
         attributes = ['rotateOrder']
-=======
-        attributes.append('rotateOrder')
->>>>>>> 16b6f7f3
-        return attributes
-    
-    def _get_scope(self):
-        
-        controls = maya_lib.rigs_util.get_controls()
-        
-        if not controls:
-            util.warning('No controls found to export attributes.')
-            return
-        
-        return controls
-    
-    def _get_shapes(self, node):
-        return []
-    
-        
-class MayaFileData(MayaCustomData):
-    
-    maya_binary = 'mayaBinary'
-    maya_ascii = 'mayaAscii'
-
-    def _data_name(self):
-        return 'maya_file'
-
-    def __init__(self, name = None):
-        super(MayaFileData, self).__init__(name)
-        
-        self.maya_file_type = self._set_maya_file_type()
-        
-        if util.is_in_maya():
-            if not maya_lib.core.is_batch():
-            
-                pre_save_initialized = util.get_env('VETALA_PRE_SAVE_INITIALIZED')
-                
-                if pre_save_initialized == 'False':
-                
-                    maya_lib.api.start_check_after_save(self._check_after_save)
-                    util.set_env('VETALA_PRE_SAVE_INITIALIZED', 'True')
-            
-            
-    
-    def _check_after_save(self, client_data):
-        
-        filepath = cmds.file(q = True, sn = True)
-        
-        version = util_file.VersionFile(filepath)
-        
-        dirpath = util_file.get_dirname(filepath)
-        
-        if util_file.VersionFile(dirpath).has_versions():
-            
-            comment = util.get_env('VETALA_SAVE_COMMENT')
-            
-            if not comment:
-                comment = 'Automatically versioned up with Maya save.'
-            
-            version.save(comment)
-            
-            util.set_env('VETALA_SAVE_COMMENT', '')
-            maya_lib.core.print_help('version saved!')
-            
-        
-    
-    def _data_type(self):
-        return 'maya.vtool'
-        
-    def _set_maya_file_type(self):
-        
-        return self.maya_binary
-    
-    def _clean_scene(self):
-        
-        util.show('Clean Scene')
-        
-        maya_lib.core.delete_turtle_nodes()
-        
-        if util.get_maya_version() > 2014:
-            maya_lib.core.delete_garbage()
-            maya_lib.core.remove_unused_plugins()
-        
-    def _after_open(self):
-        
-        maya_lib.geo.smooth_preview_all(False)
-
-        self._center_view()
-        
-    def _prep_scene_for_export(self):
-        outliner_sets = maya_lib.core.get_outliner_sets()
-        top_nodes = maya_lib.core.get_top_dag_nodes()
-        
-        to_select = outliner_sets + top_nodes
-        
-        if not to_select:
-            to_select = ['persp','side','top','front']
-        
-        cmds.select(to_select, r = True )
-        
-    def _handle_unknowns(self):
-
-        unknown = cmds.ls(type = 'unknown')
-        
-        if unknown:
-            
-            value = cmds.confirmDialog( title='Unknown Nodes!', 
-                                        message= 'Unknown nodes usually happen when a plugin that was being used is not loaded.\nLoad the missing plugin, and the unknown nodes could become valid.\n\nDelete unknown nodes?\n', 
-                                        button=['Yes','No'], defaultButton='Yes', cancelButton='No', dismissString='No' )
-            
-            if value == 'Yes':
-                maya_lib.core.delete_unknown_nodes()
-            
-            if value == 'No':
-                if self.maya_file_type == self.maya_binary:
-                    cmds.warning('\tThis file contains unknown nodes. Try saving as maya ascii instead.')
-            
-    def import_data(self, filepath = None):
-        
-        if open == True:
-            self.open(filepath)
-        
-        import_file = None
-        
-        if filepath:
-            import_file = filepath
-            
-        if not import_file:
-            if not util_file.is_file(self.filepath):
-                return
-            
-            import_file = self.filepath
-        
-        maya_lib.core.import_file(import_file)
-        
-        self._after_open()
-        
-    def open(self, filepath = None):
-                
-        open_file = None
-        
-        if filepath:
-            open_file = filepath
-            
-        if not open_file:
-            if not util_file.is_file(self.filepath):
-                return
-            
-            open_file = self.filepath
-        
-        
-        
-        try:
-            cmds.file(open_file, 
-                      f = True, 
-                      o = True, 
-                      iv = True)
-            
-        except:
-            
-            util.error(traceback.format_exc())
-            
-        self._after_open()
-        
-
-    def save(self, comment):
-        
-        if not comment:
-            comment = '-'
-        
-        util.set_env('VETALA_SAVE_COMMENT', comment)
-        
-        util_file.get_permission(self.filepath)
-        
-        self._handle_unknowns()
-        
-        self._clean_scene()
-        
-        filepath = self.filepath
-        
-        #not sure if this ever gets used?...
-        if not filepath.endswith('.mb') and not filepath.endswith('.ma'):
-            
-            filepath = cmds.workspace(q = True, rd = True)
-            
-            if self.maya_file_type == self.maya_ascii:
-                #cmds.file(renameToSave = True)
-                filepath = cmds.fileDialog2(ds=1, fileFilter="Maya Ascii (*.ma)", dir = filepath)
-            
-            if self.maya_file_type == self.maya_binary:
-                filepath = cmds.fileDialog2(ds=1, fileFilter="Maya Binary (*.mb)", dir = filepath)
-            
-            if filepath:
-                filepath = filepath[0]
-        
-        saved = maya_lib.core.save(filepath)
-        
-        if saved:
-            version = util_file.VersionFile(filepath)
-            
-            if maya_lib.core.is_batch() or not version.has_versions():
-                
-                version.save(comment)
-            
-            maya_lib.core.print_help('Saved %s data.' % self.name)
-            return True
-        
-        return False
-    
-        
-        
-    def export_data(self, comment):
-        
-        util_file.get_permission(self.filepath)
-        
-        self._handle_unknowns()
-        
-        self._clean_scene()
-                
-        cmds.file(rename = self.filepath)
-        
-        self._prep_scene_for_export()
-        
-        cmds.file(exportSelected = True, 
-                  prompt = False, 
-                  force = True, 
-                  pr = True, 
-                  ch = True, 
-                  chn = True, 
-                  exp = True, 
-                  con = True, 
-                  stx = 'always', 
-                  type = self.maya_file_type)
-        
-        version = util_file.VersionFile(self.filepath)
-        version.save(comment)
-        
-        maya_lib.core.print_help('Exported %s data.' % self.name)
-
-    def maya_reference_data(self, filepath = None):
-        
-        if not filepath:
-            filepath = self.filepath
-        
-        maya_lib.core.reference_file(filepath)
-        
-    def set_directory(self, directory):
-        super(MayaFileData, self).set_directory(directory)
-        
-        self.filepath = util_file.join_path(directory, '%s.%s' % (self.name, self.data_extension))
-
-class MayaBinaryFileData(MayaFileData):
-    
-    def _data_type(self):
-        return 'maya.binary'
-    
-    def _data_extension(self):
-        return 'mb'
-        
-    def _set_maya_file_type(self):
-        return self.maya_binary
-    
-class MayaAsciiFileData(MayaFileData):
-    
-    def _data_type(self):
-        return 'maya.ascii'
-    
-    def _data_extension(self):
-        return 'ma'
-    
-    def _set_maya_file_type(self):
-        return self.maya_ascii
-    
-class MayaShotgunFileData(MayaFileData):
-    
-    def __init__(self, name = None):
-        super(MayaShotgunFileData, self).__init__(name)
-        
-    def _data_name(self):
-        return 'shotgun_link'
-    
-    def _data_type(self):
-        return 'maya.shotgun'
-    
-    def _get_filepath(self, publish_path = False):
-        
-        
-        project, asset_type, asset, step = self.read_state()
-        dirpath = util_shotgun.get_asset_path(project, asset_type, asset, step, publish_path)
-        
-        filepath = None
-        
-        if dirpath and util_file.is_dir(dirpath):
-            filepath = util_file.get_latest_file_at_path(dirpath)
-        
-        if not filepath:
-            util.warning('Shotgun had trouble finding the file. Check script editor for more info.')
-        
-        self.filepath = filepath
-    
-    def write_state(self, project, asset_type, asset, step):
-        
-        filepath = util_file.create_file('shotgun.info', self.directory)
-        
-        lines = ['project=%s' % project,
-                 'asset_type=%s' % asset_type,
-                 'asset=%s' % asset,
-                 'step=%s' % step]
-        
-        util_file.write_lines(filepath, lines)
-    
-    def read_state(self):
-        
-        filepath = util_file.join_path(self.directory, 'shotgun.info')
-        
-        if not util_file.is_file(filepath):
-            return None, None, None, None
-        
-        lines = util_file.get_file_lines(filepath)
-        
-        found = [None,None,None,None]
-        
-        for line in lines:
-            split_line = line.split('=')
-            
-            if split_line[0] == 'project':
-                found[0] = split_line[1]
-            if split_line[0] == 'asset_type':
-                found[1] = split_line[1]
-            if split_line[0] == 'asset':
-                found[2] = split_line[1]
-            if split_line[0] == 'step':
-                found[3] = split_line[1]
-                
-        return found
-    
-    def reference(self):
-        
-        self._get_filepath(publish_path = True)
-        super(MayaShotgunFileData, self).maya_reference_data()
-    
-    def open(self):
-        
-        self._get_filepath(publish_path = True)
-        super(MayaShotgunFileData, self).open()
-    
-    def import_data(self, filepath = None):
-        self._get_filepath(publish_path=True)
-        
-        super(MayaShotgunFileData, self).import_data()
-        
-    def save(self):
-        
-        self._get_filepath()
-        
-        util_file.get_permission(self.filepath)
-        
-        self._handle_unknowns()
-        
-        self._clean_scene()
-        
-        filepath = self.filepath
-        
-        dirname = util_file.get_dirname(filepath)
-        name = util_file.get_basename(filepath)
-        version = util.get_last_number(filepath)
-        
-        split_name = name.split('.')
-        
-        sub_name = string.join(split_name[:-2])
-        
-        if version == None:
-            version = 1
-        else:
-            version = int(version)
-            version += 1
-            
-        version = str(version)
-        version = version.zfill(3)
-        
-        filename = '%s.v%s.%s' % (sub_name, version, split_name[-1])
-        
-        filepath = util_file.join_path(dirname, filename)
-        
-        #not sure if this ever gets used?...
-        if not filepath.endswith('.mb') and not filepath.endswith('.ma'):
-            
-            filepath = cmds.workspace(q = True, rd = True)
-            
-            if self.maya_file_type == self.maya_ascii:
-                #cmds.file(renameToSave = True)
-                filepath = cmds.fileDialog2(ds=1, fileFilter="Maya Ascii (*.ma)", dir = filepath)
-            
-            if self.maya_file_type == self.maya_binary:
-                filepath = cmds.fileDialog2(ds=1, fileFilter="Maya Binary (*.mb)", dir = filepath)
-            
-            if filepath:
-                filepath = filepath[0]
-        
-        saved = maya_lib.core.save(filepath)
-        
-        if saved:
-            
-            maya_lib.core.print_help('Saved %s data.' % self.name)
-            return True
-        
-        return False
-        
-    def get_projects(self):
-        projects = util_shotgun.get_projects()
-        
-        found = []
-        
-        if projects:
-            for project in projects:
-                found.append(project['name'])
-        if not projects:
-            found = ['No projects found']
-            
-        found.sort()
-        return found
-    
-    def get_assets(self, project):
-        assets = util_shotgun.get_assets(project)
-        
-        found = {}
-        
-        if assets:
-            for asset in assets:
-                
-                if not found.has_key(asset['sg_asset_type']):
-                    found[asset['sg_asset_type']] = []
-                    
-                found[asset['sg_asset_type']].append(asset['code'])
-        
-        if not assets:
-            found['No asset_type'] = ['No assets found']
-        
-        return found
-    
-    def get_asset_steps(self):
-        
-        steps = util_shotgun.get_asset_steps()
-        
-        found = []
-        
-        if steps:
-            for step in steps:
-                found.append([step['code'], step['short_name']])
-        if not steps:
-            found = [['No steps found']]
-            
-        return found
-    
-    def has_api(self):
-        
-        if not util_shotgun.sg:
-            return False
-        
-        return True
-    
-    
-def read_ldr_file(filepath):
-    
-    lines = util_file.get_file_lines(filepath)
-    
-    found = []
-    
-    scale = 0.001
-    
-    matrix_scale = maya_lib.api.Matrix([scale, 0.0, 0.0, 0.0, 0.0, scale, 0.0, 0.0, 0.0, 0.0, scale, 0.0, 0.0, 0.0, 0.0, 1.0])
-    #matrix_180 = maya_lib.api.Matrix( [0.1, 0.0, 0.0, 0.0, 0.0, -0.1, 1.2246467991473533e-17, 0.0, 0.0, -1.2246467991473533e-17, -0.1, 0.0, 0.0, 0.0, 0.0, 1.0] )
-    #matrix_180 = maya_lib.api.Matrix( [1.0, 0.0, 0.0, 0.0, 0.0, -1.0, 1.2246467991473532e-16, 0.0, 0.0, -1.2246467991473532e-16, -1.0, 0.0, 0.0, 0.0, 0.0, 1.0])
-    
-    for line in lines:
-        split_line = line.split()
-        
-        if not len(split_line) == 15:
-            continue
-        
-        line_type = split_line[0]
-        color = split_line[1]
-        matrix_values = split_line[2:14]
-        id_value = split_line[14]
-        
-        matrix_list = [float(matrix_values[3]), float(matrix_values[4]), float(matrix_values[5]), 0, 
-                       float(matrix_values[6]), float(matrix_values[7]), float(matrix_values[8]), 0, 
-                       float(matrix_values[9]), float(matrix_values[10]), float(matrix_values[11]), 0, 
-                       float(matrix_values[0]), float(matrix_values[1]), float(matrix_values[2]), 1]
-        
-        matrix = maya_lib.api.Matrix(matrix_list)
-        
-        
-        matrix_scaled = matrix.api_object * matrix_scale.api_object
-        
-        tmatrix = maya_lib.api.TransformationMatrix(matrix_scaled)
-        
-        translate = tmatrix.translation()
-        
-        translate = [translate[0], translate[1] * -1, translate[2]]
-        rotate = tmatrix.rotation()
-        
-        id_value = util.get_first_number(id_value)
-        
-        found.append( [color, translate, rotate, id_value] )
-        
-    return found
-
-def read_lxfml_file(filepath):
-    
-    from xml.etree import cElementTree as tree
-
-    dom = tree.parse(filepath)
-    root = dom.getroot()
-    scenes = root.findall('Scene')
-    
-    found_parts = []
-    
-    for scene in scenes:
-        models = scene.findall('Model')
-        
-        for model in models:
-            
-            groups = model.findall('Group')
-            
-            for group in groups:
-                
-                parts = group.findall('Part')
-                
-                for part in parts:
-                    
-                    position = [0,0,0]
-                    angle_vector = [0,0,0]
-                    
-                    id_value = int(part.get('designID'))
-                    shader_id = int(part.get('materialID'))
-                    
-                    position[0] = float(part.get('tx'))
-                    position[1] = float(part.get('ty'))
-                    position[2] = float(part.get('tz'))
-                    
-                    angle = float(part.get('angle'))
-                    angle_vector[0] = float(part.get('ax'))
-                    angle_vector[1] = float(part.get('ay'))
-                    angle_vector[2] = float(part.get('az'))
-                    
-                    rotation = maya_lib.api.Quaternion(angle, angle_vector)
-                    rotate = rotation.rotation()
-                    
-                    found_parts.append( (id_value, shader_id, position, rotate) )
-    
+        return attributes
+    
+    def _get_scope(self):
+        
+        controls = maya_lib.rigs_util.get_controls()
+        
+        if not controls:
+            util.warning('No controls found to export attributes.')
+            return
+        
+        return controls
+    
+    def _get_shapes(self, node):
+        return []
+    
+        
+class MayaFileData(MayaCustomData):
+    
+    maya_binary = 'mayaBinary'
+    maya_ascii = 'mayaAscii'
+
+    def _data_name(self):
+        return 'maya_file'
+
+    def __init__(self, name = None):
+        super(MayaFileData, self).__init__(name)
+        
+        self.maya_file_type = self._set_maya_file_type()
+        
+        if util.is_in_maya():
+            if not maya_lib.core.is_batch():
+            
+                pre_save_initialized = util.get_env('VETALA_PRE_SAVE_INITIALIZED')
+                
+                if pre_save_initialized == 'False':
+                
+                    maya_lib.api.start_check_after_save(self._check_after_save)
+                    util.set_env('VETALA_PRE_SAVE_INITIALIZED', 'True')
+            
+            
+    
+    def _check_after_save(self, client_data):
+        
+        filepath = cmds.file(q = True, sn = True)
+        
+        version = util_file.VersionFile(filepath)
+        
+        dirpath = util_file.get_dirname(filepath)
+        
+        if util_file.VersionFile(dirpath).has_versions():
+            
+            comment = util.get_env('VETALA_SAVE_COMMENT')
+            
+            if not comment:
+                comment = 'Automatically versioned up with Maya save.'
+            
+            version.save(comment)
+            
+            util.set_env('VETALA_SAVE_COMMENT', '')
+            maya_lib.core.print_help('version saved!')
+            
+        
+    
+    def _data_type(self):
+        return 'maya.vtool'
+        
+    def _set_maya_file_type(self):
+        
+        return self.maya_binary
+    
+    def _clean_scene(self):
+        
+        util.show('Clean Scene')
+        
+        maya_lib.core.delete_turtle_nodes()
+        
+        if util.get_maya_version() > 2014:
+            maya_lib.core.delete_garbage()
+            maya_lib.core.remove_unused_plugins()
+        
+    def _after_open(self):
+        
+        maya_lib.geo.smooth_preview_all(False)
+
+        self._center_view()
+        
+    def _prep_scene_for_export(self):
+        outliner_sets = maya_lib.core.get_outliner_sets()
+        top_nodes = maya_lib.core.get_top_dag_nodes()
+        
+        to_select = outliner_sets + top_nodes
+        
+        if not to_select:
+            to_select = ['persp','side','top','front']
+        
+        cmds.select(to_select, r = True )
+        
+    def _handle_unknowns(self):
+
+        unknown = cmds.ls(type = 'unknown')
+        
+        if unknown:
+            
+            value = cmds.confirmDialog( title='Unknown Nodes!', 
+                                        message= 'Unknown nodes usually happen when a plugin that was being used is not loaded.\nLoad the missing plugin, and the unknown nodes could become valid.\n\nDelete unknown nodes?\n', 
+                                        button=['Yes','No'], defaultButton='Yes', cancelButton='No', dismissString='No' )
+            
+            if value == 'Yes':
+                maya_lib.core.delete_unknown_nodes()
+            
+            if value == 'No':
+                if self.maya_file_type == self.maya_binary:
+                    cmds.warning('\tThis file contains unknown nodes. Try saving as maya ascii instead.')
+            
+    def import_data(self, filepath = None):
+        
+        if open == True:
+            self.open(filepath)
+        
+        import_file = None
+        
+        if filepath:
+            import_file = filepath
+            
+        if not import_file:
+            if not util_file.is_file(self.filepath):
+                return
+            
+            import_file = self.filepath
+        
+        maya_lib.core.import_file(import_file)
+        
+        self._after_open()
+        
+    def open(self, filepath = None):
+                
+        open_file = None
+        
+        if filepath:
+            open_file = filepath
+            
+        if not open_file:
+            if not util_file.is_file(self.filepath):
+                return
+            
+            open_file = self.filepath
+        
+        
+        
+        try:
+            cmds.file(open_file, 
+                      f = True, 
+                      o = True, 
+                      iv = True)
+            
+        except:
+            
+            util.error(traceback.format_exc())
+            
+        self._after_open()
+        
+
+    def save(self, comment):
+        
+        if not comment:
+            comment = '-'
+        
+        util.set_env('VETALA_SAVE_COMMENT', comment)
+        
+        util_file.get_permission(self.filepath)
+        
+        self._handle_unknowns()
+        
+        self._clean_scene()
+        
+        filepath = self.filepath
+        
+        #not sure if this ever gets used?...
+        if not filepath.endswith('.mb') and not filepath.endswith('.ma'):
+            
+            filepath = cmds.workspace(q = True, rd = True)
+            
+            if self.maya_file_type == self.maya_ascii:
+                #cmds.file(renameToSave = True)
+                filepath = cmds.fileDialog2(ds=1, fileFilter="Maya Ascii (*.ma)", dir = filepath)
+            
+            if self.maya_file_type == self.maya_binary:
+                filepath = cmds.fileDialog2(ds=1, fileFilter="Maya Binary (*.mb)", dir = filepath)
+            
+            if filepath:
+                filepath = filepath[0]
+        
+        saved = maya_lib.core.save(filepath)
+        
+        if saved:
+            version = util_file.VersionFile(filepath)
+            
+            if maya_lib.core.is_batch() or not version.has_versions():
+                
+                version.save(comment)
+            
+            maya_lib.core.print_help('Saved %s data.' % self.name)
+            return True
+        
+        return False
+    
+        
+        
+    def export_data(self, comment):
+        
+        util_file.get_permission(self.filepath)
+        
+        self._handle_unknowns()
+        
+        self._clean_scene()
+                
+        cmds.file(rename = self.filepath)
+        
+        self._prep_scene_for_export()
+        
+        cmds.file(exportSelected = True, 
+                  prompt = False, 
+                  force = True, 
+                  pr = True, 
+                  ch = True, 
+                  chn = True, 
+                  exp = True, 
+                  con = True, 
+                  stx = 'always', 
+                  type = self.maya_file_type)
+        
+        version = util_file.VersionFile(self.filepath)
+        version.save(comment)
+        
+        maya_lib.core.print_help('Exported %s data.' % self.name)
+
+    def maya_reference_data(self, filepath = None):
+        
+        if not filepath:
+            filepath = self.filepath
+        
+        maya_lib.core.reference_file(filepath)
+        
+    def set_directory(self, directory):
+        super(MayaFileData, self).set_directory(directory)
+        
+        self.filepath = util_file.join_path(directory, '%s.%s' % (self.name, self.data_extension))
+
+class MayaBinaryFileData(MayaFileData):
+    
+    def _data_type(self):
+        return 'maya.binary'
+    
+    def _data_extension(self):
+        return 'mb'
+        
+    def _set_maya_file_type(self):
+        return self.maya_binary
+    
+class MayaAsciiFileData(MayaFileData):
+    
+    def _data_type(self):
+        return 'maya.ascii'
+    
+    def _data_extension(self):
+        return 'ma'
+    
+    def _set_maya_file_type(self):
+        return self.maya_ascii
+    
+class MayaShotgunFileData(MayaFileData):
+    
+    def __init__(self, name = None):
+        super(MayaShotgunFileData, self).__init__(name)
+        
+    def _data_name(self):
+        return 'shotgun_link'
+    
+    def _data_type(self):
+        return 'maya.shotgun'
+    
+    def _get_filepath(self, publish_path = False):
+        
+        
+        project, asset_type, asset, step = self.read_state()
+        dirpath = util_shotgun.get_asset_path(project, asset_type, asset, step, publish_path)
+        
+        filepath = None
+        
+        if dirpath and util_file.is_dir(dirpath):
+            filepath = util_file.get_latest_file_at_path(dirpath)
+        
+        if not filepath:
+            util.warning('Shotgun had trouble finding the file. Check script editor for more info.')
+        
+        self.filepath = filepath
+    
+    def write_state(self, project, asset_type, asset, step):
+        
+        filepath = util_file.create_file('shotgun.info', self.directory)
+        
+        lines = ['project=%s' % project,
+                 'asset_type=%s' % asset_type,
+                 'asset=%s' % asset,
+                 'step=%s' % step]
+        
+        util_file.write_lines(filepath, lines)
+    
+    def read_state(self):
+        
+        filepath = util_file.join_path(self.directory, 'shotgun.info')
+        
+        if not util_file.is_file(filepath):
+            return None, None, None, None
+        
+        lines = util_file.get_file_lines(filepath)
+        
+        found = [None,None,None,None]
+        
+        for line in lines:
+            split_line = line.split('=')
+            
+            if split_line[0] == 'project':
+                found[0] = split_line[1]
+            if split_line[0] == 'asset_type':
+                found[1] = split_line[1]
+            if split_line[0] == 'asset':
+                found[2] = split_line[1]
+            if split_line[0] == 'step':
+                found[3] = split_line[1]
+                
+        return found
+    
+    def reference(self):
+        
+        self._get_filepath(publish_path = True)
+        super(MayaShotgunFileData, self).maya_reference_data()
+    
+    def open(self):
+        
+        self._get_filepath(publish_path = True)
+        super(MayaShotgunFileData, self).open()
+    
+    def import_data(self, filepath = None):
+        self._get_filepath(publish_path=True)
+        
+        super(MayaShotgunFileData, self).import_data()
+        
+    def save(self):
+        
+        self._get_filepath()
+        
+        util_file.get_permission(self.filepath)
+        
+        self._handle_unknowns()
+        
+        self._clean_scene()
+        
+        filepath = self.filepath
+        
+        dirname = util_file.get_dirname(filepath)
+        name = util_file.get_basename(filepath)
+        version = util.get_last_number(filepath)
+        
+        split_name = name.split('.')
+        
+        sub_name = string.join(split_name[:-2])
+        
+        if version == None:
+            version = 1
+        else:
+            version = int(version)
+            version += 1
+            
+        version = str(version)
+        version = version.zfill(3)
+        
+        filename = '%s.v%s.%s' % (sub_name, version, split_name[-1])
+        
+        filepath = util_file.join_path(dirname, filename)
+        
+        #not sure if this ever gets used?...
+        if not filepath.endswith('.mb') and not filepath.endswith('.ma'):
+            
+            filepath = cmds.workspace(q = True, rd = True)
+            
+            if self.maya_file_type == self.maya_ascii:
+                #cmds.file(renameToSave = True)
+                filepath = cmds.fileDialog2(ds=1, fileFilter="Maya Ascii (*.ma)", dir = filepath)
+            
+            if self.maya_file_type == self.maya_binary:
+                filepath = cmds.fileDialog2(ds=1, fileFilter="Maya Binary (*.mb)", dir = filepath)
+            
+            if filepath:
+                filepath = filepath[0]
+        
+        saved = maya_lib.core.save(filepath)
+        
+        if saved:
+            
+            maya_lib.core.print_help('Saved %s data.' % self.name)
+            return True
+        
+        return False
+        
+    def get_projects(self):
+        projects = util_shotgun.get_projects()
+        
+        found = []
+        
+        if projects:
+            for project in projects:
+                found.append(project['name'])
+        if not projects:
+            found = ['No projects found']
+            
+        found.sort()
+        return found
+    
+    def get_assets(self, project):
+        assets = util_shotgun.get_assets(project)
+        
+        found = {}
+        
+        if assets:
+            for asset in assets:
+                
+                if not found.has_key(asset['sg_asset_type']):
+                    found[asset['sg_asset_type']] = []
+                    
+                found[asset['sg_asset_type']].append(asset['code'])
+        
+        if not assets:
+            found['No asset_type'] = ['No assets found']
+        
+        return found
+    
+    def get_asset_steps(self):
+        
+        steps = util_shotgun.get_asset_steps()
+        
+        found = []
+        
+        if steps:
+            for step in steps:
+                found.append([step['code'], step['short_name']])
+        if not steps:
+            found = [['No steps found']]
+            
+        return found
+    
+    def has_api(self):
+        
+        if not util_shotgun.sg:
+            return False
+        
+        return True
+    
+    
+def read_ldr_file(filepath):
+    
+    lines = util_file.get_file_lines(filepath)
+    
+    found = []
+    
+    scale = 0.001
+    
+    matrix_scale = maya_lib.api.Matrix([scale, 0.0, 0.0, 0.0, 0.0, scale, 0.0, 0.0, 0.0, 0.0, scale, 0.0, 0.0, 0.0, 0.0, 1.0])
+    #matrix_180 = maya_lib.api.Matrix( [0.1, 0.0, 0.0, 0.0, 0.0, -0.1, 1.2246467991473533e-17, 0.0, 0.0, -1.2246467991473533e-17, -0.1, 0.0, 0.0, 0.0, 0.0, 1.0] )
+    #matrix_180 = maya_lib.api.Matrix( [1.0, 0.0, 0.0, 0.0, 0.0, -1.0, 1.2246467991473532e-16, 0.0, 0.0, -1.2246467991473532e-16, -1.0, 0.0, 0.0, 0.0, 0.0, 1.0])
+    
+    for line in lines:
+        split_line = line.split()
+        
+        if not len(split_line) == 15:
+            continue
+        
+        line_type = split_line[0]
+        color = split_line[1]
+        matrix_values = split_line[2:14]
+        id_value = split_line[14]
+        
+        matrix_list = [float(matrix_values[3]), float(matrix_values[4]), float(matrix_values[5]), 0, 
+                       float(matrix_values[6]), float(matrix_values[7]), float(matrix_values[8]), 0, 
+                       float(matrix_values[9]), float(matrix_values[10]), float(matrix_values[11]), 0, 
+                       float(matrix_values[0]), float(matrix_values[1]), float(matrix_values[2]), 1]
+        
+        matrix = maya_lib.api.Matrix(matrix_list)
+        
+        
+        matrix_scaled = matrix.api_object * matrix_scale.api_object
+        
+        tmatrix = maya_lib.api.TransformationMatrix(matrix_scaled)
+        
+        translate = tmatrix.translation()
+        
+        translate = [translate[0], translate[1] * -1, translate[2]]
+        rotate = tmatrix.rotation()
+        
+        id_value = util.get_first_number(id_value)
+        
+        found.append( [color, translate, rotate, id_value] )
+        
+    return found
+
+def read_lxfml_file(filepath):
+    
+    from xml.etree import cElementTree as tree
+
+    dom = tree.parse(filepath)
+    root = dom.getroot()
+    scenes = root.findall('Scene')
+    
+    found_parts = []
+    
+    for scene in scenes:
+        models = scene.findall('Model')
+        
+        for model in models:
+            
+            groups = model.findall('Group')
+            
+            for group in groups:
+                
+                parts = group.findall('Part')
+                
+                for part in parts:
+                    
+                    position = [0,0,0]
+                    angle_vector = [0,0,0]
+                    
+                    id_value = int(part.get('designID'))
+                    shader_id = int(part.get('materialID'))
+                    
+                    position[0] = float(part.get('tx'))
+                    position[1] = float(part.get('ty'))
+                    position[2] = float(part.get('tz'))
+                    
+                    angle = float(part.get('angle'))
+                    angle_vector[0] = float(part.get('ax'))
+                    angle_vector[1] = float(part.get('ay'))
+                    angle_vector[2] = float(part.get('az'))
+                    
+                    rotation = maya_lib.api.Quaternion(angle, angle_vector)
+                    rotate = rotation.rotation()
+                    
+                    found_parts.append( (id_value, shader_id, position, rotate) )
+    
     return found_parts