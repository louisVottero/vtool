--- conflicted
+++ resolved
@@ -1,95 +1,89 @@
-# Copyright (C) 2022 Louis Vottero louis.vot@gmail.com    All rights reserved.
-
-import os
-import sys
-
-print( 'Using Pyton Version:\t', sys.version)
-source_path = os.environ['VETALA_PATH']
-source_path = os.path.dirname(source_path)
-sys.path.insert(0, source_path)
-print('Using Vetala Path: ', source_path)
-
-import vtool.util
-import vtool.util_file
-
-import traceback
-
-def main():
-<<<<<<< HEAD
-    
-    print( '\n\n\n\n\n------- VETALA BATCH --------------------------------------------------------------------------------------------\n\n')
-=======
-        
-    print( '\n\n\n------- VETALA BATCH --------------------------------------------------------------------------------------------\n')
->>>>>>> 9485fdfc
-    
-    process_path = os.environ['VETALA_CURRENT_PROCESS']
-    settings = os.environ['VETALA_SETTINGS']
-            
-    print( '\n')
-    
-    print( 'Using Vetala Process:\t', process_path)
-    print( '\n')
-    
-    try:
-        import maya.standalone
-        maya.standalone.initialize( name='python' )
-    except:
-        status = traceback.format_exc()
-        print( status)
-        
-        print( '\n\nMaya standalone failed')
-    
-    if settings:
-        settings_inst = vtool.util_file.SettingsFile()
-        settings_inst.set_directory(settings)
-        
-        codes = settings_inst.get('code_directory')
-        if codes:
-            for code in codes:
-                vtool.util.show('Adding code path: %s' % code)
-                sys.path.append(code)
-                
-    if vtool.util.is_in_maya():
-        print( 'Using Maya %s\n\n' % vtool.util.get_maya_version())
-        if vtool.util.get_maya_version() >= 2017:
-            import maya.cmds as cmds
-            #try:
-            #    cmds.loadPlugin('mtoa')
-            #except:
-            #    pass
-        
-    if process_path:
-        
-        from vtool.process_manager import process
-        process_inst = process.Process()
-        
-        process_inst.set_directory(process_path)
-        try:
-            process_inst.run()
-        except:
-            vtool.util.error( traceback.format_exc() )
-        
-        vtool.util.show('Batch finished.\n\n')
-        
-        comment = 'Batch build'
-        saved = process_inst.save_data('build', comment)
-        
-        if not saved:
-            vtool.util.show('Unable to save contents!!')
-            
-    else:
-        vtool.util.show('Could not get current process.  Batch finished, nothing processed.')
-
-    vtool.util.show('\n\nAll done!')
-    
-    python_version = vtool.util.get_python_version()
-    if python_version == 3:
-        input('\n\nPress Any Key and Enter to Exit')
-    if python_version == 2:
-        raw_input('\n\nPress Any Key and Enter to Exit')
-
-    print( '\n\n------- END OF VETALA BATCH ----------------------------------------------------------\n\n\n\n\n')
-
-if __name__ == '__main__':
-    main()
+# Copyright (C) 2022 Louis Vottero louis.vot@gmail.com    All rights reserved.
+
+import os
+import sys
+
+print( 'Using Pyton Version:\t', sys.version)
+source_path = os.environ['VETALA_PATH']
+source_path = os.path.dirname(source_path)
+sys.path.insert(0, source_path)
+print('Using Vetala Path: ', source_path)
+
+import vtool.util
+import vtool.util_file
+
+import traceback
+
+def main():
+    
+    print( '\n\n\n\n\n------- VETALA BATCH --------------------------------------------------------------------------------------------\n\n')
+    
+    process_path = os.environ['VETALA_CURRENT_PROCESS']
+    settings = os.environ['VETALA_SETTINGS']
+            
+    print( '\n')
+    print( 'Using Vetala Process:\t', process_path)
+    print( '\n')
+    
+    try:
+        import maya.standalone
+        maya.standalone.initialize( name='python' )
+    except:
+        status = traceback.format_exc()
+        print( status)
+        
+        print( '\n\nMaya standalone failed')
+    
+    if settings:
+        settings_inst = vtool.util_file.SettingsFile()
+        settings_inst.set_directory(settings)
+        
+        codes = settings_inst.get('code_directory')
+        if codes:
+            for code in codes:
+                vtool.util.show('Adding code path: %s' % code)
+                sys.path.append(code)
+                
+    if vtool.util.is_in_maya():
+        print( 'Using Maya %s\n\n' % vtool.util.get_maya_version())
+        if vtool.util.get_maya_version() >= 2017:
+            import maya.cmds as cmds
+            #try:
+            #    cmds.loadPlugin('mtoa')
+            #except:
+            #    pass
+        
+    if process_path:
+        
+        from vtool.process_manager import process
+        process_inst = process.Process()
+        
+        process_inst.set_directory(process_path)
+        try:
+            process_inst.run()
+        except:
+            vtool.util.error( traceback.format_exc() )
+        
+        vtool.util.show('Batch finished.\n\n')
+        
+        comment = 'Batch build'
+        saved = process_inst.save_data('build', comment)
+        
+        if not saved:
+            vtool.util.show('Unable to save contents!!')
+            
+    else:
+        vtool.util.show('Could not get current process.  Batch finished, nothing processed.')
+
+    vtool.util.show('\n\nAll done!')
+    
+    python_version = vtool.util.get_python_version()
+    if python_version == 3:
+        input('\n\nPress Any Key and Enter to Exit')
+    if python_version == 2:
+        raw_input('\n\nPress Any Key and Enter to Exit')
+
+    print( '\n\n------- END OF VETALA BATCH ----------------------------------------------------------\n\n\n\n\n')
+
+if __name__ == '__main__':
+    main()