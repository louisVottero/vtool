# Copyright (C) 2016 Louis Vottero louis.vot@gmail.com    All rights reserved.

import string

from vtool import qt_ui, qt
from vtool.process_manager import ui_code
from vtool import util
from vtool import util_file

import vtool.process_manager.process as process_module

from vtool import logger
log = logger.get_logger(__name__) 

class ProcessOptionsWidget(qt_ui.BasicWidget):
    
    edit_mode_change = qt_ui.create_signal(object)
    
    def __init__(self):
        self.directory = None
        self.process_inst = None
        
        super(ProcessOptionsWidget, self).__init__()
        
        policy = self.sizePolicy()
        policy.setHorizontalPolicy(policy.Expanding)
        policy.setVerticalPolicy(policy.Expanding)
        self.main_layout.setContentsMargins(0,0,0,0)
        self.setSizePolicy(policy)
        
    def _build_widgets(self):
        
        button_layout = qt.QHBoxLayout()
        
        self.edit_mode_button = qt.QPushButton('Edit')
        self.edit_mode_button.setCheckable(True)
        self.edit_mode_button.setMaximumWidth(100)
        self.edit_mode_button.setMaximumHeight(20)
        self.edit_mode_button.setMaximumWidth(40)
        
        
        self.option_scroll = ProcessOptionScroll()
        self.option_palette = ProcessOptionPalette()
        self.option_scroll.setWidget(self.option_palette)
        
        self.edit_options = EditOptions()
        self.edit_options.setVisible(False)
        
        self.edit_options.move_up.clicked.connect(self.move_up)
        self.edit_options.move_dn.clicked.connect(self.move_dn)
        self.edit_options.remove.clicked.connect(self.remove)
        
        self.edit_mode_button.toggled.connect(self._edit_click)
        
        history_widget = self._create_history_widget()
        
        button_layout.addWidget(history_widget)
        button_layout.addSpacing(10)
        button_layout.addWidget(self.edit_mode_button, alignment = qt.QtCore.Qt.AlignRight)
        
        self.main_layout.addWidget(self.option_scroll)
        self.main_layout.addWidget(self.edit_options)
        self.main_layout.addLayout(button_layout)
    
    def _create_history_widget(self):
        
        history_widget = qt_ui.CompactHistoryWidget()
        history_widget.set_auto_accept(True)
        history_widget.back_socket.connect(self._set_current_option_history)
        history_widget.forward_socket.connect(self._set_current_option_history)
        history_widget.load_default_socket.connect(self._load_option_default)
        history_widget.accept_socket.connect(self._accept_changes)
        
        #self.option_palette.value_change.connect(history_widget.set_at_end)
        
        self.history_widget = history_widget
        
        if self.process_inst:
            version_history = self.process_inst.get_option_history()
            self.history_widget.set_history(version_history)
        
        return history_widget
    
    def _accept_changes(self):
        
        self.option_palette.save()
    
    def _set_histroy(self):
        if self.process_inst:
            version_history = self.process_inst.get_option_history()
            self.history_widget.set_history(version_history)
    
    def _set_current_option_history(self, version_file):
        
        if version_file == 'current':
            self._load_current_history()
            return
        
        if not self.history_widget:
            return
        
        if version_file:
            self.option_palette.set_options_file(version_file)
            
    def _load_option_default(self, default_version_file):
        
        if not self.history_widget:
            return
        
        if default_version_file:
            self.option_palette.set_options_file(default_version_file)
       
    def _load_current_history(self):
        
        if self.process_inst:
            
            self.option_palette.set_process(self.process_inst)
            
    def _edit_click(self, bool_value):
        
        
        self._edit_activate(bool_value)
        self.edit_mode_change.emit(bool_value)
        
    def _edit_activate(self, bool_value):
        
        self.edit_options.setVisible(bool_value)
        
        ProcessOptionPalette.edit_mode_state = bool_value
        ProcessOption.edit_mode_state = bool_value
        
        self.option_palette.set_activate_edit(bool_value)
        
        if bool_value == False:
            self.option_palette.clear_selection()
    
    def set_directory(self, directory):
        
        if directory == None:
            raise
        
        
        process_inst = process_module.Process()
        process_inst.set_directory(directory)
        
        self.process_inst = process_inst
        
        self._set_histroy()
        
        self.directory = directory
        self.option_palette.set_process(process_inst)
        
    def has_options(self):
        
        if not self.directory:
            return False
        
        return self.option_palette.has_options()
    
    def move_up(self):
        
        widgets = ProcessOptionPalette.current_widgets
        widgets = self.option_palette.sort_widgets( widgets, widgets[0].get_parent())
        
        if not widgets:
            return
        
        for widget in widgets:
            widget.move_up()
    
    def move_dn(self):
        widgets = ProcessOptionPalette.current_widgets
        
        if widgets:
            widgets = self.option_palette.sort_widgets( widgets, widgets[0].get_parent())
        
        if not widgets:
            return
        
        widgets.reverse()
        
        for widget in widgets:
            widget.move_down()
        
    def remove(self):
        
        widgets = ProcessOptionPalette.current_widgets
        widgets = self.option_palette.sort_widgets( widgets, widgets[0].get_parent())
        
        if not widgets:
            return
        
        for widget in widgets:
            widget.remove()

class ProcessOptionScroll(qt.QScrollArea):
    def __init__(self):
        super(ProcessOptionScroll, self).__init__()
        
        self.setWidgetResizable(True)
        self.setMinimumWidth(100)
        self.setFocusPolicy(qt.QtCore.Qt.NoFocus)
    
class EditOptions(qt_ui.BasicWidget):
    
    def __init__(self):
        super(EditOptions, self).__init__()
        
        self.setWindowTitle('Edit Options')
    
    def _define_main_layout(self):
        return qt.QHBoxLayout()
    
    def _build_widgets(self):
        
        self.move_up = qt.QPushButton('Move Up')
        self.move_dn = qt.QPushButton('Move Dn')
        self.remove = qt.QPushButton('Remove')
        
        self.main_layout.addWidget(self.move_up)
        self.main_layout.addWidget(self.move_dn)
        self.main_layout.addWidget(self.remove)
        
        self.setWindowFlags(qt.QtCore.Qt.WindowStaysOnTopHint)
    
        
class ProcessOptionPalette(qt_ui.BasicWidget):
    
    widget_to_copy = None
    current_widgets = []
    last_widget = None
    edit_mode = qt_ui.create_signal(object)
    edit_mode_state = False
    value_change = qt_ui.create_signal()
    
    def __init__(self):
        super(ProcessOptionPalette, self).__init__()
        
        self.main_layout.setContentsMargins(1,1,1,0)
        self.main_layout.setSpacing(1)
        self.setSizePolicy(qt.QSizePolicy(qt.QSizePolicy.Expanding, qt.QSizePolicy.Expanding))
        
        self.directory = None
        self.process_inst = None
        
        self.supress_update = False
        self.central_palette = self
        
        self.widget_to_copy = None
        
        self.setContextMenuPolicy(qt.QtCore.Qt.CustomContextMenu)
        self.customContextMenuRequested.connect(self._item_menu)
        
        self._create_context_menu()
        
        self.disable_auto_expand = False
        self.has_first_group = False
        
        self._auto_rename = True
        
        self.top_parent = self
        if not hasattr(self, 'ref_path'):
            self.ref_path = None
        
    def _item_menu(self, position):
        
        if not ProcessOptionPalette.edit_mode_state:
            return
        
        if ProcessOptionPalette.widget_to_copy:
            self.paste_action.setVisible(True)
        
        self.menu.exec_(self.mapToGlobal(position))
        
    def _create_context_menu(self):
        
        self.menu = qt.QMenu()
        
        create_menu = self.menu.addMenu('Create')
        create_menu.setTitle('Add Options')
        create_menu.setTearOffEnabled(True)
        
        add_title = create_menu.addAction('Add Title')
        add_title.triggered.connect(self.add_title)
        
        self.add_string = create_menu.addAction('Add String')
        self.add_string.triggered.connect(self.add_string_option)
        
        add_number = create_menu.addAction('Add Number')
        add_number.triggered.connect(self.add_number_option)
        
        add_integer = create_menu.addAction('Add Integer')
        add_integer.triggered.connect(self.add_integer_option)
        
        add_boolean = create_menu.addAction('Add Boolean')
        add_boolean.triggered.connect(self.add_boolean_option)
        
        add_dictionary = create_menu.addAction('Add Dictionary')
        add_dictionary.triggered.connect(self.add_dictionary)
        
        add_group = create_menu.addAction('Add Group')
        add_group.triggered.connect(self.add_group)
        
        add_ref_group = create_menu.addAction('Add Reference Group')
        add_ref_group.triggered.connect(self.add_ref_group)
        
        add_script = create_menu.addAction('Add Script')
        add_script.triggered.connect(self.add_script)
        
        self.create_separator = self.menu.addSeparator()
        
        self.copy_action = self.menu.addAction('Copy')
        self.copy_action.triggered.connect(self._copy_widget)
        self.copy_action.setVisible(False)
        
        self.paste_action = self.menu.addAction('Paste')
        self.paste_action.setVisible(False)
        self.paste_action.triggered.connect(self._paste_widget)
        
        self.menu.addSeparator()
        
        clear_action = self.menu.addAction('Clear')
        clear_action.triggered.connect(self._clear_action)

    def _build_widgets(self):
        self.child_layout = qt.QVBoxLayout()
        
        self.main_layout.addLayout(self.child_layout)
        self.main_layout.addSpacing(30)
        
    def _get_widget_names(self, parent = None):
        
        if not parent:
            scope = self
            
        if parent:
            scope = parent
        
        item_count = scope.child_layout.count()
        found = []
        for inc in range(0, item_count):
            
            item = scope.child_layout.itemAt(inc)
            widget = item.widget()
            label = widget.get_name()
            found.append(label)
            
        return found
        
    def _find_widget(self, name):
        
        group_name = None
        
        split_name = name.split('.')
        
        if name.find('.') > -1:
            if name.endswith('.'):
                return self._find_group_widget(name)
        
            
            
            group_name = string.join(split_name[:-1], '.')
            #group_name = group_name + '.'
            
        scope = self
        
        if group_name:
            scope = self._find_group_widget(group_name)
        
        if not scope:
            return
        
        item_count = scope.child_layout.count()
        
        test_name = split_name[-1]
        
        for inc in range(0, item_count):
            item = scope.child_layout.itemAt(inc)
            widget =  item.widget()
            
            if widget.name == test_name:
                return widget
            
    
    def _find_group_widget(self, name):
        
        item_count = self.child_layout.count()
        
        split_name = name.split('.')
        
        sub_widget = None
        found = False
        
        for name in split_name:
            
            if not sub_widget:
                sub_widget = self
            
            item_count = sub_widget.child_layout.count()
            
            for inc in range(0, item_count):
                
                item = sub_widget.child_layout.itemAt(inc)
                
                if item:
                    
                    widget = item.widget()
                    
                    widget_type = type(widget)
                    
                    if widget_type == ProcessOptionGroup or widget_type == ProcessReferenceGroup:
                        label = widget.get_name()
                        if label == name:
                            sub_widget = widget
                            found = True
                            break
                    
                if not item:
                    break
                
            if not found:
                return
        
        return sub_widget
                
        
    def _get_unique_name(self, name, parent):
        
        found = self._get_widget_names(parent)
        while name in found:
            name = util.increment_last_number(name)
            
        return name
        
    def _get_path(self, widget):
        
        parent = widget.get_parent()
        
        path = ''
        
        parents = []
        
        if parent:
            
            sub_parent = parent
            
            while sub_parent:
                
                if sub_parent.__class__ == ProcessOptionPalette:
                    break
                
                name = sub_parent.get_name()
                  
                parents.append(name)
                sub_parent = sub_parent.get_parent()
        
        parents.reverse()
        
        for sub_parent in parents:
            path += '%s.' % sub_parent
        
        if hasattr(widget, 'child_layout'):
            path = path + widget.get_name() + '.'
        if not hasattr(widget, 'child_layout'):
            path = path + widget.get_name()
        
        return path
        
    def _find_palette(self, widget):
        
        if widget.__class__ == ProcessOptionPalette:
            return widget
        
        parent = widget.get_parent()
        
        if not parent:
            return
        
        while parent.__class__ != ProcessOptionPalette:
            
            parent = parent.get_parent()
        
        return parent
        
    def _write_widget_options(self, widget):
        
        if not widget:
            return
        
        item_count = widget.child_layout.count()
        
        for inc in range(0, item_count):
            
            item = widget.child_layout.itemAt(inc)
            
            if item:
                sub_widget = item.widget()
                
                sub_widget_type = sub_widget._define_type()
                
                name = self._get_path(sub_widget)
                
                value = sub_widget.get_value()
                
                self.process_inst.add_option(name, value, None, sub_widget_type)
                
                if hasattr(sub_widget, 'child_layout'):
                    self._write_widget_options(sub_widget)
        
    def _write_options(self, clear = True):
        
        if self.supress_update:
            return
        
        if clear == True:
            self._write_all()
        
        if clear == False:
            
            item_count = self.child_layout.count()
            
            for inc in range(0, item_count):
                
                item = self.child_layout.itemAt(inc)
                widget = item.widget()
                
                widget_type = widget.option_type
                
                name = self._get_path(widget)
                
                value = widget.get_value()
                
                self.process_inst.add_option(name, value, None, widget_type)
            
            
            if type(self) == ProcessReferenceGroup:
                
                name = self._get_path(self)
                value = self.get_value()
                
                self.process_inst.add_option(name, value, True, self.option_type)
                
        self.value_change.emit()
            
    def _write_all(self):
        
        self.process_inst.clear_options()
        palette = self._find_palette(self)
        
        self._write_widget_options(palette)
                    
    def _load_widgets(self, options):
        
        self.clear_widgets()
        
        if not options:
            return
        
        self.setHidden(True)
        self.setUpdatesEnabled(False)
        self.supress_update = True
        
        self.disable_auto_expand = True
        
        self._auto_rename = False
        
        reference_groups = []
        reference_widgets = []
        
        for option in options:
            
            option_type = None
            
            if type(option[1]) == list:
                value = option[1][0]
                try:
                    option_type = option[1][1]
                except:
                    option_type = None
            else:
                value = option[1]
                
            split_name = option[0].split('.')
            
            name = option[0]
            
            is_child_of_ref = False
            
            for ref_group in reference_groups:
                                
                if name.find(ref_group) > -1:
                    is_child_of_ref = True
                    break
            
            if is_child_of_ref and not name.endswith('.'):
                
                widget = self._find_widget(name)
                
                if widget:
                    if not type(widget) == ProcessOptionGroup and not type(widget) == ProcessReferenceGroup:
                    
                        if not type(widget) == ProcessScript:
                            widget.set_value(value)
                
                else:
                    log.info('Could not find matching widget for %s' % name)
                continue
        
            if is_child_of_ref and name.endswith('.'):
                
                widget = self._find_group_widget(name)
                
                if type(widget) == ProcessOptionGroup:
                    if value:
                        widget.expand_group()
                    if not value:
                        widget.collapse_group()
                        
                continue
        
                
            log.info('Adding option: %s' % name )
            
            
            if split_name[-1] == '':
                search_group = string.join(split_name[:-2], '.')
                name = split_name[-2]
            if not split_name[-1] == '':
                search_group = string.join(split_name[:-1], '.')
                name = split_name[-1]
                
            widget = self._find_group_widget(search_group)
            
            if not widget:
                widget = self
            
            is_group = False
            
            if split_name[-1] == '' or split_name[-1] == u'':
                
                is_group = True
                
                parent_name = string.join(split_name[:-1], '.')
                
                group = self._find_group_widget(parent_name)
                
                
                
                if not group:
                    
                    if option_type == None:
                        self.add_group(name, value, widget)
                    if option_type == 'reference.group':
                        
                        path_to_process = None
                        try:
                            exec(value[1])
                        except:
                            pass
                        
                        ref_widget = self.add_ref_group(name, value, widget, ref_path = path_to_process)
                        
                        reference_groups.append(name)
                        reference_widgets.append(ref_widget)
                        
            if len(split_name) > 1 and split_name[-1] != '':
                
                search_group = string.join(split_name[:-2], '.')
                after_search_group = string.join(split_name[:-1], '.')
                group_name = split_name[-2]
                
                group_widget = self._find_group_widget(search_group)
                
                widget = self._find_group_widget(after_search_group)
                
                if not widget:
                    self.add_group(group_name, value, group_widget)
                    widget = self._find_group_widget(after_search_group)
                    is_group = True
            
            if is_group:
                log.debug('Option is a group')
            
            if not option_type and not is_group:
                
                if type(value) == str:
                    self.add_string_option(name, value, widget)
                    
                if type(value) == unicode:
                    self.add_string_option(name, value, widget)
                    
                if type(value) == float:
                    self.add_number_option(name, value, widget)
                    
                if type(option[1]) == int:
                    self.add_integer_option(name, value, widget)
                    
                if type(option[1]) == bool:
                    self.add_boolean_option(name, value, widget)
                    
                if type(option[1]) == dict:
                    self.add_dictionary(name, [value,[]], widget)
                    
                if option[1] == None:
                    self.add_title(name, widget)
                    
                    
            if option_type == 'script':

                self.add_script(name, value, widget)
                
            if option_type == 'dictionary':
                self.add_dictionary(name, value, widget)
            
             
        self.disable_auto_expand = False
        self.setVisible(True)    
        self.setUpdatesEnabled(True)
        self.supress_update = False
        self._auto_rename = True
    
    def _handle_parenting(self, widget, parent):
        
        widget.widget_clicked.connect(self.update_current_widget)
        
        if self.top_parent:
            widget.top_parent = self.top_parent
        
        if not type(widget) == ProcessOptionGroup and not type(widget) == ProcessReferenceGroup:
            widget.set_process(self.process_inst)            
        if type(widget) == ProcessOptionGroup or type(widget) == ProcessReferenceGroup:
            widget.process_inst = self.process_inst
            
        if not parent:
            self.child_layout.addWidget(widget)
            if hasattr(widget, 'update_values'):
                widget.update_values.connect(self._write_options)
        
        if parent:
            parent.child_layout.addWidget(widget)
            if hasattr(widget, 'update_values'):
                widget.update_values.connect(parent._write_options)
                                
        if self._auto_rename:
            widget.rename()
            
        if not parent:
            parent = self
        
        if hasattr(widget, 'set_edit'):
            parent.edit_mode.connect(widget.set_edit)
        
    def _fill_background(self, widget):
        palette = widget.palette()
        
        if not util.is_in_maya():
            palette.setColor(widget.backgroundRole(), qt.QtCore.Qt.gray)
        
        if util.is_in_maya():
            palette.setColor(widget.backgroundRole(), qt.QColor(115, 194, 251, 150))
        widget.setAutoFillBackground(True)
        widget.setPalette(palette)
    
    def _unfill_background(self, widget):
        
        palette = widget.palette()
        palette.setColor(widget.backgroundRole(), widget.orig_background_color)
        widget.setAutoFillBackground(False)    
        widget.setPalette(palette)
        
    def update_current_widget(self, widget = None):
        
        if ProcessOptionPalette.edit_mode_state == False:
            return
        
        if widget:
        
            if self.is_selected(widget):
                self.deselect_widget(widget)
                return
            
            if not self.is_selected(widget):
                self.select_widget(widget)
                return
        
    def sort_widgets(self, widgets, parent, return_out_of_scope = False):
        
        if not hasattr(parent, 'child_layout'):
            return
        
        item_count = parent.child_layout.count()
        found = []
        
        for inc in range(0, item_count):
            
            item = parent.child_layout.itemAt(inc)
            
            if item:
                widget = item.widget()
                
                for sub_widget in widgets:
                    if sub_widget == widget:

                        found.append(widget)
                        
        if return_out_of_scope:
            
            other_found = []
            
            for sub_widget in widgets:
                if not sub_widget in found:
                    other_found.append(sub_widget)
        
            
            found = other_found
        
        return found
        
        pass
        
    def _deselect_children(self, widget):
        
        children = widget.get_children()
        
        for child in children:
            self.deselect_widget(child)
        
        
    def _activate_edit_mode(self):
        
        self.edit_mode_state = True
        self.edit_mode.emit(True)
        
        if hasattr(self, 'edit_action'):
            self.edit_action.setVisible(False)
            self.disable_edit_action.setVisible(True)
        
    def _clear_action(self):
        
        if self.__class__ == ProcessOptionPalette:
            name = 'the palette?'
        if not self.__class__ == ProcessOptionPalette:
            
            name = 'group: %s?' % self.get_name()
        
        permission = qt_ui.get_permission('Clear all the widgets in %s' % name, self)
        
        if permission == True:
            self.clear_widgets()
            self._write_options(clear = True)
            
    def _copy_widget(self):
        
        ProcessOptionPalette.widget_to_copy = self
        
    def _paste_widget(self):
        
        self.paste_action.setVisible(False)
        
        widget_to_copy = ProcessOptionPalette.widget_to_copy
        
        if widget_to_copy.option_type == 'group':
            widget_to_copy.copy_to(self)
        
    def is_selected(self, widget):
        
        if widget in ProcessOptionPalette.current_widgets:
            return True
        
        return False
        
    def get_parent(self):
        
        parent = self.parent()
        
        grand_parent = parent.parent()
        
        if hasattr(grand_parent, 'group'):
            parent = grand_parent
            
        if not hasattr(parent, 'child_layout'):
            return
        
        if parent.__class__ == ProcessOptionPalette:
            return parent
        
        return parent
        
    def select_widget(self, widget):
        
        if hasattr(widget, 'child_layout'):
            self._deselect_children(widget)
            
        
        parent = widget.get_parent()
        
        if not parent:
            #get palette
            parent = widget.parent()
        
        out_of_scope = None
        
        if parent:
            out_of_scope = self.sort_widgets(ProcessOptionPalette.current_widgets, 
                                             parent, 
                                             return_out_of_scope = True)
            
        if out_of_scope:
            for sub_widget in out_of_scope:
                self.deselect_widget(sub_widget)
            
        ProcessOptionPalette.current_widgets.append(widget)
        self._fill_background(widget)
        
    def deselect_widget(self, widget):
        
        if not self.is_selected(widget):
            return
        
        widget_index = ProcessOptionPalette.current_widgets.index(widget)
        
        ProcessOptionPalette.current_widgets.pop(widget_index)
        self._unfill_background(widget)
        
    def clear_selection(self):
        
        for widget in ProcessOptionPalette.current_widgets:
            self._unfill_background(widget)
            
        ProcessOptionPalette.current_widgets = []
        
    def has_options(self):
        if not self.directory:
            
            return False
        
        return self.process_inst.has_options()
        
    def clear_widgets(self):
        
        self.has_first_group = False
        
        item_count = self.child_layout.count()
        
        for inc in range(item_count, -1, -1):
            
            item = self.child_layout.itemAt(inc)
            
            if item:
                widget = item.widget()
                self.child_layout.removeWidget(widget)
                widget.deleteLater()
                
        ProcessOptionPalette.current_widgets = []
            
    def add_group(self, name = 'group', value = True, parent = None):
        
        if type(name) == bool:
            name = 'group'
        
        name = self._get_unique_name(name, parent)
        
        group = ProcessOptionGroup(name)
        
        group.set_expanded(value)
        
        if self.__class__ == ProcessOptionGroup or parent.__class__ == ProcessOptionGroup:
            if util.is_in_maya():
                group.group.set_inset_dark()
        
        if parent.__class__ == ProcessReferenceGroup:
            if util.is_in_maya():
                group.group.set_reference_color()
        
        self._handle_parenting(group, parent)
        
        group.process_inst = self.process_inst
        self._write_options(False)           
            
        self.has_first_group = True
        
        if parent and parent.ref_path:
            group.ref_path = parent.ref_path
          
        return group
    
    def add_ref_group(self, name = 'reference group', value = True, parent = None, ref_path = ''):
        
        if type(name) == bool:
            name = 'reference group'
        
        name = self._get_unique_name(name, parent)
        
        group = ProcessReferenceGroup(name, ref_path)
        
        group.process_inst = self.process_inst
        
        value = util.convert_to_sequence(value)
        
        
        if len(value) > 1:
            group.script_widget.set_text(value[1])
            group.update_referenced_widgets()
   
        path, option_group = group.get_reference_info()
        if path:
            group.ref_path = path     
        
        group.set_expanded(value[0])
        
        if self.__class__ == ProcessReferenceGroup or parent.__class__ == ProcessReferenceGroup:
            if util.is_in_maya():
                group.group.set_inset_dark()
        
        self._handle_parenting(group, parent)
        
        self._write_options(False)           
            
            
            
        self.has_first_group = True
        return group        
    
    def add_script(self, name = 'script', value = '',  parent = None):
        
        if type(name) == bool:
            name = 'script'
        
        name = self._get_unique_name(name, parent)
        
        button = ProcessScript(name)
        
        button.set_value(value)
        
        self._handle_parenting(button, parent)
        
        if hasattr(parent, 'ref_path'):
            
            button.ref_path = parent.ref_path
        
        self._write_options(False)
    
    def add_dictionary(self, name = 'dictionary', value = [{},[]], parent = None):
        
        if type(name) == bool:
            name = 'dictionary'
            
        if type(value) == type(dict):
            
            keys = dict.keys()
            if keys:
                keys.sort()
            
            value = [dict, keys]
            
        name = self._get_unique_name(name, parent)
        
        button = ProcessOptionDictionary(name)
        
        button.set_value(value)
        
        self._handle_parenting(button, parent)
        
        self._write_options(False)
        
        
    def add_title(self, name = 'title', parent = None):
        
        if type(name) == bool:
            name = 'title'
        
        name = self._get_unique_name(name, parent)
        
        title = ProcessTitle(name)
        
        self._handle_parenting(title, parent)
        
        self._write_options(False)
        
    
        
    def add_number_option(self, name = 'number', value = 0, parent = None):
        
        if type(name) == bool:
            name = 'number'
        
        name = self._get_unique_name(name, parent)
        
        number_option = ProcessOptionNumber(name)
        number_option.set_value(value)
        
        self._handle_parenting(number_option, parent)
        
        self._write_options(False)
        
    def add_integer_option(self, name = 'integer', value = 0, parent = None):
        
        if type(name)== bool:
            name = 'integer'
            
        name = self._get_unique_name(name, parent)
        
        option = ProcessOptionInteger(name)
        option.set_value(value)
        
        self._handle_parenting(option, parent)
        
        self._write_options(False)
        
    def add_boolean_option(self, name = 'boolean', value = False, parent = None):
        
        if type(name)== bool:
            name = 'boolean'
            
        name = self._get_unique_name(name, parent)
        
        option = ProcessOptionBoolean(name)
        
        option.set_value(value)
        
        self._handle_parenting(option, parent)
        
        self._write_options(False)
        
    def add_string_option(self, name = 'string', value = '', parent = None):
        
        if type(name) == bool:
            name = 'string'
        
        name = self._get_unique_name(name, parent)
        
        string_option = ProcessOptionText(name)
        string_option.set_value(value)
        
        self._handle_parenting(string_option, parent)
        
        self._write_options(False)
        
    def set_process(self, process_inst):
        
        if not process_inst:
            self.directory = None
            self.process_inst = None
            
            self.clear_widgets()
        
        if process_inst:
            
            self.directory = process_inst.directory
            
            self.process_inst = process_inst
                        
            options = process_inst.get_options()
            
            self._load_widgets(options)
    
    def set_options_file(self, options_filename):
        
        path = util_file.get_dirname(options_filename)
        filename = util_file.get_basename(options_filename)
        
        util_file.copy_file(options_filename, util_file.join_path(path, 'version.json'))
        options = util_file.SettingsFile()
            
        options.set_directory(path, filename)
        
        option_settings = options.get_settings()
        
        self._load_widgets(option_settings)

    def get_children(self):
        
        item_count = self.child_layout.count()
        found = []
        for inc in range(0, item_count):
            
            item = self.child_layout.itemAt(inc)
            widget = item.widget()
            found.append(widget)
           
        return found
    
    def set_activate_edit(self, bool_value):
        self.edit_mode_state = bool_value
        
        self.edit_mode.emit(bool_value)
        
    def set_edit(self, bool_value):
        
        self.edit_mode.emit(bool_value)
        

    def save(self):
        self._write_options(clear=False)

    def refresh(self):

        if type(self) == ProcessReferenceGroup:
            self.update_referenced_widgets()
            return

        self.process_inst._load_options()
        options = self.process_inst.get_options()
        self._load_widgets(options)

class ProcessOptionGroup(ProcessOptionPalette):
    
    update_values = qt_ui.create_signal(object)
    widget_clicked = qt_ui.create_signal(object)
    
    def __init__(self, name):
        
        self.name = name
        
        super(ProcessOptionGroup, self).__init__()
        self.setSizePolicy(qt.QSizePolicy(qt.QSizePolicy.Minimum, qt.QSizePolicy.Minimum))
        self.main_layout.setContentsMargins(1,0,1,1)
        
        self.copy_action.setVisible(True)
        self.supress_select = False
        
        self.orig_background_color = self.palette().color(self.backgroundRole())
        
        self.option_type = self._define_type()
        
    def mousePressEvent(self, event):
        
        super(ProcessOptionGroup, self).mousePressEvent(event)
        
        if not event.button() == qt.QtCore.Qt.LeftButton:
            return
        
        half = self.width()/2
        
        if event.y() > 25 and event.x() > (half - 50) and event.x() < (half + 50):
            return
        
        parent = self.get_parent()
        if parent:
            parent.supress_select = True
        
        if self.supress_select == True:
            self.supress_select = False
            return
        
        self.widget_clicked.emit(self)
        
        self._define_type()
        
    def _define_type(self):
        return 'group'
        
    def _get_widget_names(self, parent = None):
        
        if parent:
            scope = parent
            
        if not parent:
            scope = self
        
        item_count = scope.child_layout.count()
        found = []
        for inc in range(0, item_count):
            
            item = scope.child_layout.itemAt(inc)
            widget = item.widget()
            label = widget.get_name()
            found.append(label)
           
        return found
        
        
    def _build_widgets(self):
        main_group_layout = qt.QVBoxLayout()
        
        main_group_layout.setContentsMargins(0,0,0,0)
        main_group_layout.setSpacing(1)
        
        self.group = OptionGroup(self.name)
        
        self.child_layout = self.group.child_layout
        
        self.group.expand.connect(self._expand_updated)
        
        self.main_layout.addSpacing(10)
        self.main_layout.addWidget(self.group)
        
    def _expand_updated(self, value):
        
        
        self.update_values.emit(False)
        
    def _create_context_menu(self):
        
        super(ProcessOptionGroup, self)._create_context_menu()
        
        rename = qt.QAction('Rename', self)
        rename.triggered.connect(self.rename)
        
        remove = qt.QAction('Remove', self)
        remove.triggered.connect(self.remove)
        
        self.menu.insertAction(self.copy_action, rename)
        self.menu.insertAction(self.copy_action, remove)
        
    def _copy(self):
        self.copy_widget.emit(self)
        
    def _paste(self):
        self.paste_widget.emit()
        
        
        
    def move_up(self):
        
        parent = self.parent()
        layout = parent.child_layout
        index = layout.indexOf(self)
        
        if index == 0:
            return
        
        index = index - 1
        
        parent.child_layout.removeWidget(self)
        layout.insertWidget(index, self)
        
        self._write_all()
        
    def move_down(self):
        
        parent = self.parent()
        layout = parent.child_layout
        index = layout.indexOf(self)
        
        if index == (layout.count() - 1):
            return
        
        index = index + 1
        
        parent.child_layout.removeWidget(self)
        layout.insertWidget(index, self)
        
        self._write_all()
        
    def rename(self):
        
        found = self._get_widget_names()
        
        title = self.group.title()
        
        new_name =  qt_ui.get_new_name('Rename group', self, title)
        
        if new_name == title:
            return
        
        if new_name == None:
            return
        
        while new_name in found:
            new_name = util.increment_last_number(new_name)
            
        self.group.setTitle(new_name)
        self._write_all()
        
    def remove(self):
        
        parent = self.parent()
        
        if self in ProcessOptionPalette.current_widgets:
            
            remove_index = ProcessOptionPalette.current_widgets.index(self)
            ProcessOptionPalette.current_widgets.pop(remove_index)
        
        parent.child_layout.removeWidget(self)
        self.deleteLater()
        self._write_all()
        
    def collapse_group(self):
        self.group.collapse_group()
        
    def expand_group(self):
        self.group.expand_group()
        
    def get_name(self):
        return self.group.title()
    
    def set_name(self, name):
        
        self.group.setTitle(name)
        
    def get_value(self):
        expanded = self.group.expanded
        return expanded
    
    def set_expanded(self, bool_value):
        if bool_value:
            self.expand_group()
        else:
            self.collapse_group()
            
        
    
    def copy_to(self, parent):
        
        group = parent.add_group(self.get_name(), parent)
        
        children = self.get_children()
        
        for child in children:
            
            if child == group:
                continue
            
            child.copy_to(group)
       
class OptionGroup(qt.QFrame):
    
    expand = qt_ui.create_signal(object)
    
    def __init__(self, name):
        super(OptionGroup, self).__init__()
        
        self.close_height = 28
        if util.get_maya_version() < 2016:
            self.setFrameStyle(self.Panel | self.Raised)
        if util.get_maya_version() > 2015:    
            self.setFrameStyle(self.NoFrame)
            
        self.layout = qt.QVBoxLayout()
        self.child_layout = qt.QVBoxLayout()
        self.child_layout.setContentsMargins(0,2,0,3)
        self.child_layout.setSpacing(0)
        
        self.setLayout(self.layout)
        
        self.header_layout = qt.QVBoxLayout()
        
        top_header_layout = qt.QHBoxLayout()
        
        self.label = qt.QLabel(name)
        self.label.setMinimumHeight(15)
        
        self.label_expand = qt.QLabel('--')
        
        self.label_expand.setMinimumHeight(15)
        
        top_header_layout.addWidget(self.label)
        top_header_layout.addSpacing(5)
        top_header_layout.addWidget(self.label_expand)
        
        self.header_layout.addLayout(top_header_layout)
        
        self.setMinimumHeight(self.close_height)
        
        self.layout.addLayout(self.header_layout)
        self.layout.addSpacing(4)
        self.layout.addLayout(self.child_layout)
        
        self.background_shade = 80
    
        if util.is_in_maya():
            palette = self.palette()    
            palette.setColor(self.backgroundRole(), qt.QColor(80,80,80))
            self.setAutoFillBackground(True)
            self.setPalette(palette)
            
        self.expanded = True
        
    def mousePressEvent(self, event):
        
        super(OptionGroup, self).mousePressEvent(event)
        
        if not event.button() == qt.QtCore.Qt.LeftButton:
            return
        
        half = self.width()/2
        
        if event.y() < 30 and event.x() > (half - 50) and event.x() < (half + 50):
            
            height = self.height()
            
            if height == self.close_height:
                self.expand_group()
                self.expand.emit(False)
                return
                    
            if height >= self.close_height:
                self.collapse_group()
                self.expand.emit(False)
                return
           
    def collapse_group(self):
        
        self.setVisible(False)
        self.setMaximumHeight(self.close_height)
        self.label_expand.setText('+')
        self.setVisible(True)
        
        self.expanded = False
        
        
    def expand_group(self):
        
        self.setVisible(False)
        self.setFixedSize(qt_ui.QWIDGETSIZE_MAX, qt_ui.QWIDGETSIZE_MAX)
        self.label_expand.setText('--')
        self.setVisible(True)
        
        self.expanded = True
        
        
           
    def title(self):
        return self.label.text() 
        
    def setTitle(self, string_value):
        self.label.setText(string_value)
        
    def set_inset_dark(self):
        
        value = self.background_shade
        value -= 15
        if util.get_maya_version() < 2016:    
            self.setFrameStyle(self.Panel | self.Sunken)
        
        palette = self.palette()    
        palette.setColor(self.backgroundRole(), qt.QColor(value,value,value))
        self.setAutoFillBackground(True)
        self.setPalette(palette)

    def set_reference_color(self):
        
        value = self.background_shade
        value -= 15
        if util.get_maya_version() < 2016:    
            self.setFrameStyle(self.Panel | self.Sunken)
        
        palette = self.palette()    
        palette.setColor(self.backgroundRole(), qt.QColor(value*.9,value,value*.9))
        self.setAutoFillBackground(True)
        self.setPalette(palette)



class ProcessReferenceGroup(ProcessOptionGroup):
    
    def __init__(self, name, ref_path):
        
        self.ref_path = ref_path
        
        super(ProcessReferenceGroup, self).__init__(name)
    
    def _define_type(self):
        return 'reference.group'
    
    def _build_widgets(self):
        super(ProcessReferenceGroup, self)._build_widgets()
        
        script = qt_ui.GetCode('Option Path Script')
        self.script_widget = script
        self.set_script_text("#This code allows the reference group to connect to another process\n#In order to connect you need to set the path to the process\n#And you need to give the name of the option group at the process\n#example\n#path = 'D:/project/assets/character_test'\n#option_group = 'test'\n\npath_to_process = ''\noption_group = ''\n\n")

        if self.edit_mode_state == False:
            script.hide()
        
        script.set_completer(ui_code.CodeCompleter)
        
        self.script_widget.text_changed.connect(self._store_script)

        self.group.header_layout.addWidget(script)
        
        
    def _store_script(self):
        self.update_values.emit(False)
        
        self.update_referenced_widgets()
        
    def get_reference_info(self):
        script = self.script_widget.get_text()
        
        path_to_process = None
        option_group = ''
        
        try:
            exec(script)
        except:
            pass
        
        return path_to_process, option_group
        
    def update_referenced_widgets(self):
        
        path_to_process, option_group = self.get_reference_info()
        
        process = process_module.Process()
        process.set_directory(path_to_process)
        option_file = process.get_option_file()
            
        settings = util_file.SettingsFile()
        
        name = util_file.get_basename(option_file)
        option_path = util_file.get_dirname(option_file)
        
        if not option_path:
            return
        
        settings.set_directory(option_path, name)
        
        option_groups = []
        all_value = []
        
        if option_group:
            option_groups = util.convert_to_sequence(option_group)
        
            for option_group in option_groups:
                option_group = option_group + '.'

                found = []
                
                for setting in settings.get_settings():
                    if setting == option_group:
                        continue
                    if setting[0].find(option_group) > -1:
                        found.append(setting)
                
                all_value += found
        
        if not option_groups:
            
            for setting in settings.get_settings():
<<<<<<< HEAD
                all.append(setting)
        
        self._load_widgets(all)
=======
                all_value.append(setting)
         
        self._load_widgets(all_value)
>>>>>>> b8378a73
        
        
    def set_edit(self, bool_value):
        super(ProcessReferenceGroup, self).set_edit(bool_value)
        
        if bool_value:
            self.script_widget.show()
            self.main_layout.setContentsMargins(0,2,0,30)
            self.script_widget.set_minimum()
        else:
            self.script_widget.hide()
            self.main_layout.setContentsMargins(0,2,0,2)#return a
            
        #self.script_widget.set_process(self.process_inst)        
        
    def set_script_text(self, text):
        
        self.script_widget.set_text(text)
        
    def get_value(self):
        expanded = self.group.expanded
        
        text = self.script_widget.get_text()
        
        return [expanded, text]        

class ProcessOption(qt_ui.BasicWidget):
    
    update_values = qt_ui.create_signal(object)
    widget_clicked = qt_ui.create_signal(object)
    #edit_mode = qt_ui.create_signal()
    edit_mode_state = False
    
    def __init__(self, name):
        
        self.process_inst = None
        
        super(ProcessOption, self).__init__()
        
        self.name = name
        
        self.option_widget = self._define_option_widget()
        if self.option_widget:
            self.main_layout.addWidget(self.option_widget)
        self.main_layout.setContentsMargins(0,0,0,0)
        
        self.setContextMenuPolicy(qt.QtCore.Qt.ActionsContextMenu)
        self.create_right_click()
        
        self._setup_value_change()
        
        self.option_type = self._define_type()
        
        self.orig_background_color = self.palette().color(self.backgroundRole())
        
        self.setContextMenuPolicy(qt.QtCore.Qt.CustomContextMenu)
        self.customContextMenuRequested.connect(self._item_menu)
        
        self._create_context_menu()
        
        self.ref_path = None
        
        
    def _item_menu(self, position):
        
        if not self.__class__.edit_mode_state:
            return
        
        self.menu.exec_(self.mapToGlobal(position))
        
    def _create_context_menu(self):
        
        self.menu = qt.QMenu()
        
        #move_up = self.menu.addAction('Move Up')
        #move_up.triggered.connect(self.move_up)
        
        #move_dn = self.menu.addAction('Move Down')
        #move_dn.triggered.connect(self.move_down)
        
        rename = self.menu.addAction('Rename')
        rename.triggered.connect(self._rename)
        
        remove = self.menu.addAction('Remove')
        remove.triggered.connect(self.remove)
        
    def mousePressEvent(self, event):
        
        super(ProcessOption, self).mousePressEvent(event)
        
        if not event.button() == qt.QtCore.Qt.LeftButton:
            return
        
        parent = self.get_parent()
        if parent:
            parent.supress_select = True
        self.widget_clicked.emit(self)
        
        
    def _define_type(self):
        return None
        
    def _define_main_layout(self):
        return qt.QHBoxLayout()
        
    def _setup_value_change(self):
        return
        
    def _value_change(self, value):
        self.update_values.emit(False)
        
    def _define_option_widget(self):
        return
        
    def _get_widget_names(self):
        
        parent = self.parent()
        item_count = parent.child_layout.count()
        found = []
        for inc in range(0, item_count):
            
            item = parent.child_layout.itemAt(inc)
            widget = item.widget()
            label = widget.get_name()
            found.append(label)
            
        return found

    def _rename(self):
        
        title = self.get_name() 
        
        new_name =  qt_ui.get_new_name('Rename Group', self, title)
        
        found = self._get_widget_names()
        
        if new_name == title:
            return
        
        if new_name == None:
            return
        
        while new_name in found:
            new_name = util.increment_last_number(new_name)
        
        self.set_name(new_name)
        
        self.update_values.emit(True)
        
    def get_parent(self):
        
        parent = self.parent()
        
        grand_parent = parent.parent()
        
        if hasattr(grand_parent, 'group'):
            parent = grand_parent
        
        if not hasattr(parent, 'child_layout'):
            return
        
        if parent.__class__ == ProcessOptionPalette:
            return parent
        
        return parent
    
    def create_right_click(self):
        
        move_up = qt.QAction(self)
        move_up.setText('Move Up')
        move_up.triggered.connect(self.move_up)
        self.addAction(move_up)
        
        move_dn = qt.QAction(self)
        move_dn.setText('Move Down')
        move_dn.triggered.connect(self.move_down)
        self.addAction(move_dn)
        
        rename = qt.QAction(self)
        rename.setText('Rename')
        rename.triggered.connect(self._rename)
        self.addAction(rename)
        
        remove = qt.QAction(self)
        remove.setText('Remove')
        remove.triggered.connect(self.remove)
        self.addAction(remove)
        
        copy = qt.QAction(self)
        copy.setText('Copy')
        copy.triggered.connect(self._copy)
        self.addAction(copy)
        
    def _copy(self):
        
        ProcessOptionPalette.widget_to_copy = self
    
    def rename(self):
        self._rename()
    
    def remove(self):
        parent = self.get_parent()
        
        if self in ProcessOptionPalette.current_widgets:
            
            remove_index = ProcessOptionPalette.current_widgets.index(self)
            ProcessOptionPalette.current_widgets.pop(remove_index)
        
        parent.child_layout.removeWidget(self)
        self.deleteLater()
        
        self.update_values.emit(True)
        
    def move_up(self):
        
        parent = self.get_parent()
        if not parent:
            parent = self.parent()
            
        layout = parent.child_layout
        index = layout.indexOf(self)
        
        if index == 0:
            return
        
        index = index - 1
        
        parent.child_layout.removeWidget(self)
        layout.insertWidget(index, self)
        
        self.update_values.emit(True)
        
    def move_down(self):
        
        parent = self.get_parent()
        if not parent:
            parent = self.parent()
        layout = parent.child_layout
        index = layout.indexOf(self)
        
        if index == (layout.count() - 1):
            return
        
        index = index + 1
        
        parent.child_layout.removeWidget(self)
        layout.insertWidget(index, self)
        
        self.update_values.emit(True)
    
    def get_name(self):
        
        name = self.option_widget.get_label()
        
        return name
    
    def set_name(self, name):
        
        self.option_widget.set_label(name)
        
    def set_value(self, value):
        pass
    
    def get_value(self):
        pass
    
    def copy_to(self, parent):
        
        name = self.get_name()
        value = self.get_value()
        
        new_instance = self.__class__(name)
        
        new_instance.set_value(value)
        
        parent.child_layout.addWidget(new_instance)
    
    def set_process(self, process_inst):
        self.process_inst = process_inst
    
    def set_edit(self, bool_value):
        self.edit_mode_state = bool_value

class ProcessScript(ProcessOption):
    
    def __init__(self, name):
        super(ProcessScript, self).__init__(name)

        self.main_layout.setContentsMargins(0,2,0,2)
        self.setSizePolicy(qt.QSizePolicy(qt.QSizePolicy.Minimum, qt.QSizePolicy.Minimum))
        self.main_layout.setAlignment(qt.QtCore.Qt.AlignCenter | qt.QtCore.Qt.AlignTop)
        
    def _define_type(self):
        return 'script'
        
    def _define_option_widget(self):
        
        button = qt_ui.GetCode('option script')
        button.set_label('')
        button.set_use_button(True)
        button.set_button_text(self.name)
        button.set_button_to_first()
        button.button.setMinimumWidth(200)
        #button.text_entry.setMinimumWidth(300)
        button.label.hide()
        button.button.clicked.connect(self.run_script)
        button.set_suppress_button_command(True)
        if self.edit_mode_state == False:
            button.text_entry.hide()
        
        button.set_completer(ui_code.CodeCompleter)
        
        if self.process_inst:
            button.set_process(self.process_inst)
        
        return button
    
    def _setup_value_change(self):
        
        self.option_widget.text_changed.connect(self._value_change)
    
    def get_name(self):
        
        name = self.option_widget.button.text()
        return name
    
    def set_name(self, name):
        
        self.option_widget.set_button_text(name)


        
    def set_value(self, value):
        
        value = str(value)
        self.option_widget.set_process(self.process_inst)
        self.option_widget.set_text(value)
        
    def get_value(self):
        
        value = self.option_widget.get_text()
        
        if not value:
            value = ''
        
        return value
    
    def run_script(self):
        
        value = self.get_value()
        
        if self.ref_path:
            process_inst = process_module.Process()
            process_inst.set_directory(self.ref_path)
            
            process_inst.set_data_override(self.process_inst)
            
            process_inst.run_code_snippet(value)
        else:
            self.process_inst.run_code_snippet(value)
        
        if hasattr(self, 'top_parent'):
            
            self.top_parent.refresh()
            
        
    def set_process(self, process_inst):
        super(ProcessScript, self).set_process(process_inst)
        
        self.option_widget.set_process(process_inst)
                
    def set_edit(self, bool_value):
        super(ProcessScript, self).set_edit(bool_value)
        
        if bool_value:
            self.option_widget.text_entry.show()
            self.main_layout.setContentsMargins(0,2,0,15)
            self.option_widget.set_minimum()
        else:
            self.option_widget.text_entry.hide()
            self.main_layout.setContentsMargins(0,2,0,2)
            
        self.option_widget.set_process(self.process_inst)

class ProcessTitle(ProcessOption):
    
    def __init__(self, name):
        super(ProcessTitle, self).__init__(name)

        self.main_layout.setContentsMargins(0,2,0,2)
        
        self.main_layout.setAlignment(qt.QtCore.Qt.AlignCenter)
        
    def _define_type(self):
        return 'title'
        
    def _define_option_widget(self):
        return qt.QLabel(self.name)
    
    def get_name(self):
        
        name = self.option_widget.text()
        return name
    
    def set_name(self, name):
        
        self.option_widget.setText(name)
        
class ProcessOptionText(ProcessOption):
    
    def __init__(self, name):
        super(ProcessOptionText, self).__init__(name)
        
        self.option_widget.set_use_button(True)
    
    def _define_type(self):
        return 'text'
        
    def _define_option_widget(self):
        return qt_ui.GetString(self.name)
        
    def _setup_value_change(self):
        
        self.option_widget.text_changed.connect(self._value_change)
        

        
    def set_value(self, value):
        value = str(value)
        self.option_widget.set_text(value)
        
    def get_value(self):
        
        value = self.option_widget.get_text()
        
        if not value:
            value = ''
        
        return value
        
class ProcessOptionNumber(ProcessOption):
    
    def _define_type(self):
        return 'number'
    
    def _define_option_widget(self):
        
        return qt_ui.GetNumber(self.name)

    def _setup_value_change(self):
        self.option_widget.valueChanged.connect(self._value_change)
    
    def set_value(self, value):
        self.option_widget.set_value(value)
        
    def get_value(self):

        
        return self.option_widget.get_value()
    
class ProcessOptionInteger(ProcessOptionNumber):
    
    def _define_type(self):
        return 'integer'
    
    def _define_option_widget(self):
        
        return qt_ui.GetInteger(self.name)
    
class ProcessOptionBoolean(ProcessOption):
    
    def _define_type(self):
        return 'boolean'
    
    def __init__(self, name):
        super(ProcessOptionBoolean, self).__init__(name)

        self.main_layout.setContentsMargins(0,2,0,2)
    
    def _define_option_widget(self):
        return qt_ui.GetBoolean(self.name)

    def _setup_value_change(self):
        self.option_widget.valueChanged.connect(self._value_change)

    def set_value(self, value):
        self.option_widget.set_value(value)
        
    def get_value(self):
        return self.option_widget.get_value()

class ProcessOptionDictionary(ProcessOptionNumber):
    
    def _define_type(self):
        return 'dictionary'
    
    def __init__(self, name):
        super(ProcessOptionDictionary, self).__init__(name)

        self.main_layout.setContentsMargins(0,2,0,2)
    
    def _define_option_widget(self):
        return qt_ui.GetDictionary(self.name)
    
    def _setup_value_change(self):
        self.option_widget.dictionary_widget.dict_changed.connect(self._value_change)    
    
    def get_label(self):
        return self.option_widget.get_label()
 
    def get_value(self):
        
        order = self.option_widget.get_order()
        dictionary = self.option_widget.get_value()
        
        return [dictionary,order]
        
    def set_value(self, dictionary_value):
        
        self.option_widget.set_order(dictionary_value[1])
        self.option_widget.set_value(dictionary_value[0])
        
        
        <|MERGE_RESOLUTION|>--- conflicted
+++ resolved
@@ -1,2164 +1,2158 @@
-# Copyright (C) 2016 Louis Vottero louis.vot@gmail.com    All rights reserved.
-
-import string
-
-from vtool import qt_ui, qt
-from vtool.process_manager import ui_code
-from vtool import util
-from vtool import util_file
-
-import vtool.process_manager.process as process_module
-
-from vtool import logger
-log = logger.get_logger(__name__) 
-
-class ProcessOptionsWidget(qt_ui.BasicWidget):
-    
-    edit_mode_change = qt_ui.create_signal(object)
-    
-    def __init__(self):
-        self.directory = None
-        self.process_inst = None
-        
-        super(ProcessOptionsWidget, self).__init__()
-        
-        policy = self.sizePolicy()
-        policy.setHorizontalPolicy(policy.Expanding)
-        policy.setVerticalPolicy(policy.Expanding)
-        self.main_layout.setContentsMargins(0,0,0,0)
-        self.setSizePolicy(policy)
-        
-    def _build_widgets(self):
-        
-        button_layout = qt.QHBoxLayout()
-        
-        self.edit_mode_button = qt.QPushButton('Edit')
-        self.edit_mode_button.setCheckable(True)
-        self.edit_mode_button.setMaximumWidth(100)
-        self.edit_mode_button.setMaximumHeight(20)
-        self.edit_mode_button.setMaximumWidth(40)
-        
-        
-        self.option_scroll = ProcessOptionScroll()
-        self.option_palette = ProcessOptionPalette()
-        self.option_scroll.setWidget(self.option_palette)
-        
-        self.edit_options = EditOptions()
-        self.edit_options.setVisible(False)
-        
-        self.edit_options.move_up.clicked.connect(self.move_up)
-        self.edit_options.move_dn.clicked.connect(self.move_dn)
-        self.edit_options.remove.clicked.connect(self.remove)
-        
-        self.edit_mode_button.toggled.connect(self._edit_click)
-        
-        history_widget = self._create_history_widget()
-        
-        button_layout.addWidget(history_widget)
-        button_layout.addSpacing(10)
-        button_layout.addWidget(self.edit_mode_button, alignment = qt.QtCore.Qt.AlignRight)
-        
-        self.main_layout.addWidget(self.option_scroll)
-        self.main_layout.addWidget(self.edit_options)
-        self.main_layout.addLayout(button_layout)
-    
-    def _create_history_widget(self):
-        
-        history_widget = qt_ui.CompactHistoryWidget()
-        history_widget.set_auto_accept(True)
-        history_widget.back_socket.connect(self._set_current_option_history)
-        history_widget.forward_socket.connect(self._set_current_option_history)
-        history_widget.load_default_socket.connect(self._load_option_default)
-        history_widget.accept_socket.connect(self._accept_changes)
-        
-        #self.option_palette.value_change.connect(history_widget.set_at_end)
-        
-        self.history_widget = history_widget
-        
-        if self.process_inst:
-            version_history = self.process_inst.get_option_history()
-            self.history_widget.set_history(version_history)
-        
-        return history_widget
-    
-    def _accept_changes(self):
-        
-        self.option_palette.save()
-    
-    def _set_histroy(self):
-        if self.process_inst:
-            version_history = self.process_inst.get_option_history()
-            self.history_widget.set_history(version_history)
-    
-    def _set_current_option_history(self, version_file):
-        
-        if version_file == 'current':
-            self._load_current_history()
-            return
-        
-        if not self.history_widget:
-            return
-        
-        if version_file:
-            self.option_palette.set_options_file(version_file)
-            
-    def _load_option_default(self, default_version_file):
-        
-        if not self.history_widget:
-            return
-        
-        if default_version_file:
-            self.option_palette.set_options_file(default_version_file)
-       
-    def _load_current_history(self):
-        
-        if self.process_inst:
-            
-            self.option_palette.set_process(self.process_inst)
-            
-    def _edit_click(self, bool_value):
-        
-        
-        self._edit_activate(bool_value)
-        self.edit_mode_change.emit(bool_value)
-        
-    def _edit_activate(self, bool_value):
-        
-        self.edit_options.setVisible(bool_value)
-        
-        ProcessOptionPalette.edit_mode_state = bool_value
-        ProcessOption.edit_mode_state = bool_value
-        
-        self.option_palette.set_activate_edit(bool_value)
-        
-        if bool_value == False:
-            self.option_palette.clear_selection()
-    
-    def set_directory(self, directory):
-        
-        if directory == None:
-            raise
-        
-        
-        process_inst = process_module.Process()
-        process_inst.set_directory(directory)
-        
-        self.process_inst = process_inst
-        
-        self._set_histroy()
-        
-        self.directory = directory
-        self.option_palette.set_process(process_inst)
-        
-    def has_options(self):
-        
-        if not self.directory:
-            return False
-        
-        return self.option_palette.has_options()
-    
-    def move_up(self):
-        
-        widgets = ProcessOptionPalette.current_widgets
-        widgets = self.option_palette.sort_widgets( widgets, widgets[0].get_parent())
-        
-        if not widgets:
-            return
-        
-        for widget in widgets:
-            widget.move_up()
-    
-    def move_dn(self):
-        widgets = ProcessOptionPalette.current_widgets
-        
-        if widgets:
-            widgets = self.option_palette.sort_widgets( widgets, widgets[0].get_parent())
-        
-        if not widgets:
-            return
-        
-        widgets.reverse()
-        
-        for widget in widgets:
-            widget.move_down()
-        
-    def remove(self):
-        
-        widgets = ProcessOptionPalette.current_widgets
-        widgets = self.option_palette.sort_widgets( widgets, widgets[0].get_parent())
-        
-        if not widgets:
-            return
-        
-        for widget in widgets:
-            widget.remove()
-
-class ProcessOptionScroll(qt.QScrollArea):
-    def __init__(self):
-        super(ProcessOptionScroll, self).__init__()
-        
-        self.setWidgetResizable(True)
-        self.setMinimumWidth(100)
-        self.setFocusPolicy(qt.QtCore.Qt.NoFocus)
-    
-class EditOptions(qt_ui.BasicWidget):
-    
-    def __init__(self):
-        super(EditOptions, self).__init__()
-        
-        self.setWindowTitle('Edit Options')
-    
-    def _define_main_layout(self):
-        return qt.QHBoxLayout()
-    
-    def _build_widgets(self):
-        
-        self.move_up = qt.QPushButton('Move Up')
-        self.move_dn = qt.QPushButton('Move Dn')
-        self.remove = qt.QPushButton('Remove')
-        
-        self.main_layout.addWidget(self.move_up)
-        self.main_layout.addWidget(self.move_dn)
-        self.main_layout.addWidget(self.remove)
-        
-        self.setWindowFlags(qt.QtCore.Qt.WindowStaysOnTopHint)
-    
-        
-class ProcessOptionPalette(qt_ui.BasicWidget):
-    
-    widget_to_copy = None
-    current_widgets = []
-    last_widget = None
-    edit_mode = qt_ui.create_signal(object)
-    edit_mode_state = False
-    value_change = qt_ui.create_signal()
-    
-    def __init__(self):
-        super(ProcessOptionPalette, self).__init__()
-        
-        self.main_layout.setContentsMargins(1,1,1,0)
-        self.main_layout.setSpacing(1)
-        self.setSizePolicy(qt.QSizePolicy(qt.QSizePolicy.Expanding, qt.QSizePolicy.Expanding))
-        
-        self.directory = None
-        self.process_inst = None
-        
-        self.supress_update = False
-        self.central_palette = self
-        
-        self.widget_to_copy = None
-        
-        self.setContextMenuPolicy(qt.QtCore.Qt.CustomContextMenu)
-        self.customContextMenuRequested.connect(self._item_menu)
-        
-        self._create_context_menu()
-        
-        self.disable_auto_expand = False
-        self.has_first_group = False
-        
-        self._auto_rename = True
-        
-        self.top_parent = self
-        if not hasattr(self, 'ref_path'):
-            self.ref_path = None
-        
-    def _item_menu(self, position):
-        
-        if not ProcessOptionPalette.edit_mode_state:
-            return
-        
-        if ProcessOptionPalette.widget_to_copy:
-            self.paste_action.setVisible(True)
-        
-        self.menu.exec_(self.mapToGlobal(position))
-        
-    def _create_context_menu(self):
-        
-        self.menu = qt.QMenu()
-        
-        create_menu = self.menu.addMenu('Create')
-        create_menu.setTitle('Add Options')
-        create_menu.setTearOffEnabled(True)
-        
-        add_title = create_menu.addAction('Add Title')
-        add_title.triggered.connect(self.add_title)
-        
-        self.add_string = create_menu.addAction('Add String')
-        self.add_string.triggered.connect(self.add_string_option)
-        
-        add_number = create_menu.addAction('Add Number')
-        add_number.triggered.connect(self.add_number_option)
-        
-        add_integer = create_menu.addAction('Add Integer')
-        add_integer.triggered.connect(self.add_integer_option)
-        
-        add_boolean = create_menu.addAction('Add Boolean')
-        add_boolean.triggered.connect(self.add_boolean_option)
-        
-        add_dictionary = create_menu.addAction('Add Dictionary')
-        add_dictionary.triggered.connect(self.add_dictionary)
-        
-        add_group = create_menu.addAction('Add Group')
-        add_group.triggered.connect(self.add_group)
-        
-        add_ref_group = create_menu.addAction('Add Reference Group')
-        add_ref_group.triggered.connect(self.add_ref_group)
-        
-        add_script = create_menu.addAction('Add Script')
-        add_script.triggered.connect(self.add_script)
-        
-        self.create_separator = self.menu.addSeparator()
-        
-        self.copy_action = self.menu.addAction('Copy')
-        self.copy_action.triggered.connect(self._copy_widget)
-        self.copy_action.setVisible(False)
-        
-        self.paste_action = self.menu.addAction('Paste')
-        self.paste_action.setVisible(False)
-        self.paste_action.triggered.connect(self._paste_widget)
-        
-        self.menu.addSeparator()
-        
-        clear_action = self.menu.addAction('Clear')
-        clear_action.triggered.connect(self._clear_action)
-
-    def _build_widgets(self):
-        self.child_layout = qt.QVBoxLayout()
-        
-        self.main_layout.addLayout(self.child_layout)
-        self.main_layout.addSpacing(30)
-        
-    def _get_widget_names(self, parent = None):
-        
-        if not parent:
-            scope = self
-            
-        if parent:
-            scope = parent
-        
-        item_count = scope.child_layout.count()
-        found = []
-        for inc in range(0, item_count):
-            
-            item = scope.child_layout.itemAt(inc)
-            widget = item.widget()
-            label = widget.get_name()
-            found.append(label)
-            
-        return found
-        
-    def _find_widget(self, name):
-        
-        group_name = None
-        
-        split_name = name.split('.')
-        
-        if name.find('.') > -1:
-            if name.endswith('.'):
-                return self._find_group_widget(name)
-        
-            
-            
-            group_name = string.join(split_name[:-1], '.')
-            #group_name = group_name + '.'
-            
-        scope = self
-        
-        if group_name:
-            scope = self._find_group_widget(group_name)
-        
-        if not scope:
-            return
-        
-        item_count = scope.child_layout.count()
-        
-        test_name = split_name[-1]
-        
-        for inc in range(0, item_count):
-            item = scope.child_layout.itemAt(inc)
-            widget =  item.widget()
-            
-            if widget.name == test_name:
-                return widget
-            
-    
-    def _find_group_widget(self, name):
-        
-        item_count = self.child_layout.count()
-        
-        split_name = name.split('.')
-        
-        sub_widget = None
-        found = False
-        
-        for name in split_name:
-            
-            if not sub_widget:
-                sub_widget = self
-            
-            item_count = sub_widget.child_layout.count()
-            
-            for inc in range(0, item_count):
-                
-                item = sub_widget.child_layout.itemAt(inc)
-                
-                if item:
-                    
-                    widget = item.widget()
-                    
-                    widget_type = type(widget)
-                    
-                    if widget_type == ProcessOptionGroup or widget_type == ProcessReferenceGroup:
-                        label = widget.get_name()
-                        if label == name:
-                            sub_widget = widget
-                            found = True
-                            break
-                    
-                if not item:
-                    break
-                
-            if not found:
-                return
-        
-        return sub_widget
-                
-        
-    def _get_unique_name(self, name, parent):
-        
-        found = self._get_widget_names(parent)
-        while name in found:
-            name = util.increment_last_number(name)
-            
-        return name
-        
-    def _get_path(self, widget):
-        
-        parent = widget.get_parent()
-        
-        path = ''
-        
-        parents = []
-        
-        if parent:
-            
-            sub_parent = parent
-            
-            while sub_parent:
-                
-                if sub_parent.__class__ == ProcessOptionPalette:
-                    break
-                
-                name = sub_parent.get_name()
-                  
-                parents.append(name)
-                sub_parent = sub_parent.get_parent()
-        
-        parents.reverse()
-        
-        for sub_parent in parents:
-            path += '%s.' % sub_parent
-        
-        if hasattr(widget, 'child_layout'):
-            path = path + widget.get_name() + '.'
-        if not hasattr(widget, 'child_layout'):
-            path = path + widget.get_name()
-        
-        return path
-        
-    def _find_palette(self, widget):
-        
-        if widget.__class__ == ProcessOptionPalette:
-            return widget
-        
-        parent = widget.get_parent()
-        
-        if not parent:
-            return
-        
-        while parent.__class__ != ProcessOptionPalette:
-            
-            parent = parent.get_parent()
-        
-        return parent
-        
-    def _write_widget_options(self, widget):
-        
-        if not widget:
-            return
-        
-        item_count = widget.child_layout.count()
-        
-        for inc in range(0, item_count):
-            
-            item = widget.child_layout.itemAt(inc)
-            
-            if item:
-                sub_widget = item.widget()
-                
-                sub_widget_type = sub_widget._define_type()
-                
-                name = self._get_path(sub_widget)
-                
-                value = sub_widget.get_value()
-                
-                self.process_inst.add_option(name, value, None, sub_widget_type)
-                
-                if hasattr(sub_widget, 'child_layout'):
-                    self._write_widget_options(sub_widget)
-        
-    def _write_options(self, clear = True):
-        
-        if self.supress_update:
-            return
-        
-        if clear == True:
-            self._write_all()
-        
-        if clear == False:
-            
-            item_count = self.child_layout.count()
-            
-            for inc in range(0, item_count):
-                
-                item = self.child_layout.itemAt(inc)
-                widget = item.widget()
-                
-                widget_type = widget.option_type
-                
-                name = self._get_path(widget)
-                
-                value = widget.get_value()
-                
-                self.process_inst.add_option(name, value, None, widget_type)
-            
-            
-            if type(self) == ProcessReferenceGroup:
-                
-                name = self._get_path(self)
-                value = self.get_value()
-                
-                self.process_inst.add_option(name, value, True, self.option_type)
-                
-        self.value_change.emit()
-            
-    def _write_all(self):
-        
-        self.process_inst.clear_options()
-        palette = self._find_palette(self)
-        
-        self._write_widget_options(palette)
-                    
-    def _load_widgets(self, options):
-        
-        self.clear_widgets()
-        
-        if not options:
-            return
-        
-        self.setHidden(True)
-        self.setUpdatesEnabled(False)
-        self.supress_update = True
-        
-        self.disable_auto_expand = True
-        
-        self._auto_rename = False
-        
-        reference_groups = []
-        reference_widgets = []
-        
-        for option in options:
-            
-            option_type = None
-            
-            if type(option[1]) == list:
-                value = option[1][0]
-                try:
-                    option_type = option[1][1]
-                except:
-                    option_type = None
-            else:
-                value = option[1]
-                
-            split_name = option[0].split('.')
-            
-            name = option[0]
-            
-            is_child_of_ref = False
-            
-            for ref_group in reference_groups:
-                                
-                if name.find(ref_group) > -1:
-                    is_child_of_ref = True
-                    break
-            
-            if is_child_of_ref and not name.endswith('.'):
-                
-                widget = self._find_widget(name)
-                
-                if widget:
-                    if not type(widget) == ProcessOptionGroup and not type(widget) == ProcessReferenceGroup:
-                    
-                        if not type(widget) == ProcessScript:
-                            widget.set_value(value)
-                
-                else:
-                    log.info('Could not find matching widget for %s' % name)
-                continue
-        
-            if is_child_of_ref and name.endswith('.'):
-                
-                widget = self._find_group_widget(name)
-                
-                if type(widget) == ProcessOptionGroup:
-                    if value:
-                        widget.expand_group()
-                    if not value:
-                        widget.collapse_group()
-                        
-                continue
-        
-                
-            log.info('Adding option: %s' % name )
-            
-            
-            if split_name[-1] == '':
-                search_group = string.join(split_name[:-2], '.')
-                name = split_name[-2]
-            if not split_name[-1] == '':
-                search_group = string.join(split_name[:-1], '.')
-                name = split_name[-1]
-                
-            widget = self._find_group_widget(search_group)
-            
-            if not widget:
-                widget = self
-            
-            is_group = False
-            
-            if split_name[-1] == '' or split_name[-1] == u'':
-                
-                is_group = True
-                
-                parent_name = string.join(split_name[:-1], '.')
-                
-                group = self._find_group_widget(parent_name)
-                
-                
-                
-                if not group:
-                    
-                    if option_type == None:
-                        self.add_group(name, value, widget)
-                    if option_type == 'reference.group':
-                        
-                        path_to_process = None
-                        try:
-                            exec(value[1])
-                        except:
-                            pass
-                        
-                        ref_widget = self.add_ref_group(name, value, widget, ref_path = path_to_process)
-                        
-                        reference_groups.append(name)
-                        reference_widgets.append(ref_widget)
-                        
-            if len(split_name) > 1 and split_name[-1] != '':
-                
-                search_group = string.join(split_name[:-2], '.')
-                after_search_group = string.join(split_name[:-1], '.')
-                group_name = split_name[-2]
-                
-                group_widget = self._find_group_widget(search_group)
-                
-                widget = self._find_group_widget(after_search_group)
-                
-                if not widget:
-                    self.add_group(group_name, value, group_widget)
-                    widget = self._find_group_widget(after_search_group)
-                    is_group = True
-            
-            if is_group:
-                log.debug('Option is a group')
-            
-            if not option_type and not is_group:
-                
-                if type(value) == str:
-                    self.add_string_option(name, value, widget)
-                    
-                if type(value) == unicode:
-                    self.add_string_option(name, value, widget)
-                    
-                if type(value) == float:
-                    self.add_number_option(name, value, widget)
-                    
-                if type(option[1]) == int:
-                    self.add_integer_option(name, value, widget)
-                    
-                if type(option[1]) == bool:
-                    self.add_boolean_option(name, value, widget)
-                    
-                if type(option[1]) == dict:
-                    self.add_dictionary(name, [value,[]], widget)
-                    
-                if option[1] == None:
-                    self.add_title(name, widget)
-                    
-                    
-            if option_type == 'script':
-
-                self.add_script(name, value, widget)
-                
-            if option_type == 'dictionary':
-                self.add_dictionary(name, value, widget)
-            
-             
-        self.disable_auto_expand = False
-        self.setVisible(True)    
-        self.setUpdatesEnabled(True)
-        self.supress_update = False
-        self._auto_rename = True
-    
-    def _handle_parenting(self, widget, parent):
-        
-        widget.widget_clicked.connect(self.update_current_widget)
-        
-        if self.top_parent:
-            widget.top_parent = self.top_parent
-        
-        if not type(widget) == ProcessOptionGroup and not type(widget) == ProcessReferenceGroup:
-            widget.set_process(self.process_inst)            
-        if type(widget) == ProcessOptionGroup or type(widget) == ProcessReferenceGroup:
-            widget.process_inst = self.process_inst
-            
-        if not parent:
-            self.child_layout.addWidget(widget)
-            if hasattr(widget, 'update_values'):
-                widget.update_values.connect(self._write_options)
-        
-        if parent:
-            parent.child_layout.addWidget(widget)
-            if hasattr(widget, 'update_values'):
-                widget.update_values.connect(parent._write_options)
-                                
-        if self._auto_rename:
-            widget.rename()
-            
-        if not parent:
-            parent = self
-        
-        if hasattr(widget, 'set_edit'):
-            parent.edit_mode.connect(widget.set_edit)
-        
-    def _fill_background(self, widget):
-        palette = widget.palette()
-        
-        if not util.is_in_maya():
-            palette.setColor(widget.backgroundRole(), qt.QtCore.Qt.gray)
-        
-        if util.is_in_maya():
-            palette.setColor(widget.backgroundRole(), qt.QColor(115, 194, 251, 150))
-        widget.setAutoFillBackground(True)
-        widget.setPalette(palette)
-    
-    def _unfill_background(self, widget):
-        
-        palette = widget.palette()
-        palette.setColor(widget.backgroundRole(), widget.orig_background_color)
-        widget.setAutoFillBackground(False)    
-        widget.setPalette(palette)
-        
-    def update_current_widget(self, widget = None):
-        
-        if ProcessOptionPalette.edit_mode_state == False:
-            return
-        
-        if widget:
-        
-            if self.is_selected(widget):
-                self.deselect_widget(widget)
-                return
-            
-            if not self.is_selected(widget):
-                self.select_widget(widget)
-                return
-        
-    def sort_widgets(self, widgets, parent, return_out_of_scope = False):
-        
-        if not hasattr(parent, 'child_layout'):
-            return
-        
-        item_count = parent.child_layout.count()
-        found = []
-        
-        for inc in range(0, item_count):
-            
-            item = parent.child_layout.itemAt(inc)
-            
-            if item:
-                widget = item.widget()
-                
-                for sub_widget in widgets:
-                    if sub_widget == widget:
-
-                        found.append(widget)
-                        
-        if return_out_of_scope:
-            
-            other_found = []
-            
-            for sub_widget in widgets:
-                if not sub_widget in found:
-                    other_found.append(sub_widget)
-        
-            
-            found = other_found
-        
-        return found
-        
-        pass
-        
-    def _deselect_children(self, widget):
-        
-        children = widget.get_children()
-        
-        for child in children:
-            self.deselect_widget(child)
-        
-        
-    def _activate_edit_mode(self):
-        
-        self.edit_mode_state = True
-        self.edit_mode.emit(True)
-        
-        if hasattr(self, 'edit_action'):
-            self.edit_action.setVisible(False)
-            self.disable_edit_action.setVisible(True)
-        
-    def _clear_action(self):
-        
-        if self.__class__ == ProcessOptionPalette:
-            name = 'the palette?'
-        if not self.__class__ == ProcessOptionPalette:
-            
-            name = 'group: %s?' % self.get_name()
-        
-        permission = qt_ui.get_permission('Clear all the widgets in %s' % name, self)
-        
-        if permission == True:
-            self.clear_widgets()
-            self._write_options(clear = True)
-            
-    def _copy_widget(self):
-        
-        ProcessOptionPalette.widget_to_copy = self
-        
-    def _paste_widget(self):
-        
-        self.paste_action.setVisible(False)
-        
-        widget_to_copy = ProcessOptionPalette.widget_to_copy
-        
-        if widget_to_copy.option_type == 'group':
-            widget_to_copy.copy_to(self)
-        
-    def is_selected(self, widget):
-        
-        if widget in ProcessOptionPalette.current_widgets:
-            return True
-        
-        return False
-        
-    def get_parent(self):
-        
-        parent = self.parent()
-        
-        grand_parent = parent.parent()
-        
-        if hasattr(grand_parent, 'group'):
-            parent = grand_parent
-            
-        if not hasattr(parent, 'child_layout'):
-            return
-        
-        if parent.__class__ == ProcessOptionPalette:
-            return parent
-        
-        return parent
-        
-    def select_widget(self, widget):
-        
-        if hasattr(widget, 'child_layout'):
-            self._deselect_children(widget)
-            
-        
-        parent = widget.get_parent()
-        
-        if not parent:
-            #get palette
-            parent = widget.parent()
-        
-        out_of_scope = None
-        
-        if parent:
-            out_of_scope = self.sort_widgets(ProcessOptionPalette.current_widgets, 
-                                             parent, 
-                                             return_out_of_scope = True)
-            
-        if out_of_scope:
-            for sub_widget in out_of_scope:
-                self.deselect_widget(sub_widget)
-            
-        ProcessOptionPalette.current_widgets.append(widget)
-        self._fill_background(widget)
-        
-    def deselect_widget(self, widget):
-        
-        if not self.is_selected(widget):
-            return
-        
-        widget_index = ProcessOptionPalette.current_widgets.index(widget)
-        
-        ProcessOptionPalette.current_widgets.pop(widget_index)
-        self._unfill_background(widget)
-        
-    def clear_selection(self):
-        
-        for widget in ProcessOptionPalette.current_widgets:
-            self._unfill_background(widget)
-            
-        ProcessOptionPalette.current_widgets = []
-        
-    def has_options(self):
-        if not self.directory:
-            
-            return False
-        
-        return self.process_inst.has_options()
-        
-    def clear_widgets(self):
-        
-        self.has_first_group = False
-        
-        item_count = self.child_layout.count()
-        
-        for inc in range(item_count, -1, -1):
-            
-            item = self.child_layout.itemAt(inc)
-            
-            if item:
-                widget = item.widget()
-                self.child_layout.removeWidget(widget)
-                widget.deleteLater()
-                
-        ProcessOptionPalette.current_widgets = []
-            
-    def add_group(self, name = 'group', value = True, parent = None):
-        
-        if type(name) == bool:
-            name = 'group'
-        
-        name = self._get_unique_name(name, parent)
-        
-        group = ProcessOptionGroup(name)
-        
-        group.set_expanded(value)
-        
-        if self.__class__ == ProcessOptionGroup or parent.__class__ == ProcessOptionGroup:
-            if util.is_in_maya():
-                group.group.set_inset_dark()
-        
-        if parent.__class__ == ProcessReferenceGroup:
-            if util.is_in_maya():
-                group.group.set_reference_color()
-        
-        self._handle_parenting(group, parent)
-        
-        group.process_inst = self.process_inst
-        self._write_options(False)           
-            
-        self.has_first_group = True
-        
-        if parent and parent.ref_path:
-            group.ref_path = parent.ref_path
-          
-        return group
-    
-    def add_ref_group(self, name = 'reference group', value = True, parent = None, ref_path = ''):
-        
-        if type(name) == bool:
-            name = 'reference group'
-        
-        name = self._get_unique_name(name, parent)
-        
-        group = ProcessReferenceGroup(name, ref_path)
-        
-        group.process_inst = self.process_inst
-        
-        value = util.convert_to_sequence(value)
-        
-        
-        if len(value) > 1:
-            group.script_widget.set_text(value[1])
-            group.update_referenced_widgets()
-   
-        path, option_group = group.get_reference_info()
-        if path:
-            group.ref_path = path     
-        
-        group.set_expanded(value[0])
-        
-        if self.__class__ == ProcessReferenceGroup or parent.__class__ == ProcessReferenceGroup:
-            if util.is_in_maya():
-                group.group.set_inset_dark()
-        
-        self._handle_parenting(group, parent)
-        
-        self._write_options(False)           
-            
-            
-            
-        self.has_first_group = True
-        return group        
-    
-    def add_script(self, name = 'script', value = '',  parent = None):
-        
-        if type(name) == bool:
-            name = 'script'
-        
-        name = self._get_unique_name(name, parent)
-        
-        button = ProcessScript(name)
-        
-        button.set_value(value)
-        
-        self._handle_parenting(button, parent)
-        
-        if hasattr(parent, 'ref_path'):
-            
-            button.ref_path = parent.ref_path
-        
-        self._write_options(False)
-    
-    def add_dictionary(self, name = 'dictionary', value = [{},[]], parent = None):
-        
-        if type(name) == bool:
-            name = 'dictionary'
-            
-        if type(value) == type(dict):
-            
-            keys = dict.keys()
-            if keys:
-                keys.sort()
-            
-            value = [dict, keys]
-            
-        name = self._get_unique_name(name, parent)
-        
-        button = ProcessOptionDictionary(name)
-        
-        button.set_value(value)
-        
-        self._handle_parenting(button, parent)
-        
-        self._write_options(False)
-        
-        
-    def add_title(self, name = 'title', parent = None):
-        
-        if type(name) == bool:
-            name = 'title'
-        
-        name = self._get_unique_name(name, parent)
-        
-        title = ProcessTitle(name)
-        
-        self._handle_parenting(title, parent)
-        
-        self._write_options(False)
-        
-    
-        
-    def add_number_option(self, name = 'number', value = 0, parent = None):
-        
-        if type(name) == bool:
-            name = 'number'
-        
-        name = self._get_unique_name(name, parent)
-        
-        number_option = ProcessOptionNumber(name)
-        number_option.set_value(value)
-        
-        self._handle_parenting(number_option, parent)
-        
-        self._write_options(False)
-        
-    def add_integer_option(self, name = 'integer', value = 0, parent = None):
-        
-        if type(name)== bool:
-            name = 'integer'
-            
-        name = self._get_unique_name(name, parent)
-        
-        option = ProcessOptionInteger(name)
-        option.set_value(value)
-        
-        self._handle_parenting(option, parent)
-        
-        self._write_options(False)
-        
-    def add_boolean_option(self, name = 'boolean', value = False, parent = None):
-        
-        if type(name)== bool:
-            name = 'boolean'
-            
-        name = self._get_unique_name(name, parent)
-        
-        option = ProcessOptionBoolean(name)
-        
-        option.set_value(value)
-        
-        self._handle_parenting(option, parent)
-        
-        self._write_options(False)
-        
-    def add_string_option(self, name = 'string', value = '', parent = None):
-        
-        if type(name) == bool:
-            name = 'string'
-        
-        name = self._get_unique_name(name, parent)
-        
-        string_option = ProcessOptionText(name)
-        string_option.set_value(value)
-        
-        self._handle_parenting(string_option, parent)
-        
-        self._write_options(False)
-        
-    def set_process(self, process_inst):
-        
-        if not process_inst:
-            self.directory = None
-            self.process_inst = None
-            
-            self.clear_widgets()
-        
-        if process_inst:
-            
-            self.directory = process_inst.directory
-            
-            self.process_inst = process_inst
-                        
-            options = process_inst.get_options()
-            
-            self._load_widgets(options)
-    
-    def set_options_file(self, options_filename):
-        
-        path = util_file.get_dirname(options_filename)
-        filename = util_file.get_basename(options_filename)
-        
-        util_file.copy_file(options_filename, util_file.join_path(path, 'version.json'))
-        options = util_file.SettingsFile()
-            
-        options.set_directory(path, filename)
-        
-        option_settings = options.get_settings()
-        
-        self._load_widgets(option_settings)
-
-    def get_children(self):
-        
-        item_count = self.child_layout.count()
-        found = []
-        for inc in range(0, item_count):
-            
-            item = self.child_layout.itemAt(inc)
-            widget = item.widget()
-            found.append(widget)
-           
-        return found
-    
-    def set_activate_edit(self, bool_value):
-        self.edit_mode_state = bool_value
-        
-        self.edit_mode.emit(bool_value)
-        
-    def set_edit(self, bool_value):
-        
-        self.edit_mode.emit(bool_value)
-        
-
-    def save(self):
-        self._write_options(clear=False)
-
-    def refresh(self):
-
-        if type(self) == ProcessReferenceGroup:
-            self.update_referenced_widgets()
-            return
-
-        self.process_inst._load_options()
-        options = self.process_inst.get_options()
-        self._load_widgets(options)
-
-class ProcessOptionGroup(ProcessOptionPalette):
-    
-    update_values = qt_ui.create_signal(object)
-    widget_clicked = qt_ui.create_signal(object)
-    
-    def __init__(self, name):
-        
-        self.name = name
-        
-        super(ProcessOptionGroup, self).__init__()
-        self.setSizePolicy(qt.QSizePolicy(qt.QSizePolicy.Minimum, qt.QSizePolicy.Minimum))
-        self.main_layout.setContentsMargins(1,0,1,1)
-        
-        self.copy_action.setVisible(True)
-        self.supress_select = False
-        
-        self.orig_background_color = self.palette().color(self.backgroundRole())
-        
-        self.option_type = self._define_type()
-        
-    def mousePressEvent(self, event):
-        
-        super(ProcessOptionGroup, self).mousePressEvent(event)
-        
-        if not event.button() == qt.QtCore.Qt.LeftButton:
-            return
-        
-        half = self.width()/2
-        
-        if event.y() > 25 and event.x() > (half - 50) and event.x() < (half + 50):
-            return
-        
-        parent = self.get_parent()
-        if parent:
-            parent.supress_select = True
-        
-        if self.supress_select == True:
-            self.supress_select = False
-            return
-        
-        self.widget_clicked.emit(self)
-        
-        self._define_type()
-        
-    def _define_type(self):
-        return 'group'
-        
-    def _get_widget_names(self, parent = None):
-        
-        if parent:
-            scope = parent
-            
-        if not parent:
-            scope = self
-        
-        item_count = scope.child_layout.count()
-        found = []
-        for inc in range(0, item_count):
-            
-            item = scope.child_layout.itemAt(inc)
-            widget = item.widget()
-            label = widget.get_name()
-            found.append(label)
-           
-        return found
-        
-        
-    def _build_widgets(self):
-        main_group_layout = qt.QVBoxLayout()
-        
-        main_group_layout.setContentsMargins(0,0,0,0)
-        main_group_layout.setSpacing(1)
-        
-        self.group = OptionGroup(self.name)
-        
-        self.child_layout = self.group.child_layout
-        
-        self.group.expand.connect(self._expand_updated)
-        
-        self.main_layout.addSpacing(10)
-        self.main_layout.addWidget(self.group)
-        
-    def _expand_updated(self, value):
-        
-        
-        self.update_values.emit(False)
-        
-    def _create_context_menu(self):
-        
-        super(ProcessOptionGroup, self)._create_context_menu()
-        
-        rename = qt.QAction('Rename', self)
-        rename.triggered.connect(self.rename)
-        
-        remove = qt.QAction('Remove', self)
-        remove.triggered.connect(self.remove)
-        
-        self.menu.insertAction(self.copy_action, rename)
-        self.menu.insertAction(self.copy_action, remove)
-        
-    def _copy(self):
-        self.copy_widget.emit(self)
-        
-    def _paste(self):
-        self.paste_widget.emit()
-        
-        
-        
-    def move_up(self):
-        
-        parent = self.parent()
-        layout = parent.child_layout
-        index = layout.indexOf(self)
-        
-        if index == 0:
-            return
-        
-        index = index - 1
-        
-        parent.child_layout.removeWidget(self)
-        layout.insertWidget(index, self)
-        
-        self._write_all()
-        
-    def move_down(self):
-        
-        parent = self.parent()
-        layout = parent.child_layout
-        index = layout.indexOf(self)
-        
-        if index == (layout.count() - 1):
-            return
-        
-        index = index + 1
-        
-        parent.child_layout.removeWidget(self)
-        layout.insertWidget(index, self)
-        
-        self._write_all()
-        
-    def rename(self):
-        
-        found = self._get_widget_names()
-        
-        title = self.group.title()
-        
-        new_name =  qt_ui.get_new_name('Rename group', self, title)
-        
-        if new_name == title:
-            return
-        
-        if new_name == None:
-            return
-        
-        while new_name in found:
-            new_name = util.increment_last_number(new_name)
-            
-        self.group.setTitle(new_name)
-        self._write_all()
-        
-    def remove(self):
-        
-        parent = self.parent()
-        
-        if self in ProcessOptionPalette.current_widgets:
-            
-            remove_index = ProcessOptionPalette.current_widgets.index(self)
-            ProcessOptionPalette.current_widgets.pop(remove_index)
-        
-        parent.child_layout.removeWidget(self)
-        self.deleteLater()
-        self._write_all()
-        
-    def collapse_group(self):
-        self.group.collapse_group()
-        
-    def expand_group(self):
-        self.group.expand_group()
-        
-    def get_name(self):
-        return self.group.title()
-    
-    def set_name(self, name):
-        
-        self.group.setTitle(name)
-        
-    def get_value(self):
-        expanded = self.group.expanded
-        return expanded
-    
-    def set_expanded(self, bool_value):
-        if bool_value:
-            self.expand_group()
-        else:
-            self.collapse_group()
-            
-        
-    
-    def copy_to(self, parent):
-        
-        group = parent.add_group(self.get_name(), parent)
-        
-        children = self.get_children()
-        
-        for child in children:
-            
-            if child == group:
-                continue
-            
-            child.copy_to(group)
-       
-class OptionGroup(qt.QFrame):
-    
-    expand = qt_ui.create_signal(object)
-    
-    def __init__(self, name):
-        super(OptionGroup, self).__init__()
-        
-        self.close_height = 28
-        if util.get_maya_version() < 2016:
-            self.setFrameStyle(self.Panel | self.Raised)
-        if util.get_maya_version() > 2015:    
-            self.setFrameStyle(self.NoFrame)
-            
-        self.layout = qt.QVBoxLayout()
-        self.child_layout = qt.QVBoxLayout()
-        self.child_layout.setContentsMargins(0,2,0,3)
-        self.child_layout.setSpacing(0)
-        
-        self.setLayout(self.layout)
-        
-        self.header_layout = qt.QVBoxLayout()
-        
-        top_header_layout = qt.QHBoxLayout()
-        
-        self.label = qt.QLabel(name)
-        self.label.setMinimumHeight(15)
-        
-        self.label_expand = qt.QLabel('--')
-        
-        self.label_expand.setMinimumHeight(15)
-        
-        top_header_layout.addWidget(self.label)
-        top_header_layout.addSpacing(5)
-        top_header_layout.addWidget(self.label_expand)
-        
-        self.header_layout.addLayout(top_header_layout)
-        
-        self.setMinimumHeight(self.close_height)
-        
-        self.layout.addLayout(self.header_layout)
-        self.layout.addSpacing(4)
-        self.layout.addLayout(self.child_layout)
-        
-        self.background_shade = 80
-    
-        if util.is_in_maya():
-            palette = self.palette()    
-            palette.setColor(self.backgroundRole(), qt.QColor(80,80,80))
-            self.setAutoFillBackground(True)
-            self.setPalette(palette)
-            
-        self.expanded = True
-        
-    def mousePressEvent(self, event):
-        
-        super(OptionGroup, self).mousePressEvent(event)
-        
-        if not event.button() == qt.QtCore.Qt.LeftButton:
-            return
-        
-        half = self.width()/2
-        
-        if event.y() < 30 and event.x() > (half - 50) and event.x() < (half + 50):
-            
-            height = self.height()
-            
-            if height == self.close_height:
-                self.expand_group()
-                self.expand.emit(False)
-                return
-                    
-            if height >= self.close_height:
-                self.collapse_group()
-                self.expand.emit(False)
-                return
-           
-    def collapse_group(self):
-        
-        self.setVisible(False)
-        self.setMaximumHeight(self.close_height)
-        self.label_expand.setText('+')
-        self.setVisible(True)
-        
-        self.expanded = False
-        
-        
-    def expand_group(self):
-        
-        self.setVisible(False)
-        self.setFixedSize(qt_ui.QWIDGETSIZE_MAX, qt_ui.QWIDGETSIZE_MAX)
-        self.label_expand.setText('--')
-        self.setVisible(True)
-        
-        self.expanded = True
-        
-        
-           
-    def title(self):
-        return self.label.text() 
-        
-    def setTitle(self, string_value):
-        self.label.setText(string_value)
-        
-    def set_inset_dark(self):
-        
-        value = self.background_shade
-        value -= 15
-        if util.get_maya_version() < 2016:    
-            self.setFrameStyle(self.Panel | self.Sunken)
-        
-        palette = self.palette()    
-        palette.setColor(self.backgroundRole(), qt.QColor(value,value,value))
-        self.setAutoFillBackground(True)
-        self.setPalette(palette)
-
-    def set_reference_color(self):
-        
-        value = self.background_shade
-        value -= 15
-        if util.get_maya_version() < 2016:    
-            self.setFrameStyle(self.Panel | self.Sunken)
-        
-        palette = self.palette()    
-        palette.setColor(self.backgroundRole(), qt.QColor(value*.9,value,value*.9))
-        self.setAutoFillBackground(True)
-        self.setPalette(palette)
-
-
-
-class ProcessReferenceGroup(ProcessOptionGroup):
-    
-    def __init__(self, name, ref_path):
-        
-        self.ref_path = ref_path
-        
-        super(ProcessReferenceGroup, self).__init__(name)
-    
-    def _define_type(self):
-        return 'reference.group'
-    
-    def _build_widgets(self):
-        super(ProcessReferenceGroup, self)._build_widgets()
-        
-        script = qt_ui.GetCode('Option Path Script')
-        self.script_widget = script
-        self.set_script_text("#This code allows the reference group to connect to another process\n#In order to connect you need to set the path to the process\n#And you need to give the name of the option group at the process\n#example\n#path = 'D:/project/assets/character_test'\n#option_group = 'test'\n\npath_to_process = ''\noption_group = ''\n\n")
-
-        if self.edit_mode_state == False:
-            script.hide()
-        
-        script.set_completer(ui_code.CodeCompleter)
-        
-        self.script_widget.text_changed.connect(self._store_script)
-
-        self.group.header_layout.addWidget(script)
-        
-        
-    def _store_script(self):
-        self.update_values.emit(False)
-        
-        self.update_referenced_widgets()
-        
-    def get_reference_info(self):
-        script = self.script_widget.get_text()
-        
-        path_to_process = None
-        option_group = ''
-        
-        try:
-            exec(script)
-        except:
-            pass
-        
-        return path_to_process, option_group
-        
-    def update_referenced_widgets(self):
-        
-        path_to_process, option_group = self.get_reference_info()
-        
-        process = process_module.Process()
-        process.set_directory(path_to_process)
-        option_file = process.get_option_file()
-            
-        settings = util_file.SettingsFile()
-        
-        name = util_file.get_basename(option_file)
-        option_path = util_file.get_dirname(option_file)
-        
-        if not option_path:
-            return
-        
-        settings.set_directory(option_path, name)
-        
-        option_groups = []
-        all_value = []
-        
-        if option_group:
-            option_groups = util.convert_to_sequence(option_group)
-        
-            for option_group in option_groups:
-                option_group = option_group + '.'
-
-                found = []
-                
-                for setting in settings.get_settings():
-                    if setting == option_group:
-                        continue
-                    if setting[0].find(option_group) > -1:
-                        found.append(setting)
-                
-                all_value += found
-        
-        if not option_groups:
-            
-            for setting in settings.get_settings():
-<<<<<<< HEAD
-                all.append(setting)
-        
-        self._load_widgets(all)
-=======
-                all_value.append(setting)
-         
-        self._load_widgets(all_value)
->>>>>>> b8378a73
-        
-        
-    def set_edit(self, bool_value):
-        super(ProcessReferenceGroup, self).set_edit(bool_value)
-        
-        if bool_value:
-            self.script_widget.show()
-            self.main_layout.setContentsMargins(0,2,0,30)
-            self.script_widget.set_minimum()
-        else:
-            self.script_widget.hide()
-            self.main_layout.setContentsMargins(0,2,0,2)#return a
-            
-        #self.script_widget.set_process(self.process_inst)        
-        
-    def set_script_text(self, text):
-        
-        self.script_widget.set_text(text)
-        
-    def get_value(self):
-        expanded = self.group.expanded
-        
-        text = self.script_widget.get_text()
-        
-        return [expanded, text]        
-
-class ProcessOption(qt_ui.BasicWidget):
-    
-    update_values = qt_ui.create_signal(object)
-    widget_clicked = qt_ui.create_signal(object)
-    #edit_mode = qt_ui.create_signal()
-    edit_mode_state = False
-    
-    def __init__(self, name):
-        
-        self.process_inst = None
-        
-        super(ProcessOption, self).__init__()
-        
-        self.name = name
-        
-        self.option_widget = self._define_option_widget()
-        if self.option_widget:
-            self.main_layout.addWidget(self.option_widget)
-        self.main_layout.setContentsMargins(0,0,0,0)
-        
-        self.setContextMenuPolicy(qt.QtCore.Qt.ActionsContextMenu)
-        self.create_right_click()
-        
-        self._setup_value_change()
-        
-        self.option_type = self._define_type()
-        
-        self.orig_background_color = self.palette().color(self.backgroundRole())
-        
-        self.setContextMenuPolicy(qt.QtCore.Qt.CustomContextMenu)
-        self.customContextMenuRequested.connect(self._item_menu)
-        
-        self._create_context_menu()
-        
-        self.ref_path = None
-        
-        
-    def _item_menu(self, position):
-        
-        if not self.__class__.edit_mode_state:
-            return
-        
-        self.menu.exec_(self.mapToGlobal(position))
-        
-    def _create_context_menu(self):
-        
-        self.menu = qt.QMenu()
-        
-        #move_up = self.menu.addAction('Move Up')
-        #move_up.triggered.connect(self.move_up)
-        
-        #move_dn = self.menu.addAction('Move Down')
-        #move_dn.triggered.connect(self.move_down)
-        
-        rename = self.menu.addAction('Rename')
-        rename.triggered.connect(self._rename)
-        
-        remove = self.menu.addAction('Remove')
-        remove.triggered.connect(self.remove)
-        
-    def mousePressEvent(self, event):
-        
-        super(ProcessOption, self).mousePressEvent(event)
-        
-        if not event.button() == qt.QtCore.Qt.LeftButton:
-            return
-        
-        parent = self.get_parent()
-        if parent:
-            parent.supress_select = True
-        self.widget_clicked.emit(self)
-        
-        
-    def _define_type(self):
-        return None
-        
-    def _define_main_layout(self):
-        return qt.QHBoxLayout()
-        
-    def _setup_value_change(self):
-        return
-        
-    def _value_change(self, value):
-        self.update_values.emit(False)
-        
-    def _define_option_widget(self):
-        return
-        
-    def _get_widget_names(self):
-        
-        parent = self.parent()
-        item_count = parent.child_layout.count()
-        found = []
-        for inc in range(0, item_count):
-            
-            item = parent.child_layout.itemAt(inc)
-            widget = item.widget()
-            label = widget.get_name()
-            found.append(label)
-            
-        return found
-
-    def _rename(self):
-        
-        title = self.get_name() 
-        
-        new_name =  qt_ui.get_new_name('Rename Group', self, title)
-        
-        found = self._get_widget_names()
-        
-        if new_name == title:
-            return
-        
-        if new_name == None:
-            return
-        
-        while new_name in found:
-            new_name = util.increment_last_number(new_name)
-        
-        self.set_name(new_name)
-        
-        self.update_values.emit(True)
-        
-    def get_parent(self):
-        
-        parent = self.parent()
-        
-        grand_parent = parent.parent()
-        
-        if hasattr(grand_parent, 'group'):
-            parent = grand_parent
-        
-        if not hasattr(parent, 'child_layout'):
-            return
-        
-        if parent.__class__ == ProcessOptionPalette:
-            return parent
-        
-        return parent
-    
-    def create_right_click(self):
-        
-        move_up = qt.QAction(self)
-        move_up.setText('Move Up')
-        move_up.triggered.connect(self.move_up)
-        self.addAction(move_up)
-        
-        move_dn = qt.QAction(self)
-        move_dn.setText('Move Down')
-        move_dn.triggered.connect(self.move_down)
-        self.addAction(move_dn)
-        
-        rename = qt.QAction(self)
-        rename.setText('Rename')
-        rename.triggered.connect(self._rename)
-        self.addAction(rename)
-        
-        remove = qt.QAction(self)
-        remove.setText('Remove')
-        remove.triggered.connect(self.remove)
-        self.addAction(remove)
-        
-        copy = qt.QAction(self)
-        copy.setText('Copy')
-        copy.triggered.connect(self._copy)
-        self.addAction(copy)
-        
-    def _copy(self):
-        
-        ProcessOptionPalette.widget_to_copy = self
-    
-    def rename(self):
-        self._rename()
-    
-    def remove(self):
-        parent = self.get_parent()
-        
-        if self in ProcessOptionPalette.current_widgets:
-            
-            remove_index = ProcessOptionPalette.current_widgets.index(self)
-            ProcessOptionPalette.current_widgets.pop(remove_index)
-        
-        parent.child_layout.removeWidget(self)
-        self.deleteLater()
-        
-        self.update_values.emit(True)
-        
-    def move_up(self):
-        
-        parent = self.get_parent()
-        if not parent:
-            parent = self.parent()
-            
-        layout = parent.child_layout
-        index = layout.indexOf(self)
-        
-        if index == 0:
-            return
-        
-        index = index - 1
-        
-        parent.child_layout.removeWidget(self)
-        layout.insertWidget(index, self)
-        
-        self.update_values.emit(True)
-        
-    def move_down(self):
-        
-        parent = self.get_parent()
-        if not parent:
-            parent = self.parent()
-        layout = parent.child_layout
-        index = layout.indexOf(self)
-        
-        if index == (layout.count() - 1):
-            return
-        
-        index = index + 1
-        
-        parent.child_layout.removeWidget(self)
-        layout.insertWidget(index, self)
-        
-        self.update_values.emit(True)
-    
-    def get_name(self):
-        
-        name = self.option_widget.get_label()
-        
-        return name
-    
-    def set_name(self, name):
-        
-        self.option_widget.set_label(name)
-        
-    def set_value(self, value):
-        pass
-    
-    def get_value(self):
-        pass
-    
-    def copy_to(self, parent):
-        
-        name = self.get_name()
-        value = self.get_value()
-        
-        new_instance = self.__class__(name)
-        
-        new_instance.set_value(value)
-        
-        parent.child_layout.addWidget(new_instance)
-    
-    def set_process(self, process_inst):
-        self.process_inst = process_inst
-    
-    def set_edit(self, bool_value):
-        self.edit_mode_state = bool_value
-
-class ProcessScript(ProcessOption):
-    
-    def __init__(self, name):
-        super(ProcessScript, self).__init__(name)
-
-        self.main_layout.setContentsMargins(0,2,0,2)
-        self.setSizePolicy(qt.QSizePolicy(qt.QSizePolicy.Minimum, qt.QSizePolicy.Minimum))
-        self.main_layout.setAlignment(qt.QtCore.Qt.AlignCenter | qt.QtCore.Qt.AlignTop)
-        
-    def _define_type(self):
-        return 'script'
-        
-    def _define_option_widget(self):
-        
-        button = qt_ui.GetCode('option script')
-        button.set_label('')
-        button.set_use_button(True)
-        button.set_button_text(self.name)
-        button.set_button_to_first()
-        button.button.setMinimumWidth(200)
-        #button.text_entry.setMinimumWidth(300)
-        button.label.hide()
-        button.button.clicked.connect(self.run_script)
-        button.set_suppress_button_command(True)
-        if self.edit_mode_state == False:
-            button.text_entry.hide()
-        
-        button.set_completer(ui_code.CodeCompleter)
-        
-        if self.process_inst:
-            button.set_process(self.process_inst)
-        
-        return button
-    
-    def _setup_value_change(self):
-        
-        self.option_widget.text_changed.connect(self._value_change)
-    
-    def get_name(self):
-        
-        name = self.option_widget.button.text()
-        return name
-    
-    def set_name(self, name):
-        
-        self.option_widget.set_button_text(name)
-
-
-        
-    def set_value(self, value):
-        
-        value = str(value)
-        self.option_widget.set_process(self.process_inst)
-        self.option_widget.set_text(value)
-        
-    def get_value(self):
-        
-        value = self.option_widget.get_text()
-        
-        if not value:
-            value = ''
-        
-        return value
-    
-    def run_script(self):
-        
-        value = self.get_value()
-        
-        if self.ref_path:
-            process_inst = process_module.Process()
-            process_inst.set_directory(self.ref_path)
-            
-            process_inst.set_data_override(self.process_inst)
-            
-            process_inst.run_code_snippet(value)
-        else:
-            self.process_inst.run_code_snippet(value)
-        
-        if hasattr(self, 'top_parent'):
-            
-            self.top_parent.refresh()
-            
-        
-    def set_process(self, process_inst):
-        super(ProcessScript, self).set_process(process_inst)
-        
-        self.option_widget.set_process(process_inst)
-                
-    def set_edit(self, bool_value):
-        super(ProcessScript, self).set_edit(bool_value)
-        
-        if bool_value:
-            self.option_widget.text_entry.show()
-            self.main_layout.setContentsMargins(0,2,0,15)
-            self.option_widget.set_minimum()
-        else:
-            self.option_widget.text_entry.hide()
-            self.main_layout.setContentsMargins(0,2,0,2)
-            
-        self.option_widget.set_process(self.process_inst)
-
-class ProcessTitle(ProcessOption):
-    
-    def __init__(self, name):
-        super(ProcessTitle, self).__init__(name)
-
-        self.main_layout.setContentsMargins(0,2,0,2)
-        
-        self.main_layout.setAlignment(qt.QtCore.Qt.AlignCenter)
-        
-    def _define_type(self):
-        return 'title'
-        
-    def _define_option_widget(self):
-        return qt.QLabel(self.name)
-    
-    def get_name(self):
-        
-        name = self.option_widget.text()
-        return name
-    
-    def set_name(self, name):
-        
-        self.option_widget.setText(name)
-        
-class ProcessOptionText(ProcessOption):
-    
-    def __init__(self, name):
-        super(ProcessOptionText, self).__init__(name)
-        
-        self.option_widget.set_use_button(True)
-    
-    def _define_type(self):
-        return 'text'
-        
-    def _define_option_widget(self):
-        return qt_ui.GetString(self.name)
-        
-    def _setup_value_change(self):
-        
-        self.option_widget.text_changed.connect(self._value_change)
-        
-
-        
-    def set_value(self, value):
-        value = str(value)
-        self.option_widget.set_text(value)
-        
-    def get_value(self):
-        
-        value = self.option_widget.get_text()
-        
-        if not value:
-            value = ''
-        
-        return value
-        
-class ProcessOptionNumber(ProcessOption):
-    
-    def _define_type(self):
-        return 'number'
-    
-    def _define_option_widget(self):
-        
-        return qt_ui.GetNumber(self.name)
-
-    def _setup_value_change(self):
-        self.option_widget.valueChanged.connect(self._value_change)
-    
-    def set_value(self, value):
-        self.option_widget.set_value(value)
-        
-    def get_value(self):
-
-        
-        return self.option_widget.get_value()
-    
-class ProcessOptionInteger(ProcessOptionNumber):
-    
-    def _define_type(self):
-        return 'integer'
-    
-    def _define_option_widget(self):
-        
-        return qt_ui.GetInteger(self.name)
-    
-class ProcessOptionBoolean(ProcessOption):
-    
-    def _define_type(self):
-        return 'boolean'
-    
-    def __init__(self, name):
-        super(ProcessOptionBoolean, self).__init__(name)
-
-        self.main_layout.setContentsMargins(0,2,0,2)
-    
-    def _define_option_widget(self):
-        return qt_ui.GetBoolean(self.name)
-
-    def _setup_value_change(self):
-        self.option_widget.valueChanged.connect(self._value_change)
-
-    def set_value(self, value):
-        self.option_widget.set_value(value)
-        
-    def get_value(self):
-        return self.option_widget.get_value()
-
-class ProcessOptionDictionary(ProcessOptionNumber):
-    
-    def _define_type(self):
-        return 'dictionary'
-    
-    def __init__(self, name):
-        super(ProcessOptionDictionary, self).__init__(name)
-
-        self.main_layout.setContentsMargins(0,2,0,2)
-    
-    def _define_option_widget(self):
-        return qt_ui.GetDictionary(self.name)
-    
-    def _setup_value_change(self):
-        self.option_widget.dictionary_widget.dict_changed.connect(self._value_change)    
-    
-    def get_label(self):
-        return self.option_widget.get_label()
- 
-    def get_value(self):
-        
-        order = self.option_widget.get_order()
-        dictionary = self.option_widget.get_value()
-        
-        return [dictionary,order]
-        
-    def set_value(self, dictionary_value):
-        
-        self.option_widget.set_order(dictionary_value[1])
-        self.option_widget.set_value(dictionary_value[0])
-        
-        
+# Copyright (C) 2016 Louis Vottero louis.vot@gmail.com    All rights reserved.
+
+import string
+
+from vtool import qt_ui, qt
+from vtool.process_manager import ui_code
+from vtool import util
+from vtool import util_file
+
+import vtool.process_manager.process as process_module
+
+from vtool import logger
+log = logger.get_logger(__name__) 
+
+class ProcessOptionsWidget(qt_ui.BasicWidget):
+    
+    edit_mode_change = qt_ui.create_signal(object)
+    
+    def __init__(self):
+        self.directory = None
+        self.process_inst = None
+        
+        super(ProcessOptionsWidget, self).__init__()
+        
+        policy = self.sizePolicy()
+        policy.setHorizontalPolicy(policy.Expanding)
+        policy.setVerticalPolicy(policy.Expanding)
+        self.main_layout.setContentsMargins(0,0,0,0)
+        self.setSizePolicy(policy)
+        
+    def _build_widgets(self):
+        
+        button_layout = qt.QHBoxLayout()
+        
+        self.edit_mode_button = qt.QPushButton('Edit')
+        self.edit_mode_button.setCheckable(True)
+        self.edit_mode_button.setMaximumWidth(100)
+        self.edit_mode_button.setMaximumHeight(20)
+        self.edit_mode_button.setMaximumWidth(40)
+        
+        
+        self.option_scroll = ProcessOptionScroll()
+        self.option_palette = ProcessOptionPalette()
+        self.option_scroll.setWidget(self.option_palette)
+        
+        self.edit_options = EditOptions()
+        self.edit_options.setVisible(False)
+        
+        self.edit_options.move_up.clicked.connect(self.move_up)
+        self.edit_options.move_dn.clicked.connect(self.move_dn)
+        self.edit_options.remove.clicked.connect(self.remove)
+        
+        self.edit_mode_button.toggled.connect(self._edit_click)
+        
+        history_widget = self._create_history_widget()
+        
+        button_layout.addWidget(history_widget)
+        button_layout.addSpacing(10)
+        button_layout.addWidget(self.edit_mode_button, alignment = qt.QtCore.Qt.AlignRight)
+        
+        self.main_layout.addWidget(self.option_scroll)
+        self.main_layout.addWidget(self.edit_options)
+        self.main_layout.addLayout(button_layout)
+    
+    def _create_history_widget(self):
+        
+        history_widget = qt_ui.CompactHistoryWidget()
+        history_widget.set_auto_accept(True)
+        history_widget.back_socket.connect(self._set_current_option_history)
+        history_widget.forward_socket.connect(self._set_current_option_history)
+        history_widget.load_default_socket.connect(self._load_option_default)
+        history_widget.accept_socket.connect(self._accept_changes)
+        
+        #self.option_palette.value_change.connect(history_widget.set_at_end)
+        
+        self.history_widget = history_widget
+        
+        if self.process_inst:
+            version_history = self.process_inst.get_option_history()
+            self.history_widget.set_history(version_history)
+        
+        return history_widget
+    
+    def _accept_changes(self):
+        
+        self.option_palette.save()
+    
+    def _set_histroy(self):
+        if self.process_inst:
+            version_history = self.process_inst.get_option_history()
+            self.history_widget.set_history(version_history)
+    
+    def _set_current_option_history(self, version_file):
+        
+        if version_file == 'current':
+            self._load_current_history()
+            return
+        
+        if not self.history_widget:
+            return
+        
+        if version_file:
+            self.option_palette.set_options_file(version_file)
+            
+    def _load_option_default(self, default_version_file):
+        
+        if not self.history_widget:
+            return
+        
+        if default_version_file:
+            self.option_palette.set_options_file(default_version_file)
+       
+    def _load_current_history(self):
+        
+        if self.process_inst:
+            
+            self.option_palette.set_process(self.process_inst)
+            
+    def _edit_click(self, bool_value):
+        
+        
+        self._edit_activate(bool_value)
+        self.edit_mode_change.emit(bool_value)
+        
+    def _edit_activate(self, bool_value):
+        
+        self.edit_options.setVisible(bool_value)
+        
+        ProcessOptionPalette.edit_mode_state = bool_value
+        ProcessOption.edit_mode_state = bool_value
+        
+        self.option_palette.set_activate_edit(bool_value)
+        
+        if bool_value == False:
+            self.option_palette.clear_selection()
+    
+    def set_directory(self, directory):
+        
+        if directory == None:
+            raise
+        
+        
+        process_inst = process_module.Process()
+        process_inst.set_directory(directory)
+        
+        self.process_inst = process_inst
+        
+        self._set_histroy()
+        
+        self.directory = directory
+        self.option_palette.set_process(process_inst)
+        
+    def has_options(self):
+        
+        if not self.directory:
+            return False
+        
+        return self.option_palette.has_options()
+    
+    def move_up(self):
+        
+        widgets = ProcessOptionPalette.current_widgets
+        widgets = self.option_palette.sort_widgets( widgets, widgets[0].get_parent())
+        
+        if not widgets:
+            return
+        
+        for widget in widgets:
+            widget.move_up()
+    
+    def move_dn(self):
+        widgets = ProcessOptionPalette.current_widgets
+        
+        if widgets:
+            widgets = self.option_palette.sort_widgets( widgets, widgets[0].get_parent())
+        
+        if not widgets:
+            return
+        
+        widgets.reverse()
+        
+        for widget in widgets:
+            widget.move_down()
+        
+    def remove(self):
+        
+        widgets = ProcessOptionPalette.current_widgets
+        widgets = self.option_palette.sort_widgets( widgets, widgets[0].get_parent())
+        
+        if not widgets:
+            return
+        
+        for widget in widgets:
+            widget.remove()
+
+class ProcessOptionScroll(qt.QScrollArea):
+    def __init__(self):
+        super(ProcessOptionScroll, self).__init__()
+        
+        self.setWidgetResizable(True)
+        self.setMinimumWidth(100)
+        self.setFocusPolicy(qt.QtCore.Qt.NoFocus)
+    
+class EditOptions(qt_ui.BasicWidget):
+    
+    def __init__(self):
+        super(EditOptions, self).__init__()
+        
+        self.setWindowTitle('Edit Options')
+    
+    def _define_main_layout(self):
+        return qt.QHBoxLayout()
+    
+    def _build_widgets(self):
+        
+        self.move_up = qt.QPushButton('Move Up')
+        self.move_dn = qt.QPushButton('Move Dn')
+        self.remove = qt.QPushButton('Remove')
+        
+        self.main_layout.addWidget(self.move_up)
+        self.main_layout.addWidget(self.move_dn)
+        self.main_layout.addWidget(self.remove)
+        
+        self.setWindowFlags(qt.QtCore.Qt.WindowStaysOnTopHint)
+    
+        
+class ProcessOptionPalette(qt_ui.BasicWidget):
+    
+    widget_to_copy = None
+    current_widgets = []
+    last_widget = None
+    edit_mode = qt_ui.create_signal(object)
+    edit_mode_state = False
+    value_change = qt_ui.create_signal()
+    
+    def __init__(self):
+        super(ProcessOptionPalette, self).__init__()
+        
+        self.main_layout.setContentsMargins(1,1,1,0)
+        self.main_layout.setSpacing(1)
+        self.setSizePolicy(qt.QSizePolicy(qt.QSizePolicy.Expanding, qt.QSizePolicy.Expanding))
+        
+        self.directory = None
+        self.process_inst = None
+        
+        self.supress_update = False
+        self.central_palette = self
+        
+        self.widget_to_copy = None
+        
+        self.setContextMenuPolicy(qt.QtCore.Qt.CustomContextMenu)
+        self.customContextMenuRequested.connect(self._item_menu)
+        
+        self._create_context_menu()
+        
+        self.disable_auto_expand = False
+        self.has_first_group = False
+        
+        self._auto_rename = True
+        
+        self.top_parent = self
+        if not hasattr(self, 'ref_path'):
+            self.ref_path = None
+        
+    def _item_menu(self, position):
+        
+        if not ProcessOptionPalette.edit_mode_state:
+            return
+        
+        if ProcessOptionPalette.widget_to_copy:
+            self.paste_action.setVisible(True)
+        
+        self.menu.exec_(self.mapToGlobal(position))
+        
+    def _create_context_menu(self):
+        
+        self.menu = qt.QMenu()
+        
+        create_menu = self.menu.addMenu('Create')
+        create_menu.setTitle('Add Options')
+        create_menu.setTearOffEnabled(True)
+        
+        add_title = create_menu.addAction('Add Title')
+        add_title.triggered.connect(self.add_title)
+        
+        self.add_string = create_menu.addAction('Add String')
+        self.add_string.triggered.connect(self.add_string_option)
+        
+        add_number = create_menu.addAction('Add Number')
+        add_number.triggered.connect(self.add_number_option)
+        
+        add_integer = create_menu.addAction('Add Integer')
+        add_integer.triggered.connect(self.add_integer_option)
+        
+        add_boolean = create_menu.addAction('Add Boolean')
+        add_boolean.triggered.connect(self.add_boolean_option)
+        
+        add_dictionary = create_menu.addAction('Add Dictionary')
+        add_dictionary.triggered.connect(self.add_dictionary)
+        
+        add_group = create_menu.addAction('Add Group')
+        add_group.triggered.connect(self.add_group)
+        
+        add_ref_group = create_menu.addAction('Add Reference Group')
+        add_ref_group.triggered.connect(self.add_ref_group)
+        
+        add_script = create_menu.addAction('Add Script')
+        add_script.triggered.connect(self.add_script)
+        
+        self.create_separator = self.menu.addSeparator()
+        
+        self.copy_action = self.menu.addAction('Copy')
+        self.copy_action.triggered.connect(self._copy_widget)
+        self.copy_action.setVisible(False)
+        
+        self.paste_action = self.menu.addAction('Paste')
+        self.paste_action.setVisible(False)
+        self.paste_action.triggered.connect(self._paste_widget)
+        
+        self.menu.addSeparator()
+        
+        clear_action = self.menu.addAction('Clear')
+        clear_action.triggered.connect(self._clear_action)
+
+    def _build_widgets(self):
+        self.child_layout = qt.QVBoxLayout()
+        
+        self.main_layout.addLayout(self.child_layout)
+        self.main_layout.addSpacing(30)
+        
+    def _get_widget_names(self, parent = None):
+        
+        if not parent:
+            scope = self
+            
+        if parent:
+            scope = parent
+        
+        item_count = scope.child_layout.count()
+        found = []
+        for inc in range(0, item_count):
+            
+            item = scope.child_layout.itemAt(inc)
+            widget = item.widget()
+            label = widget.get_name()
+            found.append(label)
+            
+        return found
+        
+    def _find_widget(self, name):
+        
+        group_name = None
+        
+        split_name = name.split('.')
+        
+        if name.find('.') > -1:
+            if name.endswith('.'):
+                return self._find_group_widget(name)
+        
+            
+            
+            group_name = string.join(split_name[:-1], '.')
+            #group_name = group_name + '.'
+            
+        scope = self
+        
+        if group_name:
+            scope = self._find_group_widget(group_name)
+        
+        if not scope:
+            return
+        
+        item_count = scope.child_layout.count()
+        
+        test_name = split_name[-1]
+        
+        for inc in range(0, item_count):
+            item = scope.child_layout.itemAt(inc)
+            widget =  item.widget()
+            
+            if widget.name == test_name:
+                return widget
+            
+    
+    def _find_group_widget(self, name):
+        
+        item_count = self.child_layout.count()
+        
+        split_name = name.split('.')
+        
+        sub_widget = None
+        found = False
+        
+        for name in split_name:
+            
+            if not sub_widget:
+                sub_widget = self
+            
+            item_count = sub_widget.child_layout.count()
+            
+            for inc in range(0, item_count):
+                
+                item = sub_widget.child_layout.itemAt(inc)
+                
+                if item:
+                    
+                    widget = item.widget()
+                    
+                    widget_type = type(widget)
+                    
+                    if widget_type == ProcessOptionGroup or widget_type == ProcessReferenceGroup:
+                        label = widget.get_name()
+                        if label == name:
+                            sub_widget = widget
+                            found = True
+                            break
+                    
+                if not item:
+                    break
+                
+            if not found:
+                return
+        
+        return sub_widget
+                
+        
+    def _get_unique_name(self, name, parent):
+        
+        found = self._get_widget_names(parent)
+        while name in found:
+            name = util.increment_last_number(name)
+            
+        return name
+        
+    def _get_path(self, widget):
+        
+        parent = widget.get_parent()
+        
+        path = ''
+        
+        parents = []
+        
+        if parent:
+            
+            sub_parent = parent
+            
+            while sub_parent:
+                
+                if sub_parent.__class__ == ProcessOptionPalette:
+                    break
+                
+                name = sub_parent.get_name()
+                  
+                parents.append(name)
+                sub_parent = sub_parent.get_parent()
+        
+        parents.reverse()
+        
+        for sub_parent in parents:
+            path += '%s.' % sub_parent
+        
+        if hasattr(widget, 'child_layout'):
+            path = path + widget.get_name() + '.'
+        if not hasattr(widget, 'child_layout'):
+            path = path + widget.get_name()
+        
+        return path
+        
+    def _find_palette(self, widget):
+        
+        if widget.__class__ == ProcessOptionPalette:
+            return widget
+        
+        parent = widget.get_parent()
+        
+        if not parent:
+            return
+        
+        while parent.__class__ != ProcessOptionPalette:
+            
+            parent = parent.get_parent()
+        
+        return parent
+        
+    def _write_widget_options(self, widget):
+        
+        if not widget:
+            return
+        
+        item_count = widget.child_layout.count()
+        
+        for inc in range(0, item_count):
+            
+            item = widget.child_layout.itemAt(inc)
+            
+            if item:
+                sub_widget = item.widget()
+                
+                sub_widget_type = sub_widget._define_type()
+                
+                name = self._get_path(sub_widget)
+                
+                value = sub_widget.get_value()
+                
+                self.process_inst.add_option(name, value, None, sub_widget_type)
+                
+                if hasattr(sub_widget, 'child_layout'):
+                    self._write_widget_options(sub_widget)
+        
+    def _write_options(self, clear = True):
+        
+        if self.supress_update:
+            return
+        
+        if clear == True:
+            self._write_all()
+        
+        if clear == False:
+            
+            item_count = self.child_layout.count()
+            
+            for inc in range(0, item_count):
+                
+                item = self.child_layout.itemAt(inc)
+                widget = item.widget()
+                
+                widget_type = widget.option_type
+                
+                name = self._get_path(widget)
+                
+                value = widget.get_value()
+                
+                self.process_inst.add_option(name, value, None, widget_type)
+            
+            
+            if type(self) == ProcessReferenceGroup:
+                
+                name = self._get_path(self)
+                value = self.get_value()
+                
+                self.process_inst.add_option(name, value, True, self.option_type)
+                
+        self.value_change.emit()
+            
+    def _write_all(self):
+        
+        self.process_inst.clear_options()
+        palette = self._find_palette(self)
+        
+        self._write_widget_options(palette)
+                    
+    def _load_widgets(self, options):
+        
+        self.clear_widgets()
+        
+        if not options:
+            return
+        
+        self.setHidden(True)
+        self.setUpdatesEnabled(False)
+        self.supress_update = True
+        
+        self.disable_auto_expand = True
+        
+        self._auto_rename = False
+        
+        reference_groups = []
+        reference_widgets = []
+        
+        for option in options:
+            
+            option_type = None
+            
+            if type(option[1]) == list:
+                value = option[1][0]
+                try:
+                    option_type = option[1][1]
+                except:
+                    option_type = None
+            else:
+                value = option[1]
+                
+            split_name = option[0].split('.')
+            
+            name = option[0]
+            
+            is_child_of_ref = False
+            
+            for ref_group in reference_groups:
+                                
+                if name.find(ref_group) > -1:
+                    is_child_of_ref = True
+                    break
+            
+            if is_child_of_ref and not name.endswith('.'):
+                
+                widget = self._find_widget(name)
+                
+                if widget:
+                    if not type(widget) == ProcessOptionGroup and not type(widget) == ProcessReferenceGroup:
+                    
+                        if not type(widget) == ProcessScript:
+                            widget.set_value(value)
+                
+                else:
+                    log.info('Could not find matching widget for %s' % name)
+                continue
+        
+            if is_child_of_ref and name.endswith('.'):
+                
+                widget = self._find_group_widget(name)
+                
+                if type(widget) == ProcessOptionGroup:
+                    if value:
+                        widget.expand_group()
+                    if not value:
+                        widget.collapse_group()
+                        
+                continue
+        
+                
+            log.info('Adding option: %s' % name )
+            
+            
+            if split_name[-1] == '':
+                search_group = string.join(split_name[:-2], '.')
+                name = split_name[-2]
+            if not split_name[-1] == '':
+                search_group = string.join(split_name[:-1], '.')
+                name = split_name[-1]
+                
+            widget = self._find_group_widget(search_group)
+            
+            if not widget:
+                widget = self
+            
+            is_group = False
+            
+            if split_name[-1] == '' or split_name[-1] == u'':
+                
+                is_group = True
+                
+                parent_name = string.join(split_name[:-1], '.')
+                
+                group = self._find_group_widget(parent_name)
+                
+                
+                
+                if not group:
+                    
+                    if option_type == None:
+                        self.add_group(name, value, widget)
+                    if option_type == 'reference.group':
+                        
+                        path_to_process = None
+                        try:
+                            exec(value[1])
+                        except:
+                            pass
+                        
+                        ref_widget = self.add_ref_group(name, value, widget, ref_path = path_to_process)
+                        
+                        reference_groups.append(name)
+                        reference_widgets.append(ref_widget)
+                        
+            if len(split_name) > 1 and split_name[-1] != '':
+                
+                search_group = string.join(split_name[:-2], '.')
+                after_search_group = string.join(split_name[:-1], '.')
+                group_name = split_name[-2]
+                
+                group_widget = self._find_group_widget(search_group)
+                
+                widget = self._find_group_widget(after_search_group)
+                
+                if not widget:
+                    self.add_group(group_name, value, group_widget)
+                    widget = self._find_group_widget(after_search_group)
+                    is_group = True
+            
+            if is_group:
+                log.debug('Option is a group')
+            
+            if not option_type and not is_group:
+                
+                if type(value) == str:
+                    self.add_string_option(name, value, widget)
+                    
+                if type(value) == unicode:
+                    self.add_string_option(name, value, widget)
+                    
+                if type(value) == float:
+                    self.add_number_option(name, value, widget)
+                    
+                if type(option[1]) == int:
+                    self.add_integer_option(name, value, widget)
+                    
+                if type(option[1]) == bool:
+                    self.add_boolean_option(name, value, widget)
+                    
+                if type(option[1]) == dict:
+                    self.add_dictionary(name, [value,[]], widget)
+                    
+                if option[1] == None:
+                    self.add_title(name, widget)
+                    
+                    
+            if option_type == 'script':
+
+                self.add_script(name, value, widget)
+                
+            if option_type == 'dictionary':
+                self.add_dictionary(name, value, widget)
+            
+             
+        self.disable_auto_expand = False
+        self.setVisible(True)    
+        self.setUpdatesEnabled(True)
+        self.supress_update = False
+        self._auto_rename = True
+    
+    def _handle_parenting(self, widget, parent):
+        
+        widget.widget_clicked.connect(self.update_current_widget)
+        
+        if self.top_parent:
+            widget.top_parent = self.top_parent
+        
+        if not type(widget) == ProcessOptionGroup and not type(widget) == ProcessReferenceGroup:
+            widget.set_process(self.process_inst)            
+        if type(widget) == ProcessOptionGroup or type(widget) == ProcessReferenceGroup:
+            widget.process_inst = self.process_inst
+            
+        if not parent:
+            self.child_layout.addWidget(widget)
+            if hasattr(widget, 'update_values'):
+                widget.update_values.connect(self._write_options)
+        
+        if parent:
+            parent.child_layout.addWidget(widget)
+            if hasattr(widget, 'update_values'):
+                widget.update_values.connect(parent._write_options)
+                                
+        if self._auto_rename:
+            widget.rename()
+            
+        if not parent:
+            parent = self
+        
+        if hasattr(widget, 'set_edit'):
+            parent.edit_mode.connect(widget.set_edit)
+        
+    def _fill_background(self, widget):
+        palette = widget.palette()
+        
+        if not util.is_in_maya():
+            palette.setColor(widget.backgroundRole(), qt.QtCore.Qt.gray)
+        
+        if util.is_in_maya():
+            palette.setColor(widget.backgroundRole(), qt.QColor(115, 194, 251, 150))
+        widget.setAutoFillBackground(True)
+        widget.setPalette(palette)
+    
+    def _unfill_background(self, widget):
+        
+        palette = widget.palette()
+        palette.setColor(widget.backgroundRole(), widget.orig_background_color)
+        widget.setAutoFillBackground(False)    
+        widget.setPalette(palette)
+        
+    def update_current_widget(self, widget = None):
+        
+        if ProcessOptionPalette.edit_mode_state == False:
+            return
+        
+        if widget:
+        
+            if self.is_selected(widget):
+                self.deselect_widget(widget)
+                return
+            
+            if not self.is_selected(widget):
+                self.select_widget(widget)
+                return
+        
+    def sort_widgets(self, widgets, parent, return_out_of_scope = False):
+        
+        if not hasattr(parent, 'child_layout'):
+            return
+        
+        item_count = parent.child_layout.count()
+        found = []
+        
+        for inc in range(0, item_count):
+            
+            item = parent.child_layout.itemAt(inc)
+            
+            if item:
+                widget = item.widget()
+                
+                for sub_widget in widgets:
+                    if sub_widget == widget:
+
+                        found.append(widget)
+                        
+        if return_out_of_scope:
+            
+            other_found = []
+            
+            for sub_widget in widgets:
+                if not sub_widget in found:
+                    other_found.append(sub_widget)
+        
+            
+            found = other_found
+        
+        return found
+        
+        pass
+        
+    def _deselect_children(self, widget):
+        
+        children = widget.get_children()
+        
+        for child in children:
+            self.deselect_widget(child)
+        
+        
+    def _activate_edit_mode(self):
+        
+        self.edit_mode_state = True
+        self.edit_mode.emit(True)
+        
+        if hasattr(self, 'edit_action'):
+            self.edit_action.setVisible(False)
+            self.disable_edit_action.setVisible(True)
+        
+    def _clear_action(self):
+        
+        if self.__class__ == ProcessOptionPalette:
+            name = 'the palette?'
+        if not self.__class__ == ProcessOptionPalette:
+            
+            name = 'group: %s?' % self.get_name()
+        
+        permission = qt_ui.get_permission('Clear all the widgets in %s' % name, self)
+        
+        if permission == True:
+            self.clear_widgets()
+            self._write_options(clear = True)
+            
+    def _copy_widget(self):
+        
+        ProcessOptionPalette.widget_to_copy = self
+        
+    def _paste_widget(self):
+        
+        self.paste_action.setVisible(False)
+        
+        widget_to_copy = ProcessOptionPalette.widget_to_copy
+        
+        if widget_to_copy.option_type == 'group':
+            widget_to_copy.copy_to(self)
+        
+    def is_selected(self, widget):
+        
+        if widget in ProcessOptionPalette.current_widgets:
+            return True
+        
+        return False
+        
+    def get_parent(self):
+        
+        parent = self.parent()
+        
+        grand_parent = parent.parent()
+        
+        if hasattr(grand_parent, 'group'):
+            parent = grand_parent
+            
+        if not hasattr(parent, 'child_layout'):
+            return
+        
+        if parent.__class__ == ProcessOptionPalette:
+            return parent
+        
+        return parent
+        
+    def select_widget(self, widget):
+        
+        if hasattr(widget, 'child_layout'):
+            self._deselect_children(widget)
+            
+        
+        parent = widget.get_parent()
+        
+        if not parent:
+            #get palette
+            parent = widget.parent()
+        
+        out_of_scope = None
+        
+        if parent:
+            out_of_scope = self.sort_widgets(ProcessOptionPalette.current_widgets, 
+                                             parent, 
+                                             return_out_of_scope = True)
+            
+        if out_of_scope:
+            for sub_widget in out_of_scope:
+                self.deselect_widget(sub_widget)
+            
+        ProcessOptionPalette.current_widgets.append(widget)
+        self._fill_background(widget)
+        
+    def deselect_widget(self, widget):
+        
+        if not self.is_selected(widget):
+            return
+        
+        widget_index = ProcessOptionPalette.current_widgets.index(widget)
+        
+        ProcessOptionPalette.current_widgets.pop(widget_index)
+        self._unfill_background(widget)
+        
+    def clear_selection(self):
+        
+        for widget in ProcessOptionPalette.current_widgets:
+            self._unfill_background(widget)
+            
+        ProcessOptionPalette.current_widgets = []
+        
+    def has_options(self):
+        if not self.directory:
+            
+            return False
+        
+        return self.process_inst.has_options()
+        
+    def clear_widgets(self):
+        
+        self.has_first_group = False
+        
+        item_count = self.child_layout.count()
+        
+        for inc in range(item_count, -1, -1):
+            
+            item = self.child_layout.itemAt(inc)
+            
+            if item:
+                widget = item.widget()
+                self.child_layout.removeWidget(widget)
+                widget.deleteLater()
+                
+        ProcessOptionPalette.current_widgets = []
+            
+    def add_group(self, name = 'group', value = True, parent = None):
+        
+        if type(name) == bool:
+            name = 'group'
+        
+        name = self._get_unique_name(name, parent)
+        
+        group = ProcessOptionGroup(name)
+        
+        group.set_expanded(value)
+        
+        if self.__class__ == ProcessOptionGroup or parent.__class__ == ProcessOptionGroup:
+            if util.is_in_maya():
+                group.group.set_inset_dark()
+        
+        if parent.__class__ == ProcessReferenceGroup:
+            if util.is_in_maya():
+                group.group.set_reference_color()
+        
+        self._handle_parenting(group, parent)
+        
+        group.process_inst = self.process_inst
+        self._write_options(False)           
+            
+        self.has_first_group = True
+        
+        if parent and parent.ref_path:
+            group.ref_path = parent.ref_path
+          
+        return group
+    
+    def add_ref_group(self, name = 'reference group', value = True, parent = None, ref_path = ''):
+        
+        if type(name) == bool:
+            name = 'reference group'
+        
+        name = self._get_unique_name(name, parent)
+        
+        group = ProcessReferenceGroup(name, ref_path)
+        
+        group.process_inst = self.process_inst
+        
+        value = util.convert_to_sequence(value)
+        
+        
+        if len(value) > 1:
+            group.script_widget.set_text(value[1])
+            group.update_referenced_widgets()
+   
+        path, option_group = group.get_reference_info()
+        if path:
+            group.ref_path = path     
+        
+        group.set_expanded(value[0])
+        
+        if self.__class__ == ProcessReferenceGroup or parent.__class__ == ProcessReferenceGroup:
+            if util.is_in_maya():
+                group.group.set_inset_dark()
+        
+        self._handle_parenting(group, parent)
+        
+        self._write_options(False)           
+            
+            
+            
+        self.has_first_group = True
+        return group        
+    
+    def add_script(self, name = 'script', value = '',  parent = None):
+        
+        if type(name) == bool:
+            name = 'script'
+        
+        name = self._get_unique_name(name, parent)
+        
+        button = ProcessScript(name)
+        
+        button.set_value(value)
+        
+        self._handle_parenting(button, parent)
+        
+        if hasattr(parent, 'ref_path'):
+            
+            button.ref_path = parent.ref_path
+        
+        self._write_options(False)
+    
+    def add_dictionary(self, name = 'dictionary', value = [{},[]], parent = None):
+        
+        if type(name) == bool:
+            name = 'dictionary'
+            
+        if type(value) == type(dict):
+            
+            keys = dict.keys()
+            if keys:
+                keys.sort()
+            
+            value = [dict, keys]
+            
+        name = self._get_unique_name(name, parent)
+        
+        button = ProcessOptionDictionary(name)
+        
+        button.set_value(value)
+        
+        self._handle_parenting(button, parent)
+        
+        self._write_options(False)
+        
+        
+    def add_title(self, name = 'title', parent = None):
+        
+        if type(name) == bool:
+            name = 'title'
+        
+        name = self._get_unique_name(name, parent)
+        
+        title = ProcessTitle(name)
+        
+        self._handle_parenting(title, parent)
+        
+        self._write_options(False)
+        
+    
+        
+    def add_number_option(self, name = 'number', value = 0, parent = None):
+        
+        if type(name) == bool:
+            name = 'number'
+        
+        name = self._get_unique_name(name, parent)
+        
+        number_option = ProcessOptionNumber(name)
+        number_option.set_value(value)
+        
+        self._handle_parenting(number_option, parent)
+        
+        self._write_options(False)
+        
+    def add_integer_option(self, name = 'integer', value = 0, parent = None):
+        
+        if type(name)== bool:
+            name = 'integer'
+            
+        name = self._get_unique_name(name, parent)
+        
+        option = ProcessOptionInteger(name)
+        option.set_value(value)
+        
+        self._handle_parenting(option, parent)
+        
+        self._write_options(False)
+        
+    def add_boolean_option(self, name = 'boolean', value = False, parent = None):
+        
+        if type(name)== bool:
+            name = 'boolean'
+            
+        name = self._get_unique_name(name, parent)
+        
+        option = ProcessOptionBoolean(name)
+        
+        option.set_value(value)
+        
+        self._handle_parenting(option, parent)
+        
+        self._write_options(False)
+        
+    def add_string_option(self, name = 'string', value = '', parent = None):
+        
+        if type(name) == bool:
+            name = 'string'
+        
+        name = self._get_unique_name(name, parent)
+        
+        string_option = ProcessOptionText(name)
+        string_option.set_value(value)
+        
+        self._handle_parenting(string_option, parent)
+        
+        self._write_options(False)
+        
+    def set_process(self, process_inst):
+        
+        if not process_inst:
+            self.directory = None
+            self.process_inst = None
+            
+            self.clear_widgets()
+        
+        if process_inst:
+            
+            self.directory = process_inst.directory
+            
+            self.process_inst = process_inst
+                        
+            options = process_inst.get_options()
+            
+            self._load_widgets(options)
+    
+    def set_options_file(self, options_filename):
+        
+        path = util_file.get_dirname(options_filename)
+        filename = util_file.get_basename(options_filename)
+        
+        util_file.copy_file(options_filename, util_file.join_path(path, 'version.json'))
+        options = util_file.SettingsFile()
+            
+        options.set_directory(path, filename)
+        
+        option_settings = options.get_settings()
+        
+        self._load_widgets(option_settings)
+
+    def get_children(self):
+        
+        item_count = self.child_layout.count()
+        found = []
+        for inc in range(0, item_count):
+            
+            item = self.child_layout.itemAt(inc)
+            widget = item.widget()
+            found.append(widget)
+           
+        return found
+    
+    def set_activate_edit(self, bool_value):
+        self.edit_mode_state = bool_value
+        
+        self.edit_mode.emit(bool_value)
+        
+    def set_edit(self, bool_value):
+        
+        self.edit_mode.emit(bool_value)
+        
+
+    def save(self):
+        self._write_options(clear=False)
+
+    def refresh(self):
+
+        if type(self) == ProcessReferenceGroup:
+            self.update_referenced_widgets()
+            return
+
+        self.process_inst._load_options()
+        options = self.process_inst.get_options()
+        self._load_widgets(options)
+
+class ProcessOptionGroup(ProcessOptionPalette):
+    
+    update_values = qt_ui.create_signal(object)
+    widget_clicked = qt_ui.create_signal(object)
+    
+    def __init__(self, name):
+        
+        self.name = name
+        
+        super(ProcessOptionGroup, self).__init__()
+        self.setSizePolicy(qt.QSizePolicy(qt.QSizePolicy.Minimum, qt.QSizePolicy.Minimum))
+        self.main_layout.setContentsMargins(1,0,1,1)
+        
+        self.copy_action.setVisible(True)
+        self.supress_select = False
+        
+        self.orig_background_color = self.palette().color(self.backgroundRole())
+        
+        self.option_type = self._define_type()
+        
+    def mousePressEvent(self, event):
+        
+        super(ProcessOptionGroup, self).mousePressEvent(event)
+        
+        if not event.button() == qt.QtCore.Qt.LeftButton:
+            return
+        
+        half = self.width()/2
+        
+        if event.y() > 25 and event.x() > (half - 50) and event.x() < (half + 50):
+            return
+        
+        parent = self.get_parent()
+        if parent:
+            parent.supress_select = True
+        
+        if self.supress_select == True:
+            self.supress_select = False
+            return
+        
+        self.widget_clicked.emit(self)
+        
+        self._define_type()
+        
+    def _define_type(self):
+        return 'group'
+        
+    def _get_widget_names(self, parent = None):
+        
+        if parent:
+            scope = parent
+            
+        if not parent:
+            scope = self
+        
+        item_count = scope.child_layout.count()
+        found = []
+        for inc in range(0, item_count):
+            
+            item = scope.child_layout.itemAt(inc)
+            widget = item.widget()
+            label = widget.get_name()
+            found.append(label)
+           
+        return found
+        
+        
+    def _build_widgets(self):
+        main_group_layout = qt.QVBoxLayout()
+        
+        main_group_layout.setContentsMargins(0,0,0,0)
+        main_group_layout.setSpacing(1)
+        
+        self.group = OptionGroup(self.name)
+        
+        self.child_layout = self.group.child_layout
+        
+        self.group.expand.connect(self._expand_updated)
+        
+        self.main_layout.addSpacing(10)
+        self.main_layout.addWidget(self.group)
+        
+    def _expand_updated(self, value):
+        
+        
+        self.update_values.emit(False)
+        
+    def _create_context_menu(self):
+        
+        super(ProcessOptionGroup, self)._create_context_menu()
+        
+        rename = qt.QAction('Rename', self)
+        rename.triggered.connect(self.rename)
+        
+        remove = qt.QAction('Remove', self)
+        remove.triggered.connect(self.remove)
+        
+        self.menu.insertAction(self.copy_action, rename)
+        self.menu.insertAction(self.copy_action, remove)
+        
+    def _copy(self):
+        self.copy_widget.emit(self)
+        
+    def _paste(self):
+        self.paste_widget.emit()
+        
+        
+        
+    def move_up(self):
+        
+        parent = self.parent()
+        layout = parent.child_layout
+        index = layout.indexOf(self)
+        
+        if index == 0:
+            return
+        
+        index = index - 1
+        
+        parent.child_layout.removeWidget(self)
+        layout.insertWidget(index, self)
+        
+        self._write_all()
+        
+    def move_down(self):
+        
+        parent = self.parent()
+        layout = parent.child_layout
+        index = layout.indexOf(self)
+        
+        if index == (layout.count() - 1):
+            return
+        
+        index = index + 1
+        
+        parent.child_layout.removeWidget(self)
+        layout.insertWidget(index, self)
+        
+        self._write_all()
+        
+    def rename(self):
+        
+        found = self._get_widget_names()
+        
+        title = self.group.title()
+        
+        new_name =  qt_ui.get_new_name('Rename group', self, title)
+        
+        if new_name == title:
+            return
+        
+        if new_name == None:
+            return
+        
+        while new_name in found:
+            new_name = util.increment_last_number(new_name)
+            
+        self.group.setTitle(new_name)
+        self._write_all()
+        
+    def remove(self):
+        
+        parent = self.parent()
+        
+        if self in ProcessOptionPalette.current_widgets:
+            
+            remove_index = ProcessOptionPalette.current_widgets.index(self)
+            ProcessOptionPalette.current_widgets.pop(remove_index)
+        
+        parent.child_layout.removeWidget(self)
+        self.deleteLater()
+        self._write_all()
+        
+    def collapse_group(self):
+        self.group.collapse_group()
+        
+    def expand_group(self):
+        self.group.expand_group()
+        
+    def get_name(self):
+        return self.group.title()
+    
+    def set_name(self, name):
+        
+        self.group.setTitle(name)
+        
+    def get_value(self):
+        expanded = self.group.expanded
+        return expanded
+    
+    def set_expanded(self, bool_value):
+        if bool_value:
+            self.expand_group()
+        else:
+            self.collapse_group()
+            
+        
+    
+    def copy_to(self, parent):
+        
+        group = parent.add_group(self.get_name(), parent)
+        
+        children = self.get_children()
+        
+        for child in children:
+            
+            if child == group:
+                continue
+            
+            child.copy_to(group)
+       
+class OptionGroup(qt.QFrame):
+    
+    expand = qt_ui.create_signal(object)
+    
+    def __init__(self, name):
+        super(OptionGroup, self).__init__()
+        
+        self.close_height = 28
+        if util.get_maya_version() < 2016:
+            self.setFrameStyle(self.Panel | self.Raised)
+        if util.get_maya_version() > 2015:    
+            self.setFrameStyle(self.NoFrame)
+            
+        self.layout = qt.QVBoxLayout()
+        self.child_layout = qt.QVBoxLayout()
+        self.child_layout.setContentsMargins(0,2,0,3)
+        self.child_layout.setSpacing(0)
+        
+        self.setLayout(self.layout)
+        
+        self.header_layout = qt.QVBoxLayout()
+        
+        top_header_layout = qt.QHBoxLayout()
+        
+        self.label = qt.QLabel(name)
+        self.label.setMinimumHeight(15)
+        
+        self.label_expand = qt.QLabel('--')
+        
+        self.label_expand.setMinimumHeight(15)
+        
+        top_header_layout.addWidget(self.label)
+        top_header_layout.addSpacing(5)
+        top_header_layout.addWidget(self.label_expand)
+        
+        self.header_layout.addLayout(top_header_layout)
+        
+        self.setMinimumHeight(self.close_height)
+        
+        self.layout.addLayout(self.header_layout)
+        self.layout.addSpacing(4)
+        self.layout.addLayout(self.child_layout)
+        
+        self.background_shade = 80
+    
+        if util.is_in_maya():
+            palette = self.palette()    
+            palette.setColor(self.backgroundRole(), qt.QColor(80,80,80))
+            self.setAutoFillBackground(True)
+            self.setPalette(palette)
+            
+        self.expanded = True
+        
+    def mousePressEvent(self, event):
+        
+        super(OptionGroup, self).mousePressEvent(event)
+        
+        if not event.button() == qt.QtCore.Qt.LeftButton:
+            return
+        
+        half = self.width()/2
+        
+        if event.y() < 30 and event.x() > (half - 50) and event.x() < (half + 50):
+            
+            height = self.height()
+            
+            if height == self.close_height:
+                self.expand_group()
+                self.expand.emit(False)
+                return
+                    
+            if height >= self.close_height:
+                self.collapse_group()
+                self.expand.emit(False)
+                return
+           
+    def collapse_group(self):
+        
+        self.setVisible(False)
+        self.setMaximumHeight(self.close_height)
+        self.label_expand.setText('+')
+        self.setVisible(True)
+        
+        self.expanded = False
+        
+        
+    def expand_group(self):
+        
+        self.setVisible(False)
+        self.setFixedSize(qt_ui.QWIDGETSIZE_MAX, qt_ui.QWIDGETSIZE_MAX)
+        self.label_expand.setText('--')
+        self.setVisible(True)
+        
+        self.expanded = True
+        
+        
+           
+    def title(self):
+        return self.label.text() 
+        
+    def setTitle(self, string_value):
+        self.label.setText(string_value)
+        
+    def set_inset_dark(self):
+        
+        value = self.background_shade
+        value -= 15
+        if util.get_maya_version() < 2016:    
+            self.setFrameStyle(self.Panel | self.Sunken)
+        
+        palette = self.palette()    
+        palette.setColor(self.backgroundRole(), qt.QColor(value,value,value))
+        self.setAutoFillBackground(True)
+        self.setPalette(palette)
+
+    def set_reference_color(self):
+        
+        value = self.background_shade
+        value -= 15
+        if util.get_maya_version() < 2016:    
+            self.setFrameStyle(self.Panel | self.Sunken)
+        
+        palette = self.palette()    
+        palette.setColor(self.backgroundRole(), qt.QColor(value*.9,value,value*.9))
+        self.setAutoFillBackground(True)
+        self.setPalette(palette)
+
+
+
+class ProcessReferenceGroup(ProcessOptionGroup):
+    
+    def __init__(self, name, ref_path):
+        
+        self.ref_path = ref_path
+        
+        super(ProcessReferenceGroup, self).__init__(name)
+    
+    def _define_type(self):
+        return 'reference.group'
+    
+    def _build_widgets(self):
+        super(ProcessReferenceGroup, self)._build_widgets()
+        
+        script = qt_ui.GetCode('Option Path Script')
+        self.script_widget = script
+        self.set_script_text("#This code allows the reference group to connect to another process\n#In order to connect you need to set the path to the process\n#And you need to give the name of the option group at the process\n#example\n#path = 'D:/project/assets/character_test'\n#option_group = 'test'\n\npath_to_process = ''\noption_group = ''\n\n")
+
+        if self.edit_mode_state == False:
+            script.hide()
+        
+        script.set_completer(ui_code.CodeCompleter)
+        
+        self.script_widget.text_changed.connect(self._store_script)
+
+        self.group.header_layout.addWidget(script)
+        
+        
+    def _store_script(self):
+        self.update_values.emit(False)
+        
+        self.update_referenced_widgets()
+        
+    def get_reference_info(self):
+        script = self.script_widget.get_text()
+        
+        path_to_process = None
+        option_group = ''
+        
+        try:
+            exec(script)
+        except:
+            pass
+        
+        return path_to_process, option_group
+        
+    def update_referenced_widgets(self):
+        
+        path_to_process, option_group = self.get_reference_info()
+        
+        process = process_module.Process()
+        process.set_directory(path_to_process)
+        option_file = process.get_option_file()
+            
+        settings = util_file.SettingsFile()
+        
+        name = util_file.get_basename(option_file)
+        option_path = util_file.get_dirname(option_file)
+        
+        if not option_path:
+            return
+        
+        settings.set_directory(option_path, name)
+        
+        option_groups = []
+        all_value = []
+        
+        if option_group:
+            option_groups = util.convert_to_sequence(option_group)
+        
+            for option_group in option_groups:
+                option_group = option_group + '.'
+
+                found = []
+                
+                for setting in settings.get_settings():
+                    if setting == option_group:
+                        continue
+                    if setting[0].find(option_group) > -1:
+                        found.append(setting)
+                
+                all_value += found
+        
+        if not option_groups:
+            
+            for setting in settings.get_settings():
+                all_value.append(setting)
+         
+        self._load_widgets(all_value)
+        
+        
+    def set_edit(self, bool_value):
+        super(ProcessReferenceGroup, self).set_edit(bool_value)
+        
+        if bool_value:
+            self.script_widget.show()
+            self.main_layout.setContentsMargins(0,2,0,30)
+            self.script_widget.set_minimum()
+        else:
+            self.script_widget.hide()
+            self.main_layout.setContentsMargins(0,2,0,2)#return a
+            
+        #self.script_widget.set_process(self.process_inst)        
+        
+    def set_script_text(self, text):
+        
+        self.script_widget.set_text(text)
+        
+    def get_value(self):
+        expanded = self.group.expanded
+        
+        text = self.script_widget.get_text()
+        
+        return [expanded, text]        
+
+class ProcessOption(qt_ui.BasicWidget):
+    
+    update_values = qt_ui.create_signal(object)
+    widget_clicked = qt_ui.create_signal(object)
+    #edit_mode = qt_ui.create_signal()
+    edit_mode_state = False
+    
+    def __init__(self, name):
+        
+        self.process_inst = None
+        
+        super(ProcessOption, self).__init__()
+        
+        self.name = name
+        
+        self.option_widget = self._define_option_widget()
+        if self.option_widget:
+            self.main_layout.addWidget(self.option_widget)
+        self.main_layout.setContentsMargins(0,0,0,0)
+        
+        self.setContextMenuPolicy(qt.QtCore.Qt.ActionsContextMenu)
+        self.create_right_click()
+        
+        self._setup_value_change()
+        
+        self.option_type = self._define_type()
+        
+        self.orig_background_color = self.palette().color(self.backgroundRole())
+        
+        self.setContextMenuPolicy(qt.QtCore.Qt.CustomContextMenu)
+        self.customContextMenuRequested.connect(self._item_menu)
+        
+        self._create_context_menu()
+        
+        self.ref_path = None
+        
+        
+    def _item_menu(self, position):
+        
+        if not self.__class__.edit_mode_state:
+            return
+        
+        self.menu.exec_(self.mapToGlobal(position))
+        
+    def _create_context_menu(self):
+        
+        self.menu = qt.QMenu()
+        
+        #move_up = self.menu.addAction('Move Up')
+        #move_up.triggered.connect(self.move_up)
+        
+        #move_dn = self.menu.addAction('Move Down')
+        #move_dn.triggered.connect(self.move_down)
+        
+        rename = self.menu.addAction('Rename')
+        rename.triggered.connect(self._rename)
+        
+        remove = self.menu.addAction('Remove')
+        remove.triggered.connect(self.remove)
+        
+    def mousePressEvent(self, event):
+        
+        super(ProcessOption, self).mousePressEvent(event)
+        
+        if not event.button() == qt.QtCore.Qt.LeftButton:
+            return
+        
+        parent = self.get_parent()
+        if parent:
+            parent.supress_select = True
+        self.widget_clicked.emit(self)
+        
+        
+    def _define_type(self):
+        return None
+        
+    def _define_main_layout(self):
+        return qt.QHBoxLayout()
+        
+    def _setup_value_change(self):
+        return
+        
+    def _value_change(self, value):
+        self.update_values.emit(False)
+        
+    def _define_option_widget(self):
+        return
+        
+    def _get_widget_names(self):
+        
+        parent = self.parent()
+        item_count = parent.child_layout.count()
+        found = []
+        for inc in range(0, item_count):
+            
+            item = parent.child_layout.itemAt(inc)
+            widget = item.widget()
+            label = widget.get_name()
+            found.append(label)
+            
+        return found
+
+    def _rename(self):
+        
+        title = self.get_name() 
+        
+        new_name =  qt_ui.get_new_name('Rename Group', self, title)
+        
+        found = self._get_widget_names()
+        
+        if new_name == title:
+            return
+        
+        if new_name == None:
+            return
+        
+        while new_name in found:
+            new_name = util.increment_last_number(new_name)
+        
+        self.set_name(new_name)
+        
+        self.update_values.emit(True)
+        
+    def get_parent(self):
+        
+        parent = self.parent()
+        
+        grand_parent = parent.parent()
+        
+        if hasattr(grand_parent, 'group'):
+            parent = grand_parent
+        
+        if not hasattr(parent, 'child_layout'):
+            return
+        
+        if parent.__class__ == ProcessOptionPalette:
+            return parent
+        
+        return parent
+    
+    def create_right_click(self):
+        
+        move_up = qt.QAction(self)
+        move_up.setText('Move Up')
+        move_up.triggered.connect(self.move_up)
+        self.addAction(move_up)
+        
+        move_dn = qt.QAction(self)
+        move_dn.setText('Move Down')
+        move_dn.triggered.connect(self.move_down)
+        self.addAction(move_dn)
+        
+        rename = qt.QAction(self)
+        rename.setText('Rename')
+        rename.triggered.connect(self._rename)
+        self.addAction(rename)
+        
+        remove = qt.QAction(self)
+        remove.setText('Remove')
+        remove.triggered.connect(self.remove)
+        self.addAction(remove)
+        
+        copy = qt.QAction(self)
+        copy.setText('Copy')
+        copy.triggered.connect(self._copy)
+        self.addAction(copy)
+        
+    def _copy(self):
+        
+        ProcessOptionPalette.widget_to_copy = self
+    
+    def rename(self):
+        self._rename()
+    
+    def remove(self):
+        parent = self.get_parent()
+        
+        if self in ProcessOptionPalette.current_widgets:
+            
+            remove_index = ProcessOptionPalette.current_widgets.index(self)
+            ProcessOptionPalette.current_widgets.pop(remove_index)
+        
+        parent.child_layout.removeWidget(self)
+        self.deleteLater()
+        
+        self.update_values.emit(True)
+        
+    def move_up(self):
+        
+        parent = self.get_parent()
+        if not parent:
+            parent = self.parent()
+            
+        layout = parent.child_layout
+        index = layout.indexOf(self)
+        
+        if index == 0:
+            return
+        
+        index = index - 1
+        
+        parent.child_layout.removeWidget(self)
+        layout.insertWidget(index, self)
+        
+        self.update_values.emit(True)
+        
+    def move_down(self):
+        
+        parent = self.get_parent()
+        if not parent:
+            parent = self.parent()
+        layout = parent.child_layout
+        index = layout.indexOf(self)
+        
+        if index == (layout.count() - 1):
+            return
+        
+        index = index + 1
+        
+        parent.child_layout.removeWidget(self)
+        layout.insertWidget(index, self)
+        
+        self.update_values.emit(True)
+    
+    def get_name(self):
+        
+        name = self.option_widget.get_label()
+        
+        return name
+    
+    def set_name(self, name):
+        
+        self.option_widget.set_label(name)
+        
+    def set_value(self, value):
+        pass
+    
+    def get_value(self):
+        pass
+    
+    def copy_to(self, parent):
+        
+        name = self.get_name()
+        value = self.get_value()
+        
+        new_instance = self.__class__(name)
+        
+        new_instance.set_value(value)
+        
+        parent.child_layout.addWidget(new_instance)
+    
+    def set_process(self, process_inst):
+        self.process_inst = process_inst
+    
+    def set_edit(self, bool_value):
+        self.edit_mode_state = bool_value
+
+class ProcessScript(ProcessOption):
+    
+    def __init__(self, name):
+        super(ProcessScript, self).__init__(name)
+
+        self.main_layout.setContentsMargins(0,2,0,2)
+        self.setSizePolicy(qt.QSizePolicy(qt.QSizePolicy.Minimum, qt.QSizePolicy.Minimum))
+        self.main_layout.setAlignment(qt.QtCore.Qt.AlignCenter | qt.QtCore.Qt.AlignTop)
+        
+    def _define_type(self):
+        return 'script'
+        
+    def _define_option_widget(self):
+        
+        button = qt_ui.GetCode('option script')
+        button.set_label('')
+        button.set_use_button(True)
+        button.set_button_text(self.name)
+        button.set_button_to_first()
+        button.button.setMinimumWidth(200)
+        #button.text_entry.setMinimumWidth(300)
+        button.label.hide()
+        button.button.clicked.connect(self.run_script)
+        button.set_suppress_button_command(True)
+        if self.edit_mode_state == False:
+            button.text_entry.hide()
+        
+        button.set_completer(ui_code.CodeCompleter)
+        
+        if self.process_inst:
+            button.set_process(self.process_inst)
+        
+        return button
+    
+    def _setup_value_change(self):
+        
+        self.option_widget.text_changed.connect(self._value_change)
+    
+    def get_name(self):
+        
+        name = self.option_widget.button.text()
+        return name
+    
+    def set_name(self, name):
+        
+        self.option_widget.set_button_text(name)
+
+
+        
+    def set_value(self, value):
+        
+        value = str(value)
+        self.option_widget.set_process(self.process_inst)
+        self.option_widget.set_text(value)
+        
+    def get_value(self):
+        
+        value = self.option_widget.get_text()
+        
+        if not value:
+            value = ''
+        
+        return value
+    
+    def run_script(self):
+        
+        value = self.get_value()
+        
+        if self.ref_path:
+            process_inst = process_module.Process()
+            process_inst.set_directory(self.ref_path)
+            
+            process_inst.set_data_override(self.process_inst)
+            
+            process_inst.run_code_snippet(value)
+        else:
+            self.process_inst.run_code_snippet(value)
+        
+        if hasattr(self, 'top_parent'):
+            
+            self.top_parent.refresh()
+            
+        
+    def set_process(self, process_inst):
+        super(ProcessScript, self).set_process(process_inst)
+        
+        self.option_widget.set_process(process_inst)
+                
+    def set_edit(self, bool_value):
+        super(ProcessScript, self).set_edit(bool_value)
+        
+        if bool_value:
+            self.option_widget.text_entry.show()
+            self.main_layout.setContentsMargins(0,2,0,15)
+            self.option_widget.set_minimum()
+        else:
+            self.option_widget.text_entry.hide()
+            self.main_layout.setContentsMargins(0,2,0,2)
+            
+        self.option_widget.set_process(self.process_inst)
+
+class ProcessTitle(ProcessOption):
+    
+    def __init__(self, name):
+        super(ProcessTitle, self).__init__(name)
+
+        self.main_layout.setContentsMargins(0,2,0,2)
+        
+        self.main_layout.setAlignment(qt.QtCore.Qt.AlignCenter)
+        
+    def _define_type(self):
+        return 'title'
+        
+    def _define_option_widget(self):
+        return qt.QLabel(self.name)
+    
+    def get_name(self):
+        
+        name = self.option_widget.text()
+        return name
+    
+    def set_name(self, name):
+        
+        self.option_widget.setText(name)
+        
+class ProcessOptionText(ProcessOption):
+    
+    def __init__(self, name):
+        super(ProcessOptionText, self).__init__(name)
+        
+        self.option_widget.set_use_button(True)
+    
+    def _define_type(self):
+        return 'text'
+        
+    def _define_option_widget(self):
+        return qt_ui.GetString(self.name)
+        
+    def _setup_value_change(self):
+        
+        self.option_widget.text_changed.connect(self._value_change)
+        
+
+        
+    def set_value(self, value):
+        value = str(value)
+        self.option_widget.set_text(value)
+        
+    def get_value(self):
+        
+        value = self.option_widget.get_text()
+        
+        if not value:
+            value = ''
+        
+        return value
+        
+class ProcessOptionNumber(ProcessOption):
+    
+    def _define_type(self):
+        return 'number'
+    
+    def _define_option_widget(self):
+        
+        return qt_ui.GetNumber(self.name)
+
+    def _setup_value_change(self):
+        self.option_widget.valueChanged.connect(self._value_change)
+    
+    def set_value(self, value):
+        self.option_widget.set_value(value)
+        
+    def get_value(self):
+
+        
+        return self.option_widget.get_value()
+    
+class ProcessOptionInteger(ProcessOptionNumber):
+    
+    def _define_type(self):
+        return 'integer'
+    
+    def _define_option_widget(self):
+        
+        return qt_ui.GetInteger(self.name)
+    
+class ProcessOptionBoolean(ProcessOption):
+    
+    def _define_type(self):
+        return 'boolean'
+    
+    def __init__(self, name):
+        super(ProcessOptionBoolean, self).__init__(name)
+
+        self.main_layout.setContentsMargins(0,2,0,2)
+    
+    def _define_option_widget(self):
+        return qt_ui.GetBoolean(self.name)
+
+    def _setup_value_change(self):
+        self.option_widget.valueChanged.connect(self._value_change)
+
+    def set_value(self, value):
+        self.option_widget.set_value(value)
+        
+    def get_value(self):
+        return self.option_widget.get_value()
+
+class ProcessOptionDictionary(ProcessOptionNumber):
+    
+    def _define_type(self):
+        return 'dictionary'
+    
+    def __init__(self, name):
+        super(ProcessOptionDictionary, self).__init__(name)
+
+        self.main_layout.setContentsMargins(0,2,0,2)
+    
+    def _define_option_widget(self):
+        return qt_ui.GetDictionary(self.name)
+    
+    def _setup_value_change(self):
+        self.option_widget.dictionary_widget.dict_changed.connect(self._value_change)    
+    
+    def get_label(self):
+        return self.option_widget.get_label()
+ 
+    def get_value(self):
+        
+        order = self.option_widget.get_order()
+        dictionary = self.option_widget.get_value()
+        
+        return [dictionary,order]
+        
+    def set_value(self, dictionary_value):
+        
+        self.option_widget.set_order(dictionary_value[1])
+        self.option_widget.set_value(dictionary_value[0])
+        
+        
         