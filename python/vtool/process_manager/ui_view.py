# Copyright (C) 2014 Louis Vottero louis.vot@gmail.com    All rights reserved.

import string
import traceback
import filecmp

from vtool import util
from vtool import util_file
from vtool import qt_ui, qt

import process

from vtool import logger
from __builtin__ import False
log = logger.get_logger(__name__) 

class ViewProcessWidget(qt_ui.EditFileTreeWidget):
    
    description = 'Process'
    
    copy_done = qt_ui.create_signal()
    path_filter_change = qt_ui.create_signal(object)
    name_filter_change = qt_ui.create_signal(object)
    
    def __init__(self):
        
        self.settings = None
        
        super(ViewProcessWidget, self).__init__()
        
        policy = self.sizePolicy()
        policy.setHorizontalPolicy(policy.Minimum)
        policy.setHorizontalStretch(0)
        self.setSizePolicy(policy)
        
        self.filter_widget.sub_path_changed.connect(self._update_sub_path_filter)
        self.filter_widget.name_filter_changed.connect(self._update_name_filter_setting)
       
    def _edit_click(self, bool_value):
        super(ViewProcessWidget, self)._edit_click(bool_value)
        
        self.tree_widget.edit_state = bool_value
        
    def _define_tree_widget(self):
        
        
        tree_widget = ProcessTreeWidget() 
        
        tree_widget.copy_special_process.connect(self._copy_match)
        tree_widget.copy_process.connect(self._copy_done)
        
        return tree_widget
        
    def _build_widgets(self):
        super(ViewProcessWidget, self)._build_widgets()
        
        self.copy_widget = None
    
    def _copy_done(self):
        self.copy_done.emit()
    
    def _copy_match(self, process_name = None, directory = None):
        
        copy_widget = CopyWidget()
        self.copy_widget = copy_widget
                
        copy_widget.pasted.connect(self._copy_done)
        copy_widget.canceled.connect(self._copy_done)
        
        if not process_name:
        
            current_process = self.get_current_process()
            
            if not current_process:
                return
            
        if process_name:
            current_process = process_name
        
        if not directory:
            directory = self.directory
        
        current_path = util_file.join_path(directory, current_process)
        
        permission = util_file.get_permission(current_path)
        if not permission:
            util.warning('Could not get permission: %s' % directory)
            return
        
        if not util_file.exists(current_path):
            util.warning('Could not get a directory.  set sub path filter may be set wrong.')
            return
        
        copy_widget.show()
        
        copy_widget.set_process(current_process, directory)
        
        self.setFocus()
        
        if not process_name:
            #then it must be using the found current process
            items = self.tree_widget.selectedItems()
            self.tree_widget.scrollToItem(items[0])
        
        self.copy_done.emit()
        
    def copy_match(self, process_name, directory):
        
        self._copy_match(process_name, directory)
        
        target_process = None
        
        items = self.tree_widget.selectedItems()
        if items:
            target_item = items[0]
            target_process = target_item.get_process()            
        if not items:
            target_item = None
        
        if not target_process:
            return
        
        name = target_process.get_name()
        directory = target_process.directory
        
        name = self._get_filter_name(name)
        
        other_path = util_file.join_path(directory, name)
        
        permission = util_file.get_permission(other_path)
        if not permission:
            util.warning('Could not get permission: %s' % other_path)
            return
        
        self.copy_widget.set_other_process(name, directory)
    
    def _get_filter_name(self, name):
        filter_value = self.filter_widget.get_sub_path_filter()
        test_name = filter_value + '/' + name
        test_path = util_file.join_path(self.directory, test_name)
        if util_file.is_dir(test_path):
            name = test_name
            
        return name
        
    
    def _item_selection_changed(self):
        
        name, item = super(ViewProcessWidget, self)._item_selection_changed()
        
        if not name:
            return
                
        name = self.tree_widget._get_parent_path(item)
        
        if name:
            name = self._get_filter_name(name)
        
        if self.copy_widget:
            self.copy_widget.set_other_process(name, self.directory)
    
    def _initialize_project_settings(self):
        
        process.initialize_project_settings(self.directory, self.settings)
        
    def _get_project_setting(self, name):
        
        value = process.get_project_setting(name, self.directory, self.settings)
        return value
    
    def _set_project_setting(self, name, value):
        
        process.set_project_setting(name, value, self.directory, self.settings)   
    
    def _update_sub_path_filter(self, value):
        
        test_dir = self.directory
        
        if value != None:
            if value:
                test_dir = util_file.join_path(self.directory, value)
        
        if not util_file.is_dir(test_dir):
            self.filter_widget.set_sub_path_warning(True)
        else: 
            self.filter_widget.set_sub_path_warning(False)
                
        self._set_project_setting('process sub path filter', value)
        
        self.path_filter_change.emit(value)
    
    def _update_name_filter_setting(self, value):
        
        log.info('Setting name filter: %s' % value)
        
        self._set_project_setting('process name filter', value)
        
    def get_current_process(self):
        
        items = self.tree_widget.selectedItems()
        if not items:
            return
        
        item = items[0]
        
        name = item.get_name()
        
        name =  self.tree_widget._get_parent_path(name)
                
        name = self._get_filter_name(name)
        
        return name
    
    def clear_sub_path_filter(self):
        self.filter_widget.clear_sub_path_filter()
        
    def clear_name_filter(self):
        self.filter_widget.clear_name_filter()
        
    
    def set_directory(self, directory, sub=False):
        
        if not directory:
            return
        
        self.directory = directory
        
        settings_directory = util.get_env('VETALA_SETTINGS')
        
        
        if self.settings:
            self.settings.set_directory(settings_directory)
        
        #this was the old way, but looks like just setting directory is better
        #settings_inst = util_file.SettingsFile()
        #settings_inst.set_directory(settings_directory)
        #self.set_settings(settings_inst)
        
        self.set_settings(self.settings)
        
        sub_path = self.filter_widget.get_sub_path_filter()
        name = self.filter_widget.get_name_filter()
                
        super(ViewProcessWidget,self).set_directory(directory, sub_path = sub_path, name_filter = name)
        
        
    def set_settings(self, settings):
        
        self.settings = settings
        
        self.tree_widget.set_settings(settings)
        
        
        if not self.settings.has_setting('project settings'):
            return
        
        name_filter = self._get_project_setting('process name filter')
        sub_path_filter = self._get_project_setting('process sub path filter')
        
        self.filter_widget.update_tree = False
        self.filter_widget.sub_path_filter.clear()
        self.filter_widget.filter_names.clear()
        self.filter_widget.update_tree = True
        
        self.filter_widget.set_emit_changes(False)
         
        if sub_path_filter:
            
            
            test_path = util_file.join_path(self.directory, sub_path_filter)
            
            if not util_file.is_dir(test_path):
                self.filter_widget.set_sub_path_warning(True)
            
            self.filter_widget.set_sub_path_filter(sub_path_filter)
            self.path_filter_change.emit(sub_path_filter)
        if name_filter:
            self.filter_widget.set_name_filter(name_filter) 
            
        """    
        if name_filter:    
            self.filter_widget.set_name_filter(name_filter)
            self.name_filter_change.emit(name_filter)
            
        self.filter_widget.set_emit_changes(True)
        """
        
        

        
class ProcessTreeWidget(qt_ui.FileTreeWidget):
    
    new_process = qt_ui.create_signal()
    new_top_process = qt_ui.create_signal()  
    copy_process = qt_ui.create_signal()
    copy_special_process = qt_ui.create_signal()
    process_deleted = qt_ui.create_signal()
    item_renamed = qt_ui.create_signal(object)
    show_options = qt_ui.create_signal()
    show_notes = qt_ui.create_signal()
    show_templates = qt_ui.create_signal()
    show_settings = qt_ui.create_signal()
    show_maintenance = qt_ui.create_signal()
    selection_changed = qt_ui.create_signal()
    
    
    def __init__(self, checkable = True):
        
        self.top_is_process = False
        self._handle_selection_change = True
        
        self.checkable = checkable
        self.deactivate_modifiers = True
        
        self.settings = None
        self.shift_activate = False
        
        
        super(ProcessTreeWidget, self).__init__()
        
        self.setVerticalScrollMode(self.ScrollPerPixel)
        
        
        self.text_edit = False
        
        self.setDragDropMode(self.InternalMove)
        self.setDragEnabled(True)
        self.setAcceptDrops(True)   
        self.setDropIndicatorShown(True) 
        
        
        self.setTabKeyNavigation(True)
        self.setHeaderHidden(True)
        self.activation_fix = True
        
        self.setContextMenuPolicy(qt.QtCore.Qt.CustomContextMenu)
        self.customContextMenuRequested.connect(self._item_menu)
        
        self.context_menu = qt.QMenu()
        self._create_context_menu()
        
        self.paste_item = None
                
                
        self.setSelectionBehavior(self.SelectItems)
        self.setSelectionMode(self.SingleSelection)
        
        self.dragged_item = None
                
        self.setAlternatingRowColors(True)
        
        self.current_folder = None
        
        self.itemSelectionChanged.connect(self._selection_changed)
        
        self.disable_right_click = False
        
        if self.checkable:
            if util.is_in_maya():
                
                directory = util_file.get_vetala_directory()
                icon_on = util_file.join_path(directory, 'icons/plus.png')
                icon_off = util_file.join_path(directory, 'icons/minus_alt.png')
                                
                lines = 'QTreeView::indicator:unchecked {image: url(%s);}' % icon_off
                lines += ' QTreeView::indicator:checked {image: url(%s);}' % icon_on

                self.setStyleSheet( lines) 

    def keyPressEvent(self, event):
        
        if event.key() == qt.QtCore.Qt.Key_Shift:
            self.shift_activate = True
    
    def keyReleaseEvent(self, event):
        if event.key() == qt.QtCore.Qt.Key_Shift:
            
            self.shift_activate = False

    def dropEvent(self, event):
        
        directory = self.directory
        
        position = event.pos()
        index = self.indexAt(position)
        
        entered_item = self.itemAt(position)
        entered_name = None
        
        if entered_item:
            
            directory = entered_item.directory
            entered_name = entered_item.get_name()
        
        if not entered_item:
            entered_item = self.invisibleRootItem()
            entered_name = None
        
        is_dropped = self.is_item_dropped(event)
            
        super(ProcessTreeWidget, self).dropEvent(event)
        
        if not is_dropped:
            if entered_item:
                
                if entered_item.parent():
                    parent_item = entered_item.parent()
                    
                if not entered_item.parent():
                    parent_item = self.invisibleRootItem()
                    
                if not self.drag_parent is parent_item:
                    
                    index = entered_item.indexOfChild(self.dragged_item)
                    child = entered_item.takeChild(index)
                    parent_item.addChild(child)
                    
                    entered_item = parent_item
                    
                    if parent_item is self.invisibleRootItem():
                        entered_name = None
                    if not parent_item is self.invisibleRootItem():
                        entered_name = entered_item.get_name()
                        
        if entered_item:
            entered_item.setExpanded(True)

            entered_item.addChild(self.dragged_item)

        self.dragged_item.setDisabled(True)
        
        if entered_item is self.drag_parent:
            self.dragged_item.setDisabled(False)
            return
        
        old_directory = self.dragged_item.directory
        old_name_full = self.dragged_item.get_name()
        old_name = util_file.get_basename(old_name_full)
        
        test_name = self._inc_name(self.dragged_item, old_name)
        self.dragged_item.setText(0, test_name)
        
        if self.checkable:  
            
            flags = qt.QtCore.Qt.ItemIsDragEnabled | qt.QtCore.Qt.ItemIsSelectable | qt.QtCore.Qt.ItemIsDropEnabled | qt.QtCore.Qt.ItemIsUserCheckable
        else:
            flags = self.dragged_item.setFlags(qt.QtCore.Qt.ItemIsDragEnabled | qt.QtCore.Qt.ItemIsSelectable | qt.QtCore.Qt.ItemIsDropEnabled )
              
        if entered_name:
            
            self.dragged_item.setFlags( flags )
            
            if self.checkable:
                self.dragged_item.setCheckState(0, qt.QtCore.Qt.Unchecked)
            message = 'Parent %s under %s?' % (old_name, entered_name)
        
        if not entered_name:
            
            if self.checkable:
                self.dragged_item.setData(0, qt.QtCore.Qt.CheckStateRole, None)
                
            self.dragged_item.setFlags(flags)
            self.dragged_item.setDisabled(True)
            
            message = 'Unparent %s?' % old_name
        
        
        
        move_result = qt_ui.get_permission( message , self)
        
        if not move_result:
            entered_item.removeChild(self.dragged_item)
            if self.drag_parent:
                self.drag_parent.addChild(self.dragged_item)
            self.dragged_item.setDisabled(False)
            self.dragged_item.setText(0,old_name)
            self.dragged_item.setSelected(True)
            return
            
        self.dragged_item.setDisabled(False)
        
        
        
        old_path = self.dragged_item.get_path()
        
        self.dragged_item.set_directory(directory)
        
        #new_name = self._inc_name(self.dragged_item, old_name)
        new_name = self.dragged_item.text(0)
        
        self.dragged_item.setText(0, new_name)
        if entered_name:
            new_name = util_file.join_path(entered_name, new_name)
            
        self.dragged_item.set_name(new_name)
        
        new_path = util_file.join_path(directory, new_name)
        
        move_worked = util_file.move(old_path, new_path)

        if move_worked:
            self.dragged_item.setSelected(True)

        if not move_worked:
            
            self.dragged_item.set_name(old_name_full)
            old_name = util_file.get_basename(old_name_full)
            self.dragged_item.setText(0, old_name)
            self.dragged_item.set_directory(old_directory)
            
            entered_item.removeChild(self.dragged_item)
            if self.drag_parent:
                self.drag_parent.addChild(self.dragged_item)                
    
    def mouseDoubleClickEvent(self, event):
        
        position = event.pos()
        index = self.indexAt(position)
        
        self.doubleClicked.emit(index)
    
    def mouseMoveEvent(self, event):
        model_index =  self.indexAt(event.pos())
        
        item = self.itemAt(event.pos())
        
        if not item or model_index.column() == 1:
            self.clearSelection()
            self.setCurrentItem(self.invisibleRootItem())
        
        if event.button() == qt.QtCore.Qt.RightButton:
            return
        
        if model_index.column() == 0 and item:
            super(ProcessTreeWidget, self).mouseMoveEvent(event)
        
    def mousePressEvent(self, event):
        
        item = self.itemAt(event.pos())
        
        if self.deactivate_modifiers:
            modifiers = qt.QApplication.keyboardModifiers()
            #if modifiers == qt.QtCore.Qt.ShiftModifier:
            #    return
            if modifiers == qt.QtCore.Qt.ControlModifier:
                return
            if modifiers == (qt.QtCore.Qt.ControlModifier | qt.QtCore.Qt.ShiftModifier):
                return
        
        parent = self.invisibleRootItem()
        
        if item:

            if item.parent():
                parent = item.parent()
        else:
            self.setCurrentItem(self.invisibleRootItem())
            return
            
        self.drag_parent = parent
        
        self.dragged_item = item
        
        super(ProcessTreeWidget, self).mousePressEvent(event)
    
    
    def _item_expanded(self, item):
    
        super(ProcessTreeWidget, self)._item_expanded(item)
        
        if self.shift_activate:
            child_count = item.childCount()
            
            for inc in range(0, child_count):
                
                children = self._get_ancestors(item.child(inc))
                item.child(inc).setExpanded(True)
                
                for child in children:
                    child.setExpanded(True)
    
    def _get_ancestors(self, item):
        
        child_count = item.childCount()
        
        items = []
        
        for inc in range(0, child_count):
            
            child = item.child(inc)
            
            children = self._get_ancestors(child)
            
            items.append(child)
            if children:
                items += children
        
        return items

    def _set_item_menu_vis(self, position):
        
        
        
        item = self.itemAt(position)
        is_folder = True
                
        if not item:
            self.clearSelection()
            self.setCurrentItem(self.invisibleRootItem())
        else:
            if hasattr(item, 'is_folder'):
                is_folder = item.is_folder()
        
        if self.top_is_process:
            item = True
            is_folder = False
        
        if item and not is_folder:
            if self.edit_state:
                self.new_process_action.setVisible(True)
                self.new_top_level_action.setVisible(True)
                self.rename_action.setVisible(True)
                self.duplicate_action.setVisible(True)
                self.remove_action.setVisible(True)
                self.copy_action.setVisible(True)
                self.copy_special_action.setVisible(True)
                self.edit_mode_message.setVisible(False)
            else:
                self.new_process_action.setVisible(False)
                self.new_top_level_action.setVisible(False)
                self.rename_action.setVisible(False)
                self.duplicate_action.setVisible(False)
                self.remove_action.setVisible(False)
                self.copy_action.setVisible(False)
                self.copy_special_action.setVisible(False)
                self.edit_mode_message.setVisible(True)
            
            
            self.show_options_action.setVisible(True)
            self.convert_folder.setVisible(False)
            self.show_notes_action.setVisible(True)
            self.show_options_action.setVisible(True)
            self.show_settings_action.setVisible(True)
            self.show_templates_action.setVisible(True)
            self.show_maintenance_action.setVisible(True)
        
        if item and is_folder:
            self.current_folder = item
            
            if self.edit_state:
                self.convert_folder.setVisible(True)
                self.new_top_level_action.setVisible(True)
                self.new_process_action.setVisible(True)
                self.edit_mode_message.setVisible(False)
            else:
                self.convert_folder.setVisible(False)
                self.new_top_level_action.setVisible(False)
                self.new_process_action.setVisible(False)
                self.edit_mode_message.setVisible(True)
            
            self.rename_action.setVisible(False)
            self.duplicate_action.setVisible(False)
            self.copy_action.setVisible(False)
            self.copy_special_action.setVisible(False)
            self.remove_action.setVisible(False)
            self.show_options_action.setVisible(False)
            
            self.show_notes_action.setVisible(False)
            self.show_options_action.setVisible(False)
            self.show_settings_action.setVisible(False)
            self.show_templates_action.setVisible(False)
            self.show_maintenance_action.setVisible(False)
        
        if not item:
            if self.edit_state:
                self.new_top_level_action.setVisible(True)
                self.edit_mode_message.setVisible(False)
            else:
                self.new_top_level_action.setVisible(False)
                self.edit_mode_message.setVisible(True)
                
            self.new_process_action.setVisible(False)
            self.rename_action.setVisible(False)
            self.duplicate_action.setVisible(False)
            self.remove_action.setVisible(False)
                
            self.copy_action.setVisible(False)
            self.copy_special_action.setVisible(False)
            
            #self.show_options_action.setVisible(False)
            self.convert_folder.setVisible(False)

            self.show_notes_action.setVisible(False)
            self.show_options_action.setVisible(False)
            self.show_settings_action.setVisible(False)
            self.show_templates_action.setVisible(False)
            self.show_maintenance_action.setVisible(False)

        copied = util.get_env('VETALA_COPIED_PROCESS')
        
        if copied:
            process_inst = process.Process()
            process_inst.set_directory(copied)
            name = process_inst.get_name()
            
            self.paste_action.setText('Paste: %s' % name)
            self.merge_action.setText('Merge In: %s' % name)
            self.merge_with_sub_action.setText('Merge With Sub Folders: %s' % name)
            self.paste_action.setVisible(True)
            self.merge_action.setVisible(True)
            self.merge_with_sub_action.setVisible(True)

    def _item_menu(self, position):
        
        if self.disable_right_click:
            return
        
        self.current_folder = None
        
        self._set_item_menu_vis(position)
        
        self.context_menu.exec_(self.viewport().mapToGlobal(position))
        
        
    
    def _selection_changed(self):
        
        if self._handle_selection_change:
            self.selection_changed.emit()
            
    def _create_context_menu(self):
        
        
        
        self.edit_mode_message = self.context_menu.addAction('Turn on Edit mode (at the bottom of the view) to access more commands.')
        self.edit_mode_message.setVisible(False)
        
        self.new_process_action = self.context_menu.addAction('New Process')
        self.new_top_level_action = self.context_menu.addAction('New Top Level Process')
        self.context_menu.addSeparator()
        self.convert_folder = self.context_menu.addAction('Convert Folder to Process')
        self.convert_folder.setVisible(False)
        self.context_menu.addSeparator()
        self.context_menu.addSeparator()
        self.rename_action = self.context_menu.addAction('Rename')
        self.duplicate_action = self.context_menu.addAction('Duplicate')
        self.copy_action = self.context_menu.addAction('Copy')
        self.paste_action = self.context_menu.addAction('Paste')
        self.merge_action = self.context_menu.addAction('Merge')
        self.merge_with_sub_action = self.context_menu.addAction('Merge With Sub Folders')
        self.paste_action.setVisible(False)
        self.merge_action.setVisible(False)
        self.merge_with_sub_action.setVisible(False)
        self.copy_special_action = self.context_menu.addAction('Copy Match')
        self.remove_action = self.context_menu.addAction('Delete')
        self.context_menu.addSeparator()
        self.show_options_action = self.context_menu.addAction('Show Options')
        self.show_notes_action = self.context_menu.addAction('Show Notes')
        self.show_templates_action = self.context_menu.addAction('Show Templates')
        self.show_settings_action = self.context_menu.addAction('Show Settings')
        self.show_maintenance_action = self.context_menu.addAction('Show Maintenance')
        self.context_menu.addSeparator()
        browse_action = self.context_menu.addAction('Browse')
        refresh_action = self.context_menu.addAction('Refresh')
        
        self.new_top_level_action.triggered.connect(self._new_top_process)
        self.new_process_action.triggered.connect(self._new_process)
        self.convert_folder.triggered.connect(self._convert_folder)
        
        browse_action.triggered.connect(self._browse)
        refresh_action.triggered.connect(self.refresh)
        self.rename_action.triggered.connect(self._rename_process)
        self.duplicate_action.triggered.connect(self._duplicate_process)
        self.copy_action.triggered.connect(self._copy_process)
        self.paste_action.triggered.connect(self.paste_process)
        self.merge_action.triggered.connect(self.merge_process)
        self.merge_with_sub_action.triggered.connect(self.merge_with_sub_process)
        self.copy_special_action.triggered.connect(self._copy_special_process)
        self.remove_action.triggered.connect(self._remove_current_item)
        self.show_options_action.triggered.connect(self._show_options)
        self.show_notes_action.triggered.connect(self._show_notes)
        self.show_templates_action.triggered.connect(self._show_templates)
        self.show_settings_action.triggered.connect(self._show_settings)
        self.show_maintenance_action.triggered.connect(self._show_maintenance)
        
        
        
    def _show_options(self):
        self.show_options.emit()
        
    def _show_notes(self):
        self.show_notes.emit()
        
    def _show_templates(self):
        self.show_templates.emit()
    
    def _show_settings(self):
        self.show_settings.emit()
    
    def _show_maintenance(self):
        self.show_maintenance.emit()
        
    def _new_process(self):
        self.add_process('')
    
    def _convert_folder(self):
        self.convert_current_process()
    
    def _new_top_process(self):
        self.add_process(None)
        
    def _inc_name(self, item, new_name):
        parent = item.parent()
        if not parent:
            parent = self.invisibleRootItem()
        
        sibling_count = parent.childCount()
        
        name_inc = 1
        
        found_one = False
        
        for inc in range(0, sibling_count):
            
            child_item = parent.child(inc)
            
            if child_item.text(0) == new_name:
                
                if not found_one:
                    found_one = True
                    continue
                
                new_name = util.increment_last_number(new_name)
                
                name_inc += 1
                
        return new_name
    
    def _rename_process(self, item = None):
        
        if not item:
            items = self.selectedItems()
        
            if not items:
                return
        
            item = items[0]
        
        old_name = item.get_name()
        
        old_name = old_name.split('/')[-1]
        
        new_name = qt_ui.get_new_name('New Name', self, old_name)
        
        if not new_name:
            return
        
        if new_name == old_name:
            util.warning('Item not renamed. New name matches old name.')
            return
        
        new_name = self._inc_name(item, new_name)
        
        item.setText(0, new_name)
        
        if not self._item_rename_valid(old_name, item):
            item.setText(0, old_name)
            
            return
        
        rename_worked = self._item_renamed(item)
        
        if not rename_worked:
            item.setText(0, old_name)
        
        if rename_worked:
            self.item_renamed.emit(item)
        
    def _copy_process(self):
        
        items = self.selectedItems()
        if not items:
            return
        
        item = items[0]
        
        item.get_process().get_path()
        
        self.paste_item = item
        #path = self._get_parent_path(item)
        name = item.get_name()
        
        util.set_env('VETALA_COPIED_PROCESS', item.get_path())
        
        self.paste_action.setText('Paste: %s' % name)
        self.merge_action.setText('Merge In: %s' % name)
        self.merge_with_sub_action.setText('Merge With Sub Folders: %s' % name)
        self.paste_action.setVisible(True)
        self.merge_action.setVisible(True)
        self.merge_with_sub_action.setVisible(True)
        
    def _duplicate_process(self):
        
        items = self.selectedItems()
        if not items:
            return
        
        item = items[0]
        
        source_process = item.get_process()
        target_process = item.get_parent_process()
        
        target_item = item.parent()
        
        if not target_process:
            target_process = process.Process()
            target_process.set_directory(self.directory)
            target_item = self.invisibleRootItem()
        
        
        
        new_process = process.copy_process(source_process, target_process)
        
        if not new_process:
            return
        
        new_item = self._add_process_item(new_process.get_name(), target_item)
        
        self.setCurrentItem(new_item)    
        new_item.setSelected(True)
        self.scrollToItem(new_item)
        
    def _copy_special_process(self):
        self.copy_special_process.emit()
        
    def _remove_current_item(self):
        self.delete_process()
        self.process_deleted.emit()
        
    def _define_header(self):
        return ['name']  
    
    def _edit_finish(self, item):
    
        item = super(ProcessTreeWidget, self)._edit_finish(item)  
    
        self.item_renamed.emit(item)
        
    def _item_rename_valid(self, old_name, item):
        
        state = super(ProcessTreeWidget, self)._item_rename_valid(old_name, item)

        if state == False:
            return state
        
        if state == True:
            name = self._get_parent_path(item)
            path = util_file.join_path(self.directory, name)
            
            if util_file.is_dir(path):
                return False
            
            return True
        
        return False
        
    def _item_renamed(self, item):
        
        path = self.get_item_path_string(item)
        state = item.rename(path)
        
        if state == True:
            item.setExpanded(False)
        
        return state
        
    def _item_clicked(self, item, column):
        super(ProcessTreeWidget, self)._item_clicked(item, column)
        
        
        
        #self.selection_changed.emit()
        
    def _item_remove(self, item):
        parent_item = item.parent()
        
        if parent_item:
            parent_item.removeChild(item)
            
        if not parent_item:
            index = self.indexOfTopLevelItem(item)
            self.takeTopLevelItem(index)
            self.clearSelection()
            self.setCurrentItem(self.invisibleRootItem())
        
    def _load_processes(self, process_paths, folders = []):

        self.clear()
        
        if self.top_is_process:
            item = qt.QTreeWidgetItem()
            item.setText(0, '--- The view is inside a process')
            item.setDisabled(True)
            self.addTopLevelItem(item)
        
        for process_path in process_paths:
            self._add_process_item(process_path)
            
        for folder in folders:
            self._add_process_item(folder, create = True, folder = True)
            
        
    
    def _get_parent_path(self, item):
        
        parents = self.get_tree_item_path(item)
        parent_names = self.get_tree_item_names(parents)
        
        if not parent_names:
            return item
        
        names = []
        
        for name in parent_names:
            names.append(name[0])
        
        names.reverse()
        
        path = string.join(names, '/')
        
        return path
        
        
    def _child_exists(self, child_name, item):
        
        children = self.get_tree_item_children(item)
        
        for child in children:
            if hasattr(child, 'get_name'):
                if child_name == child.get_name():
                    return True
        
        return False

    def _get_project_setting(self, name):
        
        settings_inst = None
        
        if not self.settings:
            settings_directory = util.get_env('VETALA_SETTINGS')
        
            settings_inst = util_file.SettingsFile()
            settings_inst.set_directory(settings_directory)
        else:
            settings_inst = self.settings
        
        settings_inst.reload()
        
        value = process.get_project_setting(name, self.project_dir, settings_inst)
        return value
        

    def _goto_settings_process(self):
        
        goto_process = self._get_project_setting('process')
        
        if not goto_process:
            return
        
        path_filter = self._get_project_setting('process sub path filter')
        
        directory = self.project_dir
        name = goto_process
        
        if path_filter:
            directory = util_file.join_path(directory, path_filter)
        
        found = False
        found_item = None
        
        iterator = qt.QTreeWidgetItemIterator(self)
          
        while iterator.value():
<<<<<<< HEAD
            
=======
>>>>>>> db4c2994
            
            if not found:
                
                item = iterator.value()
                
                if hasattr(item, 'directory') and hasattr(item, 'name'):
                    
                    util_file.get_common_path(directory, item.directory)
                    
                    if item.directory == directory:
                        
                        if name.startswith(item.name):
                            
                            index = self.indexFromItem(item)
                            self.setExpanded(index, True)
                        
                        if str(name) == str(item.name):                    
                            found_item = item
                            found = True
<<<<<<< HEAD
                            
=======
>>>>>>> db4c2994
                            
                            # I could leave the iterator here but I don't because it could crash Maya.
                            #still the case July 3rd,2020
                        
            iterator.next()
            
        self.setCurrentItem(found_item)
        found_item.setSelected(True)
    
    def _add_process_items(self, item, path):
        
        parts, folders = process.find_processes(path, return_also_non_process_list=True)
        
        self.directory
        sub_path = util_file.remove_common_path_simple(self.directory, path)
        
        self.setUpdatesEnabled(False)
        for part in parts:
            
            if sub_path:
                part = util_file.join_path(sub_path, part)
                self._add_process_item(part, item, find_parent_path = False)
            if not sub_path:
                self._add_process_item(part, item)
                
        for folder in folders:
            if sub_path:
                folder = util_file.join_path(sub_path, folder)
                self._add_process_item(folder, item, create = False, find_parent_path = False, folder = True)
            if not sub_path:
                self._add_process_item(folder, item, create = False, folder = True)
                
        self.setUpdatesEnabled(True)
        
        
    def _add_process_item(self, name, parent_item = None, create = False, find_parent_path = True, folder = False):
        
        log.info('Adding process item: %s' % name)
        
        if name.find('/') > -1:
            find_parent_path = False
            
        expand_to = False
        
        items = self.selectedItems()
        
        current_item = None
        
        if items:
            current_item = items[0]
        
        if not parent_item and current_item:
            parent_item = current_item
            expand_to = True
        
        if find_parent_path:
            if parent_item:
                
                item_path = self.get_item_path_string(parent_item)
                
                if item_path:
                    name = string.join([item_path, name], '/')
                
                    if self._child_exists(name, parent_item):
                        return
                    
                if not item_path:
                    parent_item = None
        
        item = ProcessItem(self.directory, name)
        
        #if not folder:
        #    process_inst = item.get_process()
        
        if folder:
            item.set_folder(True)
        
        if create:
            item.create()
        
        is_child = False
        if parent_item or self.top_is_process:
            is_child = True
        
        if is_child and not folder:
            process_path = util_file.join_path(self.directory, name)
            enable = process.is_process_enabled(process_path)
            #enable = process_inst.is_enabled()
            if not enable and self.checkable:
                item.setCheckState(0, qt.QtCore.Qt.Unchecked )
            if enable and self.checkable:
                item.setCheckState(0, qt.QtCore.Qt.Checked )
                
        if not parent_item:
            self.addTopLevelItem(item)
        
        if parent_item:
            if expand_to:
                self._auto_add_sub_items = False
                self.expandItem(parent_item)
                self._auto_add_sub_items = True
            parent_item.addChild(item)
        
        #has parts takes time because it needs to check children folders
        if item.has_parts():# and not folder:    
            qt.QTreeWidgetItem(item)

        if self._name_filter: 
            if name.find(self._name_filter) == -1:
                self.setItemHidden(item, True)
        
        return item

    def _has_item_parent(self, child_item, parent_item):
        
        if not child_item:
            return
        if not parent_item:
            return
        
        parent = child_item.parent()
        
        if not parent:
            return
        
        if parent_item.matches(parent):
            return True
        
        while parent:
            parent = parent.parent()
        
            if parent_item.matches(parent):
                return True

    
    def _item_collapsed(self, item):
        #not sure about this. If its good usability to have the parent selected when children collapsed
        items = self.selectedItems()
        
        current_item = None
        
        if items:
            current_item = items[0]
        
        if self._has_item_parent(current_item, item):
            self.setCurrentItem(item)
            self.setItemSelected(item, True)
    
    def _add_sub_items(self, item):
        
        log.debug('Add sub items')
        
        self._delete_children(item)
        
        path = ''
        
        if hasattr(item, 'get_name'):
            process_name = item.get_name()
            path = util_file.join_path(self.directory, process_name)
        
        self._handle_selection_change = False
        
        try:
            self._add_process_items(item, path)
        except:
            util.error(traceback.format_exc())
        
        self._handle_selection_change = True
        
    def _browse(self):
        
        path = self.directory
        
        if self.current_folder:
            parent_path = self._get_parent_path(self.current_folder)
            path = util_file.join_path(self.directory, parent_path)
            
        if not self.current_folder:
            items = self.selectedItems()
            
            if items:
                process = items[0].get_process()
                path = process.get_path()
        
        if path:
            util_file.open_browser(path)

    def refresh(self):
        
        
        processes, folders = process.find_processes(self.directory, return_also_non_process_list=True)
        
        #this can be slow when there are many processes at the top level, and it checks if each process has sub process.
        self._load_processes(processes, folders)
        
        self.current_item = None
        self.last_item = None
        
        self._goto_settings_process()
        
        
    def add_process(self, name):
        
        items = self.selectedItems()
        
        current_item = None
        
        if items:
            current_item = items[0]
        
        parent_item = None
        
        if not util_file.get_permission(self.directory):
            util.warning('Could not get permission in directory: %s' % self.directory)
        
        if name == '':
            path = self.directory
            
            if current_item:
                path = self.get_item_path_string(current_item)
                
                if path:
                    path = util_file.join_path(self.directory, path)
                
            if not util_file.get_permission(path):
                util.warning('Could not get permission in directory: %s' % path)
                return
                
            name = process.get_unused_process_name(path)
            
        if name == None:
            
            name = process.get_unused_process_name(self.directory)
            parent_item = self.invisibleRootItem()
        
        item = self._add_process_item(name, parent_item = parent_item, create = True)
        
        
        
        self.setCurrentItem(item)
        self.setItemSelected(item, True)
        
        parent_item = item.parent()
        
        if not util_file.is_dir(item.get_path()):
            self._item_remove(item)
            util.warning('Could not create process')
        else:
            self._rename_process(item)
        
    def delete_process(self):
        
        current_item = self.selectedItems()
        
        if current_item:
            current_item = current_item[0]
            
        if not current_item:
            return
        
        parent_path = self._get_parent_path(current_item)

        delete_permission = qt_ui.get_permission('Delete %s?' % parent_path, self)
        
        if not delete_permission:
            return
            
        process_instance = process.Process(parent_path)
        process_instance.set_directory(self.directory)
        process_instance.delete()
        
        parent_item = current_item.parent()
        
        if parent_item:
            parent_item.removeChild(current_item)
            
        if not parent_item:
            
            index = self.indexOfTopLevelItem(current_item)
            
            self.takeTopLevelItem(index)
            self.clearSelection()
            self.setCurrentItem(self.invisibleRootItem())

    def paste_process(self, source_process = None):
        
        #these were needed to remove the paste option.
        #self.paste_action.setVisible(False)
        #self.paste_item = None
        
        if not source_process:
            
            copied = util.get_env('VETALA_COPIED_PROCESS')
            
            if copied:
                source_process = process.Process()
                source_process.set_directory(copied)
            else:
                return
        
        target_process = None
        
        items = self.selectedItems()
        
        target_item = None
        
        if items:
            target_item = items[0]
            target_process = target_item.get_process()            
        if not items:
            target_item = None
        
        if not target_process:
            target_process = process.Process()
            target_process.set_directory(self.directory)
            target_item = None 
        
        new_process = process.copy_process(source_process, target_process)
        
        if not new_process:
            return
        
        new_item = self._add_process_item(new_process.get_name(), target_item)
        
        #before here the item should expand. 
        #However if the item wasn't expanded already it won't select properly the new_item
        #this makes the next 3 lines seem to not do anything... not sure what qt is doing here.
        
        self.clearSelection()
        self.setCurrentItem(self.invisibleRootItem())
        new_item.setSelected(True)
        self.scrollToItem(new_item)
        
            
        self.copy_process.emit()
        
        #if target_process.get_path() == self.directory:
        #    self.refresh()
        
    def merge_process(self, source_process = None, sub_process_merge = False):
        
        self.paste_action.setVisible(False)
        
        if not source_process:
            if not self.paste_item:
                return
            
            source_process = self.paste_item.get_process()
            
        source_process_name = source_process.get_name()
        
        merge_permission = qt_ui.get_permission('Are you sure you want to merge in %s?' % source_process_name)
        
        if not merge_permission:
            return
        
        target_process = None
        
        target_item = None
        
        items = self.selectedItems()
        if items:
            target_item = items[0]
            target_process = target_item.get_process()            
        if not items:
            target_item = None
        
        if not target_process:
            return 
        
        process.copy_process_into(source_process, target_process, merge_sub_folders  = sub_process_merge)
        
        if target_item:
            
            target_item.setExpanded(False)
            
            if target_process.get_sub_processes():
                
                temp_item = qt.QTreeWidgetItem()
                target_item.addChild(temp_item)
        
        self.copy_process.emit()
    
    def merge_with_sub_process(self, source_process = None):
        
        self.merge_process(source_process, sub_process_merge = True)
    
    def convert_current_process(self):
        
        
        current_item = self.current_folder
            
        if not current_item:
            return
        
        parent_path = self._get_parent_path(current_item)

        convert_permission = qt_ui.get_permission('Convert %s to process?' % parent_path, self)
        
        if not convert_permission:
            return
            
        process_instance = process.Process(parent_path)
        process_instance.set_directory(self.directory)
        process_instance.create()
        
        current_item.set_folder(False)
        
        if current_item.has_parts():
            qt.QTreeWidgetItem(current_item)
    
    def set_deactivate_modifiers(self, bool_value):
        
        self.deactivate_modifiers = bool_value
    
    def set_directory(self, directory, refresh=True, sub_path = '', name_filter = ''):
        
        self.project_dir = directory
        self.sub_path = sub_path
        
        if sub_path:
            directory = util_file.join_path(directory, self.sub_path)
        
        super(ProcessTreeWidget, self).set_directory(directory, refresh=refresh, name_filter = name_filter)
        
        
    
    def set_settings(self, settings):
        
        self.settings = settings

class ProcessItem(qt.QTreeWidgetItem):
    
    def __init__(self, directory, name, parent_item = None):
        super(ProcessItem, self).__init__(parent_item)
        
        self.process = None
        
        self.directory = directory
        self.name = name
        
        split_name = name.split('/')
        
        self.setText(0, split_name[-1])
        
        self.detail = False
        
        self.setSizeHint(0, qt.QtCore.QSize(40,18))
        
        self._folder = False
        
        
        
        
    def setData(self, column, role, value):
        super(ProcessItem, self).setData(column, role, value)
        
        process = self._get_process()
        
        if not process:
            return
        
        if hasattr(process, 'filepath') and not process.filepath:
            return
        
        
        if role == qt.QtCore.Qt.CheckStateRole:
            
            if value == 0:
                process.set_enabled(False)
                #process.set_setting('enable', False)
            if value == 2:
                process.set_enabled(True)
                #process.set_setting('enable', True)
        
    def _get_process(self):
        
        if self.process:
            
            if self.process.process_name == self.name and self.process.directory == self.directory:
                return self.process
        
        process_instance = process.Process(self.name)
        process_instance.set_directory(self.directory)
        
        self.process = process_instance
        
        return process_instance
        
    def _get_parent_process(self):
        
        process_instance = self._get_process()
        parent_process = process_instance.get_parent_process()
        
        return parent_process
        
    def create(self):
        
        if not self._folder:
            process_instance = self._get_process()
            
            if not process_instance.is_process():
                process_instance.create()    
        
    def rename(self, name):
        
        process_instance = self._get_process()
            
        state = process_instance.rename(name)
        
        if state:
            self.name = name
        
        return state
        
    def setText(self, column, text):
        
        text = '   ' + text 
        super(ProcessItem, self).setText(column, text)
        
    def text(self, column):
        
        text = super(ProcessItem, self).text(column)
        
        text = text.strip()
        return text
        
    def set_name(self, name):
        
        self.name = name
                
    def set_directory(self, directory):
        
        self.directory = directory
           
    def get_process(self):
        return self._get_process()
    
    def get_parent_process(self):
        return self._get_parent_process()
        
    def get_path(self):
        
        process_instance = self._get_process()
        
        return process_instance.get_path()
    
    def get_name(self):
        
        process_instance = self._get_process()
        
        return process_instance.process_name
    
    def has_parts(self):
        
        process_path = util_file.join_path(self.directory, self.name)

        processes, folders = process.find_processes(process_path, return_also_non_process_list = True, stop_at_one = True)
        
        if processes or folders:
            return True
        
        return False
            
    def matches(self, item):
        
        if not item:
            return False
        
        if not hasattr(item, 'name'):
            return False
        
        if not hasattr(item, 'directory'):
            return False
        
        if item.name == self.name and item.directory == self.directory:
            return True
    
    def set_folder(self, bool_value):
        self._folder = bool_value
        
        if bool_value:
            
            self.setForeground(0, qt.QtCore.Qt.darkGray)
            
        if not bool_value:
            self.setIcon(0, qt.QIcon())
            flags = qt.QtCore.Qt.ItemIsDragEnabled | qt.QtCore.Qt.ItemIsSelectable | qt.QtCore.Qt.ItemIsDropEnabled | qt.QtCore.Qt.ItemIsUserCheckable
            self.setFlags( flags )
            self.setCheckState(0, qt.QtCore.Qt.Unchecked)
            self.setDisabled(False)
            
            self.setData(0, qt.QtCore.Qt.ForegroundRole, None)
            
        
    def is_folder(self):
        return self._folder
    
class CopyWidget(qt_ui.BasicWidget):
    
    canceled = qt_ui.create_signal()
    pasted = qt_ui.create_signal()
    
    def __init__(self, parent = None):
        
        self.process = None
        self.other_process = None
        self.other_processes = []
        
        super(CopyWidget, self).__init__(parent)
        self.setWindowTitle('Copy Match')
        self.setWindowFlags(qt.QtCore.Qt.WindowStaysOnTopHint)
        self.setMinimumWidth(500)
        
        alpha = 50
        
        if util.is_in_maya():
            alpha = 100
        
        self.yes_brush = qt.QBrush()
        self.yes_brush.setColor(qt_ui.yes_color)
        self.yes_brush.setStyle(qt.QtCore.Qt.SolidPattern)
    
        self.no_brush = qt.QBrush()
        self.no_brush.setColor(qt_ui.no_color)
        self.no_brush.setStyle(qt.QtCore.Qt.SolidPattern)
        
        self.update_on_select = True
    
    def _build_widgets(self):
        
        self.tabs = qt.QTabWidget()
        
        self.data_list = DataTree()
        self.code_list = CodeTree()
        self.option_list = ProcessInfoTree()
        self.settings_list = ProcessInfoTree()
        
        
        v_side_bar = qt.QVBoxLayout()
        
        self.show_view = qt.QPushButton('Show Others') 
        self.show_view.clicked.connect(self._show_others)
        
        load_button = qt.QPushButton('Compare')
        self.view = ProcessTreeWidget(checkable = False)
        self.view.set_deactivate_modifiers(False)
        
        v_side_bar.addWidget(self.view)
        v_side_bar.addWidget(load_button)
        
        self.side_bar = qt.QWidget()
        self.side_bar.setLayout(v_side_bar)
        self.side_bar.hide()
        self.side_bar.setMaximumWidth(250)
        
        
        load_button.clicked.connect(self._load_other)
        
        
        self.view.disable_right_click = True
        
        self._update_view = False
        self._skip_selection_change = False
        
        self.view.selection_changed.connect(self._process_selection_changed)
        self.view.setSelectionMode(self.view.ContiguousSelection)
        
        self.view.setDragEnabled(False)
        
        
        
        self.code_list.itemSelectionChanged.connect(self._code_selected)
        
        self.tabs.addTab(self.data_list, 'Data')
        self.tabs.addTab(self.code_list, 'Code')
        self.tabs.addTab(self.option_list, 'Options')
        self.tabs.addTab(self.settings_list, 'Settings')
        
        h_main_layout = qt.QHBoxLayout()
        
        h_main_layout.addWidget(self.tabs)
        h_main_layout.addWidget(self.side_bar)
        
        h_layout = qt.QHBoxLayout()
        
        self.paste_button = qt.QPushButton('Paste')
        self.paste_button.setDisabled(True)
        self.paste_button.clicked.connect(self._paste)
        cancel = qt.QPushButton('Cancel')
        
        self.paste_button.clicked.connect(self.pasted)
        cancel.clicked.connect(self._cancelled)
        
        h_layout.addWidget(self.paste_button)
        h_layout.addWidget(cancel)
        h_layout.addWidget(self.show_view)
        
        self.progress_bar = qt.QProgressBar()
        self.progress_bar.hide()
        
        self.main_layout.addLayout(h_main_layout)
        
        self.main_layout.addWidget(self.progress_bar)
        self.main_layout.addLayout(h_layout)
        
    def _process_selection_changed(self):
        
        if self._skip_selection_change:
            return
        
        if not self._update_view:
            return
        
        items = self.view.selectedItems()
        
        process_name = self.process.get_name()
        
        deselect = []
        
        self.other_processes = []
        for item in items:
            name =  item.get_name()
            
            project_path = self.view.directory
            
            if name.startswith('/'):
                name = name[1:]
            
            if process_name.startswith('/'):
                process_name = process_name[1:]
            
            if process_name == name:
                
                deselect.append(item)
                continue
            
            other_process_inst = process.Process(name)
            other_process_inst.set_directory(project_path)
            
            self.other_processes.append(other_process_inst)
            
        self._skip_selection_change = True
        for item in deselect:
            item.setSelected(False)
        self._skip_selection_change = False
        
    
    def _show_others(self):
        
        if self.side_bar.isVisible():
            self._update_view = True
            self.side_bar.hide()
            self.show_view.setText('Show Others')
            return 
        
        if not self.side_bar.isVisible():
            self._update_view = True
            self.view.set_directory(self.process.directory)
            self.side_bar.show()
            self.show_view.setText('Hide Others')
            return
        
    def _load_other(self):
        
        self.populate_other()
        
    def _code_selected(self):
        
        if not self.update_on_select:
            return
        
        selected = self.code_list.selectedItems()
        
        if not selected:
            return
        
        self.update_on_select = False
        
        for item in selected:
            
            parent_item = item.parent()
            
            while parent_item:
                columns =  parent_item.columnCount()
                
                found = False
                
                for inc in range(1, columns+1):
                    parent_text = parent_item.text(inc)
                    if parent_text.find('-') > -1:
                        found = True
                        break
                
                if found:
                    if not parent_item.isSelected():
                        parent_item.setSelected(True)
                    
                parent_item = parent_item.parent()
        
        self.update_on_select = True
        

        
    def _get_long_name(self, item):
        
        current_item = item
        append_name = ''
        name = item.text(0)
        
        while current_item.parent():
            
            parent_item = current_item.parent()
            append_name = parent_item.text(0)
            
            name = append_name + '/' + name
            
            current_item = parent_item
        
        return name
    
    def _get_option_long_name(self, item):
        
        long_name = self._get_long_name(item)
        
        long_name = long_name.replace('/', '.')
        
        if item.group:
            long_name += '.'
        
        return long_name
        
    def _cancelled(self):
        self.close()
        self.canceled.emit()
        
    def _populate_lists(self):
        
        
        self.progress_bar.reset()
        self.progress_bar.setVisible(True)
        self.progress_bar.setRange(0, 4)
        
        current_tab = self.tabs.currentIndex()
        
        self.clear_lists()
        
        self.populate_data_list()
        self.progress_bar.setValue(1)
        
        self.populate_code_list()
        self.progress_bar.setValue(2)
        
        self.populate_option_list()
        self.progress_bar.setValue(3)
        
        self.populate_settings_list()
        self.progress_bar.setValue(4)
        
        self.tabs.setCurrentIndex(current_tab)
        
        
        self.progress_bar.setVisible(False)

    def _fill_headers(self, list_inst):
        
        name = self.process.get_name()
                
        list_inst.setHeaderLabels([name, 'Target'])

        others = []
        
        if not self.other_processes:
            return
                
        other_process_count = len(self.other_processes)

        for inc in range(0, other_process_count):
    
            other_process = self.other_processes[inc]
    
            others.append(other_process.get_name())
            
            list_inst.header().showSection(inc+1)
            
        labels = [name]
        labels += others
        
        list_inst.setHeaderLabels(labels)
        
        header_count = list_inst.header().count()
        
        if (header_count-1) > other_process_count:
        
            for inc in range(other_process_count+1, header_count):
                
                list_inst.header().hideSection(inc)
    

    def _fill_all_headers(self):
        
        self._fill_headers(self.data_list)
        self._fill_headers(self.code_list)
        self._fill_headers(self.settings_list)
        self._fill_headers(self.option_list)
                            
    def _set_item_state(self, item, value, column):
        
        if value:
            item.setText(column, 'Match')
            item.setBackground(column, self.yes_brush)
        
        if not value:
            item.setText(column, 'No Match')
            item.setBackground(column, self.no_brush)
        
        self.repaint()
            
    def _compare_data(self, other_process, data_name, sub_folder = None):
        
        source_data = self.process.get_data_instance(data_name)
        target_data = other_process.get_data_instance(data_name)
        
        if not source_data:
            return
        
        if not target_data:
            return
        
        source_file = source_data.get_file_direct(sub_folder = sub_folder)
        target_file = target_data.get_file_direct(sub_folder = sub_folder)
        
        orig_target_file = target_file
        
        if not target_file:
            return
        
        if not util_file.is_file(target_file):
            target_file = None
        
        same_content = False
        
        same = False
        
        if util_file.is_file(source_file) and target_file:
            
            same = filecmp.cmp(source_file, target_file)
            
        else:
            try:
                compare = filecmp.dircmp(source_file, orig_target_file)
                same = True
                
                if compare.subdirs:
                    for dir_inst in compare.subdirs:
                        if not compare.subdirs[dir_inst].diff_files:
                            same = True
                        else:
                            same = False
                            break
            except:
                if source_file:
                    if not orig_target_file:
                        same = False
                    else:
                        if not util_file.exists(source_file) and not util_file.exists(orig_target_file):
                            return True
                    
            
            
                
        return same   

    def _compare_code_children(self, item, column, other_process_inst, parent_name = None):
        
        if not parent_name:
            parent_name = item.text(0)
        
        for inc_child in range(0, item.childCount()):
            
            
            
            child_item = item.child(inc_child)
            
                
            child_name = child_item.text(0)
            
            long_name = parent_name + '/' + child_name
            
            if not other_process_inst.is_code_folder(long_name):
                continue
            
            source_folder = self.process.get_code_file(long_name)
            target_folder = other_process_inst.get_code_file(long_name)
            
            same = filecmp.cmp(source_folder, target_folder)          
            #same = util_file.is_same_text_content(source_folder, target_folder)
            
            self._set_item_state(child_item, same, column)  
            
            self._compare_code_children(child_item, column, other_process_inst, long_name)
    
    def _compare_setting(self, process,other_process, long_name):
        
        value = process.get_setting(long_name)
        other_value = other_process.get_setting(long_name)
        
        if value == other_value:
            return True
        
        return False
          
    def _compare_option(self, process,other_process, long_name):
        
        value = process.get_unformatted_option(long_name)
        other_value = other_process.get_unformatted_option(long_name)
        
        if value == other_value:
            return True
        
        return False

    def _compare_option_children(self, item, column, other_process_inst, parent_name = None):
        
        if item.childCount() == 0:
            
            return
        
        if not parent_name:
            parent_name = item.text(0)
            parent_name += '.'
        
        for inc_child in range(0, item.childCount()):
            
            child_item = item.child(inc_child)
            
            child_name = child_item.text(0)
            
            long_name = parent_name + child_name
            
            if child_item.childCount() > 0:
                long_name += '.'
            
            if not other_process_inst.has_option(long_name):
                continue
            
            same = self._compare_option(self.process, other_process_inst, long_name)
            
            self._set_item_state(child_item, same, column)  
            
            self._compare_option_children(child_item, column, other_process_inst, long_name)  
            
    def _paste(self):
        
        self.progress_bar.setVisible(True)
        
        current_tab = self.tabs.currentIndex()
        
        
        if current_tab == 0:
        
            if self.data_list.selectedItems():
                self._paste_data()
            
        if current_tab == 1:
            if self.code_list.selectedItems():    
                self._paste_code()
            
        if current_tab == 2:
            if self.option_list.selectedItems():
                self._paste_options()
            
        if current_tab == 3:
            if self.settings_list.selectedItems():
                self._paste_settings()
        
        
        self.progress_bar.hide()
        
    def _paste_data(self):
        
        data_items = self.data_list.selectedItems()
        
        if not data_items:
            return
        
        inc = 0
        
        self.tabs.setCurrentIndex(0)
        
        self.progress_bar.reset()
        self.progress_bar.setRange(0, len(data_items))
        self.progress_bar.setValue(inc)
        
        for item in data_items:
            
            parent_item = item.parent()
            
            if parent_item:
                name = str(parent_item.text(0))
                folder_name = str(item.text(0))
            else:
                name = str(item.text(0))
                folder_name = ''
            
            for inc2 in range(0, len(self.other_processes)):
                
                other_process_inst = self.other_processes[inc2]
                
                process.copy_process_data( self.process, other_process_inst, name, sub_folder = folder_name)
            
                same = self._compare_data(other_process_inst, name, folder_name)
                
                self._set_item_state(item, same, inc2+1)
            
            self.progress_bar.setValue(inc)
            
            inc += 1
            
    def _paste_code(self):
        
        code_items = self.code_list.selectedItems()
    
        if not code_items:
            return
    
        self.tabs.setCurrentIndex(1)
    
        found = []
        item_dict = {}
        
        manifest = ''
        
        for item in code_items:
            
            name = self._get_long_name(item)
            
            if not name:
                continue
            
            if name == 'manifest':
                manifest = name
                item_dict[manifest] = item
                continue
            
            found.append(name)
            item_dict[name] = item

        self.progress_bar.reset()
        self.progress_bar.setRange(0, len(found))
            
        inc = 0
        
        if found:
            found_count = []
            
            for thing in found:
                found_count.append( thing.count('/') )
            
            sort = util.QuickSort(found_count)
            sort.set_follower_list(found)
            found_count, found = sort.run()
            
            #manifest needs to be added at the end so it gets synced
        if manifest:
            found.append(manifest)
        
        other_process = None
        states_to_set = []
        
        for inc2 in range(0, len(self.other_processes)):
            
            other_process = self.other_processes[inc2]
            
            for name in found:    
                
                process.copy_process_code( self.process, other_process, name)
                
                previous_script =  self.process.get_previous_script(name)
                
                if previous_script and other_process.has_script(previous_script[0]):
                    other_process.insert_manifest_below(name, previous_script[0], previous_script[1])
                else:
                    state = self.process.get_script_state(name)
                    states_to_set.append([name,state])
                
                source_folder = self.process.get_code_file(name)
                target_folder = other_process.get_code_file(name)
                
                same = util_file.is_same_text_content(source_folder, target_folder)
                item = item_dict[name]
                self._set_item_state(item, same, inc2+1)
            
            if other_process:
                other_process.sync_manifest()
                for setting in states_to_set:
                    other_process.set_script_state(setting[0], setting[1])
            self.progress_bar.setValue(inc)
            inc += 1
        
        
    def _paste_settings(self):
        
        setting_items = self.settings_list.selectedItems()
        
        if not setting_items:
            return
        
        self.tabs.setCurrentIndex(3)
        
        inc = 0
        
        self.progress_bar.reset()
        self.progress_bar.setRange(0, len(setting_items))
        
        for item in setting_items:
            name = str(item.text(0))
            
            value = self.process.get_setting(name)
            
            for inc2 in range(0, len(self.other_processes)):
                
                other_process = self.other_processes[inc2]
                
                other_process.set_setting(name, value)
            
                match = self._compare_setting(self.process, other_process, name)
                self._set_item_state(item, match, inc2+1)
            
            self.progress_bar.setValue(inc)
            inc+=1
    
    def _paste_options(self):
        
        option_items = self.option_list.selectedItems()
        
        if not option_items:
            return
        
        self.tabs.setCurrentIndex(2)
        
        inc = 0
        
        self.progress_bar.reset()
        self.progress_bar.setRange(0, len(option_items))
        
        option_items = self._sort_option_items(option_items)
        
        for item in option_items:            
            
            long_name = self._get_option_long_name(item)
            
            value = self.process.get_unformatted_option(long_name)
            
            for inc2 in range(0, len(self.other_processes)):
                
                other_process = self.other_processes[inc2]
                
                other_process.set_option(long_name, value)
                
                match = self._compare_option(self.process, other_process, long_name)
                self._set_item_state(item, match, inc2+1)
            
            self.progress_bar.setValue(inc)
            inc+=1
    
    def _sort_option_names(self, option_names):
        
        parents = []
        children = []
        
        for option in option_names:
            
            if option.find('.') > -1 and not option.endswith('.'):
                children.append(option)
            else:
                parents.append(option)
            
        options = parents + children 
        
        return options  
    
    def _sort_option_items(self, option_items):
        
        option_names = []
        option_item_dict = {}
        
        for option_item in option_items:
            item_name = self._get_option_long_name(option_item)
            option_names.append(item_name)
            option_item_dict[item_name] = option_item
            
        options = self._sort_option_names(option_names)
        
        found = []
        
        for name in options:
            found.append(option_item_dict[name])
        
        return found     
    
    def _sort_process_options(self, options):
        
        options_dict = {}
        option_names = []
        
        for option in options:
            option_names.append(option[0])
            options_dict[option[0]] = option
            
        option_names = self._sort_option_names(option_names)
        
        found = []
        
        for option_name in option_names:
            found.append(options_dict[option_name])
            
        return found
          
    def _reset_states(self, tree, column = 1):
        
        root = tree.invisibleRootItem()
        
        self._reset_item_children(column, root)
        
    
    def _reset_item_children(self, column, item):
        
        child_count = item.childCount()
        
        for inc in range(0, child_count):
            
            child_item = item.child(inc)
            
            self._reset_compare_columns(column, child_item)
            
            self._reset_item_children(column, child_item)
        

  
    def _reset_compare_columns(self, column, item):
        
        item.setText(column, (' ' * 10) + '-')
        
        item.setBackground(column, item.background(0))
            
    def clear_lists(self):
        
        self.data_list.clear()
        self.code_list.clear()
        self.option_list.clear()
        self.settings_list.clear()
        

    def reset_list_compare(self):
        
        self._reset_states(self.data_list)
        self._reset_states(self.code_list)
        self._reset_states(self.settings_list)

    def populate_list(self, column, list_widget, data):
        
        for sub_data in data:
            
            list_widget.add_item(column, sub_data)

    def populate_code_list(self):
             
        self.tabs.setCurrentIndex(1)
        
        self.code_list.set_process(self.process)
        self.code_list.populate()
        
    def populate_data_list(self):
        
        self.tabs.setCurrentIndex(0)
        
        self.data_list.set_process(self.process)
        self.data_list.populate()
    
    def populate_settings_list(self):
        
        self.tabs.setCurrentIndex(3)
        
        settings_inst = self.process.get_settings_inst()
                
        column = 0
        
        list_widget = self.settings_list
        
        settings_list = settings_inst.get_settings()
        
        for setting in settings_list:
            
            list_widget.add_item(column, setting[0])
        
        
        if not settings_list:
            list_widget.add_item(column, 'No Settings')    


            
    def populate_option_list(self):
        
        self.tabs.setCurrentIndex(2)
        
        options = self.process.get_options()
        
        column = 0
        
        list_widget = self.option_list
        
        options = self._sort_process_options(options)
        
        parent_items = {}
        for option in options:
            
            option_name = option[0]
            
            parent_item = None
            
            split_name = option_name.split('.')
            item_name = split_name[-1]
            
            if not item_name:
                item_name = split_name[-2]
            
            if option_name.find('.') > -1:
                
                if option_name.endswith('.'):
                    split_name = split_name[:-1]
                
                parent = string.join(split_name[:-1], '.')
                parent += '.'
                
                if parent_items.has_key(parent):
                    
                    parent_item = parent_items[parent]
                    
            item = list_widget.add_item(column, item_name, parent_item)
            
            item.group = False
            
            test_option = None
            
            if type(option[1]) == list and len(option[1]) > 1:
                test_option = option[1][1]
            
            if option_name.endswith('.') and not parent_items.has_key(option_name):
                if test_option != 'reference.group':
                    parent_items[option_name] = item
                
                item.group = True
            
        
        if not options:
            list_widget.add_item(column, 'No Options')                
    
    
    def populate_other(self):
        
        self._fill_all_headers()
        
        other_count = len(self.other_processes)
        
        current_tab = self.tabs.currentIndex()
        
        populators = [self.populate_other_data, 
                      self.populate_other_code, 
                      self.populate_other_options, 
                      self.populate_other_settings]
        
        for populator in populators:
            for inc in range(0, other_count):
                
                other_process_inst = self.other_processes[inc]
                
                path = other_process_inst.get_path()
                
                if not util_file.get_permission(path):
                    continue
                
                populator(inc+1, other_process_inst)
                #self.populate_other_data(inc+1, other_process_inst)
                #self.populate_other_code(inc+1, other_process_inst)
                #self.populate_other_options(inc+1, other_process_inst)
                #self.populate_other_settings(inc+1, other_process_inst)
        
        self.paste_button.setEnabled(True)
        
        self.tabs.setCurrentIndex(current_tab)
        
    def populate_other_data(self, column, other_process_inst):
        
        self.tabs.setCurrentIndex(0)
        
        self._reset_states(self.data_list, column)
        
        data = other_process_inst.get_data_folders()
        
        list_widget = self.data_list
        
        count = list_widget.topLevelItemCount()
        
        self.progress_bar.reset()
        self.progress_bar.setVisible(True)
        
        self.progress_bar.setValue(0)
        self.progress_bar.setRange(0, count)
        
        for inc in range(0, count):
            
            self.progress_bar.setValue(inc)
            
            item = list_widget.topLevelItem(inc)
            
            for sub_data in data:
                
                if item.text(0) == sub_data:
                    
                    same = self._compare_data(other_process_inst, sub_data)
                    
                    self._set_item_state(item, same, column)
                    
                    other_sub_folders = other_process_inst.get_data_sub_folder_names(sub_data)
                    
                    for inc_child in range(0, item.childCount()):
                        
                        child_item = item.child(inc_child)
                        
                        sub_folder = child_item.text(0)
                        
                        for other_sub_folder in other_sub_folders:
                            
                            if other_sub_folder == sub_folder:
                                
                                same = self._compare_data(other_process_inst, sub_data, child_item.text(0))
                                self._set_item_state(child_item, same, column)    
                    
                    model_index = list_widget.indexFromItem(item, column=0)
                    list_widget.scrollTo(model_index)   
        
        self.progress_bar.setVisible(False)
         
    def populate_other_code(self, column, other_process_inst):
        
        self.tabs.setCurrentIndex(1)
        
        self._reset_states(self.code_list, column)
        
        code_names = other_process_inst.get_code_names()
                
        list_widget = self.code_list
        
        count = list_widget.topLevelItemCount()
        
        self.progress_bar.setValue(0)
        self.progress_bar.setRange(0, count)
        
        for inc in range(0, count):
            
            self.progress_bar.setValue(inc)
            
            item = list_widget.topLevelItem(inc)
            
            for code_name in code_names:
                
                long_name = self._get_long_name(item)
                
                if long_name == code_name:
                    
                    source_file = self.process.get_code_file(code_name)
                    target_file = other_process_inst.get_code_file(code_name)
                                        
                    if util_file.is_file(target_file) and util_file.is_file(source_file):
                        same = util_file.is_same_text_content(source_file, target_file)
                    else:
                        same = False
                    self._set_item_state(item,same, column)
                    self._compare_code_children(item, column, other_process_inst)
                        
    def populate_other_settings(self, column, other_process_inst):
        
        self.tabs.setCurrentIndex(2)
        
        settings_inst = self.process.get_settings_inst()
        
        other_settings_inst = other_process_inst.get_settings_inst()
        other_settings = other_settings_inst.get_settings()
        
        self._reset_states(self.settings_list, column)
        
        list_widget = self.settings_list
        
        count = list_widget.topLevelItemCount()
        
        self.progress_bar.setValue(0)
        self.progress_bar.setRange(0, count)
                
        for inc in range(0, count):
        
            self.progress_bar.setValue(inc)
            
            item = list_widget.topLevelItem(inc)
            
            if str(item.text(0)) == 'No Settings':
                return
            
            for other_setting in other_settings:
                
                setting_name = item.text(0)
                
                if setting_name == other_setting[0]:
                    
                    value = settings_inst.get(setting_name)
                    other_value = other_settings_inst.get(setting_name)
                    
                    match = False
                    
                    if value == other_value:
                        match = True
                    
                    self._set_item_state(item, match, column)
    
    def populate_other_options(self, column, other_process_inst):
        
        self.tabs.setCurrentIndex(2)
        
        other_options = other_process_inst.get_options()
        
        self._reset_states(self.option_list, column)
        
        list_widget = self.option_list
        
        count = list_widget.topLevelItemCount()
        
        self.progress_bar.setValue(0)
        self.progress_bar.setRange(0, count)
        
        for inc in range(0, count):
        
            self.progress_bar.setValue(inc)
            
            item = list_widget.topLevelItem(inc)
            
            option_name = str(item.text(0))
            
            if option_name == 'No Options':
                return
            
            option_long_name = self._get_option_long_name(item)
            
            for other_option in other_options:
                
                if option_long_name == other_option[0]:
                    
                    match = self._compare_option(self.process, other_process_inst, option_name)
                    
                    self._set_item_state(item, match, column)
                    
                    self._compare_option_children(item, column, other_process_inst)


    def set_process(self, process_name, process_directory):
        
        process_inst = process.Process(process_name)
        process_inst.set_directory(process_directory)
        
        self.process = process_inst
                
        self._populate_lists()
                
        self._fill_all_headers()
        
        
        
    def set_other_process(self, process_name, process_directory):
        
        
        
        if not self.process:
            return
        
        if not self.isVisible():
            return
                
        if process_name == self.process.get_name():
            self.paste_button.setDisabled(True)
            return
        
        self.progress_bar.reset()
        self.progress_bar.setVisible(True)
        
        process_inst = process.Process(process_name)
        process_inst.set_directory(process_directory)
        
        self.other_processes = [process_inst]
                
        self.load_compare()
        
        
    def load_compare(self):
        
        current_tab_index = self.tabs.currentIndex()
        
        if not self.other_processes:
            return
        
        self.populate_other()

        self.progress_bar.setVisible(False)
        
        self.tabs.setCurrentIndex(current_tab_index)
        
class ProcessInfoTree(qt.QTreeWidget):
    
    def __init__(self):
        
        self.process = None
        
        super(ProcessInfoTree, self).__init__()
        
        self.setHeaderLabels(['Source'])
        header = self.header()
        if qt.is_pyside() or qt.is_pyqt():
            header.setResizeMode(qt.QHeaderView.ResizeToContents)
        if qt.is_pyside2():
            header.setSectionResizeMode(qt.QHeaderView.ResizeToContents)
        
        self.setSelectionMode(self.ExtendedSelection)
        
        item_delegate = qt_ui.SelectTreeItemDelegate()
        self.setItemDelegate(item_delegate)
        
        
    def add_item(self, column, name, parent = None):
        
        item = qt.QTreeWidgetItem(parent)
        
        item.setText(column, name)
        
        
        column_count = self.columnCount()
        
        if column_count > 1:
            
            for inc in range(1, column_count):
                item.setText(inc, (' ' * 10) + '-')
        
        self.addTopLevelItem(item)
        
        
        if parent:
            parent.setExpanded(True)
        return item
    
    def populate(self):
        pass
    
    def set_process(self, process_inst):
        self.process = process_inst

class VersionInfoTree(qt.QTreeWidget):

    def __init__(self):
        
        self.process = None
        
        super(VersionInfoTree, self).__init__()
        
        self.setContextMenuPolicy(qt.QtCore.Qt.CustomContextMenu)
        self.customContextMenuRequested.connect(self._item_menu)
        
        self.context_menu = qt.QMenu()
        self._create_context_menu()
        
    def _item_menu(self, position):
        
        self.current_folder = None
        
        self.context_menu.exec_(self.viewport().mapToGlobal(position))
                                
    def _create_context_menu(self):
        
        self.remove_all = self.context_menu.addAction('Remove all but last version')
        self.remove_all_but_10 = self.context_menu.addAction('Remove all but last 10 versions')

        self.remove_all.triggered.connect(self._remove_all)
        self.remove_all_but_10.triggered.connect(self._remove_all_but_10)

    def _remove(self, keep = 1):
        
        if hasattr(self, 'tree_type'):
            tree_type = self.tree_type
        
        items = self.selectedItems()
        
        for item in items:
        
            name = item.text(0)
            
            if tree_type == 'data':
                
                parent_item = item.parent()
                
                sub_folder = None
                if parent_item:
                    sub_folder = name
                    name = parent_item.text(0)
                    
                self.process.remove_data_versions(name, sub_folder, keep = keep)
                
            if tree_type == 'code':
                
                parent_item = item.parent()
                
                while parent_item:
                    
                    parent_name = parent_item.text(0) 
                    name = util_file.join_path(parent_name, name)
                    
                    parent_item = parent_item.parent()
                
                self.process.remove_code_versions(name, keep = keep)
                    
                
        self.populate()
                
    def _remove_all(self):
        
        
        self._remove()
    
    def _remove_all_but_10(self):
        self._remove(10)

    def _set_version_info(self, item, folder):
        version_inst = util_file.VersionFile(folder)
        count = version_inst.get_count()
        size = util_file.get_folder_size(folder, round_value = 3)
        
        item.setText(1, str(count))
        item.setText(2, str(size))


class DataTree(ProcessInfoTree):
    
    tree_type = 'data'
    
    def __init__(self):
        super(DataTree, self).__init__()
        
        self.setSortingEnabled(True)
        
        header = self.header()
        header.setSortIndicator(0,qt.QtCore.Qt.AscendingOrder)
        self.setHeader(header)
        
    def populate(self):
        
        self.clear()
        column = 0   
        data_folders = self.process.get_data_folders()
        
        if not data_folders:
            return 
        
        data_folders.sort()
        
        for sub_data in data_folders:
            
            data_item = self.add_item(column, sub_data)
            
            folders = self.process.get_data_sub_folder_names(sub_data)
            
            for folder in folders:
                self.add_item(column, folder, data_item)
                
                

class DataVersionTree(ProcessInfoTree, VersionInfoTree):
    
    tree_type = 'data'
    
    def populate(self):
            
            self.clear()
            column = 0   
            data_folders = self.process.get_data_folders()
            
            if not data_folders:
                return 
            
            data_folders.sort()
            
            for sub_data in data_folders:
                
                data_item = self.add_item(column, sub_data)
                
                
                data_folder = self.process.get_data_folder(sub_data)
                
                self._set_version_info(data_item, data_folder)
                
                folders = self.process.get_data_sub_folder_names(sub_data)
                
                for folder in folders:
                    sub_item = self.add_item(column, folder, data_item)
                    
                    data_folder = self.process.get_data_folder(sub_data, folder)
                    
                    self._set_version_info(sub_item, data_folder)

class CodeTree(ProcessInfoTree):
    
    tree_type = 'code'
    
    def populate(self):
        self.clear()
        column = 0
        
        code_names = self.process.get_code_names()
        
        items = {}
        
        for code_name in code_names:
            
            split_code_name = code_name.split('/')
            
            long_name = ''
            parent_item = None
            
            for name in split_code_name:
                
                if long_name:
                    long_name += '/%s' % name
                else:
                    long_name = name 
                
                if not items.has_key(long_name):
                    item = self.add_item(column, name, parent_item)
                else:
                    item = items[long_name]
                    
                items[long_name] = item
                parent_item = item
                
                

class CodeVersionTree(ProcessInfoTree, VersionInfoTree):

    tree_type = 'code'
    
    def populate(self):
        self.clear()
        column = 0
        
        code_names = self.process.get_code_names()
        
        items = {}
        
        for code_name in code_names:
            
            split_code_name = code_name.split('/')
            
            long_name = ''
            parent_item = None
            
            for name in split_code_name:
                
                if long_name:
                    long_name += '/%s' % name
                else:
                    long_name = name 
                
                if not items.has_key(long_name):
                    item = self.add_item(column, name, parent_item)
                else:
                    item = items[long_name]
                    
                items[long_name] = item
                parent_item = item
     
                folder = self.process.get_code_folder(long_name)
                
                self._set_version_info(item, folder)

#--- DEV

class ProcessTreeView(qt.QTreeView):
    
    def __init__(self, directory):
        
        super(ProcessTreeView, self).__init__()
        
        self.directory = directory
        
        self.setModel(ProcessTreeModel(directory))
        #self.setItemDelegate(ProcessTreeDelegate())
        
        
    
class ProcessTreeModel(qt.QtCore.QAbstractListModel):
    
    def __init__(self, directory, parent = None):
        super(ProcessTreeModel, self).__init__(parent)
        
        self.directory = directory
        
        self.root_item = process.Process()
        self.root_item.set_directory(directory)
        
        self.processes = []
        
    def flags(self, index):
        if not index.isValid():
            return 0

        return qt.QtCore.Qt.ItemIsEditable | qt.QtCore.Qt.ItemIsEnabled | qt.QtCore.Qt.ItemIsSelectable
    
    def parent(self, index):
        
        if not index.isValid():
            return qt.QtCore.QModelIndex()

        child_process = self.getItem(index)
        
        parent_process = child_process.Process.get_parent_process()
        
        if not parent_process:
            return qt.QtCore.QModelIndex()
        
        return self.createIndex(parent_process.get_sub_process_count(), 0, parent_process)
    
    def getItem(self, index):
        
        if index.isValid():
            item = index.internalPointer()
            if item:
                return item

        return self.root_item
    
    def headerData(self, section, orientation, role=qt.QtCore.Qt.DisplayRole):
        if orientation == qt.QtCore.Qt.Horizontal and role == qt.QtCore.Qt.DisplayRole:
            return 'header_test'

        return None
    
    def hasChildren(self, parent):
        
        return True
        
    
    def index(self, row, column, parent):
        
        if not parent.isValid():
            parent_process = self.root_item
        else:
            parent_process = parent.internalPointer()
        
        
        child_process = parent_process.get_sub_process_by_index(row)
        
        if child_process:
            
            self.processes.append(child_process)
            return self.createIndex(row, column, child_process)
        else:
            return qt.QtCore.QModelIndex()
    
    def columnCount(self, parent=qt.QtCore.QModelIndex()):
        #
        return 0
    
    def rowCount(self, parent=qt.QtCore.QModelIndex()):
        
        parent_process = self.getItem(parent)
        
        return parent_process.get_sub_process_count()
    
    def data(self, index, role):
        #returns the data in a way that can be displayed
        
        if not index.isValid():
            
            return None
        
        if role != qt.QtCore.Qt.DisplayRole and role != qt.QtCore.Qt.EditRole:
            
            return None
        #index.row()
        #index.column()
        #index.parent() #hierarchal
        
        if role == qt.QtCore.Qt.DisplayRole:
            
            process_inst = index.internalPointer()
            name = process_inst.get_basename()
            
            return name
        
        
        
        
        #return process_inst.get_basename()
    
class ProcessTreeItem(object):
    def __init__(self, data, parent=None):
        self.parentItem = parent
        self.itemData = data
        self.childItems = []
    
    def child(self, row):
        return self.childItems[row]

    def childCount(self):
        return len(self.childItems)

    def childNumber(self):
        if self.parentItem != None:
            return self.parentItem.childItems.index(self)
        return 0

    def columnCount(self):
        return len(self.itemData)

    def data(self, column):
        return self.itemData[column]

    def insertChildren(self, position, count, columns):
        if position < 0 or position > len(self.childItems):
            return False

        for row in range(count):
            data = [None for v in range(columns)]
            item = ProcessTreeItem(data, self)
            self.childItems.insert(position, item)

        return True

    def insertColumns(self, position, columns):
        if position < 0 or position > len(self.itemData):
            return False

        for column in range(columns):
            self.itemData.insert(position, None)

        for child in self.childItems:
            child.insertColumns(position, columns)

        return True

    def parent(self):
        return self.parentItem

    def removeChildren(self, position, count):
        if position < 0 or position + count > len(self.childItems):
            return False

        for row in range(count):
            self.childItems.pop(position)

        return True

    def removeColumns(self, position, columns):
        if position < 0 or position + columns > len(self.itemData):
            return False

        for column in range(columns):
            self.itemData.pop(position)

        for child in self.childItems:
            child.removeColumns(position, columns)

        return True

    def setData(self, column, value):
        if column < 0 or column >= len(self.itemData):
            return False

        self.itemData[column] = value

        return True


class ProcessTreeDelegate(qt.QItemDelegate):
    
    def paint(self, painter, option, index):
        
        #rect = qt.QtCore.QRect(20,20,10,10)
        
        self.drawCheck(painter, option, option.rect, qt.QtCore.Qt.Checked)
        self.drawFocus(painter, option, option.rect)
        painter.drawText(option.rect, 'goobers')
        
        #super(ProcessTreeDelegate, self).paint(painter, option, index)
    
    def sizeHint(self, option, index):
        
        return qt.QtCore.QSize(100,26)
    
    
<|MERGE_RESOLUTION|>--- conflicted
+++ resolved
@@ -1,3313 +1,3305 @@
-# Copyright (C) 2014 Louis Vottero louis.vot@gmail.com    All rights reserved.
-
-import string
-import traceback
-import filecmp
-
-from vtool import util
-from vtool import util_file
-from vtool import qt_ui, qt
-
-import process
-
-from vtool import logger
-from __builtin__ import False
-log = logger.get_logger(__name__) 
-
-class ViewProcessWidget(qt_ui.EditFileTreeWidget):
-    
-    description = 'Process'
-    
-    copy_done = qt_ui.create_signal()
-    path_filter_change = qt_ui.create_signal(object)
-    name_filter_change = qt_ui.create_signal(object)
-    
-    def __init__(self):
-        
-        self.settings = None
-        
-        super(ViewProcessWidget, self).__init__()
-        
-        policy = self.sizePolicy()
-        policy.setHorizontalPolicy(policy.Minimum)
-        policy.setHorizontalStretch(0)
-        self.setSizePolicy(policy)
-        
-        self.filter_widget.sub_path_changed.connect(self._update_sub_path_filter)
-        self.filter_widget.name_filter_changed.connect(self._update_name_filter_setting)
-       
-    def _edit_click(self, bool_value):
-        super(ViewProcessWidget, self)._edit_click(bool_value)
-        
-        self.tree_widget.edit_state = bool_value
-        
-    def _define_tree_widget(self):
-        
-        
-        tree_widget = ProcessTreeWidget() 
-        
-        tree_widget.copy_special_process.connect(self._copy_match)
-        tree_widget.copy_process.connect(self._copy_done)
-        
-        return tree_widget
-        
-    def _build_widgets(self):
-        super(ViewProcessWidget, self)._build_widgets()
-        
-        self.copy_widget = None
-    
-    def _copy_done(self):
-        self.copy_done.emit()
-    
-    def _copy_match(self, process_name = None, directory = None):
-        
-        copy_widget = CopyWidget()
-        self.copy_widget = copy_widget
-                
-        copy_widget.pasted.connect(self._copy_done)
-        copy_widget.canceled.connect(self._copy_done)
-        
-        if not process_name:
-        
-            current_process = self.get_current_process()
-            
-            if not current_process:
-                return
-            
-        if process_name:
-            current_process = process_name
-        
-        if not directory:
-            directory = self.directory
-        
-        current_path = util_file.join_path(directory, current_process)
-        
-        permission = util_file.get_permission(current_path)
-        if not permission:
-            util.warning('Could not get permission: %s' % directory)
-            return
-        
-        if not util_file.exists(current_path):
-            util.warning('Could not get a directory.  set sub path filter may be set wrong.')
-            return
-        
-        copy_widget.show()
-        
-        copy_widget.set_process(current_process, directory)
-        
-        self.setFocus()
-        
-        if not process_name:
-            #then it must be using the found current process
-            items = self.tree_widget.selectedItems()
-            self.tree_widget.scrollToItem(items[0])
-        
-        self.copy_done.emit()
-        
-    def copy_match(self, process_name, directory):
-        
-        self._copy_match(process_name, directory)
-        
-        target_process = None
-        
-        items = self.tree_widget.selectedItems()
-        if items:
-            target_item = items[0]
-            target_process = target_item.get_process()            
-        if not items:
-            target_item = None
-        
-        if not target_process:
-            return
-        
-        name = target_process.get_name()
-        directory = target_process.directory
-        
-        name = self._get_filter_name(name)
-        
-        other_path = util_file.join_path(directory, name)
-        
-        permission = util_file.get_permission(other_path)
-        if not permission:
-            util.warning('Could not get permission: %s' % other_path)
-            return
-        
-        self.copy_widget.set_other_process(name, directory)
-    
-    def _get_filter_name(self, name):
-        filter_value = self.filter_widget.get_sub_path_filter()
-        test_name = filter_value + '/' + name
-        test_path = util_file.join_path(self.directory, test_name)
-        if util_file.is_dir(test_path):
-            name = test_name
-            
-        return name
-        
-    
-    def _item_selection_changed(self):
-        
-        name, item = super(ViewProcessWidget, self)._item_selection_changed()
-        
-        if not name:
-            return
-                
-        name = self.tree_widget._get_parent_path(item)
-        
-        if name:
-            name = self._get_filter_name(name)
-        
-        if self.copy_widget:
-            self.copy_widget.set_other_process(name, self.directory)
-    
-    def _initialize_project_settings(self):
-        
-        process.initialize_project_settings(self.directory, self.settings)
-        
-    def _get_project_setting(self, name):
-        
-        value = process.get_project_setting(name, self.directory, self.settings)
-        return value
-    
-    def _set_project_setting(self, name, value):
-        
-        process.set_project_setting(name, value, self.directory, self.settings)   
-    
-    def _update_sub_path_filter(self, value):
-        
-        test_dir = self.directory
-        
-        if value != None:
-            if value:
-                test_dir = util_file.join_path(self.directory, value)
-        
-        if not util_file.is_dir(test_dir):
-            self.filter_widget.set_sub_path_warning(True)
-        else: 
-            self.filter_widget.set_sub_path_warning(False)
-                
-        self._set_project_setting('process sub path filter', value)
-        
-        self.path_filter_change.emit(value)
-    
-    def _update_name_filter_setting(self, value):
-        
-        log.info('Setting name filter: %s' % value)
-        
-        self._set_project_setting('process name filter', value)
-        
-    def get_current_process(self):
-        
-        items = self.tree_widget.selectedItems()
-        if not items:
-            return
-        
-        item = items[0]
-        
-        name = item.get_name()
-        
-        name =  self.tree_widget._get_parent_path(name)
-                
-        name = self._get_filter_name(name)
-        
-        return name
-    
-    def clear_sub_path_filter(self):
-        self.filter_widget.clear_sub_path_filter()
-        
-    def clear_name_filter(self):
-        self.filter_widget.clear_name_filter()
-        
-    
-    def set_directory(self, directory, sub=False):
-        
-        if not directory:
-            return
-        
-        self.directory = directory
-        
-        settings_directory = util.get_env('VETALA_SETTINGS')
-        
-        
-        if self.settings:
-            self.settings.set_directory(settings_directory)
-        
-        #this was the old way, but looks like just setting directory is better
-        #settings_inst = util_file.SettingsFile()
-        #settings_inst.set_directory(settings_directory)
-        #self.set_settings(settings_inst)
-        
-        self.set_settings(self.settings)
-        
-        sub_path = self.filter_widget.get_sub_path_filter()
-        name = self.filter_widget.get_name_filter()
-                
-        super(ViewProcessWidget,self).set_directory(directory, sub_path = sub_path, name_filter = name)
-        
-        
-    def set_settings(self, settings):
-        
-        self.settings = settings
-        
-        self.tree_widget.set_settings(settings)
-        
-        
-        if not self.settings.has_setting('project settings'):
-            return
-        
-        name_filter = self._get_project_setting('process name filter')
-        sub_path_filter = self._get_project_setting('process sub path filter')
-        
-        self.filter_widget.update_tree = False
-        self.filter_widget.sub_path_filter.clear()
-        self.filter_widget.filter_names.clear()
-        self.filter_widget.update_tree = True
-        
-        self.filter_widget.set_emit_changes(False)
-         
-        if sub_path_filter:
-            
-            
-            test_path = util_file.join_path(self.directory, sub_path_filter)
-            
-            if not util_file.is_dir(test_path):
-                self.filter_widget.set_sub_path_warning(True)
-            
-            self.filter_widget.set_sub_path_filter(sub_path_filter)
-            self.path_filter_change.emit(sub_path_filter)
-        if name_filter:
-            self.filter_widget.set_name_filter(name_filter) 
-            
-        """    
-        if name_filter:    
-            self.filter_widget.set_name_filter(name_filter)
-            self.name_filter_change.emit(name_filter)
-            
-        self.filter_widget.set_emit_changes(True)
-        """
-        
-        
-
-        
-class ProcessTreeWidget(qt_ui.FileTreeWidget):
-    
-    new_process = qt_ui.create_signal()
-    new_top_process = qt_ui.create_signal()  
-    copy_process = qt_ui.create_signal()
-    copy_special_process = qt_ui.create_signal()
-    process_deleted = qt_ui.create_signal()
-    item_renamed = qt_ui.create_signal(object)
-    show_options = qt_ui.create_signal()
-    show_notes = qt_ui.create_signal()
-    show_templates = qt_ui.create_signal()
-    show_settings = qt_ui.create_signal()
-    show_maintenance = qt_ui.create_signal()
-    selection_changed = qt_ui.create_signal()
-    
-    
-    def __init__(self, checkable = True):
-        
-        self.top_is_process = False
-        self._handle_selection_change = True
-        
-        self.checkable = checkable
-        self.deactivate_modifiers = True
-        
-        self.settings = None
-        self.shift_activate = False
-        
-        
-        super(ProcessTreeWidget, self).__init__()
-        
-        self.setVerticalScrollMode(self.ScrollPerPixel)
-        
-        
-        self.text_edit = False
-        
-        self.setDragDropMode(self.InternalMove)
-        self.setDragEnabled(True)
-        self.setAcceptDrops(True)   
-        self.setDropIndicatorShown(True) 
-        
-        
-        self.setTabKeyNavigation(True)
-        self.setHeaderHidden(True)
-        self.activation_fix = True
-        
-        self.setContextMenuPolicy(qt.QtCore.Qt.CustomContextMenu)
-        self.customContextMenuRequested.connect(self._item_menu)
-        
-        self.context_menu = qt.QMenu()
-        self._create_context_menu()
-        
-        self.paste_item = None
-                
-                
-        self.setSelectionBehavior(self.SelectItems)
-        self.setSelectionMode(self.SingleSelection)
-        
-        self.dragged_item = None
-                
-        self.setAlternatingRowColors(True)
-        
-        self.current_folder = None
-        
-        self.itemSelectionChanged.connect(self._selection_changed)
-        
-        self.disable_right_click = False
-        
-        if self.checkable:
-            if util.is_in_maya():
-                
-                directory = util_file.get_vetala_directory()
-                icon_on = util_file.join_path(directory, 'icons/plus.png')
-                icon_off = util_file.join_path(directory, 'icons/minus_alt.png')
-                                
-                lines = 'QTreeView::indicator:unchecked {image: url(%s);}' % icon_off
-                lines += ' QTreeView::indicator:checked {image: url(%s);}' % icon_on
-
-                self.setStyleSheet( lines) 
-
-    def keyPressEvent(self, event):
-        
-        if event.key() == qt.QtCore.Qt.Key_Shift:
-            self.shift_activate = True
-    
-    def keyReleaseEvent(self, event):
-        if event.key() == qt.QtCore.Qt.Key_Shift:
-            
-            self.shift_activate = False
-
-    def dropEvent(self, event):
-        
-        directory = self.directory
-        
-        position = event.pos()
-        index = self.indexAt(position)
-        
-        entered_item = self.itemAt(position)
-        entered_name = None
-        
-        if entered_item:
-            
-            directory = entered_item.directory
-            entered_name = entered_item.get_name()
-        
-        if not entered_item:
-            entered_item = self.invisibleRootItem()
-            entered_name = None
-        
-        is_dropped = self.is_item_dropped(event)
-            
-        super(ProcessTreeWidget, self).dropEvent(event)
-        
-        if not is_dropped:
-            if entered_item:
-                
-                if entered_item.parent():
-                    parent_item = entered_item.parent()
-                    
-                if not entered_item.parent():
-                    parent_item = self.invisibleRootItem()
-                    
-                if not self.drag_parent is parent_item:
-                    
-                    index = entered_item.indexOfChild(self.dragged_item)
-                    child = entered_item.takeChild(index)
-                    parent_item.addChild(child)
-                    
-                    entered_item = parent_item
-                    
-                    if parent_item is self.invisibleRootItem():
-                        entered_name = None
-                    if not parent_item is self.invisibleRootItem():
-                        entered_name = entered_item.get_name()
-                        
-        if entered_item:
-            entered_item.setExpanded(True)
-
-            entered_item.addChild(self.dragged_item)
-
-        self.dragged_item.setDisabled(True)
-        
-        if entered_item is self.drag_parent:
-            self.dragged_item.setDisabled(False)
-            return
-        
-        old_directory = self.dragged_item.directory
-        old_name_full = self.dragged_item.get_name()
-        old_name = util_file.get_basename(old_name_full)
-        
-        test_name = self._inc_name(self.dragged_item, old_name)
-        self.dragged_item.setText(0, test_name)
-        
-        if self.checkable:  
-            
-            flags = qt.QtCore.Qt.ItemIsDragEnabled | qt.QtCore.Qt.ItemIsSelectable | qt.QtCore.Qt.ItemIsDropEnabled | qt.QtCore.Qt.ItemIsUserCheckable
-        else:
-            flags = self.dragged_item.setFlags(qt.QtCore.Qt.ItemIsDragEnabled | qt.QtCore.Qt.ItemIsSelectable | qt.QtCore.Qt.ItemIsDropEnabled )
-              
-        if entered_name:
-            
-            self.dragged_item.setFlags( flags )
-            
-            if self.checkable:
-                self.dragged_item.setCheckState(0, qt.QtCore.Qt.Unchecked)
-            message = 'Parent %s under %s?' % (old_name, entered_name)
-        
-        if not entered_name:
-            
-            if self.checkable:
-                self.dragged_item.setData(0, qt.QtCore.Qt.CheckStateRole, None)
-                
-            self.dragged_item.setFlags(flags)
-            self.dragged_item.setDisabled(True)
-            
-            message = 'Unparent %s?' % old_name
-        
-        
-        
-        move_result = qt_ui.get_permission( message , self)
-        
-        if not move_result:
-            entered_item.removeChild(self.dragged_item)
-            if self.drag_parent:
-                self.drag_parent.addChild(self.dragged_item)
-            self.dragged_item.setDisabled(False)
-            self.dragged_item.setText(0,old_name)
-            self.dragged_item.setSelected(True)
-            return
-            
-        self.dragged_item.setDisabled(False)
-        
-        
-        
-        old_path = self.dragged_item.get_path()
-        
-        self.dragged_item.set_directory(directory)
-        
-        #new_name = self._inc_name(self.dragged_item, old_name)
-        new_name = self.dragged_item.text(0)
-        
-        self.dragged_item.setText(0, new_name)
-        if entered_name:
-            new_name = util_file.join_path(entered_name, new_name)
-            
-        self.dragged_item.set_name(new_name)
-        
-        new_path = util_file.join_path(directory, new_name)
-        
-        move_worked = util_file.move(old_path, new_path)
-
-        if move_worked:
-            self.dragged_item.setSelected(True)
-
-        if not move_worked:
-            
-            self.dragged_item.set_name(old_name_full)
-            old_name = util_file.get_basename(old_name_full)
-            self.dragged_item.setText(0, old_name)
-            self.dragged_item.set_directory(old_directory)
-            
-            entered_item.removeChild(self.dragged_item)
-            if self.drag_parent:
-                self.drag_parent.addChild(self.dragged_item)                
-    
-    def mouseDoubleClickEvent(self, event):
-        
-        position = event.pos()
-        index = self.indexAt(position)
-        
-        self.doubleClicked.emit(index)
-    
-    def mouseMoveEvent(self, event):
-        model_index =  self.indexAt(event.pos())
-        
-        item = self.itemAt(event.pos())
-        
-        if not item or model_index.column() == 1:
-            self.clearSelection()
-            self.setCurrentItem(self.invisibleRootItem())
-        
-        if event.button() == qt.QtCore.Qt.RightButton:
-            return
-        
-        if model_index.column() == 0 and item:
-            super(ProcessTreeWidget, self).mouseMoveEvent(event)
-        
-    def mousePressEvent(self, event):
-        
-        item = self.itemAt(event.pos())
-        
-        if self.deactivate_modifiers:
-            modifiers = qt.QApplication.keyboardModifiers()
-            #if modifiers == qt.QtCore.Qt.ShiftModifier:
-            #    return
-            if modifiers == qt.QtCore.Qt.ControlModifier:
-                return
-            if modifiers == (qt.QtCore.Qt.ControlModifier | qt.QtCore.Qt.ShiftModifier):
-                return
-        
-        parent = self.invisibleRootItem()
-        
-        if item:
-
-            if item.parent():
-                parent = item.parent()
-        else:
-            self.setCurrentItem(self.invisibleRootItem())
-            return
-            
-        self.drag_parent = parent
-        
-        self.dragged_item = item
-        
-        super(ProcessTreeWidget, self).mousePressEvent(event)
-    
-    
-    def _item_expanded(self, item):
-    
-        super(ProcessTreeWidget, self)._item_expanded(item)
-        
-        if self.shift_activate:
-            child_count = item.childCount()
-            
-            for inc in range(0, child_count):
-                
-                children = self._get_ancestors(item.child(inc))
-                item.child(inc).setExpanded(True)
-                
-                for child in children:
-                    child.setExpanded(True)
-    
-    def _get_ancestors(self, item):
-        
-        child_count = item.childCount()
-        
-        items = []
-        
-        for inc in range(0, child_count):
-            
-            child = item.child(inc)
-            
-            children = self._get_ancestors(child)
-            
-            items.append(child)
-            if children:
-                items += children
-        
-        return items
-
-    def _set_item_menu_vis(self, position):
-        
-        
-        
-        item = self.itemAt(position)
-        is_folder = True
-                
-        if not item:
-            self.clearSelection()
-            self.setCurrentItem(self.invisibleRootItem())
-        else:
-            if hasattr(item, 'is_folder'):
-                is_folder = item.is_folder()
-        
-        if self.top_is_process:
-            item = True
-            is_folder = False
-        
-        if item and not is_folder:
-            if self.edit_state:
-                self.new_process_action.setVisible(True)
-                self.new_top_level_action.setVisible(True)
-                self.rename_action.setVisible(True)
-                self.duplicate_action.setVisible(True)
-                self.remove_action.setVisible(True)
-                self.copy_action.setVisible(True)
-                self.copy_special_action.setVisible(True)
-                self.edit_mode_message.setVisible(False)
-            else:
-                self.new_process_action.setVisible(False)
-                self.new_top_level_action.setVisible(False)
-                self.rename_action.setVisible(False)
-                self.duplicate_action.setVisible(False)
-                self.remove_action.setVisible(False)
-                self.copy_action.setVisible(False)
-                self.copy_special_action.setVisible(False)
-                self.edit_mode_message.setVisible(True)
-            
-            
-            self.show_options_action.setVisible(True)
-            self.convert_folder.setVisible(False)
-            self.show_notes_action.setVisible(True)
-            self.show_options_action.setVisible(True)
-            self.show_settings_action.setVisible(True)
-            self.show_templates_action.setVisible(True)
-            self.show_maintenance_action.setVisible(True)
-        
-        if item and is_folder:
-            self.current_folder = item
-            
-            if self.edit_state:
-                self.convert_folder.setVisible(True)
-                self.new_top_level_action.setVisible(True)
-                self.new_process_action.setVisible(True)
-                self.edit_mode_message.setVisible(False)
-            else:
-                self.convert_folder.setVisible(False)
-                self.new_top_level_action.setVisible(False)
-                self.new_process_action.setVisible(False)
-                self.edit_mode_message.setVisible(True)
-            
-            self.rename_action.setVisible(False)
-            self.duplicate_action.setVisible(False)
-            self.copy_action.setVisible(False)
-            self.copy_special_action.setVisible(False)
-            self.remove_action.setVisible(False)
-            self.show_options_action.setVisible(False)
-            
-            self.show_notes_action.setVisible(False)
-            self.show_options_action.setVisible(False)
-            self.show_settings_action.setVisible(False)
-            self.show_templates_action.setVisible(False)
-            self.show_maintenance_action.setVisible(False)
-        
-        if not item:
-            if self.edit_state:
-                self.new_top_level_action.setVisible(True)
-                self.edit_mode_message.setVisible(False)
-            else:
-                self.new_top_level_action.setVisible(False)
-                self.edit_mode_message.setVisible(True)
-                
-            self.new_process_action.setVisible(False)
-            self.rename_action.setVisible(False)
-            self.duplicate_action.setVisible(False)
-            self.remove_action.setVisible(False)
-                
-            self.copy_action.setVisible(False)
-            self.copy_special_action.setVisible(False)
-            
-            #self.show_options_action.setVisible(False)
-            self.convert_folder.setVisible(False)
-
-            self.show_notes_action.setVisible(False)
-            self.show_options_action.setVisible(False)
-            self.show_settings_action.setVisible(False)
-            self.show_templates_action.setVisible(False)
-            self.show_maintenance_action.setVisible(False)
-
-        copied = util.get_env('VETALA_COPIED_PROCESS')
-        
-        if copied:
-            process_inst = process.Process()
-            process_inst.set_directory(copied)
-            name = process_inst.get_name()
-            
-            self.paste_action.setText('Paste: %s' % name)
-            self.merge_action.setText('Merge In: %s' % name)
-            self.merge_with_sub_action.setText('Merge With Sub Folders: %s' % name)
-            self.paste_action.setVisible(True)
-            self.merge_action.setVisible(True)
-            self.merge_with_sub_action.setVisible(True)
-
-    def _item_menu(self, position):
-        
-        if self.disable_right_click:
-            return
-        
-        self.current_folder = None
-        
-        self._set_item_menu_vis(position)
-        
-        self.context_menu.exec_(self.viewport().mapToGlobal(position))
-        
-        
-    
-    def _selection_changed(self):
-        
-        if self._handle_selection_change:
-            self.selection_changed.emit()
-            
-    def _create_context_menu(self):
-        
-        
-        
-        self.edit_mode_message = self.context_menu.addAction('Turn on Edit mode (at the bottom of the view) to access more commands.')
-        self.edit_mode_message.setVisible(False)
-        
-        self.new_process_action = self.context_menu.addAction('New Process')
-        self.new_top_level_action = self.context_menu.addAction('New Top Level Process')
-        self.context_menu.addSeparator()
-        self.convert_folder = self.context_menu.addAction('Convert Folder to Process')
-        self.convert_folder.setVisible(False)
-        self.context_menu.addSeparator()
-        self.context_menu.addSeparator()
-        self.rename_action = self.context_menu.addAction('Rename')
-        self.duplicate_action = self.context_menu.addAction('Duplicate')
-        self.copy_action = self.context_menu.addAction('Copy')
-        self.paste_action = self.context_menu.addAction('Paste')
-        self.merge_action = self.context_menu.addAction('Merge')
-        self.merge_with_sub_action = self.context_menu.addAction('Merge With Sub Folders')
-        self.paste_action.setVisible(False)
-        self.merge_action.setVisible(False)
-        self.merge_with_sub_action.setVisible(False)
-        self.copy_special_action = self.context_menu.addAction('Copy Match')
-        self.remove_action = self.context_menu.addAction('Delete')
-        self.context_menu.addSeparator()
-        self.show_options_action = self.context_menu.addAction('Show Options')
-        self.show_notes_action = self.context_menu.addAction('Show Notes')
-        self.show_templates_action = self.context_menu.addAction('Show Templates')
-        self.show_settings_action = self.context_menu.addAction('Show Settings')
-        self.show_maintenance_action = self.context_menu.addAction('Show Maintenance')
-        self.context_menu.addSeparator()
-        browse_action = self.context_menu.addAction('Browse')
-        refresh_action = self.context_menu.addAction('Refresh')
-        
-        self.new_top_level_action.triggered.connect(self._new_top_process)
-        self.new_process_action.triggered.connect(self._new_process)
-        self.convert_folder.triggered.connect(self._convert_folder)
-        
-        browse_action.triggered.connect(self._browse)
-        refresh_action.triggered.connect(self.refresh)
-        self.rename_action.triggered.connect(self._rename_process)
-        self.duplicate_action.triggered.connect(self._duplicate_process)
-        self.copy_action.triggered.connect(self._copy_process)
-        self.paste_action.triggered.connect(self.paste_process)
-        self.merge_action.triggered.connect(self.merge_process)
-        self.merge_with_sub_action.triggered.connect(self.merge_with_sub_process)
-        self.copy_special_action.triggered.connect(self._copy_special_process)
-        self.remove_action.triggered.connect(self._remove_current_item)
-        self.show_options_action.triggered.connect(self._show_options)
-        self.show_notes_action.triggered.connect(self._show_notes)
-        self.show_templates_action.triggered.connect(self._show_templates)
-        self.show_settings_action.triggered.connect(self._show_settings)
-        self.show_maintenance_action.triggered.connect(self._show_maintenance)
-        
-        
-        
-    def _show_options(self):
-        self.show_options.emit()
-        
-    def _show_notes(self):
-        self.show_notes.emit()
-        
-    def _show_templates(self):
-        self.show_templates.emit()
-    
-    def _show_settings(self):
-        self.show_settings.emit()
-    
-    def _show_maintenance(self):
-        self.show_maintenance.emit()
-        
-    def _new_process(self):
-        self.add_process('')
-    
-    def _convert_folder(self):
-        self.convert_current_process()
-    
-    def _new_top_process(self):
-        self.add_process(None)
-        
-    def _inc_name(self, item, new_name):
-        parent = item.parent()
-        if not parent:
-            parent = self.invisibleRootItem()
-        
-        sibling_count = parent.childCount()
-        
-        name_inc = 1
-        
-        found_one = False
-        
-        for inc in range(0, sibling_count):
-            
-            child_item = parent.child(inc)
-            
-            if child_item.text(0) == new_name:
-                
-                if not found_one:
-                    found_one = True
-                    continue
-                
-                new_name = util.increment_last_number(new_name)
-                
-                name_inc += 1
-                
-        return new_name
-    
-    def _rename_process(self, item = None):
-        
-        if not item:
-            items = self.selectedItems()
-        
-            if not items:
-                return
-        
-            item = items[0]
-        
-        old_name = item.get_name()
-        
-        old_name = old_name.split('/')[-1]
-        
-        new_name = qt_ui.get_new_name('New Name', self, old_name)
-        
-        if not new_name:
-            return
-        
-        if new_name == old_name:
-            util.warning('Item not renamed. New name matches old name.')
-            return
-        
-        new_name = self._inc_name(item, new_name)
-        
-        item.setText(0, new_name)
-        
-        if not self._item_rename_valid(old_name, item):
-            item.setText(0, old_name)
-            
-            return
-        
-        rename_worked = self._item_renamed(item)
-        
-        if not rename_worked:
-            item.setText(0, old_name)
-        
-        if rename_worked:
-            self.item_renamed.emit(item)
-        
-    def _copy_process(self):
-        
-        items = self.selectedItems()
-        if not items:
-            return
-        
-        item = items[0]
-        
-        item.get_process().get_path()
-        
-        self.paste_item = item
-        #path = self._get_parent_path(item)
-        name = item.get_name()
-        
-        util.set_env('VETALA_COPIED_PROCESS', item.get_path())
-        
-        self.paste_action.setText('Paste: %s' % name)
-        self.merge_action.setText('Merge In: %s' % name)
-        self.merge_with_sub_action.setText('Merge With Sub Folders: %s' % name)
-        self.paste_action.setVisible(True)
-        self.merge_action.setVisible(True)
-        self.merge_with_sub_action.setVisible(True)
-        
-    def _duplicate_process(self):
-        
-        items = self.selectedItems()
-        if not items:
-            return
-        
-        item = items[0]
-        
-        source_process = item.get_process()
-        target_process = item.get_parent_process()
-        
-        target_item = item.parent()
-        
-        if not target_process:
-            target_process = process.Process()
-            target_process.set_directory(self.directory)
-            target_item = self.invisibleRootItem()
-        
-        
-        
-        new_process = process.copy_process(source_process, target_process)
-        
-        if not new_process:
-            return
-        
-        new_item = self._add_process_item(new_process.get_name(), target_item)
-        
-        self.setCurrentItem(new_item)    
-        new_item.setSelected(True)
-        self.scrollToItem(new_item)
-        
-    def _copy_special_process(self):
-        self.copy_special_process.emit()
-        
-    def _remove_current_item(self):
-        self.delete_process()
-        self.process_deleted.emit()
-        
-    def _define_header(self):
-        return ['name']  
-    
-    def _edit_finish(self, item):
-    
-        item = super(ProcessTreeWidget, self)._edit_finish(item)  
-    
-        self.item_renamed.emit(item)
-        
-    def _item_rename_valid(self, old_name, item):
-        
-        state = super(ProcessTreeWidget, self)._item_rename_valid(old_name, item)
-
-        if state == False:
-            return state
-        
-        if state == True:
-            name = self._get_parent_path(item)
-            path = util_file.join_path(self.directory, name)
-            
-            if util_file.is_dir(path):
-                return False
-            
-            return True
-        
-        return False
-        
-    def _item_renamed(self, item):
-        
-        path = self.get_item_path_string(item)
-        state = item.rename(path)
-        
-        if state == True:
-            item.setExpanded(False)
-        
-        return state
-        
-    def _item_clicked(self, item, column):
-        super(ProcessTreeWidget, self)._item_clicked(item, column)
-        
-        
-        
-        #self.selection_changed.emit()
-        
-    def _item_remove(self, item):
-        parent_item = item.parent()
-        
-        if parent_item:
-            parent_item.removeChild(item)
-            
-        if not parent_item:
-            index = self.indexOfTopLevelItem(item)
-            self.takeTopLevelItem(index)
-            self.clearSelection()
-            self.setCurrentItem(self.invisibleRootItem())
-        
-    def _load_processes(self, process_paths, folders = []):
-
-        self.clear()
-        
-        if self.top_is_process:
-            item = qt.QTreeWidgetItem()
-            item.setText(0, '--- The view is inside a process')
-            item.setDisabled(True)
-            self.addTopLevelItem(item)
-        
-        for process_path in process_paths:
-            self._add_process_item(process_path)
-            
-        for folder in folders:
-            self._add_process_item(folder, create = True, folder = True)
-            
-        
-    
-    def _get_parent_path(self, item):
-        
-        parents = self.get_tree_item_path(item)
-        parent_names = self.get_tree_item_names(parents)
-        
-        if not parent_names:
-            return item
-        
-        names = []
-        
-        for name in parent_names:
-            names.append(name[0])
-        
-        names.reverse()
-        
-        path = string.join(names, '/')
-        
-        return path
-        
-        
-    def _child_exists(self, child_name, item):
-        
-        children = self.get_tree_item_children(item)
-        
-        for child in children:
-            if hasattr(child, 'get_name'):
-                if child_name == child.get_name():
-                    return True
-        
-        return False
-
-    def _get_project_setting(self, name):
-        
-        settings_inst = None
-        
-        if not self.settings:
-            settings_directory = util.get_env('VETALA_SETTINGS')
-        
-            settings_inst = util_file.SettingsFile()
-            settings_inst.set_directory(settings_directory)
-        else:
-            settings_inst = self.settings
-        
-        settings_inst.reload()
-        
-        value = process.get_project_setting(name, self.project_dir, settings_inst)
-        return value
-        
-
-    def _goto_settings_process(self):
-        
-        goto_process = self._get_project_setting('process')
-        
-        if not goto_process:
-            return
-        
-        path_filter = self._get_project_setting('process sub path filter')
-        
-        directory = self.project_dir
-        name = goto_process
-        
-        if path_filter:
-            directory = util_file.join_path(directory, path_filter)
-        
-        found = False
-        found_item = None
-        
-        iterator = qt.QTreeWidgetItemIterator(self)
-          
-        while iterator.value():
-<<<<<<< HEAD
-            
-=======
->>>>>>> db4c2994
-            
-            if not found:
-                
-                item = iterator.value()
-                
-                if hasattr(item, 'directory') and hasattr(item, 'name'):
-                    
-                    util_file.get_common_path(directory, item.directory)
-                    
-                    if item.directory == directory:
-                        
-                        if name.startswith(item.name):
-                            
-                            index = self.indexFromItem(item)
-                            self.setExpanded(index, True)
-                        
-                        if str(name) == str(item.name):                    
-                            found_item = item
-                            found = True
-<<<<<<< HEAD
-                            
-=======
->>>>>>> db4c2994
-                            
-                            # I could leave the iterator here but I don't because it could crash Maya.
-                            #still the case July 3rd,2020
-                        
-            iterator.next()
-            
-        self.setCurrentItem(found_item)
-        found_item.setSelected(True)
-    
-    def _add_process_items(self, item, path):
-        
-        parts, folders = process.find_processes(path, return_also_non_process_list=True)
-        
-        self.directory
-        sub_path = util_file.remove_common_path_simple(self.directory, path)
-        
-        self.setUpdatesEnabled(False)
-        for part in parts:
-            
-            if sub_path:
-                part = util_file.join_path(sub_path, part)
-                self._add_process_item(part, item, find_parent_path = False)
-            if not sub_path:
-                self._add_process_item(part, item)
-                
-        for folder in folders:
-            if sub_path:
-                folder = util_file.join_path(sub_path, folder)
-                self._add_process_item(folder, item, create = False, find_parent_path = False, folder = True)
-            if not sub_path:
-                self._add_process_item(folder, item, create = False, folder = True)
-                
-        self.setUpdatesEnabled(True)
-        
-        
-    def _add_process_item(self, name, parent_item = None, create = False, find_parent_path = True, folder = False):
-        
-        log.info('Adding process item: %s' % name)
-        
-        if name.find('/') > -1:
-            find_parent_path = False
-            
-        expand_to = False
-        
-        items = self.selectedItems()
-        
-        current_item = None
-        
-        if items:
-            current_item = items[0]
-        
-        if not parent_item and current_item:
-            parent_item = current_item
-            expand_to = True
-        
-        if find_parent_path:
-            if parent_item:
-                
-                item_path = self.get_item_path_string(parent_item)
-                
-                if item_path:
-                    name = string.join([item_path, name], '/')
-                
-                    if self._child_exists(name, parent_item):
-                        return
-                    
-                if not item_path:
-                    parent_item = None
-        
-        item = ProcessItem(self.directory, name)
-        
-        #if not folder:
-        #    process_inst = item.get_process()
-        
-        if folder:
-            item.set_folder(True)
-        
-        if create:
-            item.create()
-        
-        is_child = False
-        if parent_item or self.top_is_process:
-            is_child = True
-        
-        if is_child and not folder:
-            process_path = util_file.join_path(self.directory, name)
-            enable = process.is_process_enabled(process_path)
-            #enable = process_inst.is_enabled()
-            if not enable and self.checkable:
-                item.setCheckState(0, qt.QtCore.Qt.Unchecked )
-            if enable and self.checkable:
-                item.setCheckState(0, qt.QtCore.Qt.Checked )
-                
-        if not parent_item:
-            self.addTopLevelItem(item)
-        
-        if parent_item:
-            if expand_to:
-                self._auto_add_sub_items = False
-                self.expandItem(parent_item)
-                self._auto_add_sub_items = True
-            parent_item.addChild(item)
-        
-        #has parts takes time because it needs to check children folders
-        if item.has_parts():# and not folder:    
-            qt.QTreeWidgetItem(item)
-
-        if self._name_filter: 
-            if name.find(self._name_filter) == -1:
-                self.setItemHidden(item, True)
-        
-        return item
-
-    def _has_item_parent(self, child_item, parent_item):
-        
-        if not child_item:
-            return
-        if not parent_item:
-            return
-        
-        parent = child_item.parent()
-        
-        if not parent:
-            return
-        
-        if parent_item.matches(parent):
-            return True
-        
-        while parent:
-            parent = parent.parent()
-        
-            if parent_item.matches(parent):
-                return True
-
-    
-    def _item_collapsed(self, item):
-        #not sure about this. If its good usability to have the parent selected when children collapsed
-        items = self.selectedItems()
-        
-        current_item = None
-        
-        if items:
-            current_item = items[0]
-        
-        if self._has_item_parent(current_item, item):
-            self.setCurrentItem(item)
-            self.setItemSelected(item, True)
-    
-    def _add_sub_items(self, item):
-        
-        log.debug('Add sub items')
-        
-        self._delete_children(item)
-        
-        path = ''
-        
-        if hasattr(item, 'get_name'):
-            process_name = item.get_name()
-            path = util_file.join_path(self.directory, process_name)
-        
-        self._handle_selection_change = False
-        
-        try:
-            self._add_process_items(item, path)
-        except:
-            util.error(traceback.format_exc())
-        
-        self._handle_selection_change = True
-        
-    def _browse(self):
-        
-        path = self.directory
-        
-        if self.current_folder:
-            parent_path = self._get_parent_path(self.current_folder)
-            path = util_file.join_path(self.directory, parent_path)
-            
-        if not self.current_folder:
-            items = self.selectedItems()
-            
-            if items:
-                process = items[0].get_process()
-                path = process.get_path()
-        
-        if path:
-            util_file.open_browser(path)
-
-    def refresh(self):
-        
-        
-        processes, folders = process.find_processes(self.directory, return_also_non_process_list=True)
-        
-        #this can be slow when there are many processes at the top level, and it checks if each process has sub process.
-        self._load_processes(processes, folders)
-        
-        self.current_item = None
-        self.last_item = None
-        
-        self._goto_settings_process()
-        
-        
-    def add_process(self, name):
-        
-        items = self.selectedItems()
-        
-        current_item = None
-        
-        if items:
-            current_item = items[0]
-        
-        parent_item = None
-        
-        if not util_file.get_permission(self.directory):
-            util.warning('Could not get permission in directory: %s' % self.directory)
-        
-        if name == '':
-            path = self.directory
-            
-            if current_item:
-                path = self.get_item_path_string(current_item)
-                
-                if path:
-                    path = util_file.join_path(self.directory, path)
-                
-            if not util_file.get_permission(path):
-                util.warning('Could not get permission in directory: %s' % path)
-                return
-                
-            name = process.get_unused_process_name(path)
-            
-        if name == None:
-            
-            name = process.get_unused_process_name(self.directory)
-            parent_item = self.invisibleRootItem()
-        
-        item = self._add_process_item(name, parent_item = parent_item, create = True)
-        
-        
-        
-        self.setCurrentItem(item)
-        self.setItemSelected(item, True)
-        
-        parent_item = item.parent()
-        
-        if not util_file.is_dir(item.get_path()):
-            self._item_remove(item)
-            util.warning('Could not create process')
-        else:
-            self._rename_process(item)
-        
-    def delete_process(self):
-        
-        current_item = self.selectedItems()
-        
-        if current_item:
-            current_item = current_item[0]
-            
-        if not current_item:
-            return
-        
-        parent_path = self._get_parent_path(current_item)
-
-        delete_permission = qt_ui.get_permission('Delete %s?' % parent_path, self)
-        
-        if not delete_permission:
-            return
-            
-        process_instance = process.Process(parent_path)
-        process_instance.set_directory(self.directory)
-        process_instance.delete()
-        
-        parent_item = current_item.parent()
-        
-        if parent_item:
-            parent_item.removeChild(current_item)
-            
-        if not parent_item:
-            
-            index = self.indexOfTopLevelItem(current_item)
-            
-            self.takeTopLevelItem(index)
-            self.clearSelection()
-            self.setCurrentItem(self.invisibleRootItem())
-
-    def paste_process(self, source_process = None):
-        
-        #these were needed to remove the paste option.
-        #self.paste_action.setVisible(False)
-        #self.paste_item = None
-        
-        if not source_process:
-            
-            copied = util.get_env('VETALA_COPIED_PROCESS')
-            
-            if copied:
-                source_process = process.Process()
-                source_process.set_directory(copied)
-            else:
-                return
-        
-        target_process = None
-        
-        items = self.selectedItems()
-        
-        target_item = None
-        
-        if items:
-            target_item = items[0]
-            target_process = target_item.get_process()            
-        if not items:
-            target_item = None
-        
-        if not target_process:
-            target_process = process.Process()
-            target_process.set_directory(self.directory)
-            target_item = None 
-        
-        new_process = process.copy_process(source_process, target_process)
-        
-        if not new_process:
-            return
-        
-        new_item = self._add_process_item(new_process.get_name(), target_item)
-        
-        #before here the item should expand. 
-        #However if the item wasn't expanded already it won't select properly the new_item
-        #this makes the next 3 lines seem to not do anything... not sure what qt is doing here.
-        
-        self.clearSelection()
-        self.setCurrentItem(self.invisibleRootItem())
-        new_item.setSelected(True)
-        self.scrollToItem(new_item)
-        
-            
-        self.copy_process.emit()
-        
-        #if target_process.get_path() == self.directory:
-        #    self.refresh()
-        
-    def merge_process(self, source_process = None, sub_process_merge = False):
-        
-        self.paste_action.setVisible(False)
-        
-        if not source_process:
-            if not self.paste_item:
-                return
-            
-            source_process = self.paste_item.get_process()
-            
-        source_process_name = source_process.get_name()
-        
-        merge_permission = qt_ui.get_permission('Are you sure you want to merge in %s?' % source_process_name)
-        
-        if not merge_permission:
-            return
-        
-        target_process = None
-        
-        target_item = None
-        
-        items = self.selectedItems()
-        if items:
-            target_item = items[0]
-            target_process = target_item.get_process()            
-        if not items:
-            target_item = None
-        
-        if not target_process:
-            return 
-        
-        process.copy_process_into(source_process, target_process, merge_sub_folders  = sub_process_merge)
-        
-        if target_item:
-            
-            target_item.setExpanded(False)
-            
-            if target_process.get_sub_processes():
-                
-                temp_item = qt.QTreeWidgetItem()
-                target_item.addChild(temp_item)
-        
-        self.copy_process.emit()
-    
-    def merge_with_sub_process(self, source_process = None):
-        
-        self.merge_process(source_process, sub_process_merge = True)
-    
-    def convert_current_process(self):
-        
-        
-        current_item = self.current_folder
-            
-        if not current_item:
-            return
-        
-        parent_path = self._get_parent_path(current_item)
-
-        convert_permission = qt_ui.get_permission('Convert %s to process?' % parent_path, self)
-        
-        if not convert_permission:
-            return
-            
-        process_instance = process.Process(parent_path)
-        process_instance.set_directory(self.directory)
-        process_instance.create()
-        
-        current_item.set_folder(False)
-        
-        if current_item.has_parts():
-            qt.QTreeWidgetItem(current_item)
-    
-    def set_deactivate_modifiers(self, bool_value):
-        
-        self.deactivate_modifiers = bool_value
-    
-    def set_directory(self, directory, refresh=True, sub_path = '', name_filter = ''):
-        
-        self.project_dir = directory
-        self.sub_path = sub_path
-        
-        if sub_path:
-            directory = util_file.join_path(directory, self.sub_path)
-        
-        super(ProcessTreeWidget, self).set_directory(directory, refresh=refresh, name_filter = name_filter)
-        
-        
-    
-    def set_settings(self, settings):
-        
-        self.settings = settings
-
-class ProcessItem(qt.QTreeWidgetItem):
-    
-    def __init__(self, directory, name, parent_item = None):
-        super(ProcessItem, self).__init__(parent_item)
-        
-        self.process = None
-        
-        self.directory = directory
-        self.name = name
-        
-        split_name = name.split('/')
-        
-        self.setText(0, split_name[-1])
-        
-        self.detail = False
-        
-        self.setSizeHint(0, qt.QtCore.QSize(40,18))
-        
-        self._folder = False
-        
-        
-        
-        
-    def setData(self, column, role, value):
-        super(ProcessItem, self).setData(column, role, value)
-        
-        process = self._get_process()
-        
-        if not process:
-            return
-        
-        if hasattr(process, 'filepath') and not process.filepath:
-            return
-        
-        
-        if role == qt.QtCore.Qt.CheckStateRole:
-            
-            if value == 0:
-                process.set_enabled(False)
-                #process.set_setting('enable', False)
-            if value == 2:
-                process.set_enabled(True)
-                #process.set_setting('enable', True)
-        
-    def _get_process(self):
-        
-        if self.process:
-            
-            if self.process.process_name == self.name and self.process.directory == self.directory:
-                return self.process
-        
-        process_instance = process.Process(self.name)
-        process_instance.set_directory(self.directory)
-        
-        self.process = process_instance
-        
-        return process_instance
-        
-    def _get_parent_process(self):
-        
-        process_instance = self._get_process()
-        parent_process = process_instance.get_parent_process()
-        
-        return parent_process
-        
-    def create(self):
-        
-        if not self._folder:
-            process_instance = self._get_process()
-            
-            if not process_instance.is_process():
-                process_instance.create()    
-        
-    def rename(self, name):
-        
-        process_instance = self._get_process()
-            
-        state = process_instance.rename(name)
-        
-        if state:
-            self.name = name
-        
-        return state
-        
-    def setText(self, column, text):
-        
-        text = '   ' + text 
-        super(ProcessItem, self).setText(column, text)
-        
-    def text(self, column):
-        
-        text = super(ProcessItem, self).text(column)
-        
-        text = text.strip()
-        return text
-        
-    def set_name(self, name):
-        
-        self.name = name
-                
-    def set_directory(self, directory):
-        
-        self.directory = directory
-           
-    def get_process(self):
-        return self._get_process()
-    
-    def get_parent_process(self):
-        return self._get_parent_process()
-        
-    def get_path(self):
-        
-        process_instance = self._get_process()
-        
-        return process_instance.get_path()
-    
-    def get_name(self):
-        
-        process_instance = self._get_process()
-        
-        return process_instance.process_name
-    
-    def has_parts(self):
-        
-        process_path = util_file.join_path(self.directory, self.name)
-
-        processes, folders = process.find_processes(process_path, return_also_non_process_list = True, stop_at_one = True)
-        
-        if processes or folders:
-            return True
-        
-        return False
-            
-    def matches(self, item):
-        
-        if not item:
-            return False
-        
-        if not hasattr(item, 'name'):
-            return False
-        
-        if not hasattr(item, 'directory'):
-            return False
-        
-        if item.name == self.name and item.directory == self.directory:
-            return True
-    
-    def set_folder(self, bool_value):
-        self._folder = bool_value
-        
-        if bool_value:
-            
-            self.setForeground(0, qt.QtCore.Qt.darkGray)
-            
-        if not bool_value:
-            self.setIcon(0, qt.QIcon())
-            flags = qt.QtCore.Qt.ItemIsDragEnabled | qt.QtCore.Qt.ItemIsSelectable | qt.QtCore.Qt.ItemIsDropEnabled | qt.QtCore.Qt.ItemIsUserCheckable
-            self.setFlags( flags )
-            self.setCheckState(0, qt.QtCore.Qt.Unchecked)
-            self.setDisabled(False)
-            
-            self.setData(0, qt.QtCore.Qt.ForegroundRole, None)
-            
-        
-    def is_folder(self):
-        return self._folder
-    
-class CopyWidget(qt_ui.BasicWidget):
-    
-    canceled = qt_ui.create_signal()
-    pasted = qt_ui.create_signal()
-    
-    def __init__(self, parent = None):
-        
-        self.process = None
-        self.other_process = None
-        self.other_processes = []
-        
-        super(CopyWidget, self).__init__(parent)
-        self.setWindowTitle('Copy Match')
-        self.setWindowFlags(qt.QtCore.Qt.WindowStaysOnTopHint)
-        self.setMinimumWidth(500)
-        
-        alpha = 50
-        
-        if util.is_in_maya():
-            alpha = 100
-        
-        self.yes_brush = qt.QBrush()
-        self.yes_brush.setColor(qt_ui.yes_color)
-        self.yes_brush.setStyle(qt.QtCore.Qt.SolidPattern)
-    
-        self.no_brush = qt.QBrush()
-        self.no_brush.setColor(qt_ui.no_color)
-        self.no_brush.setStyle(qt.QtCore.Qt.SolidPattern)
-        
-        self.update_on_select = True
-    
-    def _build_widgets(self):
-        
-        self.tabs = qt.QTabWidget()
-        
-        self.data_list = DataTree()
-        self.code_list = CodeTree()
-        self.option_list = ProcessInfoTree()
-        self.settings_list = ProcessInfoTree()
-        
-        
-        v_side_bar = qt.QVBoxLayout()
-        
-        self.show_view = qt.QPushButton('Show Others') 
-        self.show_view.clicked.connect(self._show_others)
-        
-        load_button = qt.QPushButton('Compare')
-        self.view = ProcessTreeWidget(checkable = False)
-        self.view.set_deactivate_modifiers(False)
-        
-        v_side_bar.addWidget(self.view)
-        v_side_bar.addWidget(load_button)
-        
-        self.side_bar = qt.QWidget()
-        self.side_bar.setLayout(v_side_bar)
-        self.side_bar.hide()
-        self.side_bar.setMaximumWidth(250)
-        
-        
-        load_button.clicked.connect(self._load_other)
-        
-        
-        self.view.disable_right_click = True
-        
-        self._update_view = False
-        self._skip_selection_change = False
-        
-        self.view.selection_changed.connect(self._process_selection_changed)
-        self.view.setSelectionMode(self.view.ContiguousSelection)
-        
-        self.view.setDragEnabled(False)
-        
-        
-        
-        self.code_list.itemSelectionChanged.connect(self._code_selected)
-        
-        self.tabs.addTab(self.data_list, 'Data')
-        self.tabs.addTab(self.code_list, 'Code')
-        self.tabs.addTab(self.option_list, 'Options')
-        self.tabs.addTab(self.settings_list, 'Settings')
-        
-        h_main_layout = qt.QHBoxLayout()
-        
-        h_main_layout.addWidget(self.tabs)
-        h_main_layout.addWidget(self.side_bar)
-        
-        h_layout = qt.QHBoxLayout()
-        
-        self.paste_button = qt.QPushButton('Paste')
-        self.paste_button.setDisabled(True)
-        self.paste_button.clicked.connect(self._paste)
-        cancel = qt.QPushButton('Cancel')
-        
-        self.paste_button.clicked.connect(self.pasted)
-        cancel.clicked.connect(self._cancelled)
-        
-        h_layout.addWidget(self.paste_button)
-        h_layout.addWidget(cancel)
-        h_layout.addWidget(self.show_view)
-        
-        self.progress_bar = qt.QProgressBar()
-        self.progress_bar.hide()
-        
-        self.main_layout.addLayout(h_main_layout)
-        
-        self.main_layout.addWidget(self.progress_bar)
-        self.main_layout.addLayout(h_layout)
-        
-    def _process_selection_changed(self):
-        
-        if self._skip_selection_change:
-            return
-        
-        if not self._update_view:
-            return
-        
-        items = self.view.selectedItems()
-        
-        process_name = self.process.get_name()
-        
-        deselect = []
-        
-        self.other_processes = []
-        for item in items:
-            name =  item.get_name()
-            
-            project_path = self.view.directory
-            
-            if name.startswith('/'):
-                name = name[1:]
-            
-            if process_name.startswith('/'):
-                process_name = process_name[1:]
-            
-            if process_name == name:
-                
-                deselect.append(item)
-                continue
-            
-            other_process_inst = process.Process(name)
-            other_process_inst.set_directory(project_path)
-            
-            self.other_processes.append(other_process_inst)
-            
-        self._skip_selection_change = True
-        for item in deselect:
-            item.setSelected(False)
-        self._skip_selection_change = False
-        
-    
-    def _show_others(self):
-        
-        if self.side_bar.isVisible():
-            self._update_view = True
-            self.side_bar.hide()
-            self.show_view.setText('Show Others')
-            return 
-        
-        if not self.side_bar.isVisible():
-            self._update_view = True
-            self.view.set_directory(self.process.directory)
-            self.side_bar.show()
-            self.show_view.setText('Hide Others')
-            return
-        
-    def _load_other(self):
-        
-        self.populate_other()
-        
-    def _code_selected(self):
-        
-        if not self.update_on_select:
-            return
-        
-        selected = self.code_list.selectedItems()
-        
-        if not selected:
-            return
-        
-        self.update_on_select = False
-        
-        for item in selected:
-            
-            parent_item = item.parent()
-            
-            while parent_item:
-                columns =  parent_item.columnCount()
-                
-                found = False
-                
-                for inc in range(1, columns+1):
-                    parent_text = parent_item.text(inc)
-                    if parent_text.find('-') > -1:
-                        found = True
-                        break
-                
-                if found:
-                    if not parent_item.isSelected():
-                        parent_item.setSelected(True)
-                    
-                parent_item = parent_item.parent()
-        
-        self.update_on_select = True
-        
-
-        
-    def _get_long_name(self, item):
-        
-        current_item = item
-        append_name = ''
-        name = item.text(0)
-        
-        while current_item.parent():
-            
-            parent_item = current_item.parent()
-            append_name = parent_item.text(0)
-            
-            name = append_name + '/' + name
-            
-            current_item = parent_item
-        
-        return name
-    
-    def _get_option_long_name(self, item):
-        
-        long_name = self._get_long_name(item)
-        
-        long_name = long_name.replace('/', '.')
-        
-        if item.group:
-            long_name += '.'
-        
-        return long_name
-        
-    def _cancelled(self):
-        self.close()
-        self.canceled.emit()
-        
-    def _populate_lists(self):
-        
-        
-        self.progress_bar.reset()
-        self.progress_bar.setVisible(True)
-        self.progress_bar.setRange(0, 4)
-        
-        current_tab = self.tabs.currentIndex()
-        
-        self.clear_lists()
-        
-        self.populate_data_list()
-        self.progress_bar.setValue(1)
-        
-        self.populate_code_list()
-        self.progress_bar.setValue(2)
-        
-        self.populate_option_list()
-        self.progress_bar.setValue(3)
-        
-        self.populate_settings_list()
-        self.progress_bar.setValue(4)
-        
-        self.tabs.setCurrentIndex(current_tab)
-        
-        
-        self.progress_bar.setVisible(False)
-
-    def _fill_headers(self, list_inst):
-        
-        name = self.process.get_name()
-                
-        list_inst.setHeaderLabels([name, 'Target'])
-
-        others = []
-        
-        if not self.other_processes:
-            return
-                
-        other_process_count = len(self.other_processes)
-
-        for inc in range(0, other_process_count):
-    
-            other_process = self.other_processes[inc]
-    
-            others.append(other_process.get_name())
-            
-            list_inst.header().showSection(inc+1)
-            
-        labels = [name]
-        labels += others
-        
-        list_inst.setHeaderLabels(labels)
-        
-        header_count = list_inst.header().count()
-        
-        if (header_count-1) > other_process_count:
-        
-            for inc in range(other_process_count+1, header_count):
-                
-                list_inst.header().hideSection(inc)
-    
-
-    def _fill_all_headers(self):
-        
-        self._fill_headers(self.data_list)
-        self._fill_headers(self.code_list)
-        self._fill_headers(self.settings_list)
-        self._fill_headers(self.option_list)
-                            
-    def _set_item_state(self, item, value, column):
-        
-        if value:
-            item.setText(column, 'Match')
-            item.setBackground(column, self.yes_brush)
-        
-        if not value:
-            item.setText(column, 'No Match')
-            item.setBackground(column, self.no_brush)
-        
-        self.repaint()
-            
-    def _compare_data(self, other_process, data_name, sub_folder = None):
-        
-        source_data = self.process.get_data_instance(data_name)
-        target_data = other_process.get_data_instance(data_name)
-        
-        if not source_data:
-            return
-        
-        if not target_data:
-            return
-        
-        source_file = source_data.get_file_direct(sub_folder = sub_folder)
-        target_file = target_data.get_file_direct(sub_folder = sub_folder)
-        
-        orig_target_file = target_file
-        
-        if not target_file:
-            return
-        
-        if not util_file.is_file(target_file):
-            target_file = None
-        
-        same_content = False
-        
-        same = False
-        
-        if util_file.is_file(source_file) and target_file:
-            
-            same = filecmp.cmp(source_file, target_file)
-            
-        else:
-            try:
-                compare = filecmp.dircmp(source_file, orig_target_file)
-                same = True
-                
-                if compare.subdirs:
-                    for dir_inst in compare.subdirs:
-                        if not compare.subdirs[dir_inst].diff_files:
-                            same = True
-                        else:
-                            same = False
-                            break
-            except:
-                if source_file:
-                    if not orig_target_file:
-                        same = False
-                    else:
-                        if not util_file.exists(source_file) and not util_file.exists(orig_target_file):
-                            return True
-                    
-            
-            
-                
-        return same   
-
-    def _compare_code_children(self, item, column, other_process_inst, parent_name = None):
-        
-        if not parent_name:
-            parent_name = item.text(0)
-        
-        for inc_child in range(0, item.childCount()):
-            
-            
-            
-            child_item = item.child(inc_child)
-            
-                
-            child_name = child_item.text(0)
-            
-            long_name = parent_name + '/' + child_name
-            
-            if not other_process_inst.is_code_folder(long_name):
-                continue
-            
-            source_folder = self.process.get_code_file(long_name)
-            target_folder = other_process_inst.get_code_file(long_name)
-            
-            same = filecmp.cmp(source_folder, target_folder)          
-            #same = util_file.is_same_text_content(source_folder, target_folder)
-            
-            self._set_item_state(child_item, same, column)  
-            
-            self._compare_code_children(child_item, column, other_process_inst, long_name)
-    
-    def _compare_setting(self, process,other_process, long_name):
-        
-        value = process.get_setting(long_name)
-        other_value = other_process.get_setting(long_name)
-        
-        if value == other_value:
-            return True
-        
-        return False
-          
-    def _compare_option(self, process,other_process, long_name):
-        
-        value = process.get_unformatted_option(long_name)
-        other_value = other_process.get_unformatted_option(long_name)
-        
-        if value == other_value:
-            return True
-        
-        return False
-
-    def _compare_option_children(self, item, column, other_process_inst, parent_name = None):
-        
-        if item.childCount() == 0:
-            
-            return
-        
-        if not parent_name:
-            parent_name = item.text(0)
-            parent_name += '.'
-        
-        for inc_child in range(0, item.childCount()):
-            
-            child_item = item.child(inc_child)
-            
-            child_name = child_item.text(0)
-            
-            long_name = parent_name + child_name
-            
-            if child_item.childCount() > 0:
-                long_name += '.'
-            
-            if not other_process_inst.has_option(long_name):
-                continue
-            
-            same = self._compare_option(self.process, other_process_inst, long_name)
-            
-            self._set_item_state(child_item, same, column)  
-            
-            self._compare_option_children(child_item, column, other_process_inst, long_name)  
-            
-    def _paste(self):
-        
-        self.progress_bar.setVisible(True)
-        
-        current_tab = self.tabs.currentIndex()
-        
-        
-        if current_tab == 0:
-        
-            if self.data_list.selectedItems():
-                self._paste_data()
-            
-        if current_tab == 1:
-            if self.code_list.selectedItems():    
-                self._paste_code()
-            
-        if current_tab == 2:
-            if self.option_list.selectedItems():
-                self._paste_options()
-            
-        if current_tab == 3:
-            if self.settings_list.selectedItems():
-                self._paste_settings()
-        
-        
-        self.progress_bar.hide()
-        
-    def _paste_data(self):
-        
-        data_items = self.data_list.selectedItems()
-        
-        if not data_items:
-            return
-        
-        inc = 0
-        
-        self.tabs.setCurrentIndex(0)
-        
-        self.progress_bar.reset()
-        self.progress_bar.setRange(0, len(data_items))
-        self.progress_bar.setValue(inc)
-        
-        for item in data_items:
-            
-            parent_item = item.parent()
-            
-            if parent_item:
-                name = str(parent_item.text(0))
-                folder_name = str(item.text(0))
-            else:
-                name = str(item.text(0))
-                folder_name = ''
-            
-            for inc2 in range(0, len(self.other_processes)):
-                
-                other_process_inst = self.other_processes[inc2]
-                
-                process.copy_process_data( self.process, other_process_inst, name, sub_folder = folder_name)
-            
-                same = self._compare_data(other_process_inst, name, folder_name)
-                
-                self._set_item_state(item, same, inc2+1)
-            
-            self.progress_bar.setValue(inc)
-            
-            inc += 1
-            
-    def _paste_code(self):
-        
-        code_items = self.code_list.selectedItems()
-    
-        if not code_items:
-            return
-    
-        self.tabs.setCurrentIndex(1)
-    
-        found = []
-        item_dict = {}
-        
-        manifest = ''
-        
-        for item in code_items:
-            
-            name = self._get_long_name(item)
-            
-            if not name:
-                continue
-            
-            if name == 'manifest':
-                manifest = name
-                item_dict[manifest] = item
-                continue
-            
-            found.append(name)
-            item_dict[name] = item
-
-        self.progress_bar.reset()
-        self.progress_bar.setRange(0, len(found))
-            
-        inc = 0
-        
-        if found:
-            found_count = []
-            
-            for thing in found:
-                found_count.append( thing.count('/') )
-            
-            sort = util.QuickSort(found_count)
-            sort.set_follower_list(found)
-            found_count, found = sort.run()
-            
-            #manifest needs to be added at the end so it gets synced
-        if manifest:
-            found.append(manifest)
-        
-        other_process = None
-        states_to_set = []
-        
-        for inc2 in range(0, len(self.other_processes)):
-            
-            other_process = self.other_processes[inc2]
-            
-            for name in found:    
-                
-                process.copy_process_code( self.process, other_process, name)
-                
-                previous_script =  self.process.get_previous_script(name)
-                
-                if previous_script and other_process.has_script(previous_script[0]):
-                    other_process.insert_manifest_below(name, previous_script[0], previous_script[1])
-                else:
-                    state = self.process.get_script_state(name)
-                    states_to_set.append([name,state])
-                
-                source_folder = self.process.get_code_file(name)
-                target_folder = other_process.get_code_file(name)
-                
-                same = util_file.is_same_text_content(source_folder, target_folder)
-                item = item_dict[name]
-                self._set_item_state(item, same, inc2+1)
-            
-            if other_process:
-                other_process.sync_manifest()
-                for setting in states_to_set:
-                    other_process.set_script_state(setting[0], setting[1])
-            self.progress_bar.setValue(inc)
-            inc += 1
-        
-        
-    def _paste_settings(self):
-        
-        setting_items = self.settings_list.selectedItems()
-        
-        if not setting_items:
-            return
-        
-        self.tabs.setCurrentIndex(3)
-        
-        inc = 0
-        
-        self.progress_bar.reset()
-        self.progress_bar.setRange(0, len(setting_items))
-        
-        for item in setting_items:
-            name = str(item.text(0))
-            
-            value = self.process.get_setting(name)
-            
-            for inc2 in range(0, len(self.other_processes)):
-                
-                other_process = self.other_processes[inc2]
-                
-                other_process.set_setting(name, value)
-            
-                match = self._compare_setting(self.process, other_process, name)
-                self._set_item_state(item, match, inc2+1)
-            
-            self.progress_bar.setValue(inc)
-            inc+=1
-    
-    def _paste_options(self):
-        
-        option_items = self.option_list.selectedItems()
-        
-        if not option_items:
-            return
-        
-        self.tabs.setCurrentIndex(2)
-        
-        inc = 0
-        
-        self.progress_bar.reset()
-        self.progress_bar.setRange(0, len(option_items))
-        
-        option_items = self._sort_option_items(option_items)
-        
-        for item in option_items:            
-            
-            long_name = self._get_option_long_name(item)
-            
-            value = self.process.get_unformatted_option(long_name)
-            
-            for inc2 in range(0, len(self.other_processes)):
-                
-                other_process = self.other_processes[inc2]
-                
-                other_process.set_option(long_name, value)
-                
-                match = self._compare_option(self.process, other_process, long_name)
-                self._set_item_state(item, match, inc2+1)
-            
-            self.progress_bar.setValue(inc)
-            inc+=1
-    
-    def _sort_option_names(self, option_names):
-        
-        parents = []
-        children = []
-        
-        for option in option_names:
-            
-            if option.find('.') > -1 and not option.endswith('.'):
-                children.append(option)
-            else:
-                parents.append(option)
-            
-        options = parents + children 
-        
-        return options  
-    
-    def _sort_option_items(self, option_items):
-        
-        option_names = []
-        option_item_dict = {}
-        
-        for option_item in option_items:
-            item_name = self._get_option_long_name(option_item)
-            option_names.append(item_name)
-            option_item_dict[item_name] = option_item
-            
-        options = self._sort_option_names(option_names)
-        
-        found = []
-        
-        for name in options:
-            found.append(option_item_dict[name])
-        
-        return found     
-    
-    def _sort_process_options(self, options):
-        
-        options_dict = {}
-        option_names = []
-        
-        for option in options:
-            option_names.append(option[0])
-            options_dict[option[0]] = option
-            
-        option_names = self._sort_option_names(option_names)
-        
-        found = []
-        
-        for option_name in option_names:
-            found.append(options_dict[option_name])
-            
-        return found
-          
-    def _reset_states(self, tree, column = 1):
-        
-        root = tree.invisibleRootItem()
-        
-        self._reset_item_children(column, root)
-        
-    
-    def _reset_item_children(self, column, item):
-        
-        child_count = item.childCount()
-        
-        for inc in range(0, child_count):
-            
-            child_item = item.child(inc)
-            
-            self._reset_compare_columns(column, child_item)
-            
-            self._reset_item_children(column, child_item)
-        
-
-  
-    def _reset_compare_columns(self, column, item):
-        
-        item.setText(column, (' ' * 10) + '-')
-        
-        item.setBackground(column, item.background(0))
-            
-    def clear_lists(self):
-        
-        self.data_list.clear()
-        self.code_list.clear()
-        self.option_list.clear()
-        self.settings_list.clear()
-        
-
-    def reset_list_compare(self):
-        
-        self._reset_states(self.data_list)
-        self._reset_states(self.code_list)
-        self._reset_states(self.settings_list)
-
-    def populate_list(self, column, list_widget, data):
-        
-        for sub_data in data:
-            
-            list_widget.add_item(column, sub_data)
-
-    def populate_code_list(self):
-             
-        self.tabs.setCurrentIndex(1)
-        
-        self.code_list.set_process(self.process)
-        self.code_list.populate()
-        
-    def populate_data_list(self):
-        
-        self.tabs.setCurrentIndex(0)
-        
-        self.data_list.set_process(self.process)
-        self.data_list.populate()
-    
-    def populate_settings_list(self):
-        
-        self.tabs.setCurrentIndex(3)
-        
-        settings_inst = self.process.get_settings_inst()
-                
-        column = 0
-        
-        list_widget = self.settings_list
-        
-        settings_list = settings_inst.get_settings()
-        
-        for setting in settings_list:
-            
-            list_widget.add_item(column, setting[0])
-        
-        
-        if not settings_list:
-            list_widget.add_item(column, 'No Settings')    
-
-
-            
-    def populate_option_list(self):
-        
-        self.tabs.setCurrentIndex(2)
-        
-        options = self.process.get_options()
-        
-        column = 0
-        
-        list_widget = self.option_list
-        
-        options = self._sort_process_options(options)
-        
-        parent_items = {}
-        for option in options:
-            
-            option_name = option[0]
-            
-            parent_item = None
-            
-            split_name = option_name.split('.')
-            item_name = split_name[-1]
-            
-            if not item_name:
-                item_name = split_name[-2]
-            
-            if option_name.find('.') > -1:
-                
-                if option_name.endswith('.'):
-                    split_name = split_name[:-1]
-                
-                parent = string.join(split_name[:-1], '.')
-                parent += '.'
-                
-                if parent_items.has_key(parent):
-                    
-                    parent_item = parent_items[parent]
-                    
-            item = list_widget.add_item(column, item_name, parent_item)
-            
-            item.group = False
-            
-            test_option = None
-            
-            if type(option[1]) == list and len(option[1]) > 1:
-                test_option = option[1][1]
-            
-            if option_name.endswith('.') and not parent_items.has_key(option_name):
-                if test_option != 'reference.group':
-                    parent_items[option_name] = item
-                
-                item.group = True
-            
-        
-        if not options:
-            list_widget.add_item(column, 'No Options')                
-    
-    
-    def populate_other(self):
-        
-        self._fill_all_headers()
-        
-        other_count = len(self.other_processes)
-        
-        current_tab = self.tabs.currentIndex()
-        
-        populators = [self.populate_other_data, 
-                      self.populate_other_code, 
-                      self.populate_other_options, 
-                      self.populate_other_settings]
-        
-        for populator in populators:
-            for inc in range(0, other_count):
-                
-                other_process_inst = self.other_processes[inc]
-                
-                path = other_process_inst.get_path()
-                
-                if not util_file.get_permission(path):
-                    continue
-                
-                populator(inc+1, other_process_inst)
-                #self.populate_other_data(inc+1, other_process_inst)
-                #self.populate_other_code(inc+1, other_process_inst)
-                #self.populate_other_options(inc+1, other_process_inst)
-                #self.populate_other_settings(inc+1, other_process_inst)
-        
-        self.paste_button.setEnabled(True)
-        
-        self.tabs.setCurrentIndex(current_tab)
-        
-    def populate_other_data(self, column, other_process_inst):
-        
-        self.tabs.setCurrentIndex(0)
-        
-        self._reset_states(self.data_list, column)
-        
-        data = other_process_inst.get_data_folders()
-        
-        list_widget = self.data_list
-        
-        count = list_widget.topLevelItemCount()
-        
-        self.progress_bar.reset()
-        self.progress_bar.setVisible(True)
-        
-        self.progress_bar.setValue(0)
-        self.progress_bar.setRange(0, count)
-        
-        for inc in range(0, count):
-            
-            self.progress_bar.setValue(inc)
-            
-            item = list_widget.topLevelItem(inc)
-            
-            for sub_data in data:
-                
-                if item.text(0) == sub_data:
-                    
-                    same = self._compare_data(other_process_inst, sub_data)
-                    
-                    self._set_item_state(item, same, column)
-                    
-                    other_sub_folders = other_process_inst.get_data_sub_folder_names(sub_data)
-                    
-                    for inc_child in range(0, item.childCount()):
-                        
-                        child_item = item.child(inc_child)
-                        
-                        sub_folder = child_item.text(0)
-                        
-                        for other_sub_folder in other_sub_folders:
-                            
-                            if other_sub_folder == sub_folder:
-                                
-                                same = self._compare_data(other_process_inst, sub_data, child_item.text(0))
-                                self._set_item_state(child_item, same, column)    
-                    
-                    model_index = list_widget.indexFromItem(item, column=0)
-                    list_widget.scrollTo(model_index)   
-        
-        self.progress_bar.setVisible(False)
-         
-    def populate_other_code(self, column, other_process_inst):
-        
-        self.tabs.setCurrentIndex(1)
-        
-        self._reset_states(self.code_list, column)
-        
-        code_names = other_process_inst.get_code_names()
-                
-        list_widget = self.code_list
-        
-        count = list_widget.topLevelItemCount()
-        
-        self.progress_bar.setValue(0)
-        self.progress_bar.setRange(0, count)
-        
-        for inc in range(0, count):
-            
-            self.progress_bar.setValue(inc)
-            
-            item = list_widget.topLevelItem(inc)
-            
-            for code_name in code_names:
-                
-                long_name = self._get_long_name(item)
-                
-                if long_name == code_name:
-                    
-                    source_file = self.process.get_code_file(code_name)
-                    target_file = other_process_inst.get_code_file(code_name)
-                                        
-                    if util_file.is_file(target_file) and util_file.is_file(source_file):
-                        same = util_file.is_same_text_content(source_file, target_file)
-                    else:
-                        same = False
-                    self._set_item_state(item,same, column)
-                    self._compare_code_children(item, column, other_process_inst)
-                        
-    def populate_other_settings(self, column, other_process_inst):
-        
-        self.tabs.setCurrentIndex(2)
-        
-        settings_inst = self.process.get_settings_inst()
-        
-        other_settings_inst = other_process_inst.get_settings_inst()
-        other_settings = other_settings_inst.get_settings()
-        
-        self._reset_states(self.settings_list, column)
-        
-        list_widget = self.settings_list
-        
-        count = list_widget.topLevelItemCount()
-        
-        self.progress_bar.setValue(0)
-        self.progress_bar.setRange(0, count)
-                
-        for inc in range(0, count):
-        
-            self.progress_bar.setValue(inc)
-            
-            item = list_widget.topLevelItem(inc)
-            
-            if str(item.text(0)) == 'No Settings':
-                return
-            
-            for other_setting in other_settings:
-                
-                setting_name = item.text(0)
-                
-                if setting_name == other_setting[0]:
-                    
-                    value = settings_inst.get(setting_name)
-                    other_value = other_settings_inst.get(setting_name)
-                    
-                    match = False
-                    
-                    if value == other_value:
-                        match = True
-                    
-                    self._set_item_state(item, match, column)
-    
-    def populate_other_options(self, column, other_process_inst):
-        
-        self.tabs.setCurrentIndex(2)
-        
-        other_options = other_process_inst.get_options()
-        
-        self._reset_states(self.option_list, column)
-        
-        list_widget = self.option_list
-        
-        count = list_widget.topLevelItemCount()
-        
-        self.progress_bar.setValue(0)
-        self.progress_bar.setRange(0, count)
-        
-        for inc in range(0, count):
-        
-            self.progress_bar.setValue(inc)
-            
-            item = list_widget.topLevelItem(inc)
-            
-            option_name = str(item.text(0))
-            
-            if option_name == 'No Options':
-                return
-            
-            option_long_name = self._get_option_long_name(item)
-            
-            for other_option in other_options:
-                
-                if option_long_name == other_option[0]:
-                    
-                    match = self._compare_option(self.process, other_process_inst, option_name)
-                    
-                    self._set_item_state(item, match, column)
-                    
-                    self._compare_option_children(item, column, other_process_inst)
-
-
-    def set_process(self, process_name, process_directory):
-        
-        process_inst = process.Process(process_name)
-        process_inst.set_directory(process_directory)
-        
-        self.process = process_inst
-                
-        self._populate_lists()
-                
-        self._fill_all_headers()
-        
-        
-        
-    def set_other_process(self, process_name, process_directory):
-        
-        
-        
-        if not self.process:
-            return
-        
-        if not self.isVisible():
-            return
-                
-        if process_name == self.process.get_name():
-            self.paste_button.setDisabled(True)
-            return
-        
-        self.progress_bar.reset()
-        self.progress_bar.setVisible(True)
-        
-        process_inst = process.Process(process_name)
-        process_inst.set_directory(process_directory)
-        
-        self.other_processes = [process_inst]
-                
-        self.load_compare()
-        
-        
-    def load_compare(self):
-        
-        current_tab_index = self.tabs.currentIndex()
-        
-        if not self.other_processes:
-            return
-        
-        self.populate_other()
-
-        self.progress_bar.setVisible(False)
-        
-        self.tabs.setCurrentIndex(current_tab_index)
-        
-class ProcessInfoTree(qt.QTreeWidget):
-    
-    def __init__(self):
-        
-        self.process = None
-        
-        super(ProcessInfoTree, self).__init__()
-        
-        self.setHeaderLabels(['Source'])
-        header = self.header()
-        if qt.is_pyside() or qt.is_pyqt():
-            header.setResizeMode(qt.QHeaderView.ResizeToContents)
-        if qt.is_pyside2():
-            header.setSectionResizeMode(qt.QHeaderView.ResizeToContents)
-        
-        self.setSelectionMode(self.ExtendedSelection)
-        
-        item_delegate = qt_ui.SelectTreeItemDelegate()
-        self.setItemDelegate(item_delegate)
-        
-        
-    def add_item(self, column, name, parent = None):
-        
-        item = qt.QTreeWidgetItem(parent)
-        
-        item.setText(column, name)
-        
-        
-        column_count = self.columnCount()
-        
-        if column_count > 1:
-            
-            for inc in range(1, column_count):
-                item.setText(inc, (' ' * 10) + '-')
-        
-        self.addTopLevelItem(item)
-        
-        
-        if parent:
-            parent.setExpanded(True)
-        return item
-    
-    def populate(self):
-        pass
-    
-    def set_process(self, process_inst):
-        self.process = process_inst
-
-class VersionInfoTree(qt.QTreeWidget):
-
-    def __init__(self):
-        
-        self.process = None
-        
-        super(VersionInfoTree, self).__init__()
-        
-        self.setContextMenuPolicy(qt.QtCore.Qt.CustomContextMenu)
-        self.customContextMenuRequested.connect(self._item_menu)
-        
-        self.context_menu = qt.QMenu()
-        self._create_context_menu()
-        
-    def _item_menu(self, position):
-        
-        self.current_folder = None
-        
-        self.context_menu.exec_(self.viewport().mapToGlobal(position))
-                                
-    def _create_context_menu(self):
-        
-        self.remove_all = self.context_menu.addAction('Remove all but last version')
-        self.remove_all_but_10 = self.context_menu.addAction('Remove all but last 10 versions')
-
-        self.remove_all.triggered.connect(self._remove_all)
-        self.remove_all_but_10.triggered.connect(self._remove_all_but_10)
-
-    def _remove(self, keep = 1):
-        
-        if hasattr(self, 'tree_type'):
-            tree_type = self.tree_type
-        
-        items = self.selectedItems()
-        
-        for item in items:
-        
-            name = item.text(0)
-            
-            if tree_type == 'data':
-                
-                parent_item = item.parent()
-                
-                sub_folder = None
-                if parent_item:
-                    sub_folder = name
-                    name = parent_item.text(0)
-                    
-                self.process.remove_data_versions(name, sub_folder, keep = keep)
-                
-            if tree_type == 'code':
-                
-                parent_item = item.parent()
-                
-                while parent_item:
-                    
-                    parent_name = parent_item.text(0) 
-                    name = util_file.join_path(parent_name, name)
-                    
-                    parent_item = parent_item.parent()
-                
-                self.process.remove_code_versions(name, keep = keep)
-                    
-                
-        self.populate()
-                
-    def _remove_all(self):
-        
-        
-        self._remove()
-    
-    def _remove_all_but_10(self):
-        self._remove(10)
-
-    def _set_version_info(self, item, folder):
-        version_inst = util_file.VersionFile(folder)
-        count = version_inst.get_count()
-        size = util_file.get_folder_size(folder, round_value = 3)
-        
-        item.setText(1, str(count))
-        item.setText(2, str(size))
-
-
-class DataTree(ProcessInfoTree):
-    
-    tree_type = 'data'
-    
-    def __init__(self):
-        super(DataTree, self).__init__()
-        
-        self.setSortingEnabled(True)
-        
-        header = self.header()
-        header.setSortIndicator(0,qt.QtCore.Qt.AscendingOrder)
-        self.setHeader(header)
-        
-    def populate(self):
-        
-        self.clear()
-        column = 0   
-        data_folders = self.process.get_data_folders()
-        
-        if not data_folders:
-            return 
-        
-        data_folders.sort()
-        
-        for sub_data in data_folders:
-            
-            data_item = self.add_item(column, sub_data)
-            
-            folders = self.process.get_data_sub_folder_names(sub_data)
-            
-            for folder in folders:
-                self.add_item(column, folder, data_item)
-                
-                
-
-class DataVersionTree(ProcessInfoTree, VersionInfoTree):
-    
-    tree_type = 'data'
-    
-    def populate(self):
-            
-            self.clear()
-            column = 0   
-            data_folders = self.process.get_data_folders()
-            
-            if not data_folders:
-                return 
-            
-            data_folders.sort()
-            
-            for sub_data in data_folders:
-                
-                data_item = self.add_item(column, sub_data)
-                
-                
-                data_folder = self.process.get_data_folder(sub_data)
-                
-                self._set_version_info(data_item, data_folder)
-                
-                folders = self.process.get_data_sub_folder_names(sub_data)
-                
-                for folder in folders:
-                    sub_item = self.add_item(column, folder, data_item)
-                    
-                    data_folder = self.process.get_data_folder(sub_data, folder)
-                    
-                    self._set_version_info(sub_item, data_folder)
-
-class CodeTree(ProcessInfoTree):
-    
-    tree_type = 'code'
-    
-    def populate(self):
-        self.clear()
-        column = 0
-        
-        code_names = self.process.get_code_names()
-        
-        items = {}
-        
-        for code_name in code_names:
-            
-            split_code_name = code_name.split('/')
-            
-            long_name = ''
-            parent_item = None
-            
-            for name in split_code_name:
-                
-                if long_name:
-                    long_name += '/%s' % name
-                else:
-                    long_name = name 
-                
-                if not items.has_key(long_name):
-                    item = self.add_item(column, name, parent_item)
-                else:
-                    item = items[long_name]
-                    
-                items[long_name] = item
-                parent_item = item
-                
-                
-
-class CodeVersionTree(ProcessInfoTree, VersionInfoTree):
-
-    tree_type = 'code'
-    
-    def populate(self):
-        self.clear()
-        column = 0
-        
-        code_names = self.process.get_code_names()
-        
-        items = {}
-        
-        for code_name in code_names:
-            
-            split_code_name = code_name.split('/')
-            
-            long_name = ''
-            parent_item = None
-            
-            for name in split_code_name:
-                
-                if long_name:
-                    long_name += '/%s' % name
-                else:
-                    long_name = name 
-                
-                if not items.has_key(long_name):
-                    item = self.add_item(column, name, parent_item)
-                else:
-                    item = items[long_name]
-                    
-                items[long_name] = item
-                parent_item = item
-     
-                folder = self.process.get_code_folder(long_name)
-                
-                self._set_version_info(item, folder)
-
-#--- DEV
-
-class ProcessTreeView(qt.QTreeView):
-    
-    def __init__(self, directory):
-        
-        super(ProcessTreeView, self).__init__()
-        
-        self.directory = directory
-        
-        self.setModel(ProcessTreeModel(directory))
-        #self.setItemDelegate(ProcessTreeDelegate())
-        
-        
-    
-class ProcessTreeModel(qt.QtCore.QAbstractListModel):
-    
-    def __init__(self, directory, parent = None):
-        super(ProcessTreeModel, self).__init__(parent)
-        
-        self.directory = directory
-        
-        self.root_item = process.Process()
-        self.root_item.set_directory(directory)
-        
-        self.processes = []
-        
-    def flags(self, index):
-        if not index.isValid():
-            return 0
-
-        return qt.QtCore.Qt.ItemIsEditable | qt.QtCore.Qt.ItemIsEnabled | qt.QtCore.Qt.ItemIsSelectable
-    
-    def parent(self, index):
-        
-        if not index.isValid():
-            return qt.QtCore.QModelIndex()
-
-        child_process = self.getItem(index)
-        
-        parent_process = child_process.Process.get_parent_process()
-        
-        if not parent_process:
-            return qt.QtCore.QModelIndex()
-        
-        return self.createIndex(parent_process.get_sub_process_count(), 0, parent_process)
-    
-    def getItem(self, index):
-        
-        if index.isValid():
-            item = index.internalPointer()
-            if item:
-                return item
-
-        return self.root_item
-    
-    def headerData(self, section, orientation, role=qt.QtCore.Qt.DisplayRole):
-        if orientation == qt.QtCore.Qt.Horizontal and role == qt.QtCore.Qt.DisplayRole:
-            return 'header_test'
-
-        return None
-    
-    def hasChildren(self, parent):
-        
-        return True
-        
-    
-    def index(self, row, column, parent):
-        
-        if not parent.isValid():
-            parent_process = self.root_item
-        else:
-            parent_process = parent.internalPointer()
-        
-        
-        child_process = parent_process.get_sub_process_by_index(row)
-        
-        if child_process:
-            
-            self.processes.append(child_process)
-            return self.createIndex(row, column, child_process)
-        else:
-            return qt.QtCore.QModelIndex()
-    
-    def columnCount(self, parent=qt.QtCore.QModelIndex()):
-        #
-        return 0
-    
-    def rowCount(self, parent=qt.QtCore.QModelIndex()):
-        
-        parent_process = self.getItem(parent)
-        
-        return parent_process.get_sub_process_count()
-    
-    def data(self, index, role):
-        #returns the data in a way that can be displayed
-        
-        if not index.isValid():
-            
-            return None
-        
-        if role != qt.QtCore.Qt.DisplayRole and role != qt.QtCore.Qt.EditRole:
-            
-            return None
-        #index.row()
-        #index.column()
-        #index.parent() #hierarchal
-        
-        if role == qt.QtCore.Qt.DisplayRole:
-            
-            process_inst = index.internalPointer()
-            name = process_inst.get_basename()
-            
-            return name
-        
-        
-        
-        
-        #return process_inst.get_basename()
-    
-class ProcessTreeItem(object):
-    def __init__(self, data, parent=None):
-        self.parentItem = parent
-        self.itemData = data
-        self.childItems = []
-    
-    def child(self, row):
-        return self.childItems[row]
-
-    def childCount(self):
-        return len(self.childItems)
-
-    def childNumber(self):
-        if self.parentItem != None:
-            return self.parentItem.childItems.index(self)
-        return 0
-
-    def columnCount(self):
-        return len(self.itemData)
-
-    def data(self, column):
-        return self.itemData[column]
-
-    def insertChildren(self, position, count, columns):
-        if position < 0 or position > len(self.childItems):
-            return False
-
-        for row in range(count):
-            data = [None for v in range(columns)]
-            item = ProcessTreeItem(data, self)
-            self.childItems.insert(position, item)
-
-        return True
-
-    def insertColumns(self, position, columns):
-        if position < 0 or position > len(self.itemData):
-            return False
-
-        for column in range(columns):
-            self.itemData.insert(position, None)
-
-        for child in self.childItems:
-            child.insertColumns(position, columns)
-
-        return True
-
-    def parent(self):
-        return self.parentItem
-
-    def removeChildren(self, position, count):
-        if position < 0 or position + count > len(self.childItems):
-            return False
-
-        for row in range(count):
-            self.childItems.pop(position)
-
-        return True
-
-    def removeColumns(self, position, columns):
-        if position < 0 or position + columns > len(self.itemData):
-            return False
-
-        for column in range(columns):
-            self.itemData.pop(position)
-
-        for child in self.childItems:
-            child.removeColumns(position, columns)
-
-        return True
-
-    def setData(self, column, value):
-        if column < 0 or column >= len(self.itemData):
-            return False
-
-        self.itemData[column] = value
-
-        return True
-
-
-class ProcessTreeDelegate(qt.QItemDelegate):
-    
-    def paint(self, painter, option, index):
-        
-        #rect = qt.QtCore.QRect(20,20,10,10)
-        
-        self.drawCheck(painter, option, option.rect, qt.QtCore.Qt.Checked)
-        self.drawFocus(painter, option, option.rect)
-        painter.drawText(option.rect, 'goobers')
-        
-        #super(ProcessTreeDelegate, self).paint(painter, option, index)
-    
-    def sizeHint(self, option, index):
-        
-        return qt.QtCore.QSize(100,26)
-    
-    
+# Copyright (C) 2014 Louis Vottero louis.vot@gmail.com    All rights reserved.
+
+import string
+import traceback
+import filecmp
+
+from vtool import util
+from vtool import util_file
+from vtool import qt_ui, qt
+
+import process
+
+from vtool import logger
+from __builtin__ import False
+log = logger.get_logger(__name__) 
+
+class ViewProcessWidget(qt_ui.EditFileTreeWidget):
+    
+    description = 'Process'
+    
+    copy_done = qt_ui.create_signal()
+    path_filter_change = qt_ui.create_signal(object)
+    name_filter_change = qt_ui.create_signal(object)
+    
+    def __init__(self):
+        
+        self.settings = None
+        
+        super(ViewProcessWidget, self).__init__()
+        
+        policy = self.sizePolicy()
+        policy.setHorizontalPolicy(policy.Minimum)
+        policy.setHorizontalStretch(0)
+        self.setSizePolicy(policy)
+        
+        self.filter_widget.sub_path_changed.connect(self._update_sub_path_filter)
+        self.filter_widget.name_filter_changed.connect(self._update_name_filter_setting)
+       
+    def _edit_click(self, bool_value):
+        super(ViewProcessWidget, self)._edit_click(bool_value)
+        
+        self.tree_widget.edit_state = bool_value
+        
+    def _define_tree_widget(self):
+        
+        
+        tree_widget = ProcessTreeWidget() 
+        
+        tree_widget.copy_special_process.connect(self._copy_match)
+        tree_widget.copy_process.connect(self._copy_done)
+        
+        return tree_widget
+        
+    def _build_widgets(self):
+        super(ViewProcessWidget, self)._build_widgets()
+        
+        self.copy_widget = None
+    
+    def _copy_done(self):
+        self.copy_done.emit()
+    
+    def _copy_match(self, process_name = None, directory = None):
+        
+        copy_widget = CopyWidget()
+        self.copy_widget = copy_widget
+                
+        copy_widget.pasted.connect(self._copy_done)
+        copy_widget.canceled.connect(self._copy_done)
+        
+        if not process_name:
+        
+            current_process = self.get_current_process()
+            
+            if not current_process:
+                return
+            
+        if process_name:
+            current_process = process_name
+        
+        if not directory:
+            directory = self.directory
+        
+        current_path = util_file.join_path(directory, current_process)
+        
+        permission = util_file.get_permission(current_path)
+        if not permission:
+            util.warning('Could not get permission: %s' % directory)
+            return
+        
+        if not util_file.exists(current_path):
+            util.warning('Could not get a directory.  set sub path filter may be set wrong.')
+            return
+        
+        copy_widget.show()
+        
+        copy_widget.set_process(current_process, directory)
+        
+        self.setFocus()
+        
+        if not process_name:
+            #then it must be using the found current process
+            items = self.tree_widget.selectedItems()
+            self.tree_widget.scrollToItem(items[0])
+        
+        self.copy_done.emit()
+        
+    def copy_match(self, process_name, directory):
+        
+        self._copy_match(process_name, directory)
+        
+        target_process = None
+        
+        items = self.tree_widget.selectedItems()
+        if items:
+            target_item = items[0]
+            target_process = target_item.get_process()            
+        if not items:
+            target_item = None
+        
+        if not target_process:
+            return
+        
+        name = target_process.get_name()
+        directory = target_process.directory
+        
+        name = self._get_filter_name(name)
+        
+        other_path = util_file.join_path(directory, name)
+        
+        permission = util_file.get_permission(other_path)
+        if not permission:
+            util.warning('Could not get permission: %s' % other_path)
+            return
+        
+        self.copy_widget.set_other_process(name, directory)
+    
+    def _get_filter_name(self, name):
+        filter_value = self.filter_widget.get_sub_path_filter()
+        test_name = filter_value + '/' + name
+        test_path = util_file.join_path(self.directory, test_name)
+        if util_file.is_dir(test_path):
+            name = test_name
+            
+        return name
+        
+    
+    def _item_selection_changed(self):
+        
+        name, item = super(ViewProcessWidget, self)._item_selection_changed()
+        
+        if not name:
+            return
+                
+        name = self.tree_widget._get_parent_path(item)
+        
+        if name:
+            name = self._get_filter_name(name)
+        
+        if self.copy_widget:
+            self.copy_widget.set_other_process(name, self.directory)
+    
+    def _initialize_project_settings(self):
+        
+        process.initialize_project_settings(self.directory, self.settings)
+        
+    def _get_project_setting(self, name):
+        
+        value = process.get_project_setting(name, self.directory, self.settings)
+        return value
+    
+    def _set_project_setting(self, name, value):
+        
+        process.set_project_setting(name, value, self.directory, self.settings)   
+    
+    def _update_sub_path_filter(self, value):
+        
+        test_dir = self.directory
+        
+        if value != None:
+            if value:
+                test_dir = util_file.join_path(self.directory, value)
+        
+        if not util_file.is_dir(test_dir):
+            self.filter_widget.set_sub_path_warning(True)
+        else: 
+            self.filter_widget.set_sub_path_warning(False)
+                
+        self._set_project_setting('process sub path filter', value)
+        
+        self.path_filter_change.emit(value)
+    
+    def _update_name_filter_setting(self, value):
+        
+        log.info('Setting name filter: %s' % value)
+        
+        self._set_project_setting('process name filter', value)
+        
+    def get_current_process(self):
+        
+        items = self.tree_widget.selectedItems()
+        if not items:
+            return
+        
+        item = items[0]
+        
+        name = item.get_name()
+        
+        name =  self.tree_widget._get_parent_path(name)
+                
+        name = self._get_filter_name(name)
+        
+        return name
+    
+    def clear_sub_path_filter(self):
+        self.filter_widget.clear_sub_path_filter()
+        
+    def clear_name_filter(self):
+        self.filter_widget.clear_name_filter()
+        
+    
+    def set_directory(self, directory, sub=False):
+        
+        if not directory:
+            return
+        
+        self.directory = directory
+        
+        settings_directory = util.get_env('VETALA_SETTINGS')
+        
+        
+        if self.settings:
+            self.settings.set_directory(settings_directory)
+        
+        #this was the old way, but looks like just setting directory is better
+        #settings_inst = util_file.SettingsFile()
+        #settings_inst.set_directory(settings_directory)
+        #self.set_settings(settings_inst)
+        
+        self.set_settings(self.settings)
+        
+        sub_path = self.filter_widget.get_sub_path_filter()
+        name = self.filter_widget.get_name_filter()
+                
+        super(ViewProcessWidget,self).set_directory(directory, sub_path = sub_path, name_filter = name)
+        
+        
+    def set_settings(self, settings):
+        
+        self.settings = settings
+        
+        self.tree_widget.set_settings(settings)
+        
+        
+        if not self.settings.has_setting('project settings'):
+            return
+        
+        name_filter = self._get_project_setting('process name filter')
+        sub_path_filter = self._get_project_setting('process sub path filter')
+        
+        self.filter_widget.update_tree = False
+        self.filter_widget.sub_path_filter.clear()
+        self.filter_widget.filter_names.clear()
+        self.filter_widget.update_tree = True
+        
+        self.filter_widget.set_emit_changes(False)
+         
+        if sub_path_filter:
+            
+            
+            test_path = util_file.join_path(self.directory, sub_path_filter)
+            
+            if not util_file.is_dir(test_path):
+                self.filter_widget.set_sub_path_warning(True)
+            
+            self.filter_widget.set_sub_path_filter(sub_path_filter)
+            self.path_filter_change.emit(sub_path_filter)
+        if name_filter:
+            self.filter_widget.set_name_filter(name_filter) 
+            
+        """    
+        if name_filter:    
+            self.filter_widget.set_name_filter(name_filter)
+            self.name_filter_change.emit(name_filter)
+            
+        self.filter_widget.set_emit_changes(True)
+        """
+        
+        
+
+        
+class ProcessTreeWidget(qt_ui.FileTreeWidget):
+    
+    new_process = qt_ui.create_signal()
+    new_top_process = qt_ui.create_signal()  
+    copy_process = qt_ui.create_signal()
+    copy_special_process = qt_ui.create_signal()
+    process_deleted = qt_ui.create_signal()
+    item_renamed = qt_ui.create_signal(object)
+    show_options = qt_ui.create_signal()
+    show_notes = qt_ui.create_signal()
+    show_templates = qt_ui.create_signal()
+    show_settings = qt_ui.create_signal()
+    show_maintenance = qt_ui.create_signal()
+    selection_changed = qt_ui.create_signal()
+    
+    
+    def __init__(self, checkable = True):
+        
+        self.top_is_process = False
+        self._handle_selection_change = True
+        
+        self.checkable = checkable
+        self.deactivate_modifiers = True
+        
+        self.settings = None
+        self.shift_activate = False
+        
+        
+        super(ProcessTreeWidget, self).__init__()
+        
+        self.setVerticalScrollMode(self.ScrollPerPixel)
+        
+        
+        self.text_edit = False
+        
+        self.setDragDropMode(self.InternalMove)
+        self.setDragEnabled(True)
+        self.setAcceptDrops(True)   
+        self.setDropIndicatorShown(True) 
+        
+        
+        self.setTabKeyNavigation(True)
+        self.setHeaderHidden(True)
+        self.activation_fix = True
+        
+        self.setContextMenuPolicy(qt.QtCore.Qt.CustomContextMenu)
+        self.customContextMenuRequested.connect(self._item_menu)
+        
+        self.context_menu = qt.QMenu()
+        self._create_context_menu()
+        
+        self.paste_item = None
+                
+                
+        self.setSelectionBehavior(self.SelectItems)
+        self.setSelectionMode(self.SingleSelection)
+        
+        self.dragged_item = None
+                
+        self.setAlternatingRowColors(True)
+        
+        self.current_folder = None
+        
+        self.itemSelectionChanged.connect(self._selection_changed)
+        
+        self.disable_right_click = False
+        
+        if self.checkable:
+            if util.is_in_maya():
+                
+                directory = util_file.get_vetala_directory()
+                icon_on = util_file.join_path(directory, 'icons/plus.png')
+                icon_off = util_file.join_path(directory, 'icons/minus_alt.png')
+                                
+                lines = 'QTreeView::indicator:unchecked {image: url(%s);}' % icon_off
+                lines += ' QTreeView::indicator:checked {image: url(%s);}' % icon_on
+
+                self.setStyleSheet( lines) 
+
+    def keyPressEvent(self, event):
+        
+        if event.key() == qt.QtCore.Qt.Key_Shift:
+            self.shift_activate = True
+    
+    def keyReleaseEvent(self, event):
+        if event.key() == qt.QtCore.Qt.Key_Shift:
+            
+            self.shift_activate = False
+
+    def dropEvent(self, event):
+        
+        directory = self.directory
+        
+        position = event.pos()
+        index = self.indexAt(position)
+        
+        entered_item = self.itemAt(position)
+        entered_name = None
+        
+        if entered_item:
+            
+            directory = entered_item.directory
+            entered_name = entered_item.get_name()
+        
+        if not entered_item:
+            entered_item = self.invisibleRootItem()
+            entered_name = None
+        
+        is_dropped = self.is_item_dropped(event)
+            
+        super(ProcessTreeWidget, self).dropEvent(event)
+        
+        if not is_dropped:
+            if entered_item:
+                
+                if entered_item.parent():
+                    parent_item = entered_item.parent()
+                    
+                if not entered_item.parent():
+                    parent_item = self.invisibleRootItem()
+                    
+                if not self.drag_parent is parent_item:
+                    
+                    index = entered_item.indexOfChild(self.dragged_item)
+                    child = entered_item.takeChild(index)
+                    parent_item.addChild(child)
+                    
+                    entered_item = parent_item
+                    
+                    if parent_item is self.invisibleRootItem():
+                        entered_name = None
+                    if not parent_item is self.invisibleRootItem():
+                        entered_name = entered_item.get_name()
+                        
+        if entered_item:
+            entered_item.setExpanded(True)
+
+            entered_item.addChild(self.dragged_item)
+
+        self.dragged_item.setDisabled(True)
+        
+        if entered_item is self.drag_parent:
+            self.dragged_item.setDisabled(False)
+            return
+        
+        old_directory = self.dragged_item.directory
+        old_name_full = self.dragged_item.get_name()
+        old_name = util_file.get_basename(old_name_full)
+        
+        test_name = self._inc_name(self.dragged_item, old_name)
+        self.dragged_item.setText(0, test_name)
+        
+        if self.checkable:  
+            
+            flags = qt.QtCore.Qt.ItemIsDragEnabled | qt.QtCore.Qt.ItemIsSelectable | qt.QtCore.Qt.ItemIsDropEnabled | qt.QtCore.Qt.ItemIsUserCheckable
+        else:
+            flags = self.dragged_item.setFlags(qt.QtCore.Qt.ItemIsDragEnabled | qt.QtCore.Qt.ItemIsSelectable | qt.QtCore.Qt.ItemIsDropEnabled )
+              
+        if entered_name:
+            
+            self.dragged_item.setFlags( flags )
+            
+            if self.checkable:
+                self.dragged_item.setCheckState(0, qt.QtCore.Qt.Unchecked)
+            message = 'Parent %s under %s?' % (old_name, entered_name)
+        
+        if not entered_name:
+            
+            if self.checkable:
+                self.dragged_item.setData(0, qt.QtCore.Qt.CheckStateRole, None)
+                
+            self.dragged_item.setFlags(flags)
+            self.dragged_item.setDisabled(True)
+            
+            message = 'Unparent %s?' % old_name
+        
+        
+        
+        move_result = qt_ui.get_permission( message , self)
+        
+        if not move_result:
+            entered_item.removeChild(self.dragged_item)
+            if self.drag_parent:
+                self.drag_parent.addChild(self.dragged_item)
+            self.dragged_item.setDisabled(False)
+            self.dragged_item.setText(0,old_name)
+            self.dragged_item.setSelected(True)
+            return
+            
+        self.dragged_item.setDisabled(False)
+        
+        
+        
+        old_path = self.dragged_item.get_path()
+        
+        self.dragged_item.set_directory(directory)
+        
+        #new_name = self._inc_name(self.dragged_item, old_name)
+        new_name = self.dragged_item.text(0)
+        
+        self.dragged_item.setText(0, new_name)
+        if entered_name:
+            new_name = util_file.join_path(entered_name, new_name)
+            
+        self.dragged_item.set_name(new_name)
+        
+        new_path = util_file.join_path(directory, new_name)
+        
+        move_worked = util_file.move(old_path, new_path)
+
+        if move_worked:
+            self.dragged_item.setSelected(True)
+
+        if not move_worked:
+            
+            self.dragged_item.set_name(old_name_full)
+            old_name = util_file.get_basename(old_name_full)
+            self.dragged_item.setText(0, old_name)
+            self.dragged_item.set_directory(old_directory)
+            
+            entered_item.removeChild(self.dragged_item)
+            if self.drag_parent:
+                self.drag_parent.addChild(self.dragged_item)                
+    
+    def mouseDoubleClickEvent(self, event):
+        
+        position = event.pos()
+        index = self.indexAt(position)
+        
+        self.doubleClicked.emit(index)
+    
+    def mouseMoveEvent(self, event):
+        model_index =  self.indexAt(event.pos())
+        
+        item = self.itemAt(event.pos())
+        
+        if not item or model_index.column() == 1:
+            self.clearSelection()
+            self.setCurrentItem(self.invisibleRootItem())
+        
+        if event.button() == qt.QtCore.Qt.RightButton:
+            return
+        
+        if model_index.column() == 0 and item:
+            super(ProcessTreeWidget, self).mouseMoveEvent(event)
+        
+    def mousePressEvent(self, event):
+        
+        item = self.itemAt(event.pos())
+        
+        if self.deactivate_modifiers:
+            modifiers = qt.QApplication.keyboardModifiers()
+            #if modifiers == qt.QtCore.Qt.ShiftModifier:
+            #    return
+            if modifiers == qt.QtCore.Qt.ControlModifier:
+                return
+            if modifiers == (qt.QtCore.Qt.ControlModifier | qt.QtCore.Qt.ShiftModifier):
+                return
+        
+        parent = self.invisibleRootItem()
+        
+        if item:
+
+            if item.parent():
+                parent = item.parent()
+        else:
+            self.setCurrentItem(self.invisibleRootItem())
+            return
+            
+        self.drag_parent = parent
+        
+        self.dragged_item = item
+        
+        super(ProcessTreeWidget, self).mousePressEvent(event)
+    
+    
+    def _item_expanded(self, item):
+    
+        super(ProcessTreeWidget, self)._item_expanded(item)
+        
+        if self.shift_activate:
+            child_count = item.childCount()
+            
+            for inc in range(0, child_count):
+                
+                children = self._get_ancestors(item.child(inc))
+                item.child(inc).setExpanded(True)
+                
+                for child in children:
+                    child.setExpanded(True)
+    
+    def _get_ancestors(self, item):
+        
+        child_count = item.childCount()
+        
+        items = []
+        
+        for inc in range(0, child_count):
+            
+            child = item.child(inc)
+            
+            children = self._get_ancestors(child)
+            
+            items.append(child)
+            if children:
+                items += children
+        
+        return items
+
+    def _set_item_menu_vis(self, position):
+        
+        
+        
+        item = self.itemAt(position)
+        is_folder = True
+                
+        if not item:
+            self.clearSelection()
+            self.setCurrentItem(self.invisibleRootItem())
+        else:
+            if hasattr(item, 'is_folder'):
+                is_folder = item.is_folder()
+        
+        if self.top_is_process:
+            item = True
+            is_folder = False
+        
+        if item and not is_folder:
+            if self.edit_state:
+                self.new_process_action.setVisible(True)
+                self.new_top_level_action.setVisible(True)
+                self.rename_action.setVisible(True)
+                self.duplicate_action.setVisible(True)
+                self.remove_action.setVisible(True)
+                self.copy_action.setVisible(True)
+                self.copy_special_action.setVisible(True)
+                self.edit_mode_message.setVisible(False)
+            else:
+                self.new_process_action.setVisible(False)
+                self.new_top_level_action.setVisible(False)
+                self.rename_action.setVisible(False)
+                self.duplicate_action.setVisible(False)
+                self.remove_action.setVisible(False)
+                self.copy_action.setVisible(False)
+                self.copy_special_action.setVisible(False)
+                self.edit_mode_message.setVisible(True)
+            
+            
+            self.show_options_action.setVisible(True)
+            self.convert_folder.setVisible(False)
+            self.show_notes_action.setVisible(True)
+            self.show_options_action.setVisible(True)
+            self.show_settings_action.setVisible(True)
+            self.show_templates_action.setVisible(True)
+            self.show_maintenance_action.setVisible(True)
+        
+        if item and is_folder:
+            self.current_folder = item
+            
+            if self.edit_state:
+                self.convert_folder.setVisible(True)
+                self.new_top_level_action.setVisible(True)
+                self.new_process_action.setVisible(True)
+                self.edit_mode_message.setVisible(False)
+            else:
+                self.convert_folder.setVisible(False)
+                self.new_top_level_action.setVisible(False)
+                self.new_process_action.setVisible(False)
+                self.edit_mode_message.setVisible(True)
+            
+            self.rename_action.setVisible(False)
+            self.duplicate_action.setVisible(False)
+            self.copy_action.setVisible(False)
+            self.copy_special_action.setVisible(False)
+            self.remove_action.setVisible(False)
+            self.show_options_action.setVisible(False)
+            
+            self.show_notes_action.setVisible(False)
+            self.show_options_action.setVisible(False)
+            self.show_settings_action.setVisible(False)
+            self.show_templates_action.setVisible(False)
+            self.show_maintenance_action.setVisible(False)
+        
+        if not item:
+            if self.edit_state:
+                self.new_top_level_action.setVisible(True)
+                self.edit_mode_message.setVisible(False)
+            else:
+                self.new_top_level_action.setVisible(False)
+                self.edit_mode_message.setVisible(True)
+                
+            self.new_process_action.setVisible(False)
+            self.rename_action.setVisible(False)
+            self.duplicate_action.setVisible(False)
+            self.remove_action.setVisible(False)
+                
+            self.copy_action.setVisible(False)
+            self.copy_special_action.setVisible(False)
+            
+            #self.show_options_action.setVisible(False)
+            self.convert_folder.setVisible(False)
+
+            self.show_notes_action.setVisible(False)
+            self.show_options_action.setVisible(False)
+            self.show_settings_action.setVisible(False)
+            self.show_templates_action.setVisible(False)
+            self.show_maintenance_action.setVisible(False)
+
+        copied = util.get_env('VETALA_COPIED_PROCESS')
+        
+        if copied:
+            process_inst = process.Process()
+            process_inst.set_directory(copied)
+            name = process_inst.get_name()
+            
+            self.paste_action.setText('Paste: %s' % name)
+            self.merge_action.setText('Merge In: %s' % name)
+            self.merge_with_sub_action.setText('Merge With Sub Folders: %s' % name)
+            self.paste_action.setVisible(True)
+            self.merge_action.setVisible(True)
+            self.merge_with_sub_action.setVisible(True)
+
+    def _item_menu(self, position):
+        
+        if self.disable_right_click:
+            return
+        
+        self.current_folder = None
+        
+        self._set_item_menu_vis(position)
+        
+        self.context_menu.exec_(self.viewport().mapToGlobal(position))
+        
+        
+    
+    def _selection_changed(self):
+        
+        if self._handle_selection_change:
+            self.selection_changed.emit()
+            
+    def _create_context_menu(self):
+        
+        
+        
+        self.edit_mode_message = self.context_menu.addAction('Turn on Edit mode (at the bottom of the view) to access more commands.')
+        self.edit_mode_message.setVisible(False)
+        
+        self.new_process_action = self.context_menu.addAction('New Process')
+        self.new_top_level_action = self.context_menu.addAction('New Top Level Process')
+        self.context_menu.addSeparator()
+        self.convert_folder = self.context_menu.addAction('Convert Folder to Process')
+        self.convert_folder.setVisible(False)
+        self.context_menu.addSeparator()
+        self.context_menu.addSeparator()
+        self.rename_action = self.context_menu.addAction('Rename')
+        self.duplicate_action = self.context_menu.addAction('Duplicate')
+        self.copy_action = self.context_menu.addAction('Copy')
+        self.paste_action = self.context_menu.addAction('Paste')
+        self.merge_action = self.context_menu.addAction('Merge')
+        self.merge_with_sub_action = self.context_menu.addAction('Merge With Sub Folders')
+        self.paste_action.setVisible(False)
+        self.merge_action.setVisible(False)
+        self.merge_with_sub_action.setVisible(False)
+        self.copy_special_action = self.context_menu.addAction('Copy Match')
+        self.remove_action = self.context_menu.addAction('Delete')
+        self.context_menu.addSeparator()
+        self.show_options_action = self.context_menu.addAction('Show Options')
+        self.show_notes_action = self.context_menu.addAction('Show Notes')
+        self.show_templates_action = self.context_menu.addAction('Show Templates')
+        self.show_settings_action = self.context_menu.addAction('Show Settings')
+        self.show_maintenance_action = self.context_menu.addAction('Show Maintenance')
+        self.context_menu.addSeparator()
+        browse_action = self.context_menu.addAction('Browse')
+        refresh_action = self.context_menu.addAction('Refresh')
+        
+        self.new_top_level_action.triggered.connect(self._new_top_process)
+        self.new_process_action.triggered.connect(self._new_process)
+        self.convert_folder.triggered.connect(self._convert_folder)
+        
+        browse_action.triggered.connect(self._browse)
+        refresh_action.triggered.connect(self.refresh)
+        self.rename_action.triggered.connect(self._rename_process)
+        self.duplicate_action.triggered.connect(self._duplicate_process)
+        self.copy_action.triggered.connect(self._copy_process)
+        self.paste_action.triggered.connect(self.paste_process)
+        self.merge_action.triggered.connect(self.merge_process)
+        self.merge_with_sub_action.triggered.connect(self.merge_with_sub_process)
+        self.copy_special_action.triggered.connect(self._copy_special_process)
+        self.remove_action.triggered.connect(self._remove_current_item)
+        self.show_options_action.triggered.connect(self._show_options)
+        self.show_notes_action.triggered.connect(self._show_notes)
+        self.show_templates_action.triggered.connect(self._show_templates)
+        self.show_settings_action.triggered.connect(self._show_settings)
+        self.show_maintenance_action.triggered.connect(self._show_maintenance)
+        
+        
+        
+    def _show_options(self):
+        self.show_options.emit()
+        
+    def _show_notes(self):
+        self.show_notes.emit()
+        
+    def _show_templates(self):
+        self.show_templates.emit()
+    
+    def _show_settings(self):
+        self.show_settings.emit()
+    
+    def _show_maintenance(self):
+        self.show_maintenance.emit()
+        
+    def _new_process(self):
+        self.add_process('')
+    
+    def _convert_folder(self):
+        self.convert_current_process()
+    
+    def _new_top_process(self):
+        self.add_process(None)
+        
+    def _inc_name(self, item, new_name):
+        parent = item.parent()
+        if not parent:
+            parent = self.invisibleRootItem()
+        
+        sibling_count = parent.childCount()
+        
+        name_inc = 1
+        
+        found_one = False
+        
+        for inc in range(0, sibling_count):
+            
+            child_item = parent.child(inc)
+            
+            if child_item.text(0) == new_name:
+                
+                if not found_one:
+                    found_one = True
+                    continue
+                
+                new_name = util.increment_last_number(new_name)
+                
+                name_inc += 1
+                
+        return new_name
+    
+    def _rename_process(self, item = None):
+        
+        if not item:
+            items = self.selectedItems()
+        
+            if not items:
+                return
+        
+            item = items[0]
+        
+        old_name = item.get_name()
+        
+        old_name = old_name.split('/')[-1]
+        
+        new_name = qt_ui.get_new_name('New Name', self, old_name)
+        
+        if not new_name:
+            return
+        
+        if new_name == old_name:
+            util.warning('Item not renamed. New name matches old name.')
+            return
+        
+        new_name = self._inc_name(item, new_name)
+        
+        item.setText(0, new_name)
+        
+        if not self._item_rename_valid(old_name, item):
+            item.setText(0, old_name)
+            
+            return
+        
+        rename_worked = self._item_renamed(item)
+        
+        if not rename_worked:
+            item.setText(0, old_name)
+        
+        if rename_worked:
+            self.item_renamed.emit(item)
+        
+    def _copy_process(self):
+        
+        items = self.selectedItems()
+        if not items:
+            return
+        
+        item = items[0]
+        
+        item.get_process().get_path()
+        
+        self.paste_item = item
+        #path = self._get_parent_path(item)
+        name = item.get_name()
+        
+        util.set_env('VETALA_COPIED_PROCESS', item.get_path())
+        
+        self.paste_action.setText('Paste: %s' % name)
+        self.merge_action.setText('Merge In: %s' % name)
+        self.merge_with_sub_action.setText('Merge With Sub Folders: %s' % name)
+        self.paste_action.setVisible(True)
+        self.merge_action.setVisible(True)
+        self.merge_with_sub_action.setVisible(True)
+        
+    def _duplicate_process(self):
+        
+        items = self.selectedItems()
+        if not items:
+            return
+        
+        item = items[0]
+        
+        source_process = item.get_process()
+        target_process = item.get_parent_process()
+        
+        target_item = item.parent()
+        
+        if not target_process:
+            target_process = process.Process()
+            target_process.set_directory(self.directory)
+            target_item = self.invisibleRootItem()
+        
+        
+        
+        new_process = process.copy_process(source_process, target_process)
+        
+        if not new_process:
+            return
+        
+        new_item = self._add_process_item(new_process.get_name(), target_item)
+        
+        self.setCurrentItem(new_item)    
+        new_item.setSelected(True)
+        self.scrollToItem(new_item)
+        
+    def _copy_special_process(self):
+        self.copy_special_process.emit()
+        
+    def _remove_current_item(self):
+        self.delete_process()
+        self.process_deleted.emit()
+        
+    def _define_header(self):
+        return ['name']  
+    
+    def _edit_finish(self, item):
+    
+        item = super(ProcessTreeWidget, self)._edit_finish(item)  
+    
+        self.item_renamed.emit(item)
+        
+    def _item_rename_valid(self, old_name, item):
+        
+        state = super(ProcessTreeWidget, self)._item_rename_valid(old_name, item)
+
+        if state == False:
+            return state
+        
+        if state == True:
+            name = self._get_parent_path(item)
+            path = util_file.join_path(self.directory, name)
+            
+            if util_file.is_dir(path):
+                return False
+            
+            return True
+        
+        return False
+        
+    def _item_renamed(self, item):
+        
+        path = self.get_item_path_string(item)
+        state = item.rename(path)
+        
+        if state == True:
+            item.setExpanded(False)
+        
+        return state
+        
+    def _item_clicked(self, item, column):
+        super(ProcessTreeWidget, self)._item_clicked(item, column)
+        
+        
+        
+        #self.selection_changed.emit()
+        
+    def _item_remove(self, item):
+        parent_item = item.parent()
+        
+        if parent_item:
+            parent_item.removeChild(item)
+            
+        if not parent_item:
+            index = self.indexOfTopLevelItem(item)
+            self.takeTopLevelItem(index)
+            self.clearSelection()
+            self.setCurrentItem(self.invisibleRootItem())
+        
+    def _load_processes(self, process_paths, folders = []):
+
+        self.clear()
+        
+        if self.top_is_process:
+            item = qt.QTreeWidgetItem()
+            item.setText(0, '--- The view is inside a process')
+            item.setDisabled(True)
+            self.addTopLevelItem(item)
+        
+        for process_path in process_paths:
+            self._add_process_item(process_path)
+            
+        for folder in folders:
+            self._add_process_item(folder, create = True, folder = True)
+            
+        
+    
+    def _get_parent_path(self, item):
+        
+        parents = self.get_tree_item_path(item)
+        parent_names = self.get_tree_item_names(parents)
+        
+        if not parent_names:
+            return item
+        
+        names = []
+        
+        for name in parent_names:
+            names.append(name[0])
+        
+        names.reverse()
+        
+        path = string.join(names, '/')
+        
+        return path
+        
+        
+    def _child_exists(self, child_name, item):
+        
+        children = self.get_tree_item_children(item)
+        
+        for child in children:
+            if hasattr(child, 'get_name'):
+                if child_name == child.get_name():
+                    return True
+        
+        return False
+
+    def _get_project_setting(self, name):
+        
+        settings_inst = None
+        
+        if not self.settings:
+            settings_directory = util.get_env('VETALA_SETTINGS')
+        
+            settings_inst = util_file.SettingsFile()
+            settings_inst.set_directory(settings_directory)
+        else:
+            settings_inst = self.settings
+        
+        settings_inst.reload()
+        
+        value = process.get_project_setting(name, self.project_dir, settings_inst)
+        return value
+        
+
+    def _goto_settings_process(self):
+        
+        goto_process = self._get_project_setting('process')
+        
+        if not goto_process:
+            return
+        
+        path_filter = self._get_project_setting('process sub path filter')
+        
+        directory = self.project_dir
+        name = goto_process
+        
+        if path_filter:
+            directory = util_file.join_path(directory, path_filter)
+        
+        found = False
+        found_item = None
+        
+        iterator = qt.QTreeWidgetItemIterator(self)
+          
+        while iterator.value():
+            
+            if not found:
+                
+                item = iterator.value()
+                
+                if hasattr(item, 'directory') and hasattr(item, 'name'):
+                    
+                    util_file.get_common_path(directory, item.directory)
+                    
+                    if item.directory == directory:
+                        
+                        if name.startswith(item.name):
+                            
+                            index = self.indexFromItem(item)
+                            self.setExpanded(index, True)
+                        
+                        if str(name) == str(item.name):                    
+                            found_item = item
+                            found = True
+                            
+                            # I could leave the iterator here but I don't because it could crash Maya.
+                            #still the case July 3rd,2020
+                        
+            iterator.next()
+            
+        self.setCurrentItem(found_item)
+        found_item.setSelected(True)
+    
+    def _add_process_items(self, item, path):
+        
+        parts, folders = process.find_processes(path, return_also_non_process_list=True)
+        
+        self.directory
+        sub_path = util_file.remove_common_path_simple(self.directory, path)
+        
+        self.setUpdatesEnabled(False)
+        for part in parts:
+            
+            if sub_path:
+                part = util_file.join_path(sub_path, part)
+                self._add_process_item(part, item, find_parent_path = False)
+            if not sub_path:
+                self._add_process_item(part, item)
+                
+        for folder in folders:
+            if sub_path:
+                folder = util_file.join_path(sub_path, folder)
+                self._add_process_item(folder, item, create = False, find_parent_path = False, folder = True)
+            if not sub_path:
+                self._add_process_item(folder, item, create = False, folder = True)
+                
+        self.setUpdatesEnabled(True)
+        
+        
+    def _add_process_item(self, name, parent_item = None, create = False, find_parent_path = True, folder = False):
+        
+        log.info('Adding process item: %s' % name)
+        
+        if name.find('/') > -1:
+            find_parent_path = False
+            
+        expand_to = False
+        
+        items = self.selectedItems()
+        
+        current_item = None
+        
+        if items:
+            current_item = items[0]
+        
+        if not parent_item and current_item:
+            parent_item = current_item
+            expand_to = True
+        
+        if find_parent_path:
+            if parent_item:
+                
+                item_path = self.get_item_path_string(parent_item)
+                
+                if item_path:
+                    name = string.join([item_path, name], '/')
+                
+                    if self._child_exists(name, parent_item):
+                        return
+                    
+                if not item_path:
+                    parent_item = None
+        
+        item = ProcessItem(self.directory, name)
+        
+        #if not folder:
+        #    process_inst = item.get_process()
+        
+        if folder:
+            item.set_folder(True)
+        
+        if create:
+            item.create()
+        
+        is_child = False
+        if parent_item or self.top_is_process:
+            is_child = True
+        
+        if is_child and not folder:
+            process_path = util_file.join_path(self.directory, name)
+            enable = process.is_process_enabled(process_path)
+            #enable = process_inst.is_enabled()
+            if not enable and self.checkable:
+                item.setCheckState(0, qt.QtCore.Qt.Unchecked )
+            if enable and self.checkable:
+                item.setCheckState(0, qt.QtCore.Qt.Checked )
+                
+        if not parent_item:
+            self.addTopLevelItem(item)
+        
+        if parent_item:
+            if expand_to:
+                self._auto_add_sub_items = False
+                self.expandItem(parent_item)
+                self._auto_add_sub_items = True
+            parent_item.addChild(item)
+        
+        #has parts takes time because it needs to check children folders
+        if item.has_parts():# and not folder:    
+            qt.QTreeWidgetItem(item)
+
+        if self._name_filter: 
+            if name.find(self._name_filter) == -1:
+                self.setItemHidden(item, True)
+        
+        return item
+
+    def _has_item_parent(self, child_item, parent_item):
+        
+        if not child_item:
+            return
+        if not parent_item:
+            return
+        
+        parent = child_item.parent()
+        
+        if not parent:
+            return
+        
+        if parent_item.matches(parent):
+            return True
+        
+        while parent:
+            parent = parent.parent()
+        
+            if parent_item.matches(parent):
+                return True
+
+    
+    def _item_collapsed(self, item):
+        #not sure about this. If its good usability to have the parent selected when children collapsed
+        items = self.selectedItems()
+        
+        current_item = None
+        
+        if items:
+            current_item = items[0]
+        
+        if self._has_item_parent(current_item, item):
+            self.setCurrentItem(item)
+            self.setItemSelected(item, True)
+    
+    def _add_sub_items(self, item):
+        
+        log.debug('Add sub items')
+        
+        self._delete_children(item)
+        
+        path = ''
+        
+        if hasattr(item, 'get_name'):
+            process_name = item.get_name()
+            path = util_file.join_path(self.directory, process_name)
+        
+        self._handle_selection_change = False
+        
+        try:
+            self._add_process_items(item, path)
+        except:
+            util.error(traceback.format_exc())
+        
+        self._handle_selection_change = True
+        
+    def _browse(self):
+        
+        path = self.directory
+        
+        if self.current_folder:
+            parent_path = self._get_parent_path(self.current_folder)
+            path = util_file.join_path(self.directory, parent_path)
+            
+        if not self.current_folder:
+            items = self.selectedItems()
+            
+            if items:
+                process = items[0].get_process()
+                path = process.get_path()
+        
+        if path:
+            util_file.open_browser(path)
+
+    def refresh(self):
+        
+        
+        processes, folders = process.find_processes(self.directory, return_also_non_process_list=True)
+        
+        #this can be slow when there are many processes at the top level, and it checks if each process has sub process.
+        self._load_processes(processes, folders)
+        
+        self.current_item = None
+        self.last_item = None
+        
+        self._goto_settings_process()
+        
+        
+    def add_process(self, name):
+        
+        items = self.selectedItems()
+        
+        current_item = None
+        
+        if items:
+            current_item = items[0]
+        
+        parent_item = None
+        
+        if not util_file.get_permission(self.directory):
+            util.warning('Could not get permission in directory: %s' % self.directory)
+        
+        if name == '':
+            path = self.directory
+            
+            if current_item:
+                path = self.get_item_path_string(current_item)
+                
+                if path:
+                    path = util_file.join_path(self.directory, path)
+                
+            if not util_file.get_permission(path):
+                util.warning('Could not get permission in directory: %s' % path)
+                return
+                
+            name = process.get_unused_process_name(path)
+            
+        if name == None:
+            
+            name = process.get_unused_process_name(self.directory)
+            parent_item = self.invisibleRootItem()
+        
+        item = self._add_process_item(name, parent_item = parent_item, create = True)
+        
+        
+        
+        self.setCurrentItem(item)
+        self.setItemSelected(item, True)
+        
+        parent_item = item.parent()
+        
+        if not util_file.is_dir(item.get_path()):
+            self._item_remove(item)
+            util.warning('Could not create process')
+        else:
+            self._rename_process(item)
+        
+    def delete_process(self):
+        
+        current_item = self.selectedItems()
+        
+        if current_item:
+            current_item = current_item[0]
+            
+        if not current_item:
+            return
+        
+        parent_path = self._get_parent_path(current_item)
+
+        delete_permission = qt_ui.get_permission('Delete %s?' % parent_path, self)
+        
+        if not delete_permission:
+            return
+            
+        process_instance = process.Process(parent_path)
+        process_instance.set_directory(self.directory)
+        process_instance.delete()
+        
+        parent_item = current_item.parent()
+        
+        if parent_item:
+            parent_item.removeChild(current_item)
+            
+        if not parent_item:
+            
+            index = self.indexOfTopLevelItem(current_item)
+            
+            self.takeTopLevelItem(index)
+            self.clearSelection()
+            self.setCurrentItem(self.invisibleRootItem())
+
+    def paste_process(self, source_process = None):
+        
+        #these were needed to remove the paste option.
+        #self.paste_action.setVisible(False)
+        #self.paste_item = None
+        
+        if not source_process:
+            
+            copied = util.get_env('VETALA_COPIED_PROCESS')
+            
+            if copied:
+                source_process = process.Process()
+                source_process.set_directory(copied)
+            else:
+                return
+        
+        target_process = None
+        
+        items = self.selectedItems()
+        
+        target_item = None
+        
+        if items:
+            target_item = items[0]
+            target_process = target_item.get_process()            
+        if not items:
+            target_item = None
+        
+        if not target_process:
+            target_process = process.Process()
+            target_process.set_directory(self.directory)
+            target_item = None 
+        
+        new_process = process.copy_process(source_process, target_process)
+        
+        if not new_process:
+            return
+        
+        new_item = self._add_process_item(new_process.get_name(), target_item)
+        
+        #before here the item should expand. 
+        #However if the item wasn't expanded already it won't select properly the new_item
+        #this makes the next 3 lines seem to not do anything... not sure what qt is doing here.
+        
+        self.clearSelection()
+        self.setCurrentItem(self.invisibleRootItem())
+        new_item.setSelected(True)
+        self.scrollToItem(new_item)
+        
+            
+        self.copy_process.emit()
+        
+        #if target_process.get_path() == self.directory:
+        #    self.refresh()
+        
+    def merge_process(self, source_process = None, sub_process_merge = False):
+        
+        self.paste_action.setVisible(False)
+        
+        if not source_process:
+            if not self.paste_item:
+                return
+            
+            source_process = self.paste_item.get_process()
+            
+        source_process_name = source_process.get_name()
+        
+        merge_permission = qt_ui.get_permission('Are you sure you want to merge in %s?' % source_process_name)
+        
+        if not merge_permission:
+            return
+        
+        target_process = None
+        
+        target_item = None
+        
+        items = self.selectedItems()
+        if items:
+            target_item = items[0]
+            target_process = target_item.get_process()            
+        if not items:
+            target_item = None
+        
+        if not target_process:
+            return 
+        
+        process.copy_process_into(source_process, target_process, merge_sub_folders  = sub_process_merge)
+        
+        if target_item:
+            
+            target_item.setExpanded(False)
+            
+            if target_process.get_sub_processes():
+                
+                temp_item = qt.QTreeWidgetItem()
+                target_item.addChild(temp_item)
+        
+        self.copy_process.emit()
+    
+    def merge_with_sub_process(self, source_process = None):
+        
+        self.merge_process(source_process, sub_process_merge = True)
+    
+    def convert_current_process(self):
+        
+        
+        current_item = self.current_folder
+            
+        if not current_item:
+            return
+        
+        parent_path = self._get_parent_path(current_item)
+
+        convert_permission = qt_ui.get_permission('Convert %s to process?' % parent_path, self)
+        
+        if not convert_permission:
+            return
+            
+        process_instance = process.Process(parent_path)
+        process_instance.set_directory(self.directory)
+        process_instance.create()
+        
+        current_item.set_folder(False)
+        
+        if current_item.has_parts():
+            qt.QTreeWidgetItem(current_item)
+    
+    def set_deactivate_modifiers(self, bool_value):
+        
+        self.deactivate_modifiers = bool_value
+    
+    def set_directory(self, directory, refresh=True, sub_path = '', name_filter = ''):
+        
+        self.project_dir = directory
+        self.sub_path = sub_path
+        
+        if sub_path:
+            directory = util_file.join_path(directory, self.sub_path)
+        
+        super(ProcessTreeWidget, self).set_directory(directory, refresh=refresh, name_filter = name_filter)
+        
+        
+    
+    def set_settings(self, settings):
+        
+        self.settings = settings
+
+class ProcessItem(qt.QTreeWidgetItem):
+    
+    def __init__(self, directory, name, parent_item = None):
+        super(ProcessItem, self).__init__(parent_item)
+        
+        self.process = None
+        
+        self.directory = directory
+        self.name = name
+        
+        split_name = name.split('/')
+        
+        self.setText(0, split_name[-1])
+        
+        self.detail = False
+        
+        self.setSizeHint(0, qt.QtCore.QSize(40,18))
+        
+        self._folder = False
+        
+        
+        
+        
+    def setData(self, column, role, value):
+        super(ProcessItem, self).setData(column, role, value)
+        
+        process = self._get_process()
+        
+        if not process:
+            return
+        
+        if hasattr(process, 'filepath') and not process.filepath:
+            return
+        
+        
+        if role == qt.QtCore.Qt.CheckStateRole:
+            
+            if value == 0:
+                process.set_enabled(False)
+                #process.set_setting('enable', False)
+            if value == 2:
+                process.set_enabled(True)
+                #process.set_setting('enable', True)
+        
+    def _get_process(self):
+        
+        if self.process:
+            
+            if self.process.process_name == self.name and self.process.directory == self.directory:
+                return self.process
+        
+        process_instance = process.Process(self.name)
+        process_instance.set_directory(self.directory)
+        
+        self.process = process_instance
+        
+        return process_instance
+        
+    def _get_parent_process(self):
+        
+        process_instance = self._get_process()
+        parent_process = process_instance.get_parent_process()
+        
+        return parent_process
+        
+    def create(self):
+        
+        if not self._folder:
+            process_instance = self._get_process()
+            
+            if not process_instance.is_process():
+                process_instance.create()    
+        
+    def rename(self, name):
+        
+        process_instance = self._get_process()
+            
+        state = process_instance.rename(name)
+        
+        if state:
+            self.name = name
+        
+        return state
+        
+    def setText(self, column, text):
+        
+        text = '   ' + text 
+        super(ProcessItem, self).setText(column, text)
+        
+    def text(self, column):
+        
+        text = super(ProcessItem, self).text(column)
+        
+        text = text.strip()
+        return text
+        
+    def set_name(self, name):
+        
+        self.name = name
+                
+    def set_directory(self, directory):
+        
+        self.directory = directory
+           
+    def get_process(self):
+        return self._get_process()
+    
+    def get_parent_process(self):
+        return self._get_parent_process()
+        
+    def get_path(self):
+        
+        process_instance = self._get_process()
+        
+        return process_instance.get_path()
+    
+    def get_name(self):
+        
+        process_instance = self._get_process()
+        
+        return process_instance.process_name
+    
+    def has_parts(self):
+        
+        process_path = util_file.join_path(self.directory, self.name)
+
+        processes, folders = process.find_processes(process_path, return_also_non_process_list = True, stop_at_one = True)
+        
+        if processes or folders:
+            return True
+        
+        return False
+            
+    def matches(self, item):
+        
+        if not item:
+            return False
+        
+        if not hasattr(item, 'name'):
+            return False
+        
+        if not hasattr(item, 'directory'):
+            return False
+        
+        if item.name == self.name and item.directory == self.directory:
+            return True
+    
+    def set_folder(self, bool_value):
+        self._folder = bool_value
+        
+        if bool_value:
+            
+            self.setForeground(0, qt.QtCore.Qt.darkGray)
+            
+        if not bool_value:
+            self.setIcon(0, qt.QIcon())
+            flags = qt.QtCore.Qt.ItemIsDragEnabled | qt.QtCore.Qt.ItemIsSelectable | qt.QtCore.Qt.ItemIsDropEnabled | qt.QtCore.Qt.ItemIsUserCheckable
+            self.setFlags( flags )
+            self.setCheckState(0, qt.QtCore.Qt.Unchecked)
+            self.setDisabled(False)
+            
+            self.setData(0, qt.QtCore.Qt.ForegroundRole, None)
+            
+        
+    def is_folder(self):
+        return self._folder
+    
+class CopyWidget(qt_ui.BasicWidget):
+    
+    canceled = qt_ui.create_signal()
+    pasted = qt_ui.create_signal()
+    
+    def __init__(self, parent = None):
+        
+        self.process = None
+        self.other_process = None
+        self.other_processes = []
+        
+        super(CopyWidget, self).__init__(parent)
+        self.setWindowTitle('Copy Match')
+        self.setWindowFlags(qt.QtCore.Qt.WindowStaysOnTopHint)
+        self.setMinimumWidth(500)
+        
+        alpha = 50
+        
+        if util.is_in_maya():
+            alpha = 100
+        
+        self.yes_brush = qt.QBrush()
+        self.yes_brush.setColor(qt_ui.yes_color)
+        self.yes_brush.setStyle(qt.QtCore.Qt.SolidPattern)
+    
+        self.no_brush = qt.QBrush()
+        self.no_brush.setColor(qt_ui.no_color)
+        self.no_brush.setStyle(qt.QtCore.Qt.SolidPattern)
+        
+        self.update_on_select = True
+    
+    def _build_widgets(self):
+        
+        self.tabs = qt.QTabWidget()
+        
+        self.data_list = DataTree()
+        self.code_list = CodeTree()
+        self.option_list = ProcessInfoTree()
+        self.settings_list = ProcessInfoTree()
+        
+        
+        v_side_bar = qt.QVBoxLayout()
+        
+        self.show_view = qt.QPushButton('Show Others') 
+        self.show_view.clicked.connect(self._show_others)
+        
+        load_button = qt.QPushButton('Compare')
+        self.view = ProcessTreeWidget(checkable = False)
+        self.view.set_deactivate_modifiers(False)
+        
+        v_side_bar.addWidget(self.view)
+        v_side_bar.addWidget(load_button)
+        
+        self.side_bar = qt.QWidget()
+        self.side_bar.setLayout(v_side_bar)
+        self.side_bar.hide()
+        self.side_bar.setMaximumWidth(250)
+        
+        
+        load_button.clicked.connect(self._load_other)
+        
+        
+        self.view.disable_right_click = True
+        
+        self._update_view = False
+        self._skip_selection_change = False
+        
+        self.view.selection_changed.connect(self._process_selection_changed)
+        self.view.setSelectionMode(self.view.ContiguousSelection)
+        
+        self.view.setDragEnabled(False)
+        
+        
+        
+        self.code_list.itemSelectionChanged.connect(self._code_selected)
+        
+        self.tabs.addTab(self.data_list, 'Data')
+        self.tabs.addTab(self.code_list, 'Code')
+        self.tabs.addTab(self.option_list, 'Options')
+        self.tabs.addTab(self.settings_list, 'Settings')
+        
+        h_main_layout = qt.QHBoxLayout()
+        
+        h_main_layout.addWidget(self.tabs)
+        h_main_layout.addWidget(self.side_bar)
+        
+        h_layout = qt.QHBoxLayout()
+        
+        self.paste_button = qt.QPushButton('Paste')
+        self.paste_button.setDisabled(True)
+        self.paste_button.clicked.connect(self._paste)
+        cancel = qt.QPushButton('Cancel')
+        
+        self.paste_button.clicked.connect(self.pasted)
+        cancel.clicked.connect(self._cancelled)
+        
+        h_layout.addWidget(self.paste_button)
+        h_layout.addWidget(cancel)
+        h_layout.addWidget(self.show_view)
+        
+        self.progress_bar = qt.QProgressBar()
+        self.progress_bar.hide()
+        
+        self.main_layout.addLayout(h_main_layout)
+        
+        self.main_layout.addWidget(self.progress_bar)
+        self.main_layout.addLayout(h_layout)
+        
+    def _process_selection_changed(self):
+        
+        if self._skip_selection_change:
+            return
+        
+        if not self._update_view:
+            return
+        
+        items = self.view.selectedItems()
+        
+        process_name = self.process.get_name()
+        
+        deselect = []
+        
+        self.other_processes = []
+        for item in items:
+            name =  item.get_name()
+            
+            project_path = self.view.directory
+            
+            if name.startswith('/'):
+                name = name[1:]
+            
+            if process_name.startswith('/'):
+                process_name = process_name[1:]
+            
+            if process_name == name:
+                
+                deselect.append(item)
+                continue
+            
+            other_process_inst = process.Process(name)
+            other_process_inst.set_directory(project_path)
+            
+            self.other_processes.append(other_process_inst)
+            
+        self._skip_selection_change = True
+        for item in deselect:
+            item.setSelected(False)
+        self._skip_selection_change = False
+        
+    
+    def _show_others(self):
+        
+        if self.side_bar.isVisible():
+            self._update_view = True
+            self.side_bar.hide()
+            self.show_view.setText('Show Others')
+            return 
+        
+        if not self.side_bar.isVisible():
+            self._update_view = True
+            self.view.set_directory(self.process.directory)
+            self.side_bar.show()
+            self.show_view.setText('Hide Others')
+            return
+        
+    def _load_other(self):
+        
+        self.populate_other()
+        
+    def _code_selected(self):
+        
+        if not self.update_on_select:
+            return
+        
+        selected = self.code_list.selectedItems()
+        
+        if not selected:
+            return
+        
+        self.update_on_select = False
+        
+        for item in selected:
+            
+            parent_item = item.parent()
+            
+            while parent_item:
+                columns =  parent_item.columnCount()
+                
+                found = False
+                
+                for inc in range(1, columns+1):
+                    parent_text = parent_item.text(inc)
+                    if parent_text.find('-') > -1:
+                        found = True
+                        break
+                
+                if found:
+                    if not parent_item.isSelected():
+                        parent_item.setSelected(True)
+                    
+                parent_item = parent_item.parent()
+        
+        self.update_on_select = True
+        
+
+        
+    def _get_long_name(self, item):
+        
+        current_item = item
+        append_name = ''
+        name = item.text(0)
+        
+        while current_item.parent():
+            
+            parent_item = current_item.parent()
+            append_name = parent_item.text(0)
+            
+            name = append_name + '/' + name
+            
+            current_item = parent_item
+        
+        return name
+    
+    def _get_option_long_name(self, item):
+        
+        long_name = self._get_long_name(item)
+        
+        long_name = long_name.replace('/', '.')
+        
+        if item.group:
+            long_name += '.'
+        
+        return long_name
+        
+    def _cancelled(self):
+        self.close()
+        self.canceled.emit()
+        
+    def _populate_lists(self):
+        
+        
+        self.progress_bar.reset()
+        self.progress_bar.setVisible(True)
+        self.progress_bar.setRange(0, 4)
+        
+        current_tab = self.tabs.currentIndex()
+        
+        self.clear_lists()
+        
+        self.populate_data_list()
+        self.progress_bar.setValue(1)
+        
+        self.populate_code_list()
+        self.progress_bar.setValue(2)
+        
+        self.populate_option_list()
+        self.progress_bar.setValue(3)
+        
+        self.populate_settings_list()
+        self.progress_bar.setValue(4)
+        
+        self.tabs.setCurrentIndex(current_tab)
+        
+        
+        self.progress_bar.setVisible(False)
+
+    def _fill_headers(self, list_inst):
+        
+        name = self.process.get_name()
+                
+        list_inst.setHeaderLabels([name, 'Target'])
+
+        others = []
+        
+        if not self.other_processes:
+            return
+                
+        other_process_count = len(self.other_processes)
+
+        for inc in range(0, other_process_count):
+    
+            other_process = self.other_processes[inc]
+    
+            others.append(other_process.get_name())
+            
+            list_inst.header().showSection(inc+1)
+            
+        labels = [name]
+        labels += others
+        
+        list_inst.setHeaderLabels(labels)
+        
+        header_count = list_inst.header().count()
+        
+        if (header_count-1) > other_process_count:
+        
+            for inc in range(other_process_count+1, header_count):
+                
+                list_inst.header().hideSection(inc)
+    
+
+    def _fill_all_headers(self):
+        
+        self._fill_headers(self.data_list)
+        self._fill_headers(self.code_list)
+        self._fill_headers(self.settings_list)
+        self._fill_headers(self.option_list)
+                            
+    def _set_item_state(self, item, value, column):
+        
+        if value:
+            item.setText(column, 'Match')
+            item.setBackground(column, self.yes_brush)
+        
+        if not value:
+            item.setText(column, 'No Match')
+            item.setBackground(column, self.no_brush)
+        
+        self.repaint()
+            
+    def _compare_data(self, other_process, data_name, sub_folder = None):
+        
+        source_data = self.process.get_data_instance(data_name)
+        target_data = other_process.get_data_instance(data_name)
+        
+        if not source_data:
+            return
+        
+        if not target_data:
+            return
+        
+        source_file = source_data.get_file_direct(sub_folder = sub_folder)
+        target_file = target_data.get_file_direct(sub_folder = sub_folder)
+        
+        orig_target_file = target_file
+        
+        if not target_file:
+            return
+        
+        if not util_file.is_file(target_file):
+            target_file = None
+        
+        same_content = False
+        
+        same = False
+        
+        if util_file.is_file(source_file) and target_file:
+            
+            same = filecmp.cmp(source_file, target_file)
+            
+        else:
+            try:
+                compare = filecmp.dircmp(source_file, orig_target_file)
+                same = True
+                
+                if compare.subdirs:
+                    for dir_inst in compare.subdirs:
+                        if not compare.subdirs[dir_inst].diff_files:
+                            same = True
+                        else:
+                            same = False
+                            break
+            except:
+                if source_file:
+                    if not orig_target_file:
+                        same = False
+                    else:
+                        if not util_file.exists(source_file) and not util_file.exists(orig_target_file):
+                            return True
+                    
+            
+            
+                
+        return same   
+
+    def _compare_code_children(self, item, column, other_process_inst, parent_name = None):
+        
+        if not parent_name:
+            parent_name = item.text(0)
+        
+        for inc_child in range(0, item.childCount()):
+            
+            
+            
+            child_item = item.child(inc_child)
+            
+                
+            child_name = child_item.text(0)
+            
+            long_name = parent_name + '/' + child_name
+            
+            if not other_process_inst.is_code_folder(long_name):
+                continue
+            
+            source_folder = self.process.get_code_file(long_name)
+            target_folder = other_process_inst.get_code_file(long_name)
+            
+            same = filecmp.cmp(source_folder, target_folder)          
+            #same = util_file.is_same_text_content(source_folder, target_folder)
+            
+            self._set_item_state(child_item, same, column)  
+            
+            self._compare_code_children(child_item, column, other_process_inst, long_name)
+    
+    def _compare_setting(self, process,other_process, long_name):
+        
+        value = process.get_setting(long_name)
+        other_value = other_process.get_setting(long_name)
+        
+        if value == other_value:
+            return True
+        
+        return False
+          
+    def _compare_option(self, process,other_process, long_name):
+        
+        value = process.get_unformatted_option(long_name)
+        other_value = other_process.get_unformatted_option(long_name)
+        
+        if value == other_value:
+            return True
+        
+        return False
+
+    def _compare_option_children(self, item, column, other_process_inst, parent_name = None):
+        
+        if item.childCount() == 0:
+            
+            return
+        
+        if not parent_name:
+            parent_name = item.text(0)
+            parent_name += '.'
+        
+        for inc_child in range(0, item.childCount()):
+            
+            child_item = item.child(inc_child)
+            
+            child_name = child_item.text(0)
+            
+            long_name = parent_name + child_name
+            
+            if child_item.childCount() > 0:
+                long_name += '.'
+            
+            if not other_process_inst.has_option(long_name):
+                continue
+            
+            same = self._compare_option(self.process, other_process_inst, long_name)
+            
+            self._set_item_state(child_item, same, column)  
+            
+            self._compare_option_children(child_item, column, other_process_inst, long_name)  
+            
+    def _paste(self):
+        
+        self.progress_bar.setVisible(True)
+        
+        current_tab = self.tabs.currentIndex()
+        
+        
+        if current_tab == 0:
+        
+            if self.data_list.selectedItems():
+                self._paste_data()
+            
+        if current_tab == 1:
+            if self.code_list.selectedItems():    
+                self._paste_code()
+            
+        if current_tab == 2:
+            if self.option_list.selectedItems():
+                self._paste_options()
+            
+        if current_tab == 3:
+            if self.settings_list.selectedItems():
+                self._paste_settings()
+        
+        
+        self.progress_bar.hide()
+        
+    def _paste_data(self):
+        
+        data_items = self.data_list.selectedItems()
+        
+        if not data_items:
+            return
+        
+        inc = 0
+        
+        self.tabs.setCurrentIndex(0)
+        
+        self.progress_bar.reset()
+        self.progress_bar.setRange(0, len(data_items))
+        self.progress_bar.setValue(inc)
+        
+        for item in data_items:
+            
+            parent_item = item.parent()
+            
+            if parent_item:
+                name = str(parent_item.text(0))
+                folder_name = str(item.text(0))
+            else:
+                name = str(item.text(0))
+                folder_name = ''
+            
+            for inc2 in range(0, len(self.other_processes)):
+                
+                other_process_inst = self.other_processes[inc2]
+                
+                process.copy_process_data( self.process, other_process_inst, name, sub_folder = folder_name)
+            
+                same = self._compare_data(other_process_inst, name, folder_name)
+                
+                self._set_item_state(item, same, inc2+1)
+            
+            self.progress_bar.setValue(inc)
+            
+            inc += 1
+            
+    def _paste_code(self):
+        
+        code_items = self.code_list.selectedItems()
+    
+        if not code_items:
+            return
+    
+        self.tabs.setCurrentIndex(1)
+    
+        found = []
+        item_dict = {}
+        
+        manifest = ''
+        
+        for item in code_items:
+            
+            name = self._get_long_name(item)
+            
+            if not name:
+                continue
+            
+            if name == 'manifest':
+                manifest = name
+                item_dict[manifest] = item
+                continue
+            
+            found.append(name)
+            item_dict[name] = item
+
+        self.progress_bar.reset()
+        self.progress_bar.setRange(0, len(found))
+            
+        inc = 0
+        
+        if found:
+            found_count = []
+            
+            for thing in found:
+                found_count.append( thing.count('/') )
+            
+            sort = util.QuickSort(found_count)
+            sort.set_follower_list(found)
+            found_count, found = sort.run()
+            
+            #manifest needs to be added at the end so it gets synced
+        if manifest:
+            found.append(manifest)
+        
+        other_process = None
+        states_to_set = []
+        
+        for inc2 in range(0, len(self.other_processes)):
+            
+            other_process = self.other_processes[inc2]
+            
+            for name in found:    
+                
+                process.copy_process_code( self.process, other_process, name)
+                
+                previous_script =  self.process.get_previous_script(name)
+                
+                if previous_script and other_process.has_script(previous_script[0]):
+                    other_process.insert_manifest_below(name, previous_script[0], previous_script[1])
+                else:
+                    state = self.process.get_script_state(name)
+                    states_to_set.append([name,state])
+                
+                source_folder = self.process.get_code_file(name)
+                target_folder = other_process.get_code_file(name)
+                
+                same = util_file.is_same_text_content(source_folder, target_folder)
+                item = item_dict[name]
+                self._set_item_state(item, same, inc2+1)
+            
+            if other_process:
+                other_process.sync_manifest()
+                for setting in states_to_set:
+                    other_process.set_script_state(setting[0], setting[1])
+            self.progress_bar.setValue(inc)
+            inc += 1
+        
+        
+    def _paste_settings(self):
+        
+        setting_items = self.settings_list.selectedItems()
+        
+        if not setting_items:
+            return
+        
+        self.tabs.setCurrentIndex(3)
+        
+        inc = 0
+        
+        self.progress_bar.reset()
+        self.progress_bar.setRange(0, len(setting_items))
+        
+        for item in setting_items:
+            name = str(item.text(0))
+            
+            value = self.process.get_setting(name)
+            
+            for inc2 in range(0, len(self.other_processes)):
+                
+                other_process = self.other_processes[inc2]
+                
+                other_process.set_setting(name, value)
+            
+                match = self._compare_setting(self.process, other_process, name)
+                self._set_item_state(item, match, inc2+1)
+            
+            self.progress_bar.setValue(inc)
+            inc+=1
+    
+    def _paste_options(self):
+        
+        option_items = self.option_list.selectedItems()
+        
+        if not option_items:
+            return
+        
+        self.tabs.setCurrentIndex(2)
+        
+        inc = 0
+        
+        self.progress_bar.reset()
+        self.progress_bar.setRange(0, len(option_items))
+        
+        option_items = self._sort_option_items(option_items)
+        
+        for item in option_items:            
+            
+            long_name = self._get_option_long_name(item)
+            
+            value = self.process.get_unformatted_option(long_name)
+            
+            for inc2 in range(0, len(self.other_processes)):
+                
+                other_process = self.other_processes[inc2]
+                
+                other_process.set_option(long_name, value)
+                
+                match = self._compare_option(self.process, other_process, long_name)
+                self._set_item_state(item, match, inc2+1)
+            
+            self.progress_bar.setValue(inc)
+            inc+=1
+    
+    def _sort_option_names(self, option_names):
+        
+        parents = []
+        children = []
+        
+        for option in option_names:
+            
+            if option.find('.') > -1 and not option.endswith('.'):
+                children.append(option)
+            else:
+                parents.append(option)
+            
+        options = parents + children 
+        
+        return options  
+    
+    def _sort_option_items(self, option_items):
+        
+        option_names = []
+        option_item_dict = {}
+        
+        for option_item in option_items:
+            item_name = self._get_option_long_name(option_item)
+            option_names.append(item_name)
+            option_item_dict[item_name] = option_item
+            
+        options = self._sort_option_names(option_names)
+        
+        found = []
+        
+        for name in options:
+            found.append(option_item_dict[name])
+        
+        return found     
+    
+    def _sort_process_options(self, options):
+        
+        options_dict = {}
+        option_names = []
+        
+        for option in options:
+            option_names.append(option[0])
+            options_dict[option[0]] = option
+            
+        option_names = self._sort_option_names(option_names)
+        
+        found = []
+        
+        for option_name in option_names:
+            found.append(options_dict[option_name])
+            
+        return found
+          
+    def _reset_states(self, tree, column = 1):
+        
+        root = tree.invisibleRootItem()
+        
+        self._reset_item_children(column, root)
+        
+    
+    def _reset_item_children(self, column, item):
+        
+        child_count = item.childCount()
+        
+        for inc in range(0, child_count):
+            
+            child_item = item.child(inc)
+            
+            self._reset_compare_columns(column, child_item)
+            
+            self._reset_item_children(column, child_item)
+        
+
+  
+    def _reset_compare_columns(self, column, item):
+        
+        item.setText(column, (' ' * 10) + '-')
+        
+        item.setBackground(column, item.background(0))
+            
+    def clear_lists(self):
+        
+        self.data_list.clear()
+        self.code_list.clear()
+        self.option_list.clear()
+        self.settings_list.clear()
+        
+
+    def reset_list_compare(self):
+        
+        self._reset_states(self.data_list)
+        self._reset_states(self.code_list)
+        self._reset_states(self.settings_list)
+
+    def populate_list(self, column, list_widget, data):
+        
+        for sub_data in data:
+            
+            list_widget.add_item(column, sub_data)
+
+    def populate_code_list(self):
+             
+        self.tabs.setCurrentIndex(1)
+        
+        self.code_list.set_process(self.process)
+        self.code_list.populate()
+        
+    def populate_data_list(self):
+        
+        self.tabs.setCurrentIndex(0)
+        
+        self.data_list.set_process(self.process)
+        self.data_list.populate()
+    
+    def populate_settings_list(self):
+        
+        self.tabs.setCurrentIndex(3)
+        
+        settings_inst = self.process.get_settings_inst()
+                
+        column = 0
+        
+        list_widget = self.settings_list
+        
+        settings_list = settings_inst.get_settings()
+        
+        for setting in settings_list:
+            
+            list_widget.add_item(column, setting[0])
+        
+        
+        if not settings_list:
+            list_widget.add_item(column, 'No Settings')    
+
+
+            
+    def populate_option_list(self):
+        
+        self.tabs.setCurrentIndex(2)
+        
+        options = self.process.get_options()
+        
+        column = 0
+        
+        list_widget = self.option_list
+        
+        options = self._sort_process_options(options)
+        
+        parent_items = {}
+        for option in options:
+            
+            option_name = option[0]
+            
+            parent_item = None
+            
+            split_name = option_name.split('.')
+            item_name = split_name[-1]
+            
+            if not item_name:
+                item_name = split_name[-2]
+            
+            if option_name.find('.') > -1:
+                
+                if option_name.endswith('.'):
+                    split_name = split_name[:-1]
+                
+                parent = string.join(split_name[:-1], '.')
+                parent += '.'
+                
+                if parent_items.has_key(parent):
+                    
+                    parent_item = parent_items[parent]
+                    
+            item = list_widget.add_item(column, item_name, parent_item)
+            
+            item.group = False
+            
+            test_option = None
+            
+            if type(option[1]) == list and len(option[1]) > 1:
+                test_option = option[1][1]
+            
+            if option_name.endswith('.') and not parent_items.has_key(option_name):
+                if test_option != 'reference.group':
+                    parent_items[option_name] = item
+                
+                item.group = True
+            
+        
+        if not options:
+            list_widget.add_item(column, 'No Options')                
+    
+    
+    def populate_other(self):
+        
+        self._fill_all_headers()
+        
+        other_count = len(self.other_processes)
+        
+        current_tab = self.tabs.currentIndex()
+        
+        populators = [self.populate_other_data, 
+                      self.populate_other_code, 
+                      self.populate_other_options, 
+                      self.populate_other_settings]
+        
+        for populator in populators:
+            for inc in range(0, other_count):
+                
+                other_process_inst = self.other_processes[inc]
+                
+                path = other_process_inst.get_path()
+                
+                if not util_file.get_permission(path):
+                    continue
+                
+                populator(inc+1, other_process_inst)
+                #self.populate_other_data(inc+1, other_process_inst)
+                #self.populate_other_code(inc+1, other_process_inst)
+                #self.populate_other_options(inc+1, other_process_inst)
+                #self.populate_other_settings(inc+1, other_process_inst)
+        
+        self.paste_button.setEnabled(True)
+        
+        self.tabs.setCurrentIndex(current_tab)
+        
+    def populate_other_data(self, column, other_process_inst):
+        
+        self.tabs.setCurrentIndex(0)
+        
+        self._reset_states(self.data_list, column)
+        
+        data = other_process_inst.get_data_folders()
+        
+        list_widget = self.data_list
+        
+        count = list_widget.topLevelItemCount()
+        
+        self.progress_bar.reset()
+        self.progress_bar.setVisible(True)
+        
+        self.progress_bar.setValue(0)
+        self.progress_bar.setRange(0, count)
+        
+        for inc in range(0, count):
+            
+            self.progress_bar.setValue(inc)
+            
+            item = list_widget.topLevelItem(inc)
+            
+            for sub_data in data:
+                
+                if item.text(0) == sub_data:
+                    
+                    same = self._compare_data(other_process_inst, sub_data)
+                    
+                    self._set_item_state(item, same, column)
+                    
+                    other_sub_folders = other_process_inst.get_data_sub_folder_names(sub_data)
+                    
+                    for inc_child in range(0, item.childCount()):
+                        
+                        child_item = item.child(inc_child)
+                        
+                        sub_folder = child_item.text(0)
+                        
+                        for other_sub_folder in other_sub_folders:
+                            
+                            if other_sub_folder == sub_folder:
+                                
+                                same = self._compare_data(other_process_inst, sub_data, child_item.text(0))
+                                self._set_item_state(child_item, same, column)    
+                    
+                    model_index = list_widget.indexFromItem(item, column=0)
+                    list_widget.scrollTo(model_index)   
+        
+        self.progress_bar.setVisible(False)
+         
+    def populate_other_code(self, column, other_process_inst):
+        
+        self.tabs.setCurrentIndex(1)
+        
+        self._reset_states(self.code_list, column)
+        
+        code_names = other_process_inst.get_code_names()
+                
+        list_widget = self.code_list
+        
+        count = list_widget.topLevelItemCount()
+        
+        self.progress_bar.setValue(0)
+        self.progress_bar.setRange(0, count)
+        
+        for inc in range(0, count):
+            
+            self.progress_bar.setValue(inc)
+            
+            item = list_widget.topLevelItem(inc)
+            
+            for code_name in code_names:
+                
+                long_name = self._get_long_name(item)
+                
+                if long_name == code_name:
+                    
+                    source_file = self.process.get_code_file(code_name)
+                    target_file = other_process_inst.get_code_file(code_name)
+                                        
+                    if util_file.is_file(target_file) and util_file.is_file(source_file):
+                        same = util_file.is_same_text_content(source_file, target_file)
+                    else:
+                        same = False
+                    self._set_item_state(item,same, column)
+                    self._compare_code_children(item, column, other_process_inst)
+                        
+    def populate_other_settings(self, column, other_process_inst):
+        
+        self.tabs.setCurrentIndex(2)
+        
+        settings_inst = self.process.get_settings_inst()
+        
+        other_settings_inst = other_process_inst.get_settings_inst()
+        other_settings = other_settings_inst.get_settings()
+        
+        self._reset_states(self.settings_list, column)
+        
+        list_widget = self.settings_list
+        
+        count = list_widget.topLevelItemCount()
+        
+        self.progress_bar.setValue(0)
+        self.progress_bar.setRange(0, count)
+                
+        for inc in range(0, count):
+        
+            self.progress_bar.setValue(inc)
+            
+            item = list_widget.topLevelItem(inc)
+            
+            if str(item.text(0)) == 'No Settings':
+                return
+            
+            for other_setting in other_settings:
+                
+                setting_name = item.text(0)
+                
+                if setting_name == other_setting[0]:
+                    
+                    value = settings_inst.get(setting_name)
+                    other_value = other_settings_inst.get(setting_name)
+                    
+                    match = False
+                    
+                    if value == other_value:
+                        match = True
+                    
+                    self._set_item_state(item, match, column)
+    
+    def populate_other_options(self, column, other_process_inst):
+        
+        self.tabs.setCurrentIndex(2)
+        
+        other_options = other_process_inst.get_options()
+        
+        self._reset_states(self.option_list, column)
+        
+        list_widget = self.option_list
+        
+        count = list_widget.topLevelItemCount()
+        
+        self.progress_bar.setValue(0)
+        self.progress_bar.setRange(0, count)
+        
+        for inc in range(0, count):
+        
+            self.progress_bar.setValue(inc)
+            
+            item = list_widget.topLevelItem(inc)
+            
+            option_name = str(item.text(0))
+            
+            if option_name == 'No Options':
+                return
+            
+            option_long_name = self._get_option_long_name(item)
+            
+            for other_option in other_options:
+                
+                if option_long_name == other_option[0]:
+                    
+                    match = self._compare_option(self.process, other_process_inst, option_name)
+                    
+                    self._set_item_state(item, match, column)
+                    
+                    self._compare_option_children(item, column, other_process_inst)
+
+
+    def set_process(self, process_name, process_directory):
+        
+        process_inst = process.Process(process_name)
+        process_inst.set_directory(process_directory)
+        
+        self.process = process_inst
+                
+        self._populate_lists()
+                
+        self._fill_all_headers()
+        
+        
+        
+    def set_other_process(self, process_name, process_directory):
+        
+        
+        
+        if not self.process:
+            return
+        
+        if not self.isVisible():
+            return
+                
+        if process_name == self.process.get_name():
+            self.paste_button.setDisabled(True)
+            return
+        
+        self.progress_bar.reset()
+        self.progress_bar.setVisible(True)
+        
+        process_inst = process.Process(process_name)
+        process_inst.set_directory(process_directory)
+        
+        self.other_processes = [process_inst]
+                
+        self.load_compare()
+        
+        
+    def load_compare(self):
+        
+        current_tab_index = self.tabs.currentIndex()
+        
+        if not self.other_processes:
+            return
+        
+        self.populate_other()
+
+        self.progress_bar.setVisible(False)
+        
+        self.tabs.setCurrentIndex(current_tab_index)
+        
+class ProcessInfoTree(qt.QTreeWidget):
+    
+    def __init__(self):
+        
+        self.process = None
+        
+        super(ProcessInfoTree, self).__init__()
+        
+        self.setHeaderLabels(['Source'])
+        header = self.header()
+        if qt.is_pyside() or qt.is_pyqt():
+            header.setResizeMode(qt.QHeaderView.ResizeToContents)
+        if qt.is_pyside2():
+            header.setSectionResizeMode(qt.QHeaderView.ResizeToContents)
+        
+        self.setSelectionMode(self.ExtendedSelection)
+        
+        item_delegate = qt_ui.SelectTreeItemDelegate()
+        self.setItemDelegate(item_delegate)
+        
+        
+    def add_item(self, column, name, parent = None):
+        
+        item = qt.QTreeWidgetItem(parent)
+        
+        item.setText(column, name)
+        
+        
+        column_count = self.columnCount()
+        
+        if column_count > 1:
+            
+            for inc in range(1, column_count):
+                item.setText(inc, (' ' * 10) + '-')
+        
+        self.addTopLevelItem(item)
+        
+        
+        if parent:
+            parent.setExpanded(True)
+        return item
+    
+    def populate(self):
+        pass
+    
+    def set_process(self, process_inst):
+        self.process = process_inst
+
+class VersionInfoTree(qt.QTreeWidget):
+
+    def __init__(self):
+        
+        self.process = None
+        
+        super(VersionInfoTree, self).__init__()
+        
+        self.setContextMenuPolicy(qt.QtCore.Qt.CustomContextMenu)
+        self.customContextMenuRequested.connect(self._item_menu)
+        
+        self.context_menu = qt.QMenu()
+        self._create_context_menu()
+        
+    def _item_menu(self, position):
+        
+        self.current_folder = None
+        
+        self.context_menu.exec_(self.viewport().mapToGlobal(position))
+                                
+    def _create_context_menu(self):
+        
+        self.remove_all = self.context_menu.addAction('Remove all but last version')
+        self.remove_all_but_10 = self.context_menu.addAction('Remove all but last 10 versions')
+
+        self.remove_all.triggered.connect(self._remove_all)
+        self.remove_all_but_10.triggered.connect(self._remove_all_but_10)
+
+    def _remove(self, keep = 1):
+        
+        if hasattr(self, 'tree_type'):
+            tree_type = self.tree_type
+        
+        items = self.selectedItems()
+        
+        for item in items:
+        
+            name = item.text(0)
+            
+            if tree_type == 'data':
+                
+                parent_item = item.parent()
+                
+                sub_folder = None
+                if parent_item:
+                    sub_folder = name
+                    name = parent_item.text(0)
+                    
+                self.process.remove_data_versions(name, sub_folder, keep = keep)
+                
+            if tree_type == 'code':
+                
+                parent_item = item.parent()
+                
+                while parent_item:
+                    
+                    parent_name = parent_item.text(0) 
+                    name = util_file.join_path(parent_name, name)
+                    
+                    parent_item = parent_item.parent()
+                
+                self.process.remove_code_versions(name, keep = keep)
+                    
+                
+        self.populate()
+                
+    def _remove_all(self):
+        
+        
+        self._remove()
+    
+    def _remove_all_but_10(self):
+        self._remove(10)
+
+    def _set_version_info(self, item, folder):
+        version_inst = util_file.VersionFile(folder)
+        count = version_inst.get_count()
+        size = util_file.get_folder_size(folder, round_value = 3)
+        
+        item.setText(1, str(count))
+        item.setText(2, str(size))
+
+
+class DataTree(ProcessInfoTree):
+    
+    tree_type = 'data'
+    
+    def __init__(self):
+        super(DataTree, self).__init__()
+        
+        self.setSortingEnabled(True)
+        
+        header = self.header()
+        header.setSortIndicator(0,qt.QtCore.Qt.AscendingOrder)
+        self.setHeader(header)
+        
+    def populate(self):
+        
+        self.clear()
+        column = 0   
+        data_folders = self.process.get_data_folders()
+        
+        if not data_folders:
+            return 
+        
+        data_folders.sort()
+        
+        for sub_data in data_folders:
+            
+            data_item = self.add_item(column, sub_data)
+            
+            folders = self.process.get_data_sub_folder_names(sub_data)
+            
+            for folder in folders:
+                self.add_item(column, folder, data_item)
+                
+                
+
+class DataVersionTree(ProcessInfoTree, VersionInfoTree):
+    
+    tree_type = 'data'
+    
+    def populate(self):
+            
+            self.clear()
+            column = 0   
+            data_folders = self.process.get_data_folders()
+            
+            if not data_folders:
+                return 
+            
+            data_folders.sort()
+            
+            for sub_data in data_folders:
+                
+                data_item = self.add_item(column, sub_data)
+                
+                
+                data_folder = self.process.get_data_folder(sub_data)
+                
+                self._set_version_info(data_item, data_folder)
+                
+                folders = self.process.get_data_sub_folder_names(sub_data)
+                
+                for folder in folders:
+                    sub_item = self.add_item(column, folder, data_item)
+                    
+                    data_folder = self.process.get_data_folder(sub_data, folder)
+                    
+                    self._set_version_info(sub_item, data_folder)
+
+class CodeTree(ProcessInfoTree):
+    
+    tree_type = 'code'
+    
+    def populate(self):
+        self.clear()
+        column = 0
+        
+        code_names = self.process.get_code_names()
+        
+        items = {}
+        
+        for code_name in code_names:
+            
+            split_code_name = code_name.split('/')
+            
+            long_name = ''
+            parent_item = None
+            
+            for name in split_code_name:
+                
+                if long_name:
+                    long_name += '/%s' % name
+                else:
+                    long_name = name 
+                
+                if not items.has_key(long_name):
+                    item = self.add_item(column, name, parent_item)
+                else:
+                    item = items[long_name]
+                    
+                items[long_name] = item
+                parent_item = item
+                
+                
+
+class CodeVersionTree(ProcessInfoTree, VersionInfoTree):
+
+    tree_type = 'code'
+    
+    def populate(self):
+        self.clear()
+        column = 0
+        
+        code_names = self.process.get_code_names()
+        
+        items = {}
+        
+        for code_name in code_names:
+            
+            split_code_name = code_name.split('/')
+            
+            long_name = ''
+            parent_item = None
+            
+            for name in split_code_name:
+                
+                if long_name:
+                    long_name += '/%s' % name
+                else:
+                    long_name = name 
+                
+                if not items.has_key(long_name):
+                    item = self.add_item(column, name, parent_item)
+                else:
+                    item = items[long_name]
+                    
+                items[long_name] = item
+                parent_item = item
+     
+                folder = self.process.get_code_folder(long_name)
+                
+                self._set_version_info(item, folder)
+
+#--- DEV
+
+class ProcessTreeView(qt.QTreeView):
+    
+    def __init__(self, directory):
+        
+        super(ProcessTreeView, self).__init__()
+        
+        self.directory = directory
+        
+        self.setModel(ProcessTreeModel(directory))
+        #self.setItemDelegate(ProcessTreeDelegate())
+        
+        
+    
+class ProcessTreeModel(qt.QtCore.QAbstractListModel):
+    
+    def __init__(self, directory, parent = None):
+        super(ProcessTreeModel, self).__init__(parent)
+        
+        self.directory = directory
+        
+        self.root_item = process.Process()
+        self.root_item.set_directory(directory)
+        
+        self.processes = []
+        
+    def flags(self, index):
+        if not index.isValid():
+            return 0
+
+        return qt.QtCore.Qt.ItemIsEditable | qt.QtCore.Qt.ItemIsEnabled | qt.QtCore.Qt.ItemIsSelectable
+    
+    def parent(self, index):
+        
+        if not index.isValid():
+            return qt.QtCore.QModelIndex()
+
+        child_process = self.getItem(index)
+        
+        parent_process = child_process.Process.get_parent_process()
+        
+        if not parent_process:
+            return qt.QtCore.QModelIndex()
+        
+        return self.createIndex(parent_process.get_sub_process_count(), 0, parent_process)
+    
+    def getItem(self, index):
+        
+        if index.isValid():
+            item = index.internalPointer()
+            if item:
+                return item
+
+        return self.root_item
+    
+    def headerData(self, section, orientation, role=qt.QtCore.Qt.DisplayRole):
+        if orientation == qt.QtCore.Qt.Horizontal and role == qt.QtCore.Qt.DisplayRole:
+            return 'header_test'
+
+        return None
+    
+    def hasChildren(self, parent):
+        
+        return True
+        
+    
+    def index(self, row, column, parent):
+        
+        if not parent.isValid():
+            parent_process = self.root_item
+        else:
+            parent_process = parent.internalPointer()
+        
+        
+        child_process = parent_process.get_sub_process_by_index(row)
+        
+        if child_process:
+            
+            self.processes.append(child_process)
+            return self.createIndex(row, column, child_process)
+        else:
+            return qt.QtCore.QModelIndex()
+    
+    def columnCount(self, parent=qt.QtCore.QModelIndex()):
+        #
+        return 0
+    
+    def rowCount(self, parent=qt.QtCore.QModelIndex()):
+        
+        parent_process = self.getItem(parent)
+        
+        return parent_process.get_sub_process_count()
+    
+    def data(self, index, role):
+        #returns the data in a way that can be displayed
+        
+        if not index.isValid():
+            
+            return None
+        
+        if role != qt.QtCore.Qt.DisplayRole and role != qt.QtCore.Qt.EditRole:
+            
+            return None
+        #index.row()
+        #index.column()
+        #index.parent() #hierarchal
+        
+        if role == qt.QtCore.Qt.DisplayRole:
+            
+            process_inst = index.internalPointer()
+            name = process_inst.get_basename()
+            
+            return name
+        
+        
+        
+        
+        #return process_inst.get_basename()
+    
+class ProcessTreeItem(object):
+    def __init__(self, data, parent=None):
+        self.parentItem = parent
+        self.itemData = data
+        self.childItems = []
+    
+    def child(self, row):
+        return self.childItems[row]
+
+    def childCount(self):
+        return len(self.childItems)
+
+    def childNumber(self):
+        if self.parentItem != None:
+            return self.parentItem.childItems.index(self)
+        return 0
+
+    def columnCount(self):
+        return len(self.itemData)
+
+    def data(self, column):
+        return self.itemData[column]
+
+    def insertChildren(self, position, count, columns):
+        if position < 0 or position > len(self.childItems):
+            return False
+
+        for row in range(count):
+            data = [None for v in range(columns)]
+            item = ProcessTreeItem(data, self)
+            self.childItems.insert(position, item)
+
+        return True
+
+    def insertColumns(self, position, columns):
+        if position < 0 or position > len(self.itemData):
+            return False
+
+        for column in range(columns):
+            self.itemData.insert(position, None)
+
+        for child in self.childItems:
+            child.insertColumns(position, columns)
+
+        return True
+
+    def parent(self):
+        return self.parentItem
+
+    def removeChildren(self, position, count):
+        if position < 0 or position + count > len(self.childItems):
+            return False
+
+        for row in range(count):
+            self.childItems.pop(position)
+
+        return True
+
+    def removeColumns(self, position, columns):
+        if position < 0 or position + columns > len(self.itemData):
+            return False
+
+        for column in range(columns):
+            self.itemData.pop(position)
+
+        for child in self.childItems:
+            child.removeColumns(position, columns)
+
+        return True
+
+    def setData(self, column, value):
+        if column < 0 or column >= len(self.itemData):
+            return False
+
+        self.itemData[column] = value
+
+        return True
+
+
+class ProcessTreeDelegate(qt.QItemDelegate):
+    
+    def paint(self, painter, option, index):
+        
+        #rect = qt.QtCore.QRect(20,20,10,10)
+        
+        self.drawCheck(painter, option, option.rect, qt.QtCore.Qt.Checked)
+        self.drawFocus(painter, option, option.rect)
+        painter.drawText(option.rect, 'goobers')
+        
+        #super(ProcessTreeDelegate, self).paint(painter, option, index)
+    
+    def sizeHint(self, option, index):
+        
+        return qt.QtCore.QSize(100,26)
+    
+    