--- conflicted
+++ resolved
@@ -525,11 +525,10 @@
                       
         self.settings.set('code_directory', directory)
         self.code_widget.set_code_directory(directory)
-<<<<<<< HEAD
         self.settings_widget.set_code_directory(directory)
-=======
-        self.settings_widget.set_code_directory(directory)
-        
+
+
+       
 
 class ProcessBuildDataWidget(ui_data.MayaAsciiFileWidget):
     
@@ -553,5 +552,4 @@
         self.main_layout.addWidget(open_button)
         
         self.main_layout.setAlignment(QtCore.Qt.AlignTop)
-        
->>>>>>> 80259b4f
+        