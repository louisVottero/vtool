# Copyright (C) 2014 Louis Vottero louis.vot@gmail.com    All rights reserved.

import sys

from vtool import qt_ui, qt, maya_lib

from vtool import util_file
from vtool import util

import process
import ui_view
import ui_options
import ui_templates
import ui_process_settings
import ui_process_maintenance
import ui_data
import ui_code
import ui_settings

from vtool import logger
log = logger.get_logger(__name__) 

vetala_version = util_file.get_vetala_version()

class ProcessManagerWindow(qt_ui.BasicWindow):
    
    title = util.get_custom('vetala_name', 'VETALA')
    
    def __init__(self, parent = None):
        
        util.show('VETALA_PATH: %s' % util.get_env('VETALA_PATH'))
        
        
        self.directory = None
        self._current_tab = None
        
        self.settings = None
        self.process_history_dict = {}
        self._path_filter = ''
        
        self._process_runtime_values = {}
        
        self.process = process.Process()
        
        self.tab_widget = None
        self.view_widget = None
        self.data_widget = None
        self.code_widget = None
        self.directories = None
        self.project_directory = None
        self.last_tab = 0
        self.last_process = None
        self.last_project = None
        self.kill_process = False
        self.build_widget = None
        self.last_item = None
        
        self.handle_selection_change = True
        self._note_text_change_save = True
        
        super(ProcessManagerWindow, self).__init__(parent = parent, use_scroll = True) 
        
        icon = qt_ui.get_icon('vetala.png')
        self.setWindowIcon(icon)
        
        
        shortcut = qt.QShortcut(qt.QKeySequence(qt.QtCore.Qt.Key_Escape), self)
        shortcut.activated.connect(self._set_kill_process)
            
        self.view_widget.tree_widget.itemChanged.connect(self._item_changed)
        self.view_widget.tree_widget.item_renamed.connect(self._item_renamed)
        
        self.view_widget.tree_widget.itemSelectionChanged.connect(self._item_selection_changed)
        self.view_widget.copy_done.connect(self._copy_done)
        self.view_widget.tree_widget.itemDoubleClicked.connect(self._item_double_clicked)
        self.view_widget.tree_widget.show_options.connect(self._show_options)
        self.view_widget.tree_widget.show_notes.connect(self._show_notes)
        self.view_widget.tree_widget.show_templates.connect(self._show_templates)
        self.view_widget.tree_widget.show_settings.connect(self._show_settings)
        self.view_widget.tree_widget.process_deleted.connect(self._process_deleted)
        self.view_widget.path_filter_change.connect(self._update_path_filter)
        
        
        self._set_default_directory()
        self._setup_settings_file()
        
        self._set_default_project_directory()
        self._set_default_template_directory()
        
                
        code_directory = self.settings.get('code_directory')
        if code_directory:
            self.set_code_directory(code_directory)
        
        self.last_process_script_inc = 0

    def _build_widgets(self):
        
        self.header_layout = qt.QHBoxLayout()
        
        self.active_title = qt.QLabel('-')
        self.active_title.setAlignment(qt.QtCore.Qt.AlignCenter)
        
        self.header_layout.addWidget(self.active_title, alignment = qt.QtCore.Qt.AlignCenter)
        
        self.tab_widget = qt.QTabWidget()
        
        
        self.view_widget = ui_view.ViewProcessWidget()
        
        self.option_tabs = qt.QTabWidget()
        
        option_layout = qt.QVBoxLayout()
        option_layout.setContentsMargins(0,0,0,0)
        self.option_widget = ui_options.ProcessOptionsWidget()
        
        
        option_layout.addWidget(self.option_widget)
        
        option_widget = qt.QWidget()
        option_widget.setLayout(option_layout)
        
        self.template_widget = ui_templates.TemplateWidget()
        self.template_widget.set_active(False)
        self.template_widget.current_changed.connect(self._template_current_changed)
        self.template_widget.add_template.connect(self._add_template)
        self.template_widget.merge_template.connect(self._merge_template)
        self.template_widget.match_template.connect(self._match_template)
        
        self.notes = NoteText()
        
        self.notes.textChanged.connect(self._save_notes)
        
        self.process_settings = ui_process_settings.ProcessSettings()
        self.process_maintenance = ui_process_maintenance.ProcessMaintenance()
        
        self.option_tabs.addTab(option_widget, 'Options')
        self.option_tabs.addTab(self.notes, 'Notes')
        self.option_tabs.addTab(self.template_widget, 'Templates')
        self.option_tabs.addTab(self.process_settings, 'Settings')
        self.option_tabs.addTab(self.process_maintenance, 'Maintenance')
        self.option_tabs.setCurrentIndex(1)
        
        self.option_tabs.currentChanged.connect(self._option_changed)
        
        splitter_button_layout = qt.QHBoxLayout()
        
        full_button = qt.QPushButton('Full')
        full_button.setMaximumHeight(18)
        full_button.setMaximumWidth(60)
        full_button.setSizePolicy(qt.QSizePolicy(qt.QSizePolicy.Minimum,qt.QSizePolicy.Minimum))
        full_button.clicked.connect(self._toggle_full)
        
        close_button = qt.QPushButton('Close')
        close_button.setMaximumHeight(18)
        close_button.setMaximumWidth(60)
        close_button.setSizePolicy(qt.QSizePolicy(qt.QSizePolicy.Minimum,qt.QSizePolicy.Minimum))
        close_button.clicked.connect(self._close_tabs)
        
        self.full_button = full_button
        self.close_button = close_button
        
        orientation_button = qt.QPushButton('Alignment')
        orientation_button.setMaximumHeight(18)
        orientation_button.clicked.connect(self._toggle_alignment)
        orientation_button.setSizePolicy(qt.QSizePolicy(qt.QSizePolicy.Minimum,qt.QSizePolicy.Maximum))
        
        splitter_button_layout.addWidget(full_button)
        splitter_button_layout.addWidget(orientation_button)
        splitter_button_layout.addWidget(close_button)
        
        
        btm_tab_widget = SideTabWidget()
        btm_tab_widget.main_layout.addLayout(splitter_button_layout)
        btm_tab_widget.main_layout.addWidget(self.option_tabs)

        
        self.data_widget = ui_data.DataProcessWidget()
        
        self.code_widget = ui_code.CodeProcessWidget()
        self.settings_widget = ui_settings.SettingsWidget()
        self.settings_widget.project_directory_changed.connect(self.set_project_directory)
        self.settings_widget.code_directory_changed.connect(self.set_code_directory)
        self.settings_widget.template_directory_changed.connect(self.set_template_directory)
        self.settings_widget.code_text_size_changed.connect(self.code_widget.code_text_size_changed)
        
        #splitter stuff
        self.process_splitter = qt.QSplitter()
        self.process_splitter.setOrientation(qt.QtCore.Qt.Vertical)
                
        self.process_splitter.setContentsMargins(0,0,0,0)
        self.process_splitter.addWidget(self.view_widget)
        
        self.process_splitter.addWidget(btm_tab_widget)
        self.process_splitter.setSizes([1,0])
                
        if util.is_in_maya():
            settings_icon = qt_ui.get_icon('gear.png')
        else:
            settings_icon = qt_ui.get_icon('gear2.png')
            
        self.tab_widget.addTab(self.settings_widget, settings_icon, '')
        
            
        self.tab_widget.addTab(self.process_splitter, 'View')
        self.tab_widget.addTab(self.data_widget, 'Data')
        self.tab_widget.addTab(self.code_widget, 'Code')
        
        
        self.tab_widget.setTabEnabled(2, False)
        self.tab_widget.setTabEnabled(3, False)
        self.tab_widget.setCurrentIndex(1)
        
        self.main_layout.addSpacing(4)
        self.main_layout.addLayout(self.header_layout)
        
        self.main_layout.addSpacing(4)
        self.main_layout.addWidget( self.tab_widget )
        
        self.bottom_widget = qt_ui.BasicWidget()
        
        left_button_layout = qt.QHBoxLayout()
        right_button_layout = qt.QHBoxLayout()
        
        self.process_button = qt.QPushButton('PROCESS')
        self.process_button.setDisabled(True)
        self.process_button.setMinimumWidth(140)
        self.process_button.setMinimumHeight(30)
            
        self.batch_button = qt.QPushButton('BATCH')
        self.batch_button.setDisabled(True)
        self.batch_button.setMinimumHeight(30)
        self.batch_button.setMinimumWidth(70)
        
        self.stop_button = qt.QPushButton('STOP (Hold Esc)')
        self.stop_button.setMaximumWidth(110)
        self.stop_button.setMinimumHeight(30)
        self.stop_button.hide()
        
        self.continue_button = qt.QPushButton('CONTINUE')
        self.continue_button.setMaximumWidth(120)
        self.continue_button.setMinimumHeight(30)
        self.continue_button.hide()
        
        self.browser_button = qt.QPushButton('Browse')
        self.browser_button.setMaximumWidth(70)
        help_button = qt.QPushButton('?')
        help_button.setMaximumWidth(20)
        
        btm_layout = qt.QVBoxLayout()
        
        button_layout = qt.QHBoxLayout()
        
        left_button_layout.setAlignment(qt.QtCore.Qt.AlignLeft)
        left_button_layout.addWidget(self.process_button)
        
        left_button_layout.addSpacing(10)
        left_button_layout.addWidget(self.stop_button)
        left_button_layout.addWidget(self.continue_button)
        
        left_button_layout.addSpacing(10)
        
        right_button_layout.setAlignment(qt.QtCore.Qt.AlignLeft)
        
        right_button_layout.addWidget(self.batch_button)
        right_button_layout.addSpacing(5)
        right_button_layout.addWidget(self.browser_button)
        right_button_layout.addWidget(help_button)
        
        button_layout.addLayout(left_button_layout)
        
        button_layout.addLayout(right_button_layout)
        
        self.bottom_widget.main_layout.addLayout((button_layout))
        
        self.build_widget = ui_data.ProcessBuildDataWidget()
        self.build_widget.hide()
        
        
        
        btm_layout.addWidget(self.bottom_widget)
        btm_layout.addSpacing(1)
        btm_layout.addWidget(self.build_widget, alignment = qt.QtCore.Qt.AlignBottom)
        
        self.tab_widget.currentChanged.connect(self._tab_changed)
        
        self.browser_button.clicked.connect(self._browser)
        self.process_button.clicked.connect(self._process)
        self.batch_button.clicked.connect(self._batch)
        help_button.clicked.connect(self._open_help)
        self.stop_button.clicked.connect(self._set_kill_process)
        self.continue_button.clicked.connect(self._continue)
        
        self.main_layout.addLayout(btm_layout)
        
        self.build_widget.setSizePolicy(qt.QSizePolicy.Minimum, qt.QSizePolicy.Minimum)
                
    def sizeHint(self):
        return qt.QtCore.QSize(550,600)
        
    def _show_options(self):
        
        sizes = self.process_splitter.sizes()
        self._load_options()
        
        current_index = self.option_tabs.currentIndex()
        
        if current_index != 0:
            self.option_tabs.setCurrentIndex(0)
        
        if sizes[1] == 0:
            self.process_splitter.setSizes([1,1])
        
        if current_index == 0 and sizes[1] > 0:
            self.process_splitter.setSizes([1,0])
            self._current_tab = None
            return
        
        self._current_tab = 0
        
    def _show_notes(self):
        
        log.info('Show notes')
        
        sizes = self.process_splitter.sizes()
        self._load_notes()
        
        current_index = self.option_tabs.currentIndex()
        
        if current_index != 1:
            self.option_tabs.setCurrentIndex(1)
        
        if sizes[1] == 0:
            self.process_splitter.setSizes([1,1])
        
        if current_index == 1 and sizes[1] > 0:
            self.process_splitter.setSizes([1,0])
            self._current_tab = None
            return
        
        self._current_tab = 1
        
    def _show_templates(self):
        
        self.process_splitter.setSizes([1,1])
        self.option_tabs.setCurrentIndex(2)
    
    def _show_settings(self):
        
        self.process_splitter.setSizes([1,1])
        self.option_tabs.setCurrentIndex(3)
        
    def _process_deleted(self):
        self._clear_code(close_windows=True)
        self._clear_data()
        
        self._set_title('-')
        
        self.build_widget.hide()
        
    def _copy_done(self):
        
        log.info('Finished copying process')
        
        path = self._get_current_path()
        self.code_widget.set_directory(path, sync_code = True)
        
        self._load_options()
        self._load_notes()
          
    def _item_double_clicked(self):
        
        pass
        #self.tab_widget.setCurrentIndex(3)
                
    def _item_changed(self, item):
        
        log.info('Process item changed')
        
        name = '-'
        
        if hasattr(item, 'name'):
            
            name = item.get_name()
            self._set_vetala_current_process(name)
        
        self._set_title(name)
        
        self._update_build_widget()
        
        
        
    def _item_renamed(self, item):
        
        self._item_changed(item)
        
        if hasattr(item, 'get_path'):
            self._update_sidebar_tabs()
                
    def _item_selection_changed(self):
        
        if not self.handle_selection_change:
            return
        
        items = self.view_widget.tree_widget.selectedItems()
                
        if not items:
            
            self._update_process(None)
            self.build_widget.hide()
            self._close_tabs()
            return
        
        self.build_widget.show()
        
        item = items[0]
        
        if item.matches(self.last_item):
            return
        
        name = item.get_name()
        
        log.debug('Selection changed %s' % name)
        
        if item.is_folder():
            self.process_splitter.setSizes([1,0])
        
        self._update_process(name)
        
        if not item.is_folder():
            self._update_build_widget()
            self._update_sidebar_tabs()
        
        self.view_widget.setFocus()
        
    def _update_sidebar_tabs(self):
        
        if not self._is_splitter_open():
            return
        
        log.info('Update sidebar')
        
        if self.option_tabs.currentIndex() == 0:
            self._load_options()
        if self.option_tabs.currentIndex() == 1:
            self._load_notes()
        if self.option_tabs.currentIndex() == 3:
            self._load_process_settings()
        if self.option_tabs.currentIndex() == 4:
            self._load_process_maintenance()
            
            
    def _update_process(self, name):
        
        log.debug('Update process %s' % name)
        
        self._set_vetala_current_process(name)
        
        items = self.view_widget.tree_widget.selectedItems()
        
        title = '-'
        
        if items and name != None:
            title = items[0].get_name()
        
        if name:
            
            self.process.load(name)  
            
            self._set_title(title)

            self.tab_widget.setTabEnabled(2, True)
            self.tab_widget.setTabEnabled(3, True)
            
            self.process_button.setEnabled(True)
            self.batch_button.setEnabled(True)
        
        if not name:
            
            self._set_title('-')

            self.tab_widget.setTabEnabled(2, False)
            self.tab_widget.setTabEnabled(3, False)
            
            self.process_button.setDisabled(True)
            self.batch_button.setDisabled(True)
        
        self._clear_code()
            
        self.last_process = name
            
    def _set_vetala_current_process(self, name):
        
        log.info('Set current vetala process %s' % name)
        
        if not name:
            self.active_title.setText('')
            util.set_env('VETALA_CURRENT_PROCESS', '')
            return
        
        current_path = self._get_current_path()
        
        if self.project_directory:
            
            #this needs to happen first because it reloads the settings.  If not the settings are retained from whats loaded into the settings class
            self._set_project_setting('process', name )
            
            self.settings.set('process', [name, str(self.project_directory)])
            
            if not util_file.get_permission(current_path):
                util.warning('Could not get permission for process: %s' % name)
            
            util.set_env('VETALA_CURRENT_PROCESS', current_path)
        
        #note
        #self.option_widget.set_directory(current_path)
        
        
    def _update_path_filter(self, value):
        
        self._path_filter = value
        
        path = self._get_filtered_project_path(value)
        
        self.process.set_directory(path)
        
    def _get_filtered_project_path(self, filter_value = None):
        
        if not filter_value:
            filter_value = self._path_filter
        
        if filter_value:
            path = util_file.join_path(self.project_directory, filter_value)
        else:
            path = self.project_directory
        
        return path
        
    def _initialize_project_settings(self):
        
        
        process.initialize_project_settings(self.project_directory, self.settings)
        
        
    
    def _get_project_setting(self, name):
        
        value = process.get_project_setting(name, self.project_directory, self.settings)
    
        return value
    
    def _set_project_setting(self, name, value):
        
        process.set_project_setting(name, value, self.project_directory, self.settings)
        
    def _load_options(self):
        
        log.info('Load options')
        
        current_path = self._get_current_path()
        
        self.option_widget.set_directory(current_path)
        
        has_options = self.option_widget.has_options()
        
        if self.option_tabs.currentIndex() == 1:
            note_lines = self._get_note_lines()
            
            if not note_lines and has_options and self._current_tab == None:
                self.option_tabs.setCurrentIndex(0)
        
        if self.option_tabs.currentIndex() == 0:
            has_options = self.option_widget.has_options()
            
            if has_options:
                self.process_splitter.setSizes([1,1])
            if not has_options and self._current_tab == None:
                self.process_splitter.setSizes([1,0])
            return
        
    def _get_note_lines(self):
        
        current_path = self._get_current_path()
        
        notes_path = util_file.join_path(current_path, 'notes.html')
        
        if util_file.is_file(notes_path):
            note_lines = util_file.get_file_text(notes_path)
            
            parser = util.VetalaHTMLParser()
            parser.feed(note_lines)
            if not parser.get_body_data():
                return
            
            return note_lines

            
    def _load_notes(self):
        
        log.info('Load notes')
        
        self._note_text_change_save = False
        
        note_lines = self._get_note_lines()
        
        if not note_lines:
            
            self.notes.clear()
            

        if note_lines:
            
            self.notes.clear()
            
            self.notes.setHtml(note_lines)
            #self._save_notes()
                
        if self.option_tabs.currentIndex() == 1:
            if not note_lines and self._current_tab == None:
                
                path = self._get_current_path()
                if not path:
                    self._note_text_change_save = True
                    return
                
                self.option_widget.set_directory(path)
                has_options = self.option_widget.has_options()
                
                if has_options:
                    self.option_tabs.setCurrentIndex(0)
                    self.process_splitter.setSizes([1,1])
                    self._note_text_change_save = True
                    return
                else:
                    self.process_splitter.setSizes([1,0])
                
            if note_lines:
                self.process_splitter.setSizes([1,1])
                
                
        if self.option_tabs.currentIndex() == 0:
            has_options = self.option_widget.has_options()
            
            if not has_options and self._current_tab == None:
                
                if note_lines:
                    self.option_tabs.setCurrentIndex(1)
                    self.process_splitter.setSizes([1,1])
        
        self._note_text_change_save = True
        
    def _load_process_settings(self):
        
        log.info('Load process settings')
        
        self.process_settings.set_directory(self._get_current_path())
        
    def _load_process_maintenance(self):
        log.info('Load process maintenance')
        self.process_maintenance.set_directory(self._get_current_path())
              
    def _update_build_widget(self):
        
        if self.build_widget.isHidden():
            return
        
        log.info('Update build file widget')
        
        path = self._get_current_path()
        data_path = util_file.join_path(path, '.data/build')
        
        data_dir = util_file.join_path(path, '.data')
        
        if not util_file.is_dir(data_dir):
            return
        
        self.build_widget.update_data(data_dir)
        
        self.build_widget.set_directory(data_path)
        
        log.debug('Finished loading build file widget')

        
    def _setup_settings_file(self):
        
        util.set_env('VETALA_SETTINGS', self.directory)
        
        settings_file = util_file.SettingsFile()
        settings_file.set_directory(self.directory)
        self.settings = settings_file
        
        self.view_widget.set_settings( self.settings )
        self.settings_widget.set_settings(self.settings)
        
        #template stuff
        vetala_path = util_file.get_vetala_directory()
        vetala_path = util_file.join_path(vetala_path, 'templates')
        
        settings = self.settings
                
        template_directory = util.get_custom('template_directory','')
        if template_directory:
        
            template_history = util.get_custom('template_history', [])
            
            if util_file.is_dir(template_directory):
            
                util.show('Using custom template directory: %s' % template_directory)
                
                self.settings.set('template_directory', template_directory)
                if template_history:
                    history_list = self.settings.get('template_history')
                    
                    if not history_list:
                        history_list = template_history
                    else:
                        for history in template_history:
                            if not history in history_list:
                                history_list.append(history)
                            
                    self.settings.set('template_history', history_list) 
        
        self.settings_widget.set_template_settings(settings)
        self.template_widget.set_settings(settings)
        
        if self.settings.has_setting('process_split_alignment'):
            alignment = self.settings.get('process_split_alignment')
        
            if alignment:
                if alignment == 'horizontal':
                    self.process_splitter.setOrientation(qt.QtCore.Qt.Horizontal)
                    
                if alignment == 'vertical':
                    self.process_splitter.setOrientation(qt.QtCore.Qt.Vertical)
                
        
        

        
    def _toggle_alignment(self):
        
        orientation = self.process_splitter.orientation()
        
        if orientation == qt.QtCore.Qt.Horizontal:
            self.process_splitter.setOrientation(qt.QtCore.Qt.Vertical)
            self.settings.set('process_split_alignment', 'vertical')
        
        if orientation == qt.QtCore.Qt.Vertical:
            self.process_splitter.setOrientation(qt.QtCore.Qt.Horizontal)
            self.settings.set('process_split_alignment', 'horizontal')
            
    def _toggle_full(self):
        
        sizes = self.process_splitter.sizes()
        
        if sizes[0] == 0 and sizes[1] > 0:
            self.process_splitter.setSizes([1,1])
            
        if sizes[0] > 1 and sizes[1] >= 0:
            self.process_splitter.setSizes([0,1])
        
    def _is_splitter_open(self):
        
        sizes = self.process_splitter.sizes()
        
        if sizes[1] > 0:
            return True
        
        return False
    
    def _close_tabs(self):
        
        self.process_splitter.setSizes([1, 0])
        
    def _add_template(self, process_name, directory):
        
        source_process = process.Process(process_name)
        source_process.set_directory(directory)
        
        self.view_widget.tree_widget.paste_process(source_process)
        
    def _merge_template(self, process_name, directory):
        
        source_process = process.Process(process_name)
        source_process.set_directory(directory)
        
        self.view_widget.tree_widget.merge_process(source_process)
        
    def _match_template(self, process_name, directory):
        
        self.view_widget.copy_match(process_name, directory)
        
    def _option_changed(self):
        
        if self.option_tabs.currentIndex() == 0:
            self.template_widget.set_active(False)
            self.process_settings.set_active(False)
            self._current_tab = 0
            self._load_options()
        
        if self.option_tabs.currentIndex() == 1:
            self.template_widget.set_active(False)
            self.process_settings.set_active(False)
            self._current_tab = 1
            self._load_notes()
            
        if self.option_tabs.currentIndex() == 2:
            self.template_widget.set_active(True)
            self.process_settings.set_active(False)
            self._current_tab = None
        
        if self.option_tabs.currentIndex() == 3:
            
            self.template_widget.set_active(False)
            self.process_settings.set_active(True)
            self._current_tab = 3
            
            self._load_process_settings()
<<<<<<< HEAD
=======
            
        if self.option_tabs.currentIndex() == 4:
            self.template_widget.set_active(False)
            self.process_settings.set_active(False)
            self._current_tab = 4
            
            self._load_process_maintenance()
>>>>>>> a2e70c55
            
    def _clear_code(self, close_windows = False):
        
        self.code_widget.close_widgets(close_windows)
        
    def _clear_data(self):
        
        self.data_widget.clear_data()

        
    def _set_default_directory(self):
        default_directory = process.get_default_directory()
        
        self.set_directory(default_directory)
        
    def _set_default_project_directory(self):
        
        directory = self.settings.get('project_directory')
        
        if directory:
            if type(directory) != list:
                directory = ['', directory]
        
        if not directory:
            directory = ['default', util_file.join_path(self.directory, 'project')]
        
        self.settings_widget.set_project_directory(directory)
        
        
        
        self.set_project_directory(directory)
        self.set_directory(directory[1])
        
    def _set_default_template_directory(self):
        
        
        directory = self.settings.get('template_directory')
        
        if directory == None:
            return
        
        if directory:
            if type(directory) != list:
                directory = ['',directory]
        
        self.settings_widget.set_template_directory(directory)
        
        self.set_template_directory(directory)

            
    def _set_title(self, name = None):
        
        name = name.replace('/', '  /  ')
        
        self.active_title.setText(name)
        
    def _open_help(self):
        import webbrowser
        
        filename = __file__
        folder = util_file.get_dirname(filename)
        
        split_folder = folder.split('\\')
        folder = split_folder[:-1]
        
        path = 'http://docs.vetalarig.com'
        webbrowser.open(path, 0)
        
        
    def _tab_changed(self):
        
        log.debug('Tab changed %s' % self.tab_widget.currentIndex())
        
        item = self.view_widget.tree_widget.currentItem()
        
        if self.tab_widget.currentIndex() == 0:
            if self.build_widget:
                self.build_widget.hide()
            
            self.process_button.hide()
            self.batch_button.hide()
            
            self.last_tab = 0
             
        else:
            if self.build_widget and item:
                self.build_widget.show()
            
            self.process_button.show()
            self.batch_button.show()
            
        if self.tab_widget.currentIndex() == 1:
                
            if self.last_tab == 3:
                self._update_sidebar_tabs()
                
            
            self.set_template_directory()
            self.last_tab = 1
            
        if self.tab_widget.currentIndex() > 1:
            
            if not item:
                return
            
            process_name = item.get_name()
            self.process.load(process_name)
            
            if item and self.tab_widget.currentIndex() == 2:
                
                path = self._get_current_path()
                
                self.data_widget.set_directory(path)
                
                self.last_tab = 2
                return
            
            if item and self.tab_widget.currentIndex() == 3:
                
                self._load_code_ui()
                
                self.last_tab = 3
                
                return
        
        self.last_tab = 1
        
    def _load_code_ui(self):
        
        path = self._get_current_path()
        
        self.code_widget.set_directory(path, False)
        
        code_directory = self.settings.get('code_directory')
        self.code_widget.set_external_code_library(code_directory)
        
        self.code_widget.set_settings(self.settings)
        
    def _get_current_name(self):
        
        items = self.view_widget.tree_widget.selectedItems()
        
        item = None
        
        if items:
            item = items[0]
        
        if not item:
            return
        
        process_name = item.get_name()
        
        return process_name
        
    def _get_current_path(self):
        
        log.debug('Get current vetala process')
        
        process_name = self._get_current_name()
        
        if process_name:    
            process_name = self._get_current_name()
            
            filter_str = self.view_widget.filter_widget.get_sub_path_filter()
            
            directory = self.directory
            
            if filter_str:
                directory = util_file.join_path(self.directory, filter_str)
            
            directory = util_file.join_path(directory, process_name)
            
        if not process_name:
            
            filter_value = self.view_widget.filter_widget.get_sub_path_filter()
            
            if filter_value:
                directory = util_file.join_path(self.directory, filter_value)
            else:
                directory =self.directory
        
        return directory
           
    def _set_kill_process(self):
        util.set_env('VETALA_STOP', True)
        self.kill_process = True
        
    def _auto_save(self):
        if not util.is_in_maya():
            return
        
        import maya.cmds as cmds
        
        filepath = cmds.file(q = True, sn = True)
        
        saved = maya_lib.core.save(filepath)
        
        return saved
        
    def _get_checked_children(self, tree_item):
        
        if not tree_item:
            return 
        
        expand_state = tree_item.isExpanded()
        
        tree_item.setExpanded(True)
        
        children = self.view_widget.tree_widget.get_tree_item_children(tree_item)
        
        checked_children = []
        
        for child in children:
            check_state = child.checkState(0)
                    
            if check_state == qt.QtCore.Qt.Checked:
                checked_children.append(child)
                
        levels = []
        if checked_children:
            levels.append(checked_children)
        
        while children:
            
            new_children = []
            checked_children = []
            
            for child in children:
                
                current_check_state = child.checkState(0)
                
                if current_check_state != qt.QtCore.Qt.Checked:
                    continue
                    
                child.setExpanded(True)
                
                sub_children = self.view_widget.tree_widget.get_tree_item_children(child)
                
                checked = []
                
                for sub_child in sub_children:
                    check_state = sub_child.checkState(0)
                    
                    if check_state == qt.QtCore.Qt.Checked:
                        checked.append(sub_child)
                        
                
                if sub_children:
                    new_children += sub_children
                    
                if checked:
                    checked_children += checked
                    
                    
            if not checked_children:
                children = []
                continue
            
            children = new_children
            
            if checked_children:
                levels.append(checked_children)
        
        tree_item.setExpanded(expand_state)
        
        levels.reverse()
        return levels
        
    def _process_item(self, item, comment):
        
        
        
        if util.is_in_maya():
            from vtool.maya_lib import core
            core.start_new_scene()
        
        process_inst = item.get_process()
        process_inst.run(start_new = True)
        
        
        
        if util.is_in_maya():
            import maya.cmds as cmds
            
            build_comment = 'auto built'
            
            if comment:
                build_comment = comment
            
            process_inst.save_data('build', build_comment)
        
    def _process(self, last_inc = None):
        
        
        code_directory = self.settings.get('code_directory')
        self.process.set_external_code_library(code_directory)
        self.process.set_runtime_dict(self._process_runtime_values)
        

        
        if util.is_in_maya():
            
            from vtool.maya_lib import core
            core.ProgressBar().end()
                        
            import maya.cmds as cmds
            
            cmds.select(cl = True)
            
            if cmds.file(q = True, mf = True):
                
                filepath = cmds.file(q = True, sn = True)
                
                process_path = util.get_env('VETALA_CURRENT_PROCESS')
                filepath = util_file.remove_common_path_simple(process_path, filepath)
                
                result = qt_ui.get_permission('Continue?', self, cancel = False, title = 'Changes not saved.')
                
                if result == None or result == False:
                    return
                
            cmds.file(renameToSave = True)
        
        item = self.view_widget.tree_widget.currentItem()
        
        if self.tab_widget.currentIndex() == 1:
            children = self._get_checked_children(item)
                    
            if children:
                
                result = qt_ui.get_comment(self, 'Found process children checked on:\n\nHit Ok to auto build children first.\n\nHit Cancel to process only the current process.\n\n\nAdd comment to the auto build? ', 'Children Checked', comment_text='Auto Build' )
                
                if result:
                    
                    util.set_env('VETALA_RUN', True)
                    util.set_env('VETALA_STOP', False)
                    
                    for level in children:
                        for level_item in level:
                            
                            if util.get_env('VETALA_RUN') == 'True':
                                if util.get_env('VETALA_STOP') == 'True':
                                    return
                                
                            self.view_widget.tree_widget.setCurrentItem(level_item)
                            self._process_item(level_item, comment = result)

                    if util.get_env('VETALA_RUN') == 'True':
                        if util.get_env('VETALA_STOP') == 'True':
                            return
                        
                if not result:
                    result2 = qt_ui.get_permission('Continue This Process?', self, title = 'Sub process build cancelled.')
                    
                    if not result2:
                        return
                    
                import time
                self.view_widget.tree_widget.setCurrentItem(item)
                self.view_widget.tree_widget.repaint()
                time.sleep(1)


                
        self.continue_button.hide()
        
        watch = util.StopWatch()
        watch.start(feedback = False)
                
        self.kill_process = False
                
        self.stop_button.show()
        
        self.process_button.setDisabled(True)
        self.batch_button.setDisabled(True)
        
        if last_inc == None:
            self.code_widget.reset_process_script_state()
            
            try:
                #this was not working when processing in a new Vetala session without going to the code tab.
                self.code_widget.refresh_manifest()
            except:
                pass
        
        
        self.code_widget.save_code()
                
        self.tab_widget.setCurrentIndex(3)
        
        scripts, states = self.process.get_manifest()
        
        if not scripts:
            self.process_button.setEnabled(True)
            self.batch_button.setEnabled(True)
            return

        
        start_new_scene = self.settings.get('start_new_scene_on_process')
        
        manage_node_editor_inst = None
        
        if util.is_in_maya(): 
            from vtool.maya_lib import core
            
            manage_node_editor_inst = maya_lib.core.ManageNodeEditors()
            
            
            
            if start_new_scene and last_inc == None:
                core.start_new_scene()
            
            manage_node_editor_inst.turn_off_add_new_nodes()
                
        util.set_env('VETALA_RUN', True)
        util.set_env('VETALA_STOP', False)
        
        stop_on_error = self.settings.get('stop_on_error')
        
        script_count = len(scripts)
        
        util.show('\n\n\n\a\tRunning %s Scripts\t\a\n' % self.process.get_name())
        
        skip_scripts = []
        
        code_manifest_tree = self.code_widget.script_widget.code_manifest_tree
        
        start = 0
        
        if last_inc != None:
            start = last_inc + 1
            
        found_start = False
        
        progress_bar = None
        
        if util.is_in_maya():
            progress_bar = maya_lib.core.ProgressBar('Process', script_count)
            progress_bar.status('Processing: getting ready...')
        
        errors = False
        
        for inc in range(start, script_count):
            
            if util.get_env('VETALA_RUN') == 'True':
                if util.get_env('VETALA_STOP') == 'True':
                    if progress_bar:
                        progress_bar.end()
                    break
            
            script = scripts[inc]
            script_name = util_file.remove_extension(script)
            
            if progress_bar:
                progress_bar.status('Processing: %s' % script_name)
                if inc > 0:
                    if progress_bar.break_signaled():
                        util.show('Process: progress bar break signaled')
                        self._set_kill_process()
            
            if inc > 0:
                if self.kill_process:
                    self.kill_process = False
                    if progress_bar:
                        progress_bar.end()
                    util.show('Prcoess - stopped')
                    break
            
            skip = False
            
            if states:
                state = states[inc]
                
                if not state:
                    self.code_widget.set_process_script_state(scripts[inc], -1)
                    skip_scripts.append(script_name)
                    skip = True
                    
            if not skip:
                #this checks if the current script is a child of a skipped scipt.
                for skip_script in skip_scripts:
                    common_path = util_file.get_common_path(script, skip_script)
                    if common_path == skip_script:
                        if script.startswith(skip_script):
                            skip = True
            
            if skip:
                util.show('Process skipping %s' % script_name)
            
            if not skip:
            
                util.show('Process: %s' % script_name)
                
                if code_manifest_tree.has_startpoint() and not found_start:
                    
                    if not code_manifest_tree.is_process_script_startpoint(scripts[inc]):
                        
                        if progress_bar:
                            progress_bar.inc()
                        util.show('Skipping script %s, it is before the start.' % scripts[inc])
                        continue
                    else:
                        found_start = True
                    
                    
                self.code_widget.set_process_script_state(scripts[inc], 2)
                
                
                if inc > 0:
                    if progress_bar:
                    
                        if progress_bar.break_signaled():
                            util.show('Process: progress bar break signalled.')
                            self._set_kill_process()
                
                
                status = self.process.run_script(script_name, False, self.settings.settings_dict)
                self._process_runtime_values = self.process.runtime_values
                self.code_widget.script_widget.code_manifest_tree.set_process_runtime_dict(self.process.runtime_values)
                
                temp_log = util.get_env('VETALA_LAST_TEMP_LOG')
                
                self.code_widget.set_process_script_log(scripts[inc], temp_log)
                
                if not status == 'Success':
                    
                    errors = True
                    
                    self.code_widget.set_process_script_state(scripts[inc], 0)
                    
                    if stop_on_error:
                        if progress_bar:
                            progress_bar.end()
                        util.show('Prcoess - stopped on error')                            
                        break
                    
                if status == 'Success':
                    self.code_widget.set_process_script_state(scripts[inc], 1)
                                
                if temp_log.find('Warning!') > -1:
                    self.code_widget.set_process_script_state(scripts[inc], 3)
                
            
            if code_manifest_tree.break_index != None:
                if code_manifest_tree.is_process_script_breakpoint(scripts[inc]):
                    self.continue_button.show()
                    self.last_process_script_inc = inc
                    
                    if progress_bar:
                        progress_bar.end()
                    break
            
            if progress_bar:
                progress_bar.inc()
        
        if progress_bar:
            progress_bar.end()
        
        if manage_node_editor_inst:
            manage_node_editor_inst.restore_add_new_nodes()
        
        util.set_env('VETALA_RUN', False)
        util.set_env('VETALA_STOP', False)
            
        self.process_button.setEnabled(True)
        self.batch_button.setEnabled(True)
        self.stop_button.hide()
        
        minutes, seconds = watch.stop()
        
        if minutes == None:
            util.show('Process %s built in %s seconds\n\n' % (self.process.get_name(), seconds))
        if minutes != None:
            util.show('Process %s built in %s minutes, %s seconds\n\n' % (self.process.get_name(), minutes,seconds))
        
        if errors:
            util.show('Process %s finished with errors.\n' % self.process.get_name())
    
    def _continue(self):
        
        self._process(self.last_process_script_inc)
        
    def _batch(self):
        
        filepath = __file__
        filepath = util_file.get_dirname(filepath)
    
        batch_python = util_file.join_path(filepath, 'batch.py')
        
        util_file.maya_batch_python_file(batch_python)        
        
    def _browser(self):
        
        if self.tab_widget.currentIndex() == 0:
            util_file.open_browser(process.get_default_directory())
            return
        
        directory = self._get_current_path()
        
        if not directory:
            
            directory = str(self.project_directory)
            
        if directory and self.tab_widget.currentIndex() == 1:
            util_file.open_browser(directory)
        if directory and self.tab_widget.currentIndex() == 2:
            path = self.process.get_data_path()
            util_file.open_browser(path)
        if directory and self.tab_widget.currentIndex() == 3:
            path = self.process.get_code_path()
            util_file.open_browser(path)   
            
    def _template_current_changed(self):
        
        self.settings_widget.refresh_template_list()        
        
    
    def _save_notes(self):
        if not self._note_text_change_save:
            return
        
        current_path = self._get_current_path()
        notes_path = util_file.join_path(current_path, 'notes.html')
        notes_path = util_file.create_file(notes_path)
        
        util_file.write_replace(notes_path, self.notes.toHtml())
        
        self.process.set_setting('notes', '')
        
    
        
    def set_directory(self, directory):
        
        self.directory = directory
        
        if not util_file.is_dir(directory):
            util_file.create_dir(name = None, directory = directory)
        
    def set_project_directory(self, directory, sub_part = None):
        
        log.debug('Setting project directory: %s' % directory)
        
        self.handle_selection_change = False
        
        self.view_widget.tree_widget.clearSelection()
        
        if type(directory) != list:
            directory = ['', str(directory)]
        
        if not directory:
            
            self.process.set_directory(None)
            self.view_widget.set_directory(None)
            self.handle_selection_change = True
            self.settings_widget.set_directory(None)
            return
        
        
        
        if not sub_part:
            
            directory = str(directory[1])
        
        if sub_part:
            directory = sub_part
            
        if directory != self.last_project:
            
            self.project_directory = directory
            self.directory = directory
            
            self.clear_stage()
            
            self.process.set_directory(self.project_directory)
            
            self.handle_selection_change = True
            self.view_widget.set_directory(self.project_directory)
            #self.process_settings.set_directory(self.project_directory)    
            
        self.last_project = directory
        
        self.handle_selection_change = True
        
        self._initialize_project_settings()
        
        #self._update_sidebar_tabs()
        
        #self._update_build_widget()
        
    def set_template_directory(self, directory = None):
        
        
        if not self.settings:
            return
        
        settings = self.settings
                
        current = settings.get('template_directory')
        history = settings.get('template_history')
        
        if not current:
            if history:
                self.template_widget.set_templates(history)
            return
        
        current_name = None
        
        if not history:
            current_name = current
            history = [['', current]]
            
        self.template_widget.set_templates(history)
        
        if not current_name:
            current_name = current
                    
        if current_name:
            
            self.template_widget.set_current(current_name)
        
    def set_code_directory(self, directory):
        
        if directory == None:
            directory = self.settings.get('code_directory')            
        
        self.settings.set('code_directory', directory)
        self.code_widget.set_code_directory(directory)
        self.settings_widget.set_code_directory(directory)
        
        directories = util.convert_to_sequence(directory)
        
        for directory in directories:
            
            if util_file.is_dir(directory):
                if not directory in sys.path:
                    sys.path.append(directory)
    
    def clear_stage(self):
        
        self._clear_code()
        self.active_title.setText('-')
        self.process_splitter.setSizes([1,0])
        self.build_widget.hide()


class SideTabWidget(qt_ui.BasicWidget):
        
    def _build_widgets(self):
        
        policy = self.sizePolicy()
        
        policy.setHorizontalPolicy(policy.Minimum)
        policy.setHorizontalStretch(2)
        
        self.setSizePolicy(policy)

class NoteText(qt.QTextEdit):
    
    def __init__(self):
        super(NoteText, self).__init__()
        
    def canInsertFromMimeData(self, source):
        
        urls = source.urls()
        
        for url in urls:
            try:
                path = url.path()
                path = path[1:]
                
                image = qt.QImage(path)
                
                if not image.isNull():
                    return True
                
            except:
                pass
        
        return super(NoteText, self).canInsertFromMimeData(source)
        
    def insertFromMimeData(self, source):
        urls = source.urls()
        
        for url in urls:
            #try:
            path = url.path()
            path = str(path[1:])
            
            image = qt.QImage(path)
            
            if image.isNull():
                continue
            
            cursor = self.textCursor()
            document = self.document()
            
            document.addResource(qt.QTextDocument.ImageResource, qt.QtCore.QUrl(path), image)
            cursor.insertImage(path)
            #except:
            #    util.show('Could not paste image')
            
        super(NoteText, self).insertFromMimeData(source)<|MERGE_RESOLUTION|>--- conflicted
+++ resolved
@@ -1,1630 +1,1627 @@
-# Copyright (C) 2014 Louis Vottero louis.vot@gmail.com    All rights reserved.
-
-import sys
-
-from vtool import qt_ui, qt, maya_lib
-
-from vtool import util_file
-from vtool import util
-
-import process
-import ui_view
-import ui_options
-import ui_templates
-import ui_process_settings
-import ui_process_maintenance
-import ui_data
-import ui_code
-import ui_settings
-
-from vtool import logger
-log = logger.get_logger(__name__) 
-
-vetala_version = util_file.get_vetala_version()
-
-class ProcessManagerWindow(qt_ui.BasicWindow):
-    
-    title = util.get_custom('vetala_name', 'VETALA')
-    
-    def __init__(self, parent = None):
-        
-        util.show('VETALA_PATH: %s' % util.get_env('VETALA_PATH'))
-        
-        
-        self.directory = None
-        self._current_tab = None
-        
-        self.settings = None
-        self.process_history_dict = {}
-        self._path_filter = ''
-        
-        self._process_runtime_values = {}
-        
-        self.process = process.Process()
-        
-        self.tab_widget = None
-        self.view_widget = None
-        self.data_widget = None
-        self.code_widget = None
-        self.directories = None
-        self.project_directory = None
-        self.last_tab = 0
-        self.last_process = None
-        self.last_project = None
-        self.kill_process = False
-        self.build_widget = None
-        self.last_item = None
-        
-        self.handle_selection_change = True
-        self._note_text_change_save = True
-        
-        super(ProcessManagerWindow, self).__init__(parent = parent, use_scroll = True) 
-        
-        icon = qt_ui.get_icon('vetala.png')
-        self.setWindowIcon(icon)
-        
-        
-        shortcut = qt.QShortcut(qt.QKeySequence(qt.QtCore.Qt.Key_Escape), self)
-        shortcut.activated.connect(self._set_kill_process)
-            
-        self.view_widget.tree_widget.itemChanged.connect(self._item_changed)
-        self.view_widget.tree_widget.item_renamed.connect(self._item_renamed)
-        
-        self.view_widget.tree_widget.itemSelectionChanged.connect(self._item_selection_changed)
-        self.view_widget.copy_done.connect(self._copy_done)
-        self.view_widget.tree_widget.itemDoubleClicked.connect(self._item_double_clicked)
-        self.view_widget.tree_widget.show_options.connect(self._show_options)
-        self.view_widget.tree_widget.show_notes.connect(self._show_notes)
-        self.view_widget.tree_widget.show_templates.connect(self._show_templates)
-        self.view_widget.tree_widget.show_settings.connect(self._show_settings)
-        self.view_widget.tree_widget.process_deleted.connect(self._process_deleted)
-        self.view_widget.path_filter_change.connect(self._update_path_filter)
-        
-        
-        self._set_default_directory()
-        self._setup_settings_file()
-        
-        self._set_default_project_directory()
-        self._set_default_template_directory()
-        
-                
-        code_directory = self.settings.get('code_directory')
-        if code_directory:
-            self.set_code_directory(code_directory)
-        
-        self.last_process_script_inc = 0
-
-    def _build_widgets(self):
-        
-        self.header_layout = qt.QHBoxLayout()
-        
-        self.active_title = qt.QLabel('-')
-        self.active_title.setAlignment(qt.QtCore.Qt.AlignCenter)
-        
-        self.header_layout.addWidget(self.active_title, alignment = qt.QtCore.Qt.AlignCenter)
-        
-        self.tab_widget = qt.QTabWidget()
-        
-        
-        self.view_widget = ui_view.ViewProcessWidget()
-        
-        self.option_tabs = qt.QTabWidget()
-        
-        option_layout = qt.QVBoxLayout()
-        option_layout.setContentsMargins(0,0,0,0)
-        self.option_widget = ui_options.ProcessOptionsWidget()
-        
-        
-        option_layout.addWidget(self.option_widget)
-        
-        option_widget = qt.QWidget()
-        option_widget.setLayout(option_layout)
-        
-        self.template_widget = ui_templates.TemplateWidget()
-        self.template_widget.set_active(False)
-        self.template_widget.current_changed.connect(self._template_current_changed)
-        self.template_widget.add_template.connect(self._add_template)
-        self.template_widget.merge_template.connect(self._merge_template)
-        self.template_widget.match_template.connect(self._match_template)
-        
-        self.notes = NoteText()
-        
-        self.notes.textChanged.connect(self._save_notes)
-        
-        self.process_settings = ui_process_settings.ProcessSettings()
-        self.process_maintenance = ui_process_maintenance.ProcessMaintenance()
-        
-        self.option_tabs.addTab(option_widget, 'Options')
-        self.option_tabs.addTab(self.notes, 'Notes')
-        self.option_tabs.addTab(self.template_widget, 'Templates')
-        self.option_tabs.addTab(self.process_settings, 'Settings')
-        self.option_tabs.addTab(self.process_maintenance, 'Maintenance')
-        self.option_tabs.setCurrentIndex(1)
-        
-        self.option_tabs.currentChanged.connect(self._option_changed)
-        
-        splitter_button_layout = qt.QHBoxLayout()
-        
-        full_button = qt.QPushButton('Full')
-        full_button.setMaximumHeight(18)
-        full_button.setMaximumWidth(60)
-        full_button.setSizePolicy(qt.QSizePolicy(qt.QSizePolicy.Minimum,qt.QSizePolicy.Minimum))
-        full_button.clicked.connect(self._toggle_full)
-        
-        close_button = qt.QPushButton('Close')
-        close_button.setMaximumHeight(18)
-        close_button.setMaximumWidth(60)
-        close_button.setSizePolicy(qt.QSizePolicy(qt.QSizePolicy.Minimum,qt.QSizePolicy.Minimum))
-        close_button.clicked.connect(self._close_tabs)
-        
-        self.full_button = full_button
-        self.close_button = close_button
-        
-        orientation_button = qt.QPushButton('Alignment')
-        orientation_button.setMaximumHeight(18)
-        orientation_button.clicked.connect(self._toggle_alignment)
-        orientation_button.setSizePolicy(qt.QSizePolicy(qt.QSizePolicy.Minimum,qt.QSizePolicy.Maximum))
-        
-        splitter_button_layout.addWidget(full_button)
-        splitter_button_layout.addWidget(orientation_button)
-        splitter_button_layout.addWidget(close_button)
-        
-        
-        btm_tab_widget = SideTabWidget()
-        btm_tab_widget.main_layout.addLayout(splitter_button_layout)
-        btm_tab_widget.main_layout.addWidget(self.option_tabs)
-
-        
-        self.data_widget = ui_data.DataProcessWidget()
-        
-        self.code_widget = ui_code.CodeProcessWidget()
-        self.settings_widget = ui_settings.SettingsWidget()
-        self.settings_widget.project_directory_changed.connect(self.set_project_directory)
-        self.settings_widget.code_directory_changed.connect(self.set_code_directory)
-        self.settings_widget.template_directory_changed.connect(self.set_template_directory)
-        self.settings_widget.code_text_size_changed.connect(self.code_widget.code_text_size_changed)
-        
-        #splitter stuff
-        self.process_splitter = qt.QSplitter()
-        self.process_splitter.setOrientation(qt.QtCore.Qt.Vertical)
-                
-        self.process_splitter.setContentsMargins(0,0,0,0)
-        self.process_splitter.addWidget(self.view_widget)
-        
-        self.process_splitter.addWidget(btm_tab_widget)
-        self.process_splitter.setSizes([1,0])
-                
-        if util.is_in_maya():
-            settings_icon = qt_ui.get_icon('gear.png')
-        else:
-            settings_icon = qt_ui.get_icon('gear2.png')
-            
-        self.tab_widget.addTab(self.settings_widget, settings_icon, '')
-        
-            
-        self.tab_widget.addTab(self.process_splitter, 'View')
-        self.tab_widget.addTab(self.data_widget, 'Data')
-        self.tab_widget.addTab(self.code_widget, 'Code')
-        
-        
-        self.tab_widget.setTabEnabled(2, False)
-        self.tab_widget.setTabEnabled(3, False)
-        self.tab_widget.setCurrentIndex(1)
-        
-        self.main_layout.addSpacing(4)
-        self.main_layout.addLayout(self.header_layout)
-        
-        self.main_layout.addSpacing(4)
-        self.main_layout.addWidget( self.tab_widget )
-        
-        self.bottom_widget = qt_ui.BasicWidget()
-        
-        left_button_layout = qt.QHBoxLayout()
-        right_button_layout = qt.QHBoxLayout()
-        
-        self.process_button = qt.QPushButton('PROCESS')
-        self.process_button.setDisabled(True)
-        self.process_button.setMinimumWidth(140)
-        self.process_button.setMinimumHeight(30)
-            
-        self.batch_button = qt.QPushButton('BATCH')
-        self.batch_button.setDisabled(True)
-        self.batch_button.setMinimumHeight(30)
-        self.batch_button.setMinimumWidth(70)
-        
-        self.stop_button = qt.QPushButton('STOP (Hold Esc)')
-        self.stop_button.setMaximumWidth(110)
-        self.stop_button.setMinimumHeight(30)
-        self.stop_button.hide()
-        
-        self.continue_button = qt.QPushButton('CONTINUE')
-        self.continue_button.setMaximumWidth(120)
-        self.continue_button.setMinimumHeight(30)
-        self.continue_button.hide()
-        
-        self.browser_button = qt.QPushButton('Browse')
-        self.browser_button.setMaximumWidth(70)
-        help_button = qt.QPushButton('?')
-        help_button.setMaximumWidth(20)
-        
-        btm_layout = qt.QVBoxLayout()
-        
-        button_layout = qt.QHBoxLayout()
-        
-        left_button_layout.setAlignment(qt.QtCore.Qt.AlignLeft)
-        left_button_layout.addWidget(self.process_button)
-        
-        left_button_layout.addSpacing(10)
-        left_button_layout.addWidget(self.stop_button)
-        left_button_layout.addWidget(self.continue_button)
-        
-        left_button_layout.addSpacing(10)
-        
-        right_button_layout.setAlignment(qt.QtCore.Qt.AlignLeft)
-        
-        right_button_layout.addWidget(self.batch_button)
-        right_button_layout.addSpacing(5)
-        right_button_layout.addWidget(self.browser_button)
-        right_button_layout.addWidget(help_button)
-        
-        button_layout.addLayout(left_button_layout)
-        
-        button_layout.addLayout(right_button_layout)
-        
-        self.bottom_widget.main_layout.addLayout((button_layout))
-        
-        self.build_widget = ui_data.ProcessBuildDataWidget()
-        self.build_widget.hide()
-        
-        
-        
-        btm_layout.addWidget(self.bottom_widget)
-        btm_layout.addSpacing(1)
-        btm_layout.addWidget(self.build_widget, alignment = qt.QtCore.Qt.AlignBottom)
-        
-        self.tab_widget.currentChanged.connect(self._tab_changed)
-        
-        self.browser_button.clicked.connect(self._browser)
-        self.process_button.clicked.connect(self._process)
-        self.batch_button.clicked.connect(self._batch)
-        help_button.clicked.connect(self._open_help)
-        self.stop_button.clicked.connect(self._set_kill_process)
-        self.continue_button.clicked.connect(self._continue)
-        
-        self.main_layout.addLayout(btm_layout)
-        
-        self.build_widget.setSizePolicy(qt.QSizePolicy.Minimum, qt.QSizePolicy.Minimum)
-                
-    def sizeHint(self):
-        return qt.QtCore.QSize(550,600)
-        
-    def _show_options(self):
-        
-        sizes = self.process_splitter.sizes()
-        self._load_options()
-        
-        current_index = self.option_tabs.currentIndex()
-        
-        if current_index != 0:
-            self.option_tabs.setCurrentIndex(0)
-        
-        if sizes[1] == 0:
-            self.process_splitter.setSizes([1,1])
-        
-        if current_index == 0 and sizes[1] > 0:
-            self.process_splitter.setSizes([1,0])
-            self._current_tab = None
-            return
-        
-        self._current_tab = 0
-        
-    def _show_notes(self):
-        
-        log.info('Show notes')
-        
-        sizes = self.process_splitter.sizes()
-        self._load_notes()
-        
-        current_index = self.option_tabs.currentIndex()
-        
-        if current_index != 1:
-            self.option_tabs.setCurrentIndex(1)
-        
-        if sizes[1] == 0:
-            self.process_splitter.setSizes([1,1])
-        
-        if current_index == 1 and sizes[1] > 0:
-            self.process_splitter.setSizes([1,0])
-            self._current_tab = None
-            return
-        
-        self._current_tab = 1
-        
-    def _show_templates(self):
-        
-        self.process_splitter.setSizes([1,1])
-        self.option_tabs.setCurrentIndex(2)
-    
-    def _show_settings(self):
-        
-        self.process_splitter.setSizes([1,1])
-        self.option_tabs.setCurrentIndex(3)
-        
-    def _process_deleted(self):
-        self._clear_code(close_windows=True)
-        self._clear_data()
-        
-        self._set_title('-')
-        
-        self.build_widget.hide()
-        
-    def _copy_done(self):
-        
-        log.info('Finished copying process')
-        
-        path = self._get_current_path()
-        self.code_widget.set_directory(path, sync_code = True)
-        
-        self._load_options()
-        self._load_notes()
-          
-    def _item_double_clicked(self):
-        
-        pass
-        #self.tab_widget.setCurrentIndex(3)
-                
-    def _item_changed(self, item):
-        
-        log.info('Process item changed')
-        
-        name = '-'
-        
-        if hasattr(item, 'name'):
-            
-            name = item.get_name()
-            self._set_vetala_current_process(name)
-        
-        self._set_title(name)
-        
-        self._update_build_widget()
-        
-        
-        
-    def _item_renamed(self, item):
-        
-        self._item_changed(item)
-        
-        if hasattr(item, 'get_path'):
-            self._update_sidebar_tabs()
-                
-    def _item_selection_changed(self):
-        
-        if not self.handle_selection_change:
-            return
-        
-        items = self.view_widget.tree_widget.selectedItems()
-                
-        if not items:
-            
-            self._update_process(None)
-            self.build_widget.hide()
-            self._close_tabs()
-            return
-        
-        self.build_widget.show()
-        
-        item = items[0]
-        
-        if item.matches(self.last_item):
-            return
-        
-        name = item.get_name()
-        
-        log.debug('Selection changed %s' % name)
-        
-        if item.is_folder():
-            self.process_splitter.setSizes([1,0])
-        
-        self._update_process(name)
-        
-        if not item.is_folder():
-            self._update_build_widget()
-            self._update_sidebar_tabs()
-        
-        self.view_widget.setFocus()
-        
-    def _update_sidebar_tabs(self):
-        
-        if not self._is_splitter_open():
-            return
-        
-        log.info('Update sidebar')
-        
-        if self.option_tabs.currentIndex() == 0:
-            self._load_options()
-        if self.option_tabs.currentIndex() == 1:
-            self._load_notes()
-        if self.option_tabs.currentIndex() == 3:
-            self._load_process_settings()
-        if self.option_tabs.currentIndex() == 4:
-            self._load_process_maintenance()
-            
-            
-    def _update_process(self, name):
-        
-        log.debug('Update process %s' % name)
-        
-        self._set_vetala_current_process(name)
-        
-        items = self.view_widget.tree_widget.selectedItems()
-        
-        title = '-'
-        
-        if items and name != None:
-            title = items[0].get_name()
-        
-        if name:
-            
-            self.process.load(name)  
-            
-            self._set_title(title)
-
-            self.tab_widget.setTabEnabled(2, True)
-            self.tab_widget.setTabEnabled(3, True)
-            
-            self.process_button.setEnabled(True)
-            self.batch_button.setEnabled(True)
-        
-        if not name:
-            
-            self._set_title('-')
-
-            self.tab_widget.setTabEnabled(2, False)
-            self.tab_widget.setTabEnabled(3, False)
-            
-            self.process_button.setDisabled(True)
-            self.batch_button.setDisabled(True)
-        
-        self._clear_code()
-            
-        self.last_process = name
-            
-    def _set_vetala_current_process(self, name):
-        
-        log.info('Set current vetala process %s' % name)
-        
-        if not name:
-            self.active_title.setText('')
-            util.set_env('VETALA_CURRENT_PROCESS', '')
-            return
-        
-        current_path = self._get_current_path()
-        
-        if self.project_directory:
-            
-            #this needs to happen first because it reloads the settings.  If not the settings are retained from whats loaded into the settings class
-            self._set_project_setting('process', name )
-            
-            self.settings.set('process', [name, str(self.project_directory)])
-            
-            if not util_file.get_permission(current_path):
-                util.warning('Could not get permission for process: %s' % name)
-            
-            util.set_env('VETALA_CURRENT_PROCESS', current_path)
-        
-        #note
-        #self.option_widget.set_directory(current_path)
-        
-        
-    def _update_path_filter(self, value):
-        
-        self._path_filter = value
-        
-        path = self._get_filtered_project_path(value)
-        
-        self.process.set_directory(path)
-        
-    def _get_filtered_project_path(self, filter_value = None):
-        
-        if not filter_value:
-            filter_value = self._path_filter
-        
-        if filter_value:
-            path = util_file.join_path(self.project_directory, filter_value)
-        else:
-            path = self.project_directory
-        
-        return path
-        
-    def _initialize_project_settings(self):
-        
-        
-        process.initialize_project_settings(self.project_directory, self.settings)
-        
-        
-    
-    def _get_project_setting(self, name):
-        
-        value = process.get_project_setting(name, self.project_directory, self.settings)
-    
-        return value
-    
-    def _set_project_setting(self, name, value):
-        
-        process.set_project_setting(name, value, self.project_directory, self.settings)
-        
-    def _load_options(self):
-        
-        log.info('Load options')
-        
-        current_path = self._get_current_path()
-        
-        self.option_widget.set_directory(current_path)
-        
-        has_options = self.option_widget.has_options()
-        
-        if self.option_tabs.currentIndex() == 1:
-            note_lines = self._get_note_lines()
-            
-            if not note_lines and has_options and self._current_tab == None:
-                self.option_tabs.setCurrentIndex(0)
-        
-        if self.option_tabs.currentIndex() == 0:
-            has_options = self.option_widget.has_options()
-            
-            if has_options:
-                self.process_splitter.setSizes([1,1])
-            if not has_options and self._current_tab == None:
-                self.process_splitter.setSizes([1,0])
-            return
-        
-    def _get_note_lines(self):
-        
-        current_path = self._get_current_path()
-        
-        notes_path = util_file.join_path(current_path, 'notes.html')
-        
-        if util_file.is_file(notes_path):
-            note_lines = util_file.get_file_text(notes_path)
-            
-            parser = util.VetalaHTMLParser()
-            parser.feed(note_lines)
-            if not parser.get_body_data():
-                return
-            
-            return note_lines
-
-            
-    def _load_notes(self):
-        
-        log.info('Load notes')
-        
-        self._note_text_change_save = False
-        
-        note_lines = self._get_note_lines()
-        
-        if not note_lines:
-            
-            self.notes.clear()
-            
-
-        if note_lines:
-            
-            self.notes.clear()
-            
-            self.notes.setHtml(note_lines)
-            #self._save_notes()
-                
-        if self.option_tabs.currentIndex() == 1:
-            if not note_lines and self._current_tab == None:
-                
-                path = self._get_current_path()
-                if not path:
-                    self._note_text_change_save = True
-                    return
-                
-                self.option_widget.set_directory(path)
-                has_options = self.option_widget.has_options()
-                
-                if has_options:
-                    self.option_tabs.setCurrentIndex(0)
-                    self.process_splitter.setSizes([1,1])
-                    self._note_text_change_save = True
-                    return
-                else:
-                    self.process_splitter.setSizes([1,0])
-                
-            if note_lines:
-                self.process_splitter.setSizes([1,1])
-                
-                
-        if self.option_tabs.currentIndex() == 0:
-            has_options = self.option_widget.has_options()
-            
-            if not has_options and self._current_tab == None:
-                
-                if note_lines:
-                    self.option_tabs.setCurrentIndex(1)
-                    self.process_splitter.setSizes([1,1])
-        
-        self._note_text_change_save = True
-        
-    def _load_process_settings(self):
-        
-        log.info('Load process settings')
-        
-        self.process_settings.set_directory(self._get_current_path())
-        
-    def _load_process_maintenance(self):
-        log.info('Load process maintenance')
-        self.process_maintenance.set_directory(self._get_current_path())
-              
-    def _update_build_widget(self):
-        
-        if self.build_widget.isHidden():
-            return
-        
-        log.info('Update build file widget')
-        
-        path = self._get_current_path()
-        data_path = util_file.join_path(path, '.data/build')
-        
-        data_dir = util_file.join_path(path, '.data')
-        
-        if not util_file.is_dir(data_dir):
-            return
-        
-        self.build_widget.update_data(data_dir)
-        
-        self.build_widget.set_directory(data_path)
-        
-        log.debug('Finished loading build file widget')
-
-        
-    def _setup_settings_file(self):
-        
-        util.set_env('VETALA_SETTINGS', self.directory)
-        
-        settings_file = util_file.SettingsFile()
-        settings_file.set_directory(self.directory)
-        self.settings = settings_file
-        
-        self.view_widget.set_settings( self.settings )
-        self.settings_widget.set_settings(self.settings)
-        
-        #template stuff
-        vetala_path = util_file.get_vetala_directory()
-        vetala_path = util_file.join_path(vetala_path, 'templates')
-        
-        settings = self.settings
-                
-        template_directory = util.get_custom('template_directory','')
-        if template_directory:
-        
-            template_history = util.get_custom('template_history', [])
-            
-            if util_file.is_dir(template_directory):
-            
-                util.show('Using custom template directory: %s' % template_directory)
-                
-                self.settings.set('template_directory', template_directory)
-                if template_history:
-                    history_list = self.settings.get('template_history')
-                    
-                    if not history_list:
-                        history_list = template_history
-                    else:
-                        for history in template_history:
-                            if not history in history_list:
-                                history_list.append(history)
-                            
-                    self.settings.set('template_history', history_list) 
-        
-        self.settings_widget.set_template_settings(settings)
-        self.template_widget.set_settings(settings)
-        
-        if self.settings.has_setting('process_split_alignment'):
-            alignment = self.settings.get('process_split_alignment')
-        
-            if alignment:
-                if alignment == 'horizontal':
-                    self.process_splitter.setOrientation(qt.QtCore.Qt.Horizontal)
-                    
-                if alignment == 'vertical':
-                    self.process_splitter.setOrientation(qt.QtCore.Qt.Vertical)
-                
-        
-        
-
-        
-    def _toggle_alignment(self):
-        
-        orientation = self.process_splitter.orientation()
-        
-        if orientation == qt.QtCore.Qt.Horizontal:
-            self.process_splitter.setOrientation(qt.QtCore.Qt.Vertical)
-            self.settings.set('process_split_alignment', 'vertical')
-        
-        if orientation == qt.QtCore.Qt.Vertical:
-            self.process_splitter.setOrientation(qt.QtCore.Qt.Horizontal)
-            self.settings.set('process_split_alignment', 'horizontal')
-            
-    def _toggle_full(self):
-        
-        sizes = self.process_splitter.sizes()
-        
-        if sizes[0] == 0 and sizes[1] > 0:
-            self.process_splitter.setSizes([1,1])
-            
-        if sizes[0] > 1 and sizes[1] >= 0:
-            self.process_splitter.setSizes([0,1])
-        
-    def _is_splitter_open(self):
-        
-        sizes = self.process_splitter.sizes()
-        
-        if sizes[1] > 0:
-            return True
-        
-        return False
-    
-    def _close_tabs(self):
-        
-        self.process_splitter.setSizes([1, 0])
-        
-    def _add_template(self, process_name, directory):
-        
-        source_process = process.Process(process_name)
-        source_process.set_directory(directory)
-        
-        self.view_widget.tree_widget.paste_process(source_process)
-        
-    def _merge_template(self, process_name, directory):
-        
-        source_process = process.Process(process_name)
-        source_process.set_directory(directory)
-        
-        self.view_widget.tree_widget.merge_process(source_process)
-        
-    def _match_template(self, process_name, directory):
-        
-        self.view_widget.copy_match(process_name, directory)
-        
-    def _option_changed(self):
-        
-        if self.option_tabs.currentIndex() == 0:
-            self.template_widget.set_active(False)
-            self.process_settings.set_active(False)
-            self._current_tab = 0
-            self._load_options()
-        
-        if self.option_tabs.currentIndex() == 1:
-            self.template_widget.set_active(False)
-            self.process_settings.set_active(False)
-            self._current_tab = 1
-            self._load_notes()
-            
-        if self.option_tabs.currentIndex() == 2:
-            self.template_widget.set_active(True)
-            self.process_settings.set_active(False)
-            self._current_tab = None
-        
-        if self.option_tabs.currentIndex() == 3:
-            
-            self.template_widget.set_active(False)
-            self.process_settings.set_active(True)
-            self._current_tab = 3
-            
-            self._load_process_settings()
-<<<<<<< HEAD
-=======
-            
-        if self.option_tabs.currentIndex() == 4:
-            self.template_widget.set_active(False)
-            self.process_settings.set_active(False)
-            self._current_tab = 4
-            
-            self._load_process_maintenance()
->>>>>>> a2e70c55
-            
-    def _clear_code(self, close_windows = False):
-        
-        self.code_widget.close_widgets(close_windows)
-        
-    def _clear_data(self):
-        
-        self.data_widget.clear_data()
-
-        
-    def _set_default_directory(self):
-        default_directory = process.get_default_directory()
-        
-        self.set_directory(default_directory)
-        
-    def _set_default_project_directory(self):
-        
-        directory = self.settings.get('project_directory')
-        
-        if directory:
-            if type(directory) != list:
-                directory = ['', directory]
-        
-        if not directory:
-            directory = ['default', util_file.join_path(self.directory, 'project')]
-        
-        self.settings_widget.set_project_directory(directory)
-        
-        
-        
-        self.set_project_directory(directory)
-        self.set_directory(directory[1])
-        
-    def _set_default_template_directory(self):
-        
-        
-        directory = self.settings.get('template_directory')
-        
-        if directory == None:
-            return
-        
-        if directory:
-            if type(directory) != list:
-                directory = ['',directory]
-        
-        self.settings_widget.set_template_directory(directory)
-        
-        self.set_template_directory(directory)
-
-            
-    def _set_title(self, name = None):
-        
-        name = name.replace('/', '  /  ')
-        
-        self.active_title.setText(name)
-        
-    def _open_help(self):
-        import webbrowser
-        
-        filename = __file__
-        folder = util_file.get_dirname(filename)
-        
-        split_folder = folder.split('\\')
-        folder = split_folder[:-1]
-        
-        path = 'http://docs.vetalarig.com'
-        webbrowser.open(path, 0)
-        
-        
-    def _tab_changed(self):
-        
-        log.debug('Tab changed %s' % self.tab_widget.currentIndex())
-        
-        item = self.view_widget.tree_widget.currentItem()
-        
-        if self.tab_widget.currentIndex() == 0:
-            if self.build_widget:
-                self.build_widget.hide()
-            
-            self.process_button.hide()
-            self.batch_button.hide()
-            
-            self.last_tab = 0
-             
-        else:
-            if self.build_widget and item:
-                self.build_widget.show()
-            
-            self.process_button.show()
-            self.batch_button.show()
-            
-        if self.tab_widget.currentIndex() == 1:
-                
-            if self.last_tab == 3:
-                self._update_sidebar_tabs()
-                
-            
-            self.set_template_directory()
-            self.last_tab = 1
-            
-        if self.tab_widget.currentIndex() > 1:
-            
-            if not item:
-                return
-            
-            process_name = item.get_name()
-            self.process.load(process_name)
-            
-            if item and self.tab_widget.currentIndex() == 2:
-                
-                path = self._get_current_path()
-                
-                self.data_widget.set_directory(path)
-                
-                self.last_tab = 2
-                return
-            
-            if item and self.tab_widget.currentIndex() == 3:
-                
-                self._load_code_ui()
-                
-                self.last_tab = 3
-                
-                return
-        
-        self.last_tab = 1
-        
-    def _load_code_ui(self):
-        
-        path = self._get_current_path()
-        
-        self.code_widget.set_directory(path, False)
-        
-        code_directory = self.settings.get('code_directory')
-        self.code_widget.set_external_code_library(code_directory)
-        
-        self.code_widget.set_settings(self.settings)
-        
-    def _get_current_name(self):
-        
-        items = self.view_widget.tree_widget.selectedItems()
-        
-        item = None
-        
-        if items:
-            item = items[0]
-        
-        if not item:
-            return
-        
-        process_name = item.get_name()
-        
-        return process_name
-        
-    def _get_current_path(self):
-        
-        log.debug('Get current vetala process')
-        
-        process_name = self._get_current_name()
-        
-        if process_name:    
-            process_name = self._get_current_name()
-            
-            filter_str = self.view_widget.filter_widget.get_sub_path_filter()
-            
-            directory = self.directory
-            
-            if filter_str:
-                directory = util_file.join_path(self.directory, filter_str)
-            
-            directory = util_file.join_path(directory, process_name)
-            
-        if not process_name:
-            
-            filter_value = self.view_widget.filter_widget.get_sub_path_filter()
-            
-            if filter_value:
-                directory = util_file.join_path(self.directory, filter_value)
-            else:
-                directory =self.directory
-        
-        return directory
-           
-    def _set_kill_process(self):
-        util.set_env('VETALA_STOP', True)
-        self.kill_process = True
-        
-    def _auto_save(self):
-        if not util.is_in_maya():
-            return
-        
-        import maya.cmds as cmds
-        
-        filepath = cmds.file(q = True, sn = True)
-        
-        saved = maya_lib.core.save(filepath)
-        
-        return saved
-        
-    def _get_checked_children(self, tree_item):
-        
-        if not tree_item:
-            return 
-        
-        expand_state = tree_item.isExpanded()
-        
-        tree_item.setExpanded(True)
-        
-        children = self.view_widget.tree_widget.get_tree_item_children(tree_item)
-        
-        checked_children = []
-        
-        for child in children:
-            check_state = child.checkState(0)
-                    
-            if check_state == qt.QtCore.Qt.Checked:
-                checked_children.append(child)
-                
-        levels = []
-        if checked_children:
-            levels.append(checked_children)
-        
-        while children:
-            
-            new_children = []
-            checked_children = []
-            
-            for child in children:
-                
-                current_check_state = child.checkState(0)
-                
-                if current_check_state != qt.QtCore.Qt.Checked:
-                    continue
-                    
-                child.setExpanded(True)
-                
-                sub_children = self.view_widget.tree_widget.get_tree_item_children(child)
-                
-                checked = []
-                
-                for sub_child in sub_children:
-                    check_state = sub_child.checkState(0)
-                    
-                    if check_state == qt.QtCore.Qt.Checked:
-                        checked.append(sub_child)
-                        
-                
-                if sub_children:
-                    new_children += sub_children
-                    
-                if checked:
-                    checked_children += checked
-                    
-                    
-            if not checked_children:
-                children = []
-                continue
-            
-            children = new_children
-            
-            if checked_children:
-                levels.append(checked_children)
-        
-        tree_item.setExpanded(expand_state)
-        
-        levels.reverse()
-        return levels
-        
-    def _process_item(self, item, comment):
-        
-        
-        
-        if util.is_in_maya():
-            from vtool.maya_lib import core
-            core.start_new_scene()
-        
-        process_inst = item.get_process()
-        process_inst.run(start_new = True)
-        
-        
-        
-        if util.is_in_maya():
-            import maya.cmds as cmds
-            
-            build_comment = 'auto built'
-            
-            if comment:
-                build_comment = comment
-            
-            process_inst.save_data('build', build_comment)
-        
-    def _process(self, last_inc = None):
-        
-        
-        code_directory = self.settings.get('code_directory')
-        self.process.set_external_code_library(code_directory)
-        self.process.set_runtime_dict(self._process_runtime_values)
-        
-
-        
-        if util.is_in_maya():
-            
-            from vtool.maya_lib import core
-            core.ProgressBar().end()
-                        
-            import maya.cmds as cmds
-            
-            cmds.select(cl = True)
-            
-            if cmds.file(q = True, mf = True):
-                
-                filepath = cmds.file(q = True, sn = True)
-                
-                process_path = util.get_env('VETALA_CURRENT_PROCESS')
-                filepath = util_file.remove_common_path_simple(process_path, filepath)
-                
-                result = qt_ui.get_permission('Continue?', self, cancel = False, title = 'Changes not saved.')
-                
-                if result == None or result == False:
-                    return
-                
-            cmds.file(renameToSave = True)
-        
-        item = self.view_widget.tree_widget.currentItem()
-        
-        if self.tab_widget.currentIndex() == 1:
-            children = self._get_checked_children(item)
-                    
-            if children:
-                
-                result = qt_ui.get_comment(self, 'Found process children checked on:\n\nHit Ok to auto build children first.\n\nHit Cancel to process only the current process.\n\n\nAdd comment to the auto build? ', 'Children Checked', comment_text='Auto Build' )
-                
-                if result:
-                    
-                    util.set_env('VETALA_RUN', True)
-                    util.set_env('VETALA_STOP', False)
-                    
-                    for level in children:
-                        for level_item in level:
-                            
-                            if util.get_env('VETALA_RUN') == 'True':
-                                if util.get_env('VETALA_STOP') == 'True':
-                                    return
-                                
-                            self.view_widget.tree_widget.setCurrentItem(level_item)
-                            self._process_item(level_item, comment = result)
-
-                    if util.get_env('VETALA_RUN') == 'True':
-                        if util.get_env('VETALA_STOP') == 'True':
-                            return
-                        
-                if not result:
-                    result2 = qt_ui.get_permission('Continue This Process?', self, title = 'Sub process build cancelled.')
-                    
-                    if not result2:
-                        return
-                    
-                import time
-                self.view_widget.tree_widget.setCurrentItem(item)
-                self.view_widget.tree_widget.repaint()
-                time.sleep(1)
-
-
-                
-        self.continue_button.hide()
-        
-        watch = util.StopWatch()
-        watch.start(feedback = False)
-                
-        self.kill_process = False
-                
-        self.stop_button.show()
-        
-        self.process_button.setDisabled(True)
-        self.batch_button.setDisabled(True)
-        
-        if last_inc == None:
-            self.code_widget.reset_process_script_state()
-            
-            try:
-                #this was not working when processing in a new Vetala session without going to the code tab.
-                self.code_widget.refresh_manifest()
-            except:
-                pass
-        
-        
-        self.code_widget.save_code()
-                
-        self.tab_widget.setCurrentIndex(3)
-        
-        scripts, states = self.process.get_manifest()
-        
-        if not scripts:
-            self.process_button.setEnabled(True)
-            self.batch_button.setEnabled(True)
-            return
-
-        
-        start_new_scene = self.settings.get('start_new_scene_on_process')
-        
-        manage_node_editor_inst = None
-        
-        if util.is_in_maya(): 
-            from vtool.maya_lib import core
-            
-            manage_node_editor_inst = maya_lib.core.ManageNodeEditors()
-            
-            
-            
-            if start_new_scene and last_inc == None:
-                core.start_new_scene()
-            
-            manage_node_editor_inst.turn_off_add_new_nodes()
-                
-        util.set_env('VETALA_RUN', True)
-        util.set_env('VETALA_STOP', False)
-        
-        stop_on_error = self.settings.get('stop_on_error')
-        
-        script_count = len(scripts)
-        
-        util.show('\n\n\n\a\tRunning %s Scripts\t\a\n' % self.process.get_name())
-        
-        skip_scripts = []
-        
-        code_manifest_tree = self.code_widget.script_widget.code_manifest_tree
-        
-        start = 0
-        
-        if last_inc != None:
-            start = last_inc + 1
-            
-        found_start = False
-        
-        progress_bar = None
-        
-        if util.is_in_maya():
-            progress_bar = maya_lib.core.ProgressBar('Process', script_count)
-            progress_bar.status('Processing: getting ready...')
-        
-        errors = False
-        
-        for inc in range(start, script_count):
-            
-            if util.get_env('VETALA_RUN') == 'True':
-                if util.get_env('VETALA_STOP') == 'True':
-                    if progress_bar:
-                        progress_bar.end()
-                    break
-            
-            script = scripts[inc]
-            script_name = util_file.remove_extension(script)
-            
-            if progress_bar:
-                progress_bar.status('Processing: %s' % script_name)
-                if inc > 0:
-                    if progress_bar.break_signaled():
-                        util.show('Process: progress bar break signaled')
-                        self._set_kill_process()
-            
-            if inc > 0:
-                if self.kill_process:
-                    self.kill_process = False
-                    if progress_bar:
-                        progress_bar.end()
-                    util.show('Prcoess - stopped')
-                    break
-            
-            skip = False
-            
-            if states:
-                state = states[inc]
-                
-                if not state:
-                    self.code_widget.set_process_script_state(scripts[inc], -1)
-                    skip_scripts.append(script_name)
-                    skip = True
-                    
-            if not skip:
-                #this checks if the current script is a child of a skipped scipt.
-                for skip_script in skip_scripts:
-                    common_path = util_file.get_common_path(script, skip_script)
-                    if common_path == skip_script:
-                        if script.startswith(skip_script):
-                            skip = True
-            
-            if skip:
-                util.show('Process skipping %s' % script_name)
-            
-            if not skip:
-            
-                util.show('Process: %s' % script_name)
-                
-                if code_manifest_tree.has_startpoint() and not found_start:
-                    
-                    if not code_manifest_tree.is_process_script_startpoint(scripts[inc]):
-                        
-                        if progress_bar:
-                            progress_bar.inc()
-                        util.show('Skipping script %s, it is before the start.' % scripts[inc])
-                        continue
-                    else:
-                        found_start = True
-                    
-                    
-                self.code_widget.set_process_script_state(scripts[inc], 2)
-                
-                
-                if inc > 0:
-                    if progress_bar:
-                    
-                        if progress_bar.break_signaled():
-                            util.show('Process: progress bar break signalled.')
-                            self._set_kill_process()
-                
-                
-                status = self.process.run_script(script_name, False, self.settings.settings_dict)
-                self._process_runtime_values = self.process.runtime_values
-                self.code_widget.script_widget.code_manifest_tree.set_process_runtime_dict(self.process.runtime_values)
-                
-                temp_log = util.get_env('VETALA_LAST_TEMP_LOG')
-                
-                self.code_widget.set_process_script_log(scripts[inc], temp_log)
-                
-                if not status == 'Success':
-                    
-                    errors = True
-                    
-                    self.code_widget.set_process_script_state(scripts[inc], 0)
-                    
-                    if stop_on_error:
-                        if progress_bar:
-                            progress_bar.end()
-                        util.show('Prcoess - stopped on error')                            
-                        break
-                    
-                if status == 'Success':
-                    self.code_widget.set_process_script_state(scripts[inc], 1)
-                                
-                if temp_log.find('Warning!') > -1:
-                    self.code_widget.set_process_script_state(scripts[inc], 3)
-                
-            
-            if code_manifest_tree.break_index != None:
-                if code_manifest_tree.is_process_script_breakpoint(scripts[inc]):
-                    self.continue_button.show()
-                    self.last_process_script_inc = inc
-                    
-                    if progress_bar:
-                        progress_bar.end()
-                    break
-            
-            if progress_bar:
-                progress_bar.inc()
-        
-        if progress_bar:
-            progress_bar.end()
-        
-        if manage_node_editor_inst:
-            manage_node_editor_inst.restore_add_new_nodes()
-        
-        util.set_env('VETALA_RUN', False)
-        util.set_env('VETALA_STOP', False)
-            
-        self.process_button.setEnabled(True)
-        self.batch_button.setEnabled(True)
-        self.stop_button.hide()
-        
-        minutes, seconds = watch.stop()
-        
-        if minutes == None:
-            util.show('Process %s built in %s seconds\n\n' % (self.process.get_name(), seconds))
-        if minutes != None:
-            util.show('Process %s built in %s minutes, %s seconds\n\n' % (self.process.get_name(), minutes,seconds))
-        
-        if errors:
-            util.show('Process %s finished with errors.\n' % self.process.get_name())
-    
-    def _continue(self):
-        
-        self._process(self.last_process_script_inc)
-        
-    def _batch(self):
-        
-        filepath = __file__
-        filepath = util_file.get_dirname(filepath)
-    
-        batch_python = util_file.join_path(filepath, 'batch.py')
-        
-        util_file.maya_batch_python_file(batch_python)        
-        
-    def _browser(self):
-        
-        if self.tab_widget.currentIndex() == 0:
-            util_file.open_browser(process.get_default_directory())
-            return
-        
-        directory = self._get_current_path()
-        
-        if not directory:
-            
-            directory = str(self.project_directory)
-            
-        if directory and self.tab_widget.currentIndex() == 1:
-            util_file.open_browser(directory)
-        if directory and self.tab_widget.currentIndex() == 2:
-            path = self.process.get_data_path()
-            util_file.open_browser(path)
-        if directory and self.tab_widget.currentIndex() == 3:
-            path = self.process.get_code_path()
-            util_file.open_browser(path)   
-            
-    def _template_current_changed(self):
-        
-        self.settings_widget.refresh_template_list()        
-        
-    
-    def _save_notes(self):
-        if not self._note_text_change_save:
-            return
-        
-        current_path = self._get_current_path()
-        notes_path = util_file.join_path(current_path, 'notes.html')
-        notes_path = util_file.create_file(notes_path)
-        
-        util_file.write_replace(notes_path, self.notes.toHtml())
-        
-        self.process.set_setting('notes', '')
-        
-    
-        
-    def set_directory(self, directory):
-        
-        self.directory = directory
-        
-        if not util_file.is_dir(directory):
-            util_file.create_dir(name = None, directory = directory)
-        
-    def set_project_directory(self, directory, sub_part = None):
-        
-        log.debug('Setting project directory: %s' % directory)
-        
-        self.handle_selection_change = False
-        
-        self.view_widget.tree_widget.clearSelection()
-        
-        if type(directory) != list:
-            directory = ['', str(directory)]
-        
-        if not directory:
-            
-            self.process.set_directory(None)
-            self.view_widget.set_directory(None)
-            self.handle_selection_change = True
-            self.settings_widget.set_directory(None)
-            return
-        
-        
-        
-        if not sub_part:
-            
-            directory = str(directory[1])
-        
-        if sub_part:
-            directory = sub_part
-            
-        if directory != self.last_project:
-            
-            self.project_directory = directory
-            self.directory = directory
-            
-            self.clear_stage()
-            
-            self.process.set_directory(self.project_directory)
-            
-            self.handle_selection_change = True
-            self.view_widget.set_directory(self.project_directory)
-            #self.process_settings.set_directory(self.project_directory)    
-            
-        self.last_project = directory
-        
-        self.handle_selection_change = True
-        
-        self._initialize_project_settings()
-        
-        #self._update_sidebar_tabs()
-        
-        #self._update_build_widget()
-        
-    def set_template_directory(self, directory = None):
-        
-        
-        if not self.settings:
-            return
-        
-        settings = self.settings
-                
-        current = settings.get('template_directory')
-        history = settings.get('template_history')
-        
-        if not current:
-            if history:
-                self.template_widget.set_templates(history)
-            return
-        
-        current_name = None
-        
-        if not history:
-            current_name = current
-            history = [['', current]]
-            
-        self.template_widget.set_templates(history)
-        
-        if not current_name:
-            current_name = current
-                    
-        if current_name:
-            
-            self.template_widget.set_current(current_name)
-        
-    def set_code_directory(self, directory):
-        
-        if directory == None:
-            directory = self.settings.get('code_directory')            
-        
-        self.settings.set('code_directory', directory)
-        self.code_widget.set_code_directory(directory)
-        self.settings_widget.set_code_directory(directory)
-        
-        directories = util.convert_to_sequence(directory)
-        
-        for directory in directories:
-            
-            if util_file.is_dir(directory):
-                if not directory in sys.path:
-                    sys.path.append(directory)
-    
-    def clear_stage(self):
-        
-        self._clear_code()
-        self.active_title.setText('-')
-        self.process_splitter.setSizes([1,0])
-        self.build_widget.hide()
-
-
-class SideTabWidget(qt_ui.BasicWidget):
-        
-    def _build_widgets(self):
-        
-        policy = self.sizePolicy()
-        
-        policy.setHorizontalPolicy(policy.Minimum)
-        policy.setHorizontalStretch(2)
-        
-        self.setSizePolicy(policy)
-
-class NoteText(qt.QTextEdit):
-    
-    def __init__(self):
-        super(NoteText, self).__init__()
-        
-    def canInsertFromMimeData(self, source):
-        
-        urls = source.urls()
-        
-        for url in urls:
-            try:
-                path = url.path()
-                path = path[1:]
-                
-                image = qt.QImage(path)
-                
-                if not image.isNull():
-                    return True
-                
-            except:
-                pass
-        
-        return super(NoteText, self).canInsertFromMimeData(source)
-        
-    def insertFromMimeData(self, source):
-        urls = source.urls()
-        
-        for url in urls:
-            #try:
-            path = url.path()
-            path = str(path[1:])
-            
-            image = qt.QImage(path)
-            
-            if image.isNull():
-                continue
-            
-            cursor = self.textCursor()
-            document = self.document()
-            
-            document.addResource(qt.QTextDocument.ImageResource, qt.QtCore.QUrl(path), image)
-            cursor.insertImage(path)
-            #except:
-            #    util.show('Could not paste image')
-            
+# Copyright (C) 2014 Louis Vottero louis.vot@gmail.com    All rights reserved.
+
+import sys
+
+from vtool import qt_ui, qt, maya_lib
+
+from vtool import util_file
+from vtool import util
+
+import process
+import ui_view
+import ui_options
+import ui_templates
+import ui_process_settings
+import ui_process_maintenance
+import ui_data
+import ui_code
+import ui_settings
+
+from vtool import logger
+log = logger.get_logger(__name__) 
+
+vetala_version = util_file.get_vetala_version()
+
+class ProcessManagerWindow(qt_ui.BasicWindow):
+    
+    title = util.get_custom('vetala_name', 'VETALA')
+    
+    def __init__(self, parent = None):
+        
+        util.show('VETALA_PATH: %s' % util.get_env('VETALA_PATH'))
+        
+        
+        self.directory = None
+        self._current_tab = None
+        
+        self.settings = None
+        self.process_history_dict = {}
+        self._path_filter = ''
+        
+        self._process_runtime_values = {}
+        
+        self.process = process.Process()
+        
+        self.tab_widget = None
+        self.view_widget = None
+        self.data_widget = None
+        self.code_widget = None
+        self.directories = None
+        self.project_directory = None
+        self.last_tab = 0
+        self.last_process = None
+        self.last_project = None
+        self.kill_process = False
+        self.build_widget = None
+        self.last_item = None
+        
+        self.handle_selection_change = True
+        self._note_text_change_save = True
+        
+        super(ProcessManagerWindow, self).__init__(parent = parent, use_scroll = True) 
+        
+        icon = qt_ui.get_icon('vetala.png')
+        self.setWindowIcon(icon)
+        
+        
+        shortcut = qt.QShortcut(qt.QKeySequence(qt.QtCore.Qt.Key_Escape), self)
+        shortcut.activated.connect(self._set_kill_process)
+            
+        self.view_widget.tree_widget.itemChanged.connect(self._item_changed)
+        self.view_widget.tree_widget.item_renamed.connect(self._item_renamed)
+        
+        self.view_widget.tree_widget.itemSelectionChanged.connect(self._item_selection_changed)
+        self.view_widget.copy_done.connect(self._copy_done)
+        self.view_widget.tree_widget.itemDoubleClicked.connect(self._item_double_clicked)
+        self.view_widget.tree_widget.show_options.connect(self._show_options)
+        self.view_widget.tree_widget.show_notes.connect(self._show_notes)
+        self.view_widget.tree_widget.show_templates.connect(self._show_templates)
+        self.view_widget.tree_widget.show_settings.connect(self._show_settings)
+        self.view_widget.tree_widget.process_deleted.connect(self._process_deleted)
+        self.view_widget.path_filter_change.connect(self._update_path_filter)
+        
+        
+        self._set_default_directory()
+        self._setup_settings_file()
+        
+        self._set_default_project_directory()
+        self._set_default_template_directory()
+        
+                
+        code_directory = self.settings.get('code_directory')
+        if code_directory:
+            self.set_code_directory(code_directory)
+        
+        self.last_process_script_inc = 0
+
+    def _build_widgets(self):
+        
+        self.header_layout = qt.QHBoxLayout()
+        
+        self.active_title = qt.QLabel('-')
+        self.active_title.setAlignment(qt.QtCore.Qt.AlignCenter)
+        
+        self.header_layout.addWidget(self.active_title, alignment = qt.QtCore.Qt.AlignCenter)
+        
+        self.tab_widget = qt.QTabWidget()
+        
+        
+        self.view_widget = ui_view.ViewProcessWidget()
+        
+        self.option_tabs = qt.QTabWidget()
+        
+        option_layout = qt.QVBoxLayout()
+        option_layout.setContentsMargins(0,0,0,0)
+        self.option_widget = ui_options.ProcessOptionsWidget()
+        
+        
+        option_layout.addWidget(self.option_widget)
+        
+        option_widget = qt.QWidget()
+        option_widget.setLayout(option_layout)
+        
+        self.template_widget = ui_templates.TemplateWidget()
+        self.template_widget.set_active(False)
+        self.template_widget.current_changed.connect(self._template_current_changed)
+        self.template_widget.add_template.connect(self._add_template)
+        self.template_widget.merge_template.connect(self._merge_template)
+        self.template_widget.match_template.connect(self._match_template)
+        
+        self.notes = NoteText()
+        
+        self.notes.textChanged.connect(self._save_notes)
+        
+        self.process_settings = ui_process_settings.ProcessSettings()
+        self.process_maintenance = ui_process_maintenance.ProcessMaintenance()
+        
+        self.option_tabs.addTab(option_widget, 'Options')
+        self.option_tabs.addTab(self.notes, 'Notes')
+        self.option_tabs.addTab(self.template_widget, 'Templates')
+        self.option_tabs.addTab(self.process_settings, 'Settings')
+        self.option_tabs.addTab(self.process_maintenance, 'Maintenance')
+        self.option_tabs.setCurrentIndex(1)
+        
+        self.option_tabs.currentChanged.connect(self._option_changed)
+        
+        splitter_button_layout = qt.QHBoxLayout()
+        
+        full_button = qt.QPushButton('Full')
+        full_button.setMaximumHeight(18)
+        full_button.setMaximumWidth(60)
+        full_button.setSizePolicy(qt.QSizePolicy(qt.QSizePolicy.Minimum,qt.QSizePolicy.Minimum))
+        full_button.clicked.connect(self._toggle_full)
+        
+        close_button = qt.QPushButton('Close')
+        close_button.setMaximumHeight(18)
+        close_button.setMaximumWidth(60)
+        close_button.setSizePolicy(qt.QSizePolicy(qt.QSizePolicy.Minimum,qt.QSizePolicy.Minimum))
+        close_button.clicked.connect(self._close_tabs)
+        
+        self.full_button = full_button
+        self.close_button = close_button
+        
+        orientation_button = qt.QPushButton('Alignment')
+        orientation_button.setMaximumHeight(18)
+        orientation_button.clicked.connect(self._toggle_alignment)
+        orientation_button.setSizePolicy(qt.QSizePolicy(qt.QSizePolicy.Minimum,qt.QSizePolicy.Maximum))
+        
+        splitter_button_layout.addWidget(full_button)
+        splitter_button_layout.addWidget(orientation_button)
+        splitter_button_layout.addWidget(close_button)
+        
+        
+        btm_tab_widget = SideTabWidget()
+        btm_tab_widget.main_layout.addLayout(splitter_button_layout)
+        btm_tab_widget.main_layout.addWidget(self.option_tabs)
+
+        
+        self.data_widget = ui_data.DataProcessWidget()
+        
+        self.code_widget = ui_code.CodeProcessWidget()
+        self.settings_widget = ui_settings.SettingsWidget()
+        self.settings_widget.project_directory_changed.connect(self.set_project_directory)
+        self.settings_widget.code_directory_changed.connect(self.set_code_directory)
+        self.settings_widget.template_directory_changed.connect(self.set_template_directory)
+        self.settings_widget.code_text_size_changed.connect(self.code_widget.code_text_size_changed)
+        
+        #splitter stuff
+        self.process_splitter = qt.QSplitter()
+        self.process_splitter.setOrientation(qt.QtCore.Qt.Vertical)
+                
+        self.process_splitter.setContentsMargins(0,0,0,0)
+        self.process_splitter.addWidget(self.view_widget)
+        
+        self.process_splitter.addWidget(btm_tab_widget)
+        self.process_splitter.setSizes([1,0])
+                
+        if util.is_in_maya():
+            settings_icon = qt_ui.get_icon('gear.png')
+        else:
+            settings_icon = qt_ui.get_icon('gear2.png')
+            
+        self.tab_widget.addTab(self.settings_widget, settings_icon, '')
+        
+            
+        self.tab_widget.addTab(self.process_splitter, 'View')
+        self.tab_widget.addTab(self.data_widget, 'Data')
+        self.tab_widget.addTab(self.code_widget, 'Code')
+        
+        
+        self.tab_widget.setTabEnabled(2, False)
+        self.tab_widget.setTabEnabled(3, False)
+        self.tab_widget.setCurrentIndex(1)
+        
+        self.main_layout.addSpacing(4)
+        self.main_layout.addLayout(self.header_layout)
+        
+        self.main_layout.addSpacing(4)
+        self.main_layout.addWidget( self.tab_widget )
+        
+        self.bottom_widget = qt_ui.BasicWidget()
+        
+        left_button_layout = qt.QHBoxLayout()
+        right_button_layout = qt.QHBoxLayout()
+        
+        self.process_button = qt.QPushButton('PROCESS')
+        self.process_button.setDisabled(True)
+        self.process_button.setMinimumWidth(140)
+        self.process_button.setMinimumHeight(30)
+            
+        self.batch_button = qt.QPushButton('BATCH')
+        self.batch_button.setDisabled(True)
+        self.batch_button.setMinimumHeight(30)
+        self.batch_button.setMinimumWidth(70)
+        
+        self.stop_button = qt.QPushButton('STOP (Hold Esc)')
+        self.stop_button.setMaximumWidth(110)
+        self.stop_button.setMinimumHeight(30)
+        self.stop_button.hide()
+        
+        self.continue_button = qt.QPushButton('CONTINUE')
+        self.continue_button.setMaximumWidth(120)
+        self.continue_button.setMinimumHeight(30)
+        self.continue_button.hide()
+        
+        self.browser_button = qt.QPushButton('Browse')
+        self.browser_button.setMaximumWidth(70)
+        help_button = qt.QPushButton('?')
+        help_button.setMaximumWidth(20)
+        
+        btm_layout = qt.QVBoxLayout()
+        
+        button_layout = qt.QHBoxLayout()
+        
+        left_button_layout.setAlignment(qt.QtCore.Qt.AlignLeft)
+        left_button_layout.addWidget(self.process_button)
+        
+        left_button_layout.addSpacing(10)
+        left_button_layout.addWidget(self.stop_button)
+        left_button_layout.addWidget(self.continue_button)
+        
+        left_button_layout.addSpacing(10)
+        
+        right_button_layout.setAlignment(qt.QtCore.Qt.AlignLeft)
+        
+        right_button_layout.addWidget(self.batch_button)
+        right_button_layout.addSpacing(5)
+        right_button_layout.addWidget(self.browser_button)
+        right_button_layout.addWidget(help_button)
+        
+        button_layout.addLayout(left_button_layout)
+        
+        button_layout.addLayout(right_button_layout)
+        
+        self.bottom_widget.main_layout.addLayout((button_layout))
+        
+        self.build_widget = ui_data.ProcessBuildDataWidget()
+        self.build_widget.hide()
+        
+        
+        
+        btm_layout.addWidget(self.bottom_widget)
+        btm_layout.addSpacing(1)
+        btm_layout.addWidget(self.build_widget, alignment = qt.QtCore.Qt.AlignBottom)
+        
+        self.tab_widget.currentChanged.connect(self._tab_changed)
+        
+        self.browser_button.clicked.connect(self._browser)
+        self.process_button.clicked.connect(self._process)
+        self.batch_button.clicked.connect(self._batch)
+        help_button.clicked.connect(self._open_help)
+        self.stop_button.clicked.connect(self._set_kill_process)
+        self.continue_button.clicked.connect(self._continue)
+        
+        self.main_layout.addLayout(btm_layout)
+        
+        self.build_widget.setSizePolicy(qt.QSizePolicy.Minimum, qt.QSizePolicy.Minimum)
+                
+    def sizeHint(self):
+        return qt.QtCore.QSize(550,600)
+        
+    def _show_options(self):
+        
+        sizes = self.process_splitter.sizes()
+        self._load_options()
+        
+        current_index = self.option_tabs.currentIndex()
+        
+        if current_index != 0:
+            self.option_tabs.setCurrentIndex(0)
+        
+        if sizes[1] == 0:
+            self.process_splitter.setSizes([1,1])
+        
+        if current_index == 0 and sizes[1] > 0:
+            self.process_splitter.setSizes([1,0])
+            self._current_tab = None
+            return
+        
+        self._current_tab = 0
+        
+    def _show_notes(self):
+        
+        log.info('Show notes')
+        
+        sizes = self.process_splitter.sizes()
+        self._load_notes()
+        
+        current_index = self.option_tabs.currentIndex()
+        
+        if current_index != 1:
+            self.option_tabs.setCurrentIndex(1)
+        
+        if sizes[1] == 0:
+            self.process_splitter.setSizes([1,1])
+        
+        if current_index == 1 and sizes[1] > 0:
+            self.process_splitter.setSizes([1,0])
+            self._current_tab = None
+            return
+        
+        self._current_tab = 1
+        
+    def _show_templates(self):
+        
+        self.process_splitter.setSizes([1,1])
+        self.option_tabs.setCurrentIndex(2)
+    
+    def _show_settings(self):
+        
+        self.process_splitter.setSizes([1,1])
+        self.option_tabs.setCurrentIndex(3)
+        
+    def _process_deleted(self):
+        self._clear_code(close_windows=True)
+        self._clear_data()
+        
+        self._set_title('-')
+        
+        self.build_widget.hide()
+        
+    def _copy_done(self):
+        
+        log.info('Finished copying process')
+        
+        path = self._get_current_path()
+        self.code_widget.set_directory(path, sync_code = True)
+        
+        self._load_options()
+        self._load_notes()
+          
+    def _item_double_clicked(self):
+        
+        pass
+        #self.tab_widget.setCurrentIndex(3)
+                
+    def _item_changed(self, item):
+        
+        log.info('Process item changed')
+        
+        name = '-'
+        
+        if hasattr(item, 'name'):
+            
+            name = item.get_name()
+            self._set_vetala_current_process(name)
+        
+        self._set_title(name)
+        
+        self._update_build_widget()
+        
+        
+        
+    def _item_renamed(self, item):
+        
+        self._item_changed(item)
+        
+        if hasattr(item, 'get_path'):
+            self._update_sidebar_tabs()
+                
+    def _item_selection_changed(self):
+        
+        if not self.handle_selection_change:
+            return
+        
+        items = self.view_widget.tree_widget.selectedItems()
+                
+        if not items:
+            
+            self._update_process(None)
+            self.build_widget.hide()
+            self._close_tabs()
+            return
+        
+        self.build_widget.show()
+        
+        item = items[0]
+        
+        if item.matches(self.last_item):
+            return
+        
+        name = item.get_name()
+        
+        log.debug('Selection changed %s' % name)
+        
+        if item.is_folder():
+            self.process_splitter.setSizes([1,0])
+        
+        self._update_process(name)
+        
+        if not item.is_folder():
+            self._update_build_widget()
+            self._update_sidebar_tabs()
+        
+        self.view_widget.setFocus()
+        
+    def _update_sidebar_tabs(self):
+        
+        if not self._is_splitter_open():
+            return
+        
+        log.info('Update sidebar')
+        
+        if self.option_tabs.currentIndex() == 0:
+            self._load_options()
+        if self.option_tabs.currentIndex() == 1:
+            self._load_notes()
+        if self.option_tabs.currentIndex() == 3:
+            self._load_process_settings()
+        if self.option_tabs.currentIndex() == 4:
+            self._load_process_maintenance()
+            
+            
+    def _update_process(self, name):
+        
+        log.debug('Update process %s' % name)
+        
+        self._set_vetala_current_process(name)
+        
+        items = self.view_widget.tree_widget.selectedItems()
+        
+        title = '-'
+        
+        if items and name != None:
+            title = items[0].get_name()
+        
+        if name:
+            
+            self.process.load(name)  
+            
+            self._set_title(title)
+
+            self.tab_widget.setTabEnabled(2, True)
+            self.tab_widget.setTabEnabled(3, True)
+            
+            self.process_button.setEnabled(True)
+            self.batch_button.setEnabled(True)
+        
+        if not name:
+            
+            self._set_title('-')
+
+            self.tab_widget.setTabEnabled(2, False)
+            self.tab_widget.setTabEnabled(3, False)
+            
+            self.process_button.setDisabled(True)
+            self.batch_button.setDisabled(True)
+        
+        self._clear_code()
+            
+        self.last_process = name
+            
+    def _set_vetala_current_process(self, name):
+        
+        log.info('Set current vetala process %s' % name)
+        
+        if not name:
+            self.active_title.setText('')
+            util.set_env('VETALA_CURRENT_PROCESS', '')
+            return
+        
+        current_path = self._get_current_path()
+        
+        if self.project_directory:
+            
+            #this needs to happen first because it reloads the settings.  If not the settings are retained from whats loaded into the settings class
+            self._set_project_setting('process', name )
+            
+            self.settings.set('process', [name, str(self.project_directory)])
+            
+            if not util_file.get_permission(current_path):
+                util.warning('Could not get permission for process: %s' % name)
+            
+            util.set_env('VETALA_CURRENT_PROCESS', current_path)
+        
+        #note
+        #self.option_widget.set_directory(current_path)
+        
+        
+    def _update_path_filter(self, value):
+        
+        self._path_filter = value
+        
+        path = self._get_filtered_project_path(value)
+        
+        self.process.set_directory(path)
+        
+    def _get_filtered_project_path(self, filter_value = None):
+        
+        if not filter_value:
+            filter_value = self._path_filter
+        
+        if filter_value:
+            path = util_file.join_path(self.project_directory, filter_value)
+        else:
+            path = self.project_directory
+        
+        return path
+        
+    def _initialize_project_settings(self):
+        
+        
+        process.initialize_project_settings(self.project_directory, self.settings)
+        
+        
+    
+    def _get_project_setting(self, name):
+        
+        value = process.get_project_setting(name, self.project_directory, self.settings)
+    
+        return value
+    
+    def _set_project_setting(self, name, value):
+        
+        process.set_project_setting(name, value, self.project_directory, self.settings)
+        
+    def _load_options(self):
+        
+        log.info('Load options')
+        
+        current_path = self._get_current_path()
+        
+        self.option_widget.set_directory(current_path)
+        
+        has_options = self.option_widget.has_options()
+        
+        if self.option_tabs.currentIndex() == 1:
+            note_lines = self._get_note_lines()
+            
+            if not note_lines and has_options and self._current_tab == None:
+                self.option_tabs.setCurrentIndex(0)
+        
+        if self.option_tabs.currentIndex() == 0:
+            has_options = self.option_widget.has_options()
+            
+            if has_options:
+                self.process_splitter.setSizes([1,1])
+            if not has_options and self._current_tab == None:
+                self.process_splitter.setSizes([1,0])
+            return
+        
+    def _get_note_lines(self):
+        
+        current_path = self._get_current_path()
+        
+        notes_path = util_file.join_path(current_path, 'notes.html')
+        
+        if util_file.is_file(notes_path):
+            note_lines = util_file.get_file_text(notes_path)
+            
+            parser = util.VetalaHTMLParser()
+            parser.feed(note_lines)
+            if not parser.get_body_data():
+                return
+            
+            return note_lines
+
+            
+    def _load_notes(self):
+        
+        log.info('Load notes')
+        
+        self._note_text_change_save = False
+        
+        note_lines = self._get_note_lines()
+        
+        if not note_lines:
+            
+            self.notes.clear()
+            
+
+        if note_lines:
+            
+            self.notes.clear()
+            
+            self.notes.setHtml(note_lines)
+            #self._save_notes()
+                
+        if self.option_tabs.currentIndex() == 1:
+            if not note_lines and self._current_tab == None:
+                
+                path = self._get_current_path()
+                if not path:
+                    self._note_text_change_save = True
+                    return
+                
+                self.option_widget.set_directory(path)
+                has_options = self.option_widget.has_options()
+                
+                if has_options:
+                    self.option_tabs.setCurrentIndex(0)
+                    self.process_splitter.setSizes([1,1])
+                    self._note_text_change_save = True
+                    return
+                else:
+                    self.process_splitter.setSizes([1,0])
+                
+            if note_lines:
+                self.process_splitter.setSizes([1,1])
+                
+                
+        if self.option_tabs.currentIndex() == 0:
+            has_options = self.option_widget.has_options()
+            
+            if not has_options and self._current_tab == None:
+                
+                if note_lines:
+                    self.option_tabs.setCurrentIndex(1)
+                    self.process_splitter.setSizes([1,1])
+        
+        self._note_text_change_save = True
+        
+    def _load_process_settings(self):
+        
+        log.info('Load process settings')
+        
+        self.process_settings.set_directory(self._get_current_path())
+        
+    def _load_process_maintenance(self):
+        log.info('Load process maintenance')
+        self.process_maintenance.set_directory(self._get_current_path())
+              
+    def _update_build_widget(self):
+        
+        if self.build_widget.isHidden():
+            return
+        
+        log.info('Update build file widget')
+        
+        path = self._get_current_path()
+        data_path = util_file.join_path(path, '.data/build')
+        
+        data_dir = util_file.join_path(path, '.data')
+        
+        if not util_file.is_dir(data_dir):
+            return
+        
+        self.build_widget.update_data(data_dir)
+        
+        self.build_widget.set_directory(data_path)
+        
+        log.debug('Finished loading build file widget')
+
+        
+    def _setup_settings_file(self):
+        
+        util.set_env('VETALA_SETTINGS', self.directory)
+        
+        settings_file = util_file.SettingsFile()
+        settings_file.set_directory(self.directory)
+        self.settings = settings_file
+        
+        self.view_widget.set_settings( self.settings )
+        self.settings_widget.set_settings(self.settings)
+        
+        #template stuff
+        vetala_path = util_file.get_vetala_directory()
+        vetala_path = util_file.join_path(vetala_path, 'templates')
+        
+        settings = self.settings
+                
+        template_directory = util.get_custom('template_directory','')
+        if template_directory:
+        
+            template_history = util.get_custom('template_history', [])
+            
+            if util_file.is_dir(template_directory):
+            
+                util.show('Using custom template directory: %s' % template_directory)
+                
+                self.settings.set('template_directory', template_directory)
+                if template_history:
+                    history_list = self.settings.get('template_history')
+                    
+                    if not history_list:
+                        history_list = template_history
+                    else:
+                        for history in template_history:
+                            if not history in history_list:
+                                history_list.append(history)
+                            
+                    self.settings.set('template_history', history_list) 
+        
+        self.settings_widget.set_template_settings(settings)
+        self.template_widget.set_settings(settings)
+        
+        if self.settings.has_setting('process_split_alignment'):
+            alignment = self.settings.get('process_split_alignment')
+        
+            if alignment:
+                if alignment == 'horizontal':
+                    self.process_splitter.setOrientation(qt.QtCore.Qt.Horizontal)
+                    
+                if alignment == 'vertical':
+                    self.process_splitter.setOrientation(qt.QtCore.Qt.Vertical)
+                
+        
+        
+
+        
+    def _toggle_alignment(self):
+        
+        orientation = self.process_splitter.orientation()
+        
+        if orientation == qt.QtCore.Qt.Horizontal:
+            self.process_splitter.setOrientation(qt.QtCore.Qt.Vertical)
+            self.settings.set('process_split_alignment', 'vertical')
+        
+        if orientation == qt.QtCore.Qt.Vertical:
+            self.process_splitter.setOrientation(qt.QtCore.Qt.Horizontal)
+            self.settings.set('process_split_alignment', 'horizontal')
+            
+    def _toggle_full(self):
+        
+        sizes = self.process_splitter.sizes()
+        
+        if sizes[0] == 0 and sizes[1] > 0:
+            self.process_splitter.setSizes([1,1])
+            
+        if sizes[0] > 1 and sizes[1] >= 0:
+            self.process_splitter.setSizes([0,1])
+        
+    def _is_splitter_open(self):
+        
+        sizes = self.process_splitter.sizes()
+        
+        if sizes[1] > 0:
+            return True
+        
+        return False
+    
+    def _close_tabs(self):
+        
+        self.process_splitter.setSizes([1, 0])
+        
+    def _add_template(self, process_name, directory):
+        
+        source_process = process.Process(process_name)
+        source_process.set_directory(directory)
+        
+        self.view_widget.tree_widget.paste_process(source_process)
+        
+    def _merge_template(self, process_name, directory):
+        
+        source_process = process.Process(process_name)
+        source_process.set_directory(directory)
+        
+        self.view_widget.tree_widget.merge_process(source_process)
+        
+    def _match_template(self, process_name, directory):
+        
+        self.view_widget.copy_match(process_name, directory)
+        
+    def _option_changed(self):
+        
+        if self.option_tabs.currentIndex() == 0:
+            self.template_widget.set_active(False)
+            self.process_settings.set_active(False)
+            self._current_tab = 0
+            self._load_options()
+        
+        if self.option_tabs.currentIndex() == 1:
+            self.template_widget.set_active(False)
+            self.process_settings.set_active(False)
+            self._current_tab = 1
+            self._load_notes()
+            
+        if self.option_tabs.currentIndex() == 2:
+            self.template_widget.set_active(True)
+            self.process_settings.set_active(False)
+            self._current_tab = None
+        
+        if self.option_tabs.currentIndex() == 3:
+            
+            self.template_widget.set_active(False)
+            self.process_settings.set_active(True)
+            self._current_tab = 3
+            
+            self._load_process_settings()
+            
+        if self.option_tabs.currentIndex() == 4:
+            self.template_widget.set_active(False)
+            self.process_settings.set_active(False)
+            self._current_tab = 4
+            
+            self._load_process_maintenance()
+            
+    def _clear_code(self, close_windows = False):
+        
+        self.code_widget.close_widgets(close_windows)
+        
+    def _clear_data(self):
+        
+        self.data_widget.clear_data()
+
+        
+    def _set_default_directory(self):
+        default_directory = process.get_default_directory()
+        
+        self.set_directory(default_directory)
+        
+    def _set_default_project_directory(self):
+        
+        directory = self.settings.get('project_directory')
+        
+        if directory:
+            if type(directory) != list:
+                directory = ['', directory]
+        
+        if not directory:
+            directory = ['default', util_file.join_path(self.directory, 'project')]
+        
+        self.settings_widget.set_project_directory(directory)
+        
+        
+        
+        self.set_project_directory(directory)
+        self.set_directory(directory[1])
+        
+    def _set_default_template_directory(self):
+        
+        
+        directory = self.settings.get('template_directory')
+        
+        if directory == None:
+            return
+        
+        if directory:
+            if type(directory) != list:
+                directory = ['',directory]
+        
+        self.settings_widget.set_template_directory(directory)
+        
+        self.set_template_directory(directory)
+
+            
+    def _set_title(self, name = None):
+        
+        name = name.replace('/', '  /  ')
+        
+        self.active_title.setText(name)
+        
+    def _open_help(self):
+        import webbrowser
+        
+        filename = __file__
+        folder = util_file.get_dirname(filename)
+        
+        split_folder = folder.split('\\')
+        folder = split_folder[:-1]
+        
+        path = 'http://docs.vetalarig.com'
+        webbrowser.open(path, 0)
+        
+        
+    def _tab_changed(self):
+        
+        log.debug('Tab changed %s' % self.tab_widget.currentIndex())
+        
+        item = self.view_widget.tree_widget.currentItem()
+        
+        if self.tab_widget.currentIndex() == 0:
+            if self.build_widget:
+                self.build_widget.hide()
+            
+            self.process_button.hide()
+            self.batch_button.hide()
+            
+            self.last_tab = 0
+             
+        else:
+            if self.build_widget and item:
+                self.build_widget.show()
+            
+            self.process_button.show()
+            self.batch_button.show()
+            
+        if self.tab_widget.currentIndex() == 1:
+                
+            if self.last_tab == 3:
+                self._update_sidebar_tabs()
+                
+            
+            self.set_template_directory()
+            self.last_tab = 1
+            
+        if self.tab_widget.currentIndex() > 1:
+            
+            if not item:
+                return
+            
+            process_name = item.get_name()
+            self.process.load(process_name)
+            
+            if item and self.tab_widget.currentIndex() == 2:
+                
+                path = self._get_current_path()
+                
+                self.data_widget.set_directory(path)
+                
+                self.last_tab = 2
+                return
+            
+            if item and self.tab_widget.currentIndex() == 3:
+                
+                self._load_code_ui()
+                
+                self.last_tab = 3
+                
+                return
+        
+        self.last_tab = 1
+        
+    def _load_code_ui(self):
+        
+        path = self._get_current_path()
+        
+        self.code_widget.set_directory(path, False)
+        
+        code_directory = self.settings.get('code_directory')
+        self.code_widget.set_external_code_library(code_directory)
+        
+        self.code_widget.set_settings(self.settings)
+        
+    def _get_current_name(self):
+        
+        items = self.view_widget.tree_widget.selectedItems()
+        
+        item = None
+        
+        if items:
+            item = items[0]
+        
+        if not item:
+            return
+        
+        process_name = item.get_name()
+        
+        return process_name
+        
+    def _get_current_path(self):
+        
+        log.debug('Get current vetala process')
+        
+        process_name = self._get_current_name()
+        
+        if process_name:    
+            process_name = self._get_current_name()
+            
+            filter_str = self.view_widget.filter_widget.get_sub_path_filter()
+            
+            directory = self.directory
+            
+            if filter_str:
+                directory = util_file.join_path(self.directory, filter_str)
+            
+            directory = util_file.join_path(directory, process_name)
+            
+        if not process_name:
+            
+            filter_value = self.view_widget.filter_widget.get_sub_path_filter()
+            
+            if filter_value:
+                directory = util_file.join_path(self.directory, filter_value)
+            else:
+                directory =self.directory
+        
+        return directory
+           
+    def _set_kill_process(self):
+        util.set_env('VETALA_STOP', True)
+        self.kill_process = True
+        
+    def _auto_save(self):
+        if not util.is_in_maya():
+            return
+        
+        import maya.cmds as cmds
+        
+        filepath = cmds.file(q = True, sn = True)
+        
+        saved = maya_lib.core.save(filepath)
+        
+        return saved
+        
+    def _get_checked_children(self, tree_item):
+        
+        if not tree_item:
+            return 
+        
+        expand_state = tree_item.isExpanded()
+        
+        tree_item.setExpanded(True)
+        
+        children = self.view_widget.tree_widget.get_tree_item_children(tree_item)
+        
+        checked_children = []
+        
+        for child in children:
+            check_state = child.checkState(0)
+                    
+            if check_state == qt.QtCore.Qt.Checked:
+                checked_children.append(child)
+                
+        levels = []
+        if checked_children:
+            levels.append(checked_children)
+        
+        while children:
+            
+            new_children = []
+            checked_children = []
+            
+            for child in children:
+                
+                current_check_state = child.checkState(0)
+                
+                if current_check_state != qt.QtCore.Qt.Checked:
+                    continue
+                    
+                child.setExpanded(True)
+                
+                sub_children = self.view_widget.tree_widget.get_tree_item_children(child)
+                
+                checked = []
+                
+                for sub_child in sub_children:
+                    check_state = sub_child.checkState(0)
+                    
+                    if check_state == qt.QtCore.Qt.Checked:
+                        checked.append(sub_child)
+                        
+                
+                if sub_children:
+                    new_children += sub_children
+                    
+                if checked:
+                    checked_children += checked
+                    
+                    
+            if not checked_children:
+                children = []
+                continue
+            
+            children = new_children
+            
+            if checked_children:
+                levels.append(checked_children)
+        
+        tree_item.setExpanded(expand_state)
+        
+        levels.reverse()
+        return levels
+        
+    def _process_item(self, item, comment):
+        
+        
+        
+        if util.is_in_maya():
+            from vtool.maya_lib import core
+            core.start_new_scene()
+        
+        process_inst = item.get_process()
+        process_inst.run(start_new = True)
+        
+        
+        
+        if util.is_in_maya():
+            import maya.cmds as cmds
+            
+            build_comment = 'auto built'
+            
+            if comment:
+                build_comment = comment
+            
+            process_inst.save_data('build', build_comment)
+        
+    def _process(self, last_inc = None):
+        
+        
+        code_directory = self.settings.get('code_directory')
+        self.process.set_external_code_library(code_directory)
+        self.process.set_runtime_dict(self._process_runtime_values)
+        
+
+        
+        if util.is_in_maya():
+            
+            from vtool.maya_lib import core
+            core.ProgressBar().end()
+                        
+            import maya.cmds as cmds
+            
+            cmds.select(cl = True)
+            
+            if cmds.file(q = True, mf = True):
+                
+                filepath = cmds.file(q = True, sn = True)
+                
+                process_path = util.get_env('VETALA_CURRENT_PROCESS')
+                filepath = util_file.remove_common_path_simple(process_path, filepath)
+                
+                result = qt_ui.get_permission('Continue?', self, cancel = False, title = 'Changes not saved.')
+                
+                if result == None or result == False:
+                    return
+                
+            cmds.file(renameToSave = True)
+        
+        item = self.view_widget.tree_widget.currentItem()
+        
+        if self.tab_widget.currentIndex() == 1:
+            children = self._get_checked_children(item)
+                    
+            if children:
+                
+                result = qt_ui.get_comment(self, 'Found process children checked on:\n\nHit Ok to auto build children first.\n\nHit Cancel to process only the current process.\n\n\nAdd comment to the auto build? ', 'Children Checked', comment_text='Auto Build' )
+                
+                if result:
+                    
+                    util.set_env('VETALA_RUN', True)
+                    util.set_env('VETALA_STOP', False)
+                    
+                    for level in children:
+                        for level_item in level:
+                            
+                            if util.get_env('VETALA_RUN') == 'True':
+                                if util.get_env('VETALA_STOP') == 'True':
+                                    return
+                                
+                            self.view_widget.tree_widget.setCurrentItem(level_item)
+                            self._process_item(level_item, comment = result)
+
+                    if util.get_env('VETALA_RUN') == 'True':
+                        if util.get_env('VETALA_STOP') == 'True':
+                            return
+                        
+                if not result:
+                    result2 = qt_ui.get_permission('Continue This Process?', self, title = 'Sub process build cancelled.')
+                    
+                    if not result2:
+                        return
+                    
+                import time
+                self.view_widget.tree_widget.setCurrentItem(item)
+                self.view_widget.tree_widget.repaint()
+                time.sleep(1)
+
+
+                
+        self.continue_button.hide()
+        
+        watch = util.StopWatch()
+        watch.start(feedback = False)
+                
+        self.kill_process = False
+                
+        self.stop_button.show()
+        
+        self.process_button.setDisabled(True)
+        self.batch_button.setDisabled(True)
+        
+        if last_inc == None:
+            self.code_widget.reset_process_script_state()
+            
+            try:
+                #this was not working when processing in a new Vetala session without going to the code tab.
+                self.code_widget.refresh_manifest()
+            except:
+                pass
+        
+        
+        self.code_widget.save_code()
+                
+        self.tab_widget.setCurrentIndex(3)
+        
+        scripts, states = self.process.get_manifest()
+        
+        if not scripts:
+            self.process_button.setEnabled(True)
+            self.batch_button.setEnabled(True)
+            return
+
+        
+        start_new_scene = self.settings.get('start_new_scene_on_process')
+        
+        manage_node_editor_inst = None
+        
+        if util.is_in_maya(): 
+            from vtool.maya_lib import core
+            
+            manage_node_editor_inst = maya_lib.core.ManageNodeEditors()
+            
+            
+            
+            if start_new_scene and last_inc == None:
+                core.start_new_scene()
+            
+            manage_node_editor_inst.turn_off_add_new_nodes()
+                
+        util.set_env('VETALA_RUN', True)
+        util.set_env('VETALA_STOP', False)
+        
+        stop_on_error = self.settings.get('stop_on_error')
+        
+        script_count = len(scripts)
+        
+        util.show('\n\n\n\a\tRunning %s Scripts\t\a\n' % self.process.get_name())
+        
+        skip_scripts = []
+        
+        code_manifest_tree = self.code_widget.script_widget.code_manifest_tree
+        
+        start = 0
+        
+        if last_inc != None:
+            start = last_inc + 1
+            
+        found_start = False
+        
+        progress_bar = None
+        
+        if util.is_in_maya():
+            progress_bar = maya_lib.core.ProgressBar('Process', script_count)
+            progress_bar.status('Processing: getting ready...')
+        
+        errors = False
+        
+        for inc in range(start, script_count):
+            
+            if util.get_env('VETALA_RUN') == 'True':
+                if util.get_env('VETALA_STOP') == 'True':
+                    if progress_bar:
+                        progress_bar.end()
+                    break
+            
+            script = scripts[inc]
+            script_name = util_file.remove_extension(script)
+            
+            if progress_bar:
+                progress_bar.status('Processing: %s' % script_name)
+                if inc > 0:
+                    if progress_bar.break_signaled():
+                        util.show('Process: progress bar break signaled')
+                        self._set_kill_process()
+            
+            if inc > 0:
+                if self.kill_process:
+                    self.kill_process = False
+                    if progress_bar:
+                        progress_bar.end()
+                    util.show('Prcoess - stopped')
+                    break
+            
+            skip = False
+            
+            if states:
+                state = states[inc]
+                
+                if not state:
+                    self.code_widget.set_process_script_state(scripts[inc], -1)
+                    skip_scripts.append(script_name)
+                    skip = True
+                    
+            if not skip:
+                #this checks if the current script is a child of a skipped scipt.
+                for skip_script in skip_scripts:
+                    common_path = util_file.get_common_path(script, skip_script)
+                    if common_path == skip_script:
+                        if script.startswith(skip_script):
+                            skip = True
+            
+            if skip:
+                util.show('Process skipping %s' % script_name)
+            
+            if not skip:
+            
+                util.show('Process: %s' % script_name)
+                
+                if code_manifest_tree.has_startpoint() and not found_start:
+                    
+                    if not code_manifest_tree.is_process_script_startpoint(scripts[inc]):
+                        
+                        if progress_bar:
+                            progress_bar.inc()
+                        util.show('Skipping script %s, it is before the start.' % scripts[inc])
+                        continue
+                    else:
+                        found_start = True
+                    
+                    
+                self.code_widget.set_process_script_state(scripts[inc], 2)
+                
+                
+                if inc > 0:
+                    if progress_bar:
+                    
+                        if progress_bar.break_signaled():
+                            util.show('Process: progress bar break signalled.')
+                            self._set_kill_process()
+                
+                
+                status = self.process.run_script(script_name, False, self.settings.settings_dict)
+                self._process_runtime_values = self.process.runtime_values
+                self.code_widget.script_widget.code_manifest_tree.set_process_runtime_dict(self.process.runtime_values)
+                
+                temp_log = util.get_env('VETALA_LAST_TEMP_LOG')
+                
+                self.code_widget.set_process_script_log(scripts[inc], temp_log)
+                
+                if not status == 'Success':
+                    
+                    errors = True
+                    
+                    self.code_widget.set_process_script_state(scripts[inc], 0)
+                    
+                    if stop_on_error:
+                        if progress_bar:
+                            progress_bar.end()
+                        util.show('Prcoess - stopped on error')                            
+                        break
+                    
+                if status == 'Success':
+                    self.code_widget.set_process_script_state(scripts[inc], 1)
+                                
+                if temp_log.find('Warning!') > -1:
+                    self.code_widget.set_process_script_state(scripts[inc], 3)
+                
+            
+            if code_manifest_tree.break_index != None:
+                if code_manifest_tree.is_process_script_breakpoint(scripts[inc]):
+                    self.continue_button.show()
+                    self.last_process_script_inc = inc
+                    
+                    if progress_bar:
+                        progress_bar.end()
+                    break
+            
+            if progress_bar:
+                progress_bar.inc()
+        
+        if progress_bar:
+            progress_bar.end()
+        
+        if manage_node_editor_inst:
+            manage_node_editor_inst.restore_add_new_nodes()
+        
+        util.set_env('VETALA_RUN', False)
+        util.set_env('VETALA_STOP', False)
+            
+        self.process_button.setEnabled(True)
+        self.batch_button.setEnabled(True)
+        self.stop_button.hide()
+        
+        minutes, seconds = watch.stop()
+        
+        if minutes == None:
+            util.show('Process %s built in %s seconds\n\n' % (self.process.get_name(), seconds))
+        if minutes != None:
+            util.show('Process %s built in %s minutes, %s seconds\n\n' % (self.process.get_name(), minutes,seconds))
+        
+        if errors:
+            util.show('Process %s finished with errors.\n' % self.process.get_name())
+    
+    def _continue(self):
+        
+        self._process(self.last_process_script_inc)
+        
+    def _batch(self):
+        
+        filepath = __file__
+        filepath = util_file.get_dirname(filepath)
+    
+        batch_python = util_file.join_path(filepath, 'batch.py')
+        
+        util_file.maya_batch_python_file(batch_python)        
+        
+    def _browser(self):
+        
+        if self.tab_widget.currentIndex() == 0:
+            util_file.open_browser(process.get_default_directory())
+            return
+        
+        directory = self._get_current_path()
+        
+        if not directory:
+            
+            directory = str(self.project_directory)
+            
+        if directory and self.tab_widget.currentIndex() == 1:
+            util_file.open_browser(directory)
+        if directory and self.tab_widget.currentIndex() == 2:
+            path = self.process.get_data_path()
+            util_file.open_browser(path)
+        if directory and self.tab_widget.currentIndex() == 3:
+            path = self.process.get_code_path()
+            util_file.open_browser(path)   
+            
+    def _template_current_changed(self):
+        
+        self.settings_widget.refresh_template_list()        
+        
+    
+    def _save_notes(self):
+        if not self._note_text_change_save:
+            return
+        
+        current_path = self._get_current_path()
+        notes_path = util_file.join_path(current_path, 'notes.html')
+        notes_path = util_file.create_file(notes_path)
+        
+        util_file.write_replace(notes_path, self.notes.toHtml())
+        
+        self.process.set_setting('notes', '')
+        
+    
+        
+    def set_directory(self, directory):
+        
+        self.directory = directory
+        
+        if not util_file.is_dir(directory):
+            util_file.create_dir(name = None, directory = directory)
+        
+    def set_project_directory(self, directory, sub_part = None):
+        
+        log.debug('Setting project directory: %s' % directory)
+        
+        self.handle_selection_change = False
+        
+        self.view_widget.tree_widget.clearSelection()
+        
+        if type(directory) != list:
+            directory = ['', str(directory)]
+        
+        if not directory:
+            
+            self.process.set_directory(None)
+            self.view_widget.set_directory(None)
+            self.handle_selection_change = True
+            self.settings_widget.set_directory(None)
+            return
+        
+        
+        
+        if not sub_part:
+            
+            directory = str(directory[1])
+        
+        if sub_part:
+            directory = sub_part
+            
+        if directory != self.last_project:
+            
+            self.project_directory = directory
+            self.directory = directory
+            
+            self.clear_stage()
+            
+            self.process.set_directory(self.project_directory)
+            
+            self.handle_selection_change = True
+            self.view_widget.set_directory(self.project_directory)
+            #self.process_settings.set_directory(self.project_directory)    
+            
+        self.last_project = directory
+        
+        self.handle_selection_change = True
+        
+        self._initialize_project_settings()
+        
+        #self._update_sidebar_tabs()
+        
+        #self._update_build_widget()
+        
+    def set_template_directory(self, directory = None):
+        
+        
+        if not self.settings:
+            return
+        
+        settings = self.settings
+                
+        current = settings.get('template_directory')
+        history = settings.get('template_history')
+        
+        if not current:
+            if history:
+                self.template_widget.set_templates(history)
+            return
+        
+        current_name = None
+        
+        if not history:
+            current_name = current
+            history = [['', current]]
+            
+        self.template_widget.set_templates(history)
+        
+        if not current_name:
+            current_name = current
+                    
+        if current_name:
+            
+            self.template_widget.set_current(current_name)
+        
+    def set_code_directory(self, directory):
+        
+        if directory == None:
+            directory = self.settings.get('code_directory')            
+        
+        self.settings.set('code_directory', directory)
+        self.code_widget.set_code_directory(directory)
+        self.settings_widget.set_code_directory(directory)
+        
+        directories = util.convert_to_sequence(directory)
+        
+        for directory in directories:
+            
+            if util_file.is_dir(directory):
+                if not directory in sys.path:
+                    sys.path.append(directory)
+    
+    def clear_stage(self):
+        
+        self._clear_code()
+        self.active_title.setText('-')
+        self.process_splitter.setSizes([1,0])
+        self.build_widget.hide()
+
+
+class SideTabWidget(qt_ui.BasicWidget):
+        
+    def _build_widgets(self):
+        
+        policy = self.sizePolicy()
+        
+        policy.setHorizontalPolicy(policy.Minimum)
+        policy.setHorizontalStretch(2)
+        
+        self.setSizePolicy(policy)
+
+class NoteText(qt.QTextEdit):
+    
+    def __init__(self):
+        super(NoteText, self).__init__()
+        
+    def canInsertFromMimeData(self, source):
+        
+        urls = source.urls()
+        
+        for url in urls:
+            try:
+                path = url.path()
+                path = path[1:]
+                
+                image = qt.QImage(path)
+                
+                if not image.isNull():
+                    return True
+                
+            except:
+                pass
+        
+        return super(NoteText, self).canInsertFromMimeData(source)
+        
+    def insertFromMimeData(self, source):
+        urls = source.urls()
+        
+        for url in urls:
+            #try:
+            path = url.path()
+            path = str(path[1:])
+            
+            image = qt.QImage(path)
+            
+            if image.isNull():
+                continue
+            
+            cursor = self.textCursor()
+            document = self.document()
+            
+            document.addResource(qt.QTextDocument.ImageResource, qt.QtCore.QUrl(path), image)
+            cursor.insertImage(path)
+            #except:
+            #    util.show('Could not paste image')
+            
         super(NoteText, self).insertFromMimeData(source)