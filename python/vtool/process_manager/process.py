--- conflicted
+++ resolved
@@ -1,2103 +1,2096 @@
-# Copyright (C) 2014 Louis Vottero louis.vot@gmail.com    All rights reserved.
-
-import os
-import sys
-import traceback
-import string
-
-from vtool import util
-from vtool import util_file
-from vtool import data
-import __builtin__
-import os
-from multiprocessing import process
-
-if util.is_in_maya():
-    import maya.cmds as cmds
-    from vtool.maya_lib import core
-
-
-
-def find_processes(directory = None, return_also_non_process_list = False):
-    """
-    This will try to find the processes in the supplied directory. If no directory supplied, it will search the current working directory.
-    
-    Args:
-        directory(str): The directory to search for processes.
-        
-    Returns:
-        list: The procceses in the directory.
-    """
-    
-    if not directory:
-        directory = util_file.get_cwd()
-    
-    found = []
-    found_non = []
-    
-    for root, dirs, files in os.walk(directory):
-        
-        for folder in dirs:
-            full_path = util_file.join_path(root, folder)
-            
-            if is_process(full_path):
-                found.append(folder)
-                continue
-            else:
-                if return_also_non_process_list:
-                    if not folder.startswith('.'):
-                        found_non.append(folder)
-        break
-    
-    if not return_also_non_process_list:
-        return found
-    if return_also_non_process_list:
-        return [found, found_non]
-
-def is_process(directory):
-    
-    if not directory:
-        return False
-    
-    code_path = util_file.join_path(directory, '.code')
-    
-    if not util_file.is_dir(code_path):
-        return False
-    
-    #removing to increase speed
-    #data_path = util_file.join_path(directory, '.data')
-    
-    #if not util_file.is_dir(data_path):
-    #    return False
-    
-    return True
-
-def get_unused_process_name(directory = None, name = None):
-    """
-    This will try to find a a process named process in the directory.
-    
-    It will increment the name to process1 and beyond until it finds a unique name. 
-    If no directory supplied, it will search the current working directory.
-    
-    Args:
-        directory (str): Direcotry to search for processes.
-        name (str): name to give the process.
-        
-    Returns:
-        str: The unique process name.
-    """
-    if not directory:
-        directory = util_file.get_cwd()
-    
-    processes = find_processes(directory)
-    
-    
-    if name == None:
-        name = Process.description
-        
-    new_name = name
-    
-    not_name = True
-    
-    inc = 1
-    
-    while not_name:
-        if new_name in processes:
-            new_name = (name + str(inc))
-            inc += 1
-            not_name = True
-        
-        if not new_name in processes:
-            not_name = False
-            
-        if inc > 1000:
-            break
-        
-    return new_name
-    
-
-class Process(object):
-    """
-    This class has functions to work on individual processes in the Process Manager.
-    """
-    
-    description = 'process'
-    data_folder_name = '.data'
-    code_folder_name = '.code'
-    process_data_filename = 'manifest.data'
-    
-    def __init__(self, name = None):
-        
-        self.directory = util_file.get_cwd()
-        
-        self.process_name = name
-        self.parts = []
-        self.external_code_paths = []
-        self.option_values = {}
-        self.runtime_values = {}
-        self.option_settings = None
-        self.settings = None
-        
-        
-    def _setup_options(self):
-        
-        if not self.option_settings:
-            options = util_file.SettingsFile()
-            self.option_settings = options
-            
-        self.option_settings.set_directory(self.get_path(), 'options.txt')
-        
-    def _setup_settings(self):
-        if not self.settings:
-            settings = util_file.SettingsFile()
-            self.settings = settings
-            
-        self.settings.set_directory(self.get_path(), 'settings.txt')
-        
-    def _set_name(self, new_name):
-        
-        new_name = new_name.strip()
-        
-        self.process_name = new_name
-            
-    def _handle_old_folders(self, path):
-        
-        #here temporarily until old paths are out of use... 
-        #could take a long time.
-        
-        old_data_name = self.data_folder_name.replace('.', '_')
-        old_code_name = self.code_folder_name.replace('.', '_')
-        
-        old_data_path = util_file.join_path(path, old_data_name)
-        old_code_path = util_file.join_path(path, old_code_name)
-        
-        if util_file.is_dir(old_data_path):
-            util_file.rename(old_data_path, self.data_folder_name)
-            
-        if util_file.is_dir(old_code_path):
-            util_file.rename(old_code_path, self.code_folder_name)
-        
-    def _create_folder(self):
-        
-        path = util_file.create_dir(self.process_name, self.directory)
-    
-        if path and util_file.is_dir(path):
-
-            self._handle_old_folders(path)
-            
-            util_file.create_dir(self.data_folder_name, path)
-            code_folder = util_file.create_dir(self.code_folder_name, path)
-            
-            manifest_folder = util_file.join_path(code_folder, 'manifest')
-            if not util_file.is_dir(manifest_folder):
-                self.create_code('manifest', 'script.manifest')
-        
-        return path
-            
-    def _get_path(self, name):
-        
-        directory = util_file.join_path(self.get_path(), name)
-                
-        return directory
-    
-    def _prep_maya(self):
-        
-        
-        
-        if util.is_in_maya():
-        
-            cmds.select(cl = True)
-            
-            self._center_view()
-    
-    def _center_view(self):
-        from vtool.maya_lib import core
-        if not core.is_batch():
-            try:
-                cmds.select(cl = True)
-                cmds.viewFit(an = True)
-            except:
-                util.show('Could not center view')
-            
-                
-    def _reset_builtin(self, old_process, old_cmds, old_show, old_warning):
-                
-        try:
-            builtins = __builtin__.dir()
-            
-            if old_process:
-                __builtin__.process = old_process
-            else:
-                if 'process' in builtins:
-                    del(__builtin__.process)
-                    
-            if old_cmds:
-                __builtin__.cmds = old_cmds
-            else:
-                if 'cmds' in builtins:
-                    del(__builtin__.cmds)
-                    
-            if old_show:
-                __builtin__.show = old_show
-            else:
-                if 'show' in builtins:
-                    del(__builtin__.show)
-                    
-            if old_warning:
-                __builtin__.warning = old_warning
-            else:
-                if 'warning' in builtins:
-                    del(__builtin__.warning)
-                    
-        except Exception:
-            status = traceback.format_exc()
-            util.error(status)
-            
-
-        
-            
-    def set_directory(self, directory):
-        """
-        Args:
-            directory (str): Directory path to the process that should be created or where an existing process lives.
-        """ 
-        self.directory = directory
-        
-        
-    def set_external_code_library(self, directory):
-        """
-        Args:
-            directory (str,list): Directory or list of directories where code can be sourced from. This makes it more convenient when writing scripts in a process. 
-        """
-        directory = util.convert_to_sequence(directory)
-        
-        self.external_code_paths = directory
-        
-    def is_process(self):
-        """
-        Returns:
-            bool: Check to see if the initialized process is valid.
-        """
-        
-        if not util_file.is_dir(self.get_code_path()):
-            
-            path = self.get_path()
-            self._handle_old_folders(path)
-            if not util_file.is_dir(self.get_code_path()):
-                return False
-        
-        return True
-    
-    def has_sub_parts(self):
-        
-        process_path = self.get_path()
-        
-        if not process_path:
-            return False
-        
-        files = util_file.get_folders(process_path)
-        
-        if not files:
-            return False
-        
-        
-        for filename in files:
-            
-            file_path = util_file.join_path(process_path, filename)
-            
-            if is_process(file_path):
-                return True
-            
-        return False
-        
-    def get_non_process_parts(self):
-        
-        process_path = self.get_path()
-        
-        if not process_path:
-            return
-        
-        folders = util_file.get_folders(process_path)
-        
-        found = []
-        
-        for folder in folders:
-            
-            full_path = util_file.join_path(process_path, folder)
-            
-            if not is_process(full_path):
-                continue
-            
-            found.append(full_path)
-            
-        return found
-            
-            
-    def get_path(self):
-        """
-        Returns:
-            str: The full path to the process folder. 
-            If the process hasn't been created yet, this will return the directory set in set_directory.        """
-        
-        if self.process_name:
-            return util_file.join_path(self.directory, self.process_name)
-        
-        if not self.process_name:
-            return self.directory
-    
-    def get_name(self):
-        """
-        Returns:
-            str: The name of the process.
-        """
-        return self.process_name
-    
-    def get_basename(self):
-        """
-        Returns:
-            str: The name of the process. If no name return basename of directory.
-        """
-        name = self.process_name
-        
-        if not name:
-            name = self.directory
-        
-        
-        return util_file.get_basename(name)
-    
-    def get_relative_process(self, relative_path):
-        """
-        Args:
-            relative_path (str): The path to a relative process. 
-        Returns:
-            Process:An instance of a process at the relative path. 
-            
-            If a name with no backslash is supplied, this will return any matching process parented directly under the current process. 
-            
-            A relative path like, '../face' or '../../other_character' can be used. 
-            
-            Every '..' signifies a folder above the current process. 
-        """
-        path = self.get_path()
-        
-        if not path:
-            return
-        
-        split_path = self.get_path().split('/')
-        split_relative_path = relative_path.split('/')
-        
-        up_directory = 0
-        
-        new_sub_path = []
-        new_path = []
-        
-        for sub_path in split_relative_path:
-            if sub_path == '..':
-                up_directory +=1
-            if sub_path != '..':
-                new_sub_path.append(sub_path)
-        
-        if up_directory:
-            
-            new_path = split_path[:-up_directory]
-            
-            new_path = new_path + new_sub_path
-                        
-        if up_directory == 0:
-            
-            new_path = split_path + split_relative_path
-            
-            new_path_test = string.join(new_path, '/')
-            
-            if not util_file.is_dir(new_path_test):
-                
-                temp_split_path = list(split_path)
-                
-                temp_split_path.reverse()
-                
-                found_path = []
-                
-                for inc in range(0, len(temp_split_path)):
-                    if temp_split_path[inc] == split_relative_path[0]:
-                        found_path = temp_split_path[inc+1:]
-                
-                found_path.reverse()
-                new_path = found_path + split_relative_path
-        
-        
-        
-        process_name = string.join([new_path[-1]], '/')
-        process_directory = string.join(new_path[:-1], '/')
-        
-        """
-        test_path = util_file.join_path(process_directory, process_name)
-        if not util_file.is_dir(test_path):
-            util.warning('%s is not a valid path.' % test_path)
-        """
-        
-        process = Process(process_name)
-        process.set_directory(process_directory)
-        
-        return process
-    
-    def get_sub_process_count(self):
-        """
-        Returns:
-            int: The number of sub processes under the current.
-        """
-        found = self.get_sub_processes()
-        
-        if found:
-            return len(found)
-    
-    def get_sub_processes(self):
-        """
-        Returns:
-            list: The process names found directly under the current process.
-        """
-        process_path = self.get_path()
-        
-        found = find_processes(process_path)
-        
-        return found
-    
-    def get_sub_process(self, part_name):
-        """
-        Args:
-            part_name (str): The name of a child process.
-            
-        Returns:
-            Process: A sub process if there is one that matches part_name.
-        """
-        
-        
-        part_process = Process(part_name)
-        part_process.set_directory(self.get_path())  
-        
-        return part_process    
-        
-    def get_sub_process_by_index(self, index):
-        
-        found = self.get_sub_processes()
-        
-        if index < len(found):
-            
-            sub_process = Process(found[index])
-            sub_process.set_directory(self.get_path())
-            return sub_process
-        
-    def get_parent_process(self):
-        
-        process_path = self.get_path()
-        
-        dir_name = util_file.get_dirname(process_path)
-        
-        process = Process()
-        process.set_directory(dir_name)
-        
-        if process.is_process():
-        
-            basename = util_file.get_basename(dir_name)
-            path = util_file.get_dirname(dir_name)
-            
-            parent_process = Process(basename)
-            parent_process.set_directory(path)
-        
-            return parent_process
-        
-    def get_empty_process(self, path = None):
-        
-        process = Process()
-        process.set_directory(path)
-        return process
-        
-    #--- data
-        
-    def is_data_folder(self, name):
-        """
-        Args:
-            name (str): The name of a data folder in the process.
-            
-        Returns:
-            bool: True if the supplied name string matches the name of the a data folder in the current process.
-        """
-        
-        path = self.get_data_folder(name)
-        
-        if not path:
-            return False
-        if util_file.is_dir(path):
-            return True
-        
-        return False
-        
-    def get_data_path(self):
-        """
-        Returns:
-            str: The path to the data folder for this process.
-        """
-        return self._get_path(self.data_folder_name)        
-    
-    def get_data_folder(self, name):
-        """
-        Args:
-            name (str): The name of a data folder in the process.
-
-        Returns:
-            str: The path to the data folder with the same name if it exists.
-        """
-        
-        folders = self.get_data_folders()
-        
-        if not folders:
-            return
-        
-        for folder in folders:
-            if folder == name:
-                return util_file.join_path(self.get_data_path(), name)
-            
-    def get_data_type(self, name):
-        """
-        Args:
-            name (str): The name of a data folder in the process.
-            
-        Returns:
-            str: The name of the data type of the data folder with the same name if it exists.
-        """
-        
-        data_folder = data.DataFolder(name, self.get_data_path())
-        data_type = data_folder.get_data_type()
-        
-        return data_type
-        
-    def get_data_folders(self):
-        """
-        Returns:
-            list: A list of data folder names found in the current process.
-        """
-        directory = self.get_data_path()
-        
-        return util_file.get_folders(directory)  
-     
-    def get_data_instance(self, name):
-        """
-        Args:
-            name (str): The name of a data folder in the process. 
-            
-        Returns:
-            Process: An instance of the data type class for data with the specified name in the current process. 
-            
-            This gives access to the data functions like import_data found in the data type class.
-        """
-        path = self.get_data_path()
-        data_folder = data.DataFolder(name, path)
-        
-        return data_folder.get_folder_data_instance()
-     
-    def create_data(self, name, data_type):
-        """
-        Args:
-            name (str): The name of a data folder in the process.
-            data_type (str): A string with the name of the data type of the data in the process.
-        
-        Returns:
-            str: The path to the new data folder.
-        
-        """
-        
-        path = self.get_data_path()
-        
-        test_path = util_file.join_path(path, name)
-        test_path = util_file.inc_path_name(test_path)
-        name = util_file.get_basename(test_path)
-        
-        data_folder = data.DataFolder(name, path)
-        data_folder.set_data_type(data_type)
-        
-        return data_folder.folder_path
-    
-    def import_data(self, name):
-        """
-        Convenience function which will run the import_data function found on the data_type instance for the specified data folder.
-        
-        Args:
-            name (str): The name of a data folder in the process.
-        
-        Returns:
-            None
-        """
-        path = self.get_data_path()
-        
-        data_folder_name = self.get_data_folder(name)
-        
-        if not util_file.is_dir(data_folder_name):
-            util.show('%s data does not exist in %s' % (name, self.get_name()) )
-            return
-            
-        data_folder = data.DataFolder(name, path)
-        
-        instance = data_folder.get_folder_data_instance()
-        
-        if hasattr(instance, 'import_data'):
-            return instance.import_data()
-        
-        
-    
-    def open_data(self, name):
-        path = self.get_data_path()
-        
-        data_folder_name = self.get_data_folder(name)
-        
-        if not util_file.is_dir(data_folder_name):
-            util.show('%s data does not exist in %s' % (name, self.get_name()) )
-            return
-            
-        data_folder = data.DataFolder(name, path)
-        
-        instance = data_folder.get_folder_data_instance()
-        
-        if hasattr(instance, 'open'):
-            
-            instance.open()
-        if not hasattr(instance, 'open'):
-            util.warning('Could not open data %s in process %s.  No open option.' % (name, self.process_name))
-    
-    def save_data(self, name, comment = ''):
-        """
-        Convenience function that tries to run the save function function found on the data_type instance for the specified data folder. Not all data type instances have a save function. 
-        
-        Args:
-            name (str): The name of a data folder in the process.
-        
-        Returns:
-            None
-        """
-        
-        path = self.get_data_path()
-        
-        data_folder = data.DataFolder(name, path)
-        
-        instance = data_folder.get_folder_data_instance()
-        
-        if not comment:
-            comment = 'Saved through process class with no comment.'
-        
-        if hasattr(instance, 'save'):
-            saved = instance.save(comment)
-            
-            if saved:
-                return True
-        
-        return False
-            
-    
-    def rename_data(self, old_name, new_name):
-        """
-        Renames the data folder specified with old_name to the new_name.
-        
-        Args:
-            old_name (str): The current name of the data.
-            new_name (str): The new name for the data.
-            
-        Returns:
-            str: The new path to the data if rename was successful.
-        """
-        data_folder = data.DataFolder(old_name, self.get_data_path())
-        
-        return data_folder.rename(new_name)
-    
-    def delete_data(self, name):
-        """
-        Deletes the specified data folder from the file system.
-        
-        Args: 
-            name (str): The name of a data folder in the process.
-        
-        Returns:
-            None
-        """
-        data_folder = data.DataFolder(name, self.get_data_path())
-        
-        data_folder.delete()
-    
-    #code ---
-    
-    def is_code_folder(self, name):
-        """
-        Args: 
-            name (str): The name of a code folder in the process.
-            
-        Returns:
-            bool: If the supplied name string matches the name of a code folder in the current process. 
-            
-        """
-        path = self.get_code_folder(name)
-        
-        if not path:
-            return False
-        if util_file.is_dir(path):
-            return True
-        
-        return False
-    
-    def get_code_path(self):
-        """
-        Returns:
-            str: The path to the code folder for this process.
-        """
-        return self._get_path(self.code_folder_name)
-    
-    def get_code_folder(self, name):
-        """
-        Args: 
-            name (str): The name of a code folder in the process.
-            
-        Returns:
-            str: A path to the code folder with the supplied name string if it exists.
-        """
-        
-        folder = util_file.join_path(self.get_code_path(), name)
-        
-        if util_file.is_dir(folder):
-            return folder
-
-    def get_code_folders(self, code_name = None):
-        """
-        Returns:
-            list: A list of code folder names found in the current process. 
-        """
-        directory = self.get_code_path()
-        
-        if code_name:
-            directory = util_file.join_path(directory, code_name)
-        
-        return util_file.get_folders_without_prefix_dot(directory, recursive = True)  
-    
-    def get_top_level_code_folders(self):
-        
-        folders = self.get_code_folders()
-        
-        found = []
-        
-        for folder in folders:
-            if folder.count('/') > 1:
-                continue
-            
-            found.append(folder)
-            
-        return found
-
-    def get_code_type(self, name):
-        """
-        Args: 
-            name (str): The name of a code folder in the process.
-            
-        Returns: 
-            str: The code type name of the code folder with the supplied name if the code folder exists. Otherwise return None. Right now only python code type is used by the Process Manager.
-        """
-    
-        data_folder = data.DataFolder(name, self.get_code_path())
-        data_type = data_folder.get_data_type()
-        return data_type
-    
-    def get_code_files(self, basename = False):
-        """
-        Args: 
-            basename (bool): Wether to return the full path or just the name of the file.
-        
-        Returns:
-            list: The path to the code files found in the code folder for the current process. 
-            If basename is True, only return the file names without the path.             
-        """
-        directory = self.get_code_path()
-        
-        #folders = util_file.get_folders(directory)
-        
-        files = []
-        
-        folders = self.get_code_folders()
-        
-        
-        
-        for folder in folders:
-            
-            data_folder = data.DataFolder(folder, directory)
-            data_instance = data_folder.get_folder_data_instance()
-            
-            if data_instance:
-
-                file_path = data_instance.get_file()
-
-                if not basename:
-                    files.append(file_path)
-                if basename:
-                    files.append(util_file.get_basename(file_path))
-
-        return files
-    
-    def get_code_file(self, name, basename = False):
-        """
-        Args: 
-            name (str): The name of a code folder in the process.
-            basename (bool): Wether to return the full path or just the name of the file.
-        
-        Returns:
-            str: The path to the code file with the specified name in the current process. 
-        """
-        
-        path = util_file.join_path(self.get_code_path(), name)
-        
-        if not util_file.is_dir(path):
-            return
-        
-        code_name = util_file.get_basename(path)
-        
-        if not code_name == 'manifest':
-            code_name = code_name + '.py'
-        if code_name == 'manifest':
-            code_name = code_name + '.data'
-        
-        if basename:
-            return_value = code_name
-        if not basename:
-            
-            return_value = util_file.join_path(path, code_name)
-        
-        return return_value
-
-    def get_code_name_from_path(self, code_path):
-        
-        split_path = code_path.split('%s/' % self.code_folder_name)
-        
-        if len(split_path) == 2:
-            parts = split_path[1].split('/')
-            
-            if len(parts) > 2:
-                last_part = util_file.remove_extension(parts[-1])
-                
-                if last_part == parts[-2]:
-                    
-                    if len(parts) > 2:
-                        return string.join(parts[:-1], '/')
-
-                if last_part != parts[-2]:
-                    return string.join(parts, '/')
-                    
-            if len(parts) == 2:
-                return parts[0]
-                
-
-            
-        
-    def create_code(self, name, data_type = 'script.python', inc_name = False, import_data = None):
-        """
-        Create a new code folder with the specified name and data_type. 
-        
-        Args:
-            name (str): The name of the code to create.
-            data_type (str): Usually 'script.python'.
-            inc_name (bool): Wether or not to increment the name.
-            import_data (str): The name of data in the process. 
-            Lines will be added to the code file to import the data.
-        
-        Returns:
-            str: Filename
-        """
-        
-        path = self.get_code_path()
-        
-        if not path:
-            return
-        
-        if inc_name:
-            test_path = util_file.join_path(path, name)
-            
-            if util_file.is_dir(test_path):
-                test_path = util_file.inc_path_name(test_path)
-                name = util_file.get_basename(test_path)
-        
-        data_folder = data.DataFolder(name, path)
-        data_folder.set_data_type(data_type)
-        
-        data_instance = data_folder.get_folder_data_instance()
-        
-        if not data_instance:
-            return
-        
-        if name == 'manifest':
-            data_instance.create()
-            return
-    
-        if import_data:
-            data_instance.set_lines(['','def main():',"    process.import_data('%s')" % import_data])
-        if not import_data:
-            data_instance.set_lines(['','def main():','    return'])
-    
-        data_instance.create()
-    
-        filename = data_instance.get_file()
-        
-        if not self.is_in_manifest('%s.py' % name):
-            
-            self.set_manifest(['%s.py' % name], append = True)
-        
-        return filename 
-        
-    def move_code(self, old_name, new_name):
-        
-        code_path = self.get_code_path()
-        
-        old_path = util_file.join_path(code_path, old_name)
-        new_path = util_file.join_path(code_path, new_name)
-        
-        basename = util_file.get_basename(new_name)
-        dirname = util_file.get_dirname(new_name)
-        
-        test_path = new_path
-        
-        if util_file.is_dir(test_path):
-            
-            last_number = 1
-        
-            while util_file.is_dir(test_path):
-                
-                basename = util.replace_last_number(basename, last_number)
-                
-                new_name = basename
-                
-                if dirname:
-                    new_name = util_file.join_path(dirname, basename)
-                
-                test_path = util_file.join_path(code_path, new_name) 
-                
-                last_number += 1
-                
-        util_file.move(old_path, test_path)
-        
-        file_name = new_name
-        
-        old_basename = util_file.get_basename(old_name)
-        new_basename = util_file.get_basename(new_name)
-        
-        update_path = util_file.join_path(test_path, old_basename + '.py')
-        
-        util_file.rename(update_path, new_basename + '.py')
-        
-        return file_name
-    
-    def rename_code(self, old_name, new_name):
-        """
-        Renames the code folder specified with old_name to the new_name.
-        
-        Args:
-            old_name (str): The current name of the code.
-            new_name (str): The new name for the code.
-            
-        Returns:
-            str: The new path to the code if rename was successful.
-        """
-        
-        new_name = util.clean_file_string(new_name)
-        new_name = new_name.replace('.', '_')
-        
-        old_len = old_name.count('/')
-        new_len = new_name.count('/')
-        
-        if old_len != new_len:
-            util.warning('Rename works on code folders in the same folder. Try move instead.')
-            return
-        
-        sub_new_name = util_file.remove_common_path(old_name, new_name)
-        
-        code_folder = data.DataFolder(old_name, self.get_code_path())
-        code_folder.rename(sub_new_name)
-        
-        #instance = code_folder.get_folder_data_instance()
-                
-        #file_name = instance.get_file()
-        #if file_name:
-        #    file_name = util_file.get_basename(file_name)
-            
-        name = new_name + '.py'
-            
-        return name
-        
-    def delete_code(self, name):
-        """
-        Deletes the specified data folder from the file system.
-        
-        Args: 
-            name (str): The name of a data folder in the process.
-        
-        Returns:
-            None
-        """
-        util_file.delete_dir(name, self.get_code_path())
-        
-    #--- setting
-    
-    def get_setting_names(self):
-        
-        option_file = self.get_option_file()
-        option_name = util_file.get_basename_no_extension(option_file)
-        
-        settings_file = self.get_settings_file()
-        settings_name = util_file.get_basename_no_extension(settings_file)
-        
-        return [settings_name, option_name]
-    
-    def get_setting_file(self, name):
-        
-        if name == 'options':
-            return self.get_option_file()
-        
-        if name == 'settings':
-            return self.get_settings_file()
-    
-    #--- settings
-    
-    def get_settings_file(self):
-        
-        self._setup_settings()
-        return self.settings.get_file()
-    
-    def set_setting(self, name, value):
-        self._setup_settings()
-        
-        self.settings.set(name, value)
-            
-    def get_setting(self, name):
-        self._setup_settings()
-        return self.settings.get(name)
-        
-    #--- options
-    
-    def has_options(self):
-        self._setup_options()
-        
-        return self.option_settings.has_settings()
-    
-    def add_option(self, name, value, group = None):
-        
-        self._setup_options()
-        
-        if group:
-            name = '%s.%s' % (group,name)
-        if not group:
-            name = '%s' % name
-                
-        self.option_settings.set(name, value)
-        
-    def set_option(self, name, value):
-        self._setup_options()
-        
-        if self.option_settings.has_setting(name):
-            self.option_settings.set(name, value)
-        
-    def get_unformatted_option(self, name, group):
-        self._setup_options()
-        
-        if group:
-            name = '%s.%s' % (group, name)
-        if not group:
-            name = '%s' % name
-        
-        value = self.option_settings.get(name)
-        
-        return value
-        
-    def get_option(self, name, group = None):
-        
-        self._setup_options()
-        
-        value = self.get_unformatted_option(name, group)
-        
-        if value == None:
-            util.warning('Option not accessed - Option: %s, Group: %s. Perhaps the option does not exist in the group.'  % (name, group))
-        
-        new_value = None
-        
-        try:
-            new_value = eval(value)
-            
-        except:
-            pass
-        
-        if type(new_value) == list or type(new_value) == tuple or type(new_value) == dict:
-            value = new_value
-            
-        if type(value) == str or type(value) == unicode:
-            if value.find(',') > -1:
-                value = value.split(',')
-        
-        util.show('Accessed - Option: %s, Group: %s, value: %s' % (name, group, value))
-        
-        return value
-        
-    def get_options(self):
-        
-        self._setup_options()
-        
-        options = []
-        
-        if self.option_settings:
-            
-            options = self.option_settings.get_settings()
-            
-        return options
-        
-    def get_option_file(self):
-        
-        self._setup_options()
-        return self.option_settings.get_file()
-        
-    def clear_options(self):
-        
-        if self.option_settings:
-            self.option_settings.clear()
-        
-    #--- manifest
-        
-    def get_manifest_folder(self):
-        """
-        Returns:
-            str: The path to the manifest folder.
-        """
-        code_path = self.get_code_path()
-        
-        path = util_file.join_path(code_path, 'manifest')
-        
-        if not util_file.is_dir(path):
-            self.create_code('manifest', 'script.manifest')      
-        
-        return path
-        
-    def get_manifest_file(self):
-        """
-        Returns:
-            str: The path to the manifest file.
-        """
-        manifest_path = self.get_manifest_folder()
-        
-        filename =  util_file.join_path(manifest_path, self.process_data_filename)
-        
-        if not util_file.is_file(filename):
-            self.create_code('manifest', 'script.manifest')
-        
-        return filename
-    
-    def get_manifest_scripts(self, basename = True):
-        """
-        Args:
-            basename (bool): Wether to return the full path or just the name of the file. 
-        Returns:
-            list: The code files named in the manifest.  
-        """
-        
-        manifest_file = self.get_manifest_file()
-        
-        if not manifest_file:
-            return
-        
-        if not util_file.is_file(manifest_file):
-            return
-        
-        files = self.get_code_files(False)
-        
-        scripts, states = self.get_manifest()
-        
-        if basename:
-            return scripts
-        
-        if not basename:
-            
-            found = []
-            
-            for script in scripts:
-                
-                
-                if script.count('/') > 0:
-                    
-                    dirname = util_file.get_dirname(script)
-                    basename = util_file.get_basename(script)
-                    
-                    sub_basename = util_file.get_basename_no_extension(basename)
-                    
-                    script = util_file.join_path(dirname, sub_basename)
-                    script = util_file.join_path(script, basename)
-                
-                    
-                
-                for filename in files:
-                    
-                    if not filename:
-                        continue
-                    
-                    if filename.endswith(script):
-                        
-                        found.append(filename)
-                        break
-            
-            return found
-    
-    def is_in_manifest(self, entry):
-        
-        filename = self.get_manifest_file()
-        
-        lines = util_file.get_file_lines(filename)
-        
-        for line in lines:
-            
-            split_line = line.split(' ')
-            
-            if split_line[0] == entry:
-                return True
-        
-        return False
-        
-        
-        
-    
-    def set_manifest(self, scripts, states = [], append = False):
-        """
-        This will tell the manifest what scripts to list. Scripts is a list of python files that need to correspond with code data.
-        
-        Args:
-            scripts (list): List of scripts to add to the manifest.
-            states (list): List that of states for that corresponds to the scripts list.
-            append (bool): Wether to add the scripts to the end of the manifest or replace it.
-        """
-        
-        manifest_file = self.get_manifest_file()
-        
-        lines = []
-        
-        script_count = len(scripts)
-        if states:
-            state_count = len(states)
-        if not states:
-            state_count = 0
-        
-        for inc in range(0, script_count):
-            
-            if scripts[inc] == 'manifest.py':
-                continue
-            
-            if inc > state_count-1:
-                state = False
-                
-            if inc < state_count:
-                state = states[inc]
-            
-            line = '%s %s' % (scripts[inc], state)
-            lines.append(line)
-                 
-        util_file.write_lines(manifest_file, lines, append = append)
-        
-    def get_manifest(self):
-        """
-        Returns:
-            tuple: (list, list) Two lists, scripts and states. 
-            The scripts list contains the name of scripts in the manifest. 
-            States contains the enabled/disabled state of the script. 
-        """
-        
-        manifest_file = self.get_manifest_file()
-        
-        if not util_file.is_file(manifest_file):
-            return None, None
-        
-        lines = util_file.get_file_lines(manifest_file)
-        
-        if not lines:
-            return None, None
-        
-        scripts = []
-        states = []
-        
-        for line in lines:
-            
-            if not line:
-                continue
-            
-            states.append(False)
-            
-            split_line = line.split()
-            if len(split_line):
-                
-                script_name = string.join(split_line[:-1])
-                
-                
-                
-                scripts.append(script_name)
-                
-            if len(split_line) >= 2:
-                
-                state = eval(split_line[-1])
-                
-                states[-1] = state
-                              
-        return scripts, states
-        
-    def sync_manifest(self):
-        """
-        Sync the manifest with whats on disk.
-        """
-        
-        scripts, states = self.get_manifest()
-        
-        script_count = 0
-        
-        if scripts:
-            script_count = len(scripts)
-        
-        synced_scripts = []
-        synced_states = []
-        
-        code_folders = self.get_code_folders()
-        
-        if not script_count and not code_folders:
-            return
-        
-        if script_count:
-            for inc in range(0,script_count):
-                
-                script_name = util_file.remove_extension(scripts[inc])
-                
-                filepath = self.get_code_file(script_name)
-                
-                if not util_file.is_file(filepath):
-                    continue
-                
-                if scripts[inc] in synced_scripts:
-                    continue
-                
-                synced_scripts.append(scripts[inc])
-                synced_states.append(states[inc])
-                
-                remove_inc = None
-                
-                for inc in range(0, len(code_folders)):
-                    
-                    if code_folders[inc] == script_name:
-                
-                        remove_inc = inc
-                        
-                    #code_folders_py = code_folders[inc] + '.py'
-                        
-                    if code_folders in synced_scripts:
-                        
-                        if not code_folders[inc].count('/'):
-                            continue
-                            
-                        common_path = util_file.get_common_path(code_folders[inc], script_name)
-                        
-                        if common_path:
-                            common_path_name = common_path + '.py'
-                            if common_path_name in synced_scripts:
-                                
-                                code_script = code_folders[inc] + '.py'
-                
-                                synced_scripts.append(code_script)
-                                synced_states.append(False)
-                                
-                                remove_inc = inc
-                
-                if not remove_inc == None:
-                    code_folders.pop(remove_inc)
-            
-        for code_folder in code_folders:
-            
-            code_script = code_folder + '.py'
-            
-            synced_scripts.append(code_script)
-            synced_states.append(False)
-            
-        self.set_manifest(synced_scripts, synced_states)
-                        
-    #--- run
-    
-    def load(self, name):
-        """
-        Loads the named process into the instance.
-        
-        Args:
-            name (str): Name of a process found in the directory.
-            
-        Returns:
-            None
-            
-        """
-        self._set_name(name)
-        self._setup_options()
-        
-    def add_part(self, name):
-        """
-        Args:
-            name (str): Name for a new process.
-            
-        Returns:
-            Process: Instnace of the added part.
-        """
-        part_process = Process(name)
-        
-        path = util_file.join_path(self.directory, self.process_name)
-        
-        if self.process_name:
-            path = util_file.join_path(self.directory, self.process_name)
-        
-        if not self.process_name:
-            path = self.directory
-        
-                
-        part_process.set_directory(path)
-        part_process.create()
-        
-        return part_process
-        
-    def create(self):
-        """
-        Create the process.
-        
-        Retrun
-            (str): Path to the process.
-        """
-        return self._create_folder()
-        
-    def delete(self):
-        """
-        Delete the process.
-        
-        Returns:
-            None
-        """
-        
-        if self.process_name:
-            util_file.delete_dir(self.process_name, self.directory)
-        if not self.process_name:
-            
-            basename = util_file.get_basename(self.directory)
-            dirname = util_file.get_dirname(self.directory)
-            
-            util_file.delete_dir(basename, dirname)
-    
-    def rename(self, new_name):
-        """
-        Rename the process.
-        
-        Args:
-            new_name (str): New name for the process.
-            
-        Returns:
-            bool: Wether or not the process was renamed properly.
-        """
-        
-        split_name = new_name.split('/')
-        
-        if util_file.rename( self.get_path(), split_name[-1]):
-            
-            self.load(new_name)            
-            return True
-            
-        return False
-    
-    def run_script(self, script, hard_error = True, settings = None):
-        """
-        Run a script in the process.
-        
-        Args:
-            script(str): Name of a code in the process.
-            hard_error (bool): Wether to error hard when errors encountered, or to just pass an error string.
-
-        Returns:
-            str: The status from running the script. This includes error messages.
-        """
-<<<<<<< HEAD
-        
-        process_path = self.get_path()
-        
-        #util.start_temp_log(process_path)
-=======
->>>>>>> 7c680a81
-        util.start_temp_log()
-        builtins = dir(__builtin__)
-        
-        old_process = None
-        old_cmds = None
-        old_show = None
-        old_warning = None
-        
-        if 'process' in builtins:
-            old_process = __builtin__.process
-        if 'cmds' in builtins:
-            old_cmds = __builtin__.cmds
-        if 'show' in builtins:
-            old_show = __builtin__.show
-        if 'warning' in builtins:
-            old_warning = __builtin__.warning
-        
-        if util.is_in_maya():
-            
-            import maya.cmds as cmds
-            cmds.refresh()
-            
-        status = None
-        #read = None
-        
-        if util.is_in_maya():
-            cmds.undoInfo(openChunk = True)
-        
-        init_passed = False
-        
-        try:
-            
-            if not script.find(':') > -1:
-                
-                script = util_file.remove_extension(script)
-                
-                script = self.get_code_file(script)
-                
-            if not util_file.is_file(script):
-                self._reset_builtin(old_process, old_cmds, old_show, old_warning)
-                return
-            
-            auto_focus = True
-            
-            if settings:
-                if settings.has_key('auto_focus_scene'):
-                    auto_focus = settings['auto_focus_scene']
-            
-            if auto_focus:
-                self._prep_maya()
-            
-            name = util_file.get_basename(script)
-            
-            for external_code_path in self.external_code_paths:
-                if util_file.is_dir(external_code_path):
-                    if not external_code_path in sys.path:
-                        sys.path.append(external_code_path)
-            
-            message = 'START\t%s\n\n' % name
-
-            
-            util.show('\n------------------------------------------------')
-            util.show(message)
-            
-            
-            util_file.delete_pyc(script)
-            
-            __builtin__.process = self
-            __builtin__.show = util.show
-            __builtin__.warning = util.warning
-            
-            if util.is_in_maya():
-                
-                import maya.cmds as cmds
-                
-                __builtin__.cmds = cmds
-                
-            module = util_file.source_python_module(script)
-            
-            if module and type(module) != str:
-                
-                module.process = self
-                init_passed = True
-            
-            if not module or type(module) == str:
-                status = module
-                init_passed = False
-            
-        except Exception:
-            
-            util.warning('%s did not source' % script)
-            
-            status = traceback.format_exc()
-            
-            self._reset_builtin(old_process, old_cmds, old_show, old_warning)
-            
-            init_passed = False
-            
-            if hard_error:
-                if util.is_in_maya():
-                    cmds.undoInfo(closeChunk = True)
-                    
-                util.error('%s\n' % status)
-                raise
-            
-        if init_passed:
-            try:
-                
-                if hasattr(module, 'main'):
-                    
-                    module.main()
-                    
-                    status = 'Success'
-        
-                if not hasattr(module, 'main'):
-                    
-                    util_file.get_basename(script)
-                    
-                    util.warning('main() not found in %s.' % script)
-                                    
-                del module
-                
-            except Exception:
-                
-                status = traceback.format_exc()
-                
-                self._reset_builtin(old_process, old_cmds, old_show, old_warning)
-                
-                if hard_error:
-                    if util.is_in_maya():
-                        cmds.undoInfo(closeChunk = True)
-                        
-                    util.error('%s\n' % status)
-                    raise
-        
-        if util.is_in_maya():
-            cmds.undoInfo(closeChunk = True)        
-        
-        self._reset_builtin(old_process, old_cmds, old_show, old_warning)
-         
-        if not status == 'Success':
-            util.show('%s\n' % status)
-        
-        message = '\nEND\t%s\n\n' % name
-                
-        util.show(message)
-        util.end_temp_log()
-        return status
-               
-    def run(self):
-        """
-        Run all the scripts in the manifest, respecting their on/off state.
-        
-        Returns:
-            None
-        """
-        
-        watch = util.StopWatch()
-        watch.start(feedback = False)
-        
-        if util.is_in_maya():
-            cmds.file(new = True, f = True)
-            
-        name = self.get_name()
-        if not name:
-            name = util_file.get_dirname(self.directory)
-        
-        
-        message = '\n\n\aRunning %s Scripts\t\a\n\n' % name
-        
-        if util.is_in_maya():
-            if core.is_batch():
-                message = '\n\nRunning %s Scripts\n\n' % name
-        
-        util.show(message)
-        
-        scripts, states = self.get_manifest()
-        
-        scripts_that_error = []
-        
-        state_dict = {}
-        
-        for inc in range(0, len(scripts)):
-            
-            state = states[inc]
-            script = scripts[inc]
-            
-            check_script = script[:-3]
-            
-            state_dict[check_script] = state
-            
-            
-            
-            if state:
-                
-                parent_state = True
-                
-                for key in state_dict:
-                    
-                    if script.find(key) > -1:
-                        parent_state = state_dict[key]
-                        
-                        if parent_state == False:
-                            break
-                        
-                if not parent_state:
-                    util.show('\tSkipping: %s\n\n' % script)
-                    continue 
-                
-                try:
-                    status = self.run_script(script, hard_error=False)
-                except:
-                    status = 'fail'
-                
-                if not status == 'Success':
-                    scripts_that_error.append(script)
-            
-            if not states[inc]:
-                util.show('\n------------------------------------------------')
-                util.show('Skipping: %s\n\n' % script)
-        
-        minutes, seconds = watch.stop()
-        
-        if scripts_that_error:
-            
-            
-            
-            util.show('\n\n\nThe following scripts errored during build:\n')
-            for script in scripts_that_error:
-                util.show('\n' + script)
-                
-            
-        
-        if minutes == None:
-            util.show('\n\n\nProcess built in %s seconds.\n\n' % seconds)
-        if minutes != None:
-            util.show('\n\n\nProcess built in %s minutes, %s seconds.\n\n' % (minutes,seconds))
-        
-        
-    def set_runtime_value(self, name, value):
-        """
-        This stores data to run between scripts.
-        
-        Args:
-            name (str): The name of the script.
-            value : Can be many different types including str, list, tuple, float, int, etc.
-            
-        Returns:
-            None
-        """
-        util.show('!! Created Runtime Variable: %s, value: %s.' % (name, value))
-        self.runtime_values[name] = value
-        
-    def get_runtime_value(self, name):
-        """
-        Get the value stored with set_runtime_value.
-        
-        Args:
-            name (str): The name given to the runtime value in set_runtime_value.
-        
-        Returns:
-            The value stored in set_runtime_value.
-        """
-        
-        if self.runtime_values.has_key(name):
-            
-            value = self.runtime_values[name]
-            
-            util.show('Accessed - Runtime Variable: %s, value: %s' % (name, value))
-        
-            return value
-        
-    def get_runtime_value_keys(self):
-        """
-        Get the runtime value dictionary keys.
-        Every time a value is set with set_runtime_value, and dictionary entry is made.
-        
-        Returns:
-            list: keys in runtime value dictionary.
-        """
-        
-        return self.runtime_values.keys()
-    
-    def set_runtime_dict(self, dict_value):
-        self.runtime_values = dict_value
- 
-def get_default_directory():
-    """
-    Get a default directory to begin in.  
-    The directory is different if running from inside Maya.
-    
-    Returns:
-        str: Path to the default directory.
-    """
-    if util.is_in_maya():
-        return util_file.join_path(util_file.get_user_dir(), 'process_manager')
-    if not util.is_in_maya():
-        return util_file.join_path(util_file.get_user_dir(), 'documents/process_manager')
-    
-    
-
-    
-def copy_process(source_process, target_process = None ):
-    """
-    source process is an instance of a process that you want to copy 
-    target_process is the instance of a process you want to copy to. 
-    If no target_process is specified, the target process will be set to the directory where the source process is located automatically. 
-    If there is already a process named the same in the target process, the name will be incremented. 
-    If you need to give the copy a specific name, you should rename it after copy. 
-    
-    Args:
-        source_process (str): The instance of a process.
-        target_process (str): The instance of a process. If None give, duplicate the source_process.
-    """
-    
-    sub_folders = source_process.get_sub_processes()
-    
-    source_name = source_process.get_name()
-    source_name = source_name.split('/')[-1]
-    
-    if not target_process:
-        target_process = Process()
-        target_process.set_directory(source_process.directory)
-    
-    if source_process.process_name == target_process.process_name and source_process.directory == target_process.directory:
-        
-        parent_process = target_process.get_parent_process()
-        
-        if parent_process:
-            target_process = parent_process
-        
-    
-    path = target_process.get_path()
-    
-    new_name = get_unused_process_name(path, source_name)
-    
-    new_process = target_process.add_part(new_name)
-    
-    data_folders = source_process.get_data_folders()
-    code_folders = source_process.get_code_folders()
-    settings = source_process.get_setting_names()
-    
-    for data_folder in data_folders:
-        copy_process_data(source_process, new_process, data_folder)
-    
-    manifest_found = False
-    
-    if 'manifest' in code_folders:
-        code_folders.remove('manifest')
-        manifest_found = True
-    
-    for code_folder in code_folders:
-        copy_process_code(source_process, new_process, code_folder)
-        
-    for sub_folder in sub_folders:
-        
-        sub_process = new_process.get_sub_process(sub_folder)
-        source_sub_process = source_process.get_sub_process(sub_folder)
-        
-        if not sub_process.is_process():
-            copy_process(source_sub_process, new_process)
-            
-    if manifest_found:
-        copy_process_code(source_process, new_process, 'manifest')
-    
-    for setting in settings:
-        copy_process_setting(source_process, new_process, setting)
-    
-    return new_process
-
-def copy_process_into(source_process, target_process):
-    
-    sub_folders = source_process.get_sub_processes()
-        
-    source_name = source_process.get_name()
-    source_name = source_name.split('/')[-1]
-    
-    if not target_process:
-        return
-    
-    if source_process.process_name == target_process.process_name and source_process.directory == target_process.directory:
-        return
-    
-    data_folders = source_process.get_data_folders()
-    code_folders = source_process.get_code_folders()
-    settings = source_process.get_setting_names()
-    
-    for data_folder in data_folders:
-        copy_process_data(source_process, target_process, data_folder)
-    
-    manifest_found = False
-    
-    if 'manifest' in code_folders:
-        code_folders.remove('manifest')
-        manifest_found = True
-    
-    for code_folder in code_folders:
-        copy_process_code(source_process, target_process, code_folder)
-        
-    if sub_folders:
-                
-        for sub_folder in sub_folders:
-        
-            sub_target = target_process.get_sub_process(sub_folder)
-            
-            if sub_target:
-            
-                if not sub_target.is_process():
-                    sub_target.create()
-            
-                sub_process = source_process.get_sub_process(sub_folder)
-                                
-                copy_process_into(sub_process, sub_target)
-                
-    if manifest_found:
-        copy_process_code(source_process, target_process, 'manifest')
-    
-    for setting in settings:
-        copy_process_setting(source_process, target_process, setting)
-    
-    
-def copy_process_data(source_process, target_process, data_name, replace = False):
-    """
-    source_process and target_process need to be instances of the Process class. 
-    The instances should be set to the directory and process name desired to work with. 
-    data_name specifies the name of the data folder to copy. 
-    If replace the existing data with the same name will be deleted and replaced by the copy. 
-    
-    Args:
-        source_process (str): The instance of a process.
-        target_process (str): The instance of a process.
-        data_name (str): The name of the data to copy.
-        replace (bool): Wether to replace the code in the target process or just version up.
-    """
-    
-    data_type = source_process.get_data_type(data_name)
-    
-    data_folder_path = None
-      
-    if target_process.is_data_folder(data_name):
-        
-        data_folder_path = target_process.get_data_folder(data_name)
-        
-        other_data_type = target_process.get_data_type(data_name)
-        
-        if data_type != other_data_type:
-            if replace:
-                target_process.delete_data(data_name)
-                
-                copy_process_data(source_process, target_process, data_name)
-                return
-    
-    if not target_process.is_data_folder(data_name):
-        data_folder_path = target_process.create_data(data_name, data_type)
-        
-    path = source_process.get_data_path()
-    data_folder = data.DataFolder(data_name, path)
-
-    instance = data_folder.get_folder_data_instance()
-    if not instance:
-        return
-
-    filepath = instance.get_file()
-    
-    if filepath:
-        basename = util_file.get_basename(filepath)
-    
-        destination_directory = util_file.join_path(data_folder_path, basename)
-    
-        if util_file.is_file(filepath):
-            copied_path = util_file.copy_file(filepath, destination_directory)
-            
-        if util_file.is_dir(filepath):
-            basename = util_file.get_basename(destination_directory)
-            dirname = util_file.get_dirname(destination_directory)
-            
-            
-            if util_file.is_dir( util_file.join_path(dirname, basename) ):
-                util_file.delete_dir(basename, dirname)
-                
-            copied_path = util_file.copy_dir(filepath, destination_directory)
-          
-        version = util_file.VersionFile(copied_path)
-        version.save('Copied from %s' % filepath)
-        
-    util.show('Finished copying data from %s' % filepath)          
-            
-def copy_process_code(source_process, target_process, code_name, replace = False):
-    """
-    source_process and target_process need to be instances of the Process class. 
-    The instances should be set to the directory and process name desired to work with. 
-    code_name specifies the name of the code folder to copy. 
-    If replace the existing code with the same name will be deleted and replaced by the copy.
-    
-    Args:
-        source_process (str): The instance of a process.
-        target_process (str): The instance of a process.
-        code_name (str): The name of the code to copy.
-        replace (bool): Wether to replace the code in the target process or just version up.
-    """
-    
-    if code_name == None:
-        return
-    
-    data_type = source_process.get_code_type(code_name)
-    
-    if not data_type:
-        return
-    
-    code_folder_path = None
-    
-    if target_process.is_code_folder(code_name):
-        
-        code_folder_path = target_process.get_code_folder(code_name)
-        
-        code_filepath =  target_process.get_code_file(code_name)
-        
-        if not code_filepath:
-            util.show('Could not find code: %s' % code_name)
-            return
-        
-        code_file = util_file.get_basename( code_filepath )
-        
-        code_folder_path = util_file.join_path(code_folder_path, code_file)
-        
-        other_data_type = target_process.get_code_type(code_name)
-        
-        if data_type != other_data_type:
-            if replace:
-                target_process.delete_code(code_name)
-                
-                copy_process_code(source_process, target_process, code_name)
-                            
-                return
-    
-    if not target_process.is_code_folder(code_name):
-        code_folder_path = target_process.create_code(code_name, 'script.python')
-    
-    path = source_process.get_code_path()
-    data_folder = data.DataFolder(code_name, path)
-    
-    instance = data_folder.get_folder_data_instance()
-    if not instance:
-        return
-    
-    filepath = instance.get_file()
-    
-    if filepath:
-        destination_directory = code_folder_path
-        
-        if util_file.is_file(filepath):
-            copied_path = util_file.copy_file(filepath, destination_directory)
-        if util_file.is_dir(filepath):
-            copied_path = util_file.copy_dir(filepath, destination_directory)
-          
-        version = util_file.VersionFile(copied_path)
-        version.save('Copied from %s' % filepath)
-        
-    util.show('Finished copying code from %s' % filepath)
-    
-def copy_process_setting(source_process, target_process, setting_name):
-    
-    filepath = source_process.get_setting_file(setting_name)
-    
-    if not filepath:
-        return
-    
-    destination_path = target_process.get_path()
-    destination_filepath = target_process.get_setting_file(setting_name)
-    
-    if util_file.is_file(destination_filepath):
-        
-        name = util_file.get_basename(destination_filepath)
-        directory = util_file.get_dirname(destination_filepath)
-        
-        util_file.delete_file(name, directory)
-    
-    util_file.copy_file(filepath, destination_path)
-        
-    source_path = source_process.get_path()
-    
+# Copyright (C) 2014 Louis Vottero louis.vot@gmail.com    All rights reserved.
+
+import os
+import sys
+import traceback
+import string
+
+from vtool import util
+from vtool import util_file
+from vtool import data
+import __builtin__
+import os
+from multiprocessing import process
+
+if util.is_in_maya():
+    import maya.cmds as cmds
+    from vtool.maya_lib import core
+
+
+
+def find_processes(directory = None, return_also_non_process_list = False):
+    """
+    This will try to find the processes in the supplied directory. If no directory supplied, it will search the current working directory.
+    
+    Args:
+        directory(str): The directory to search for processes.
+        
+    Returns:
+        list: The procceses in the directory.
+    """
+    
+    if not directory:
+        directory = util_file.get_cwd()
+    
+    found = []
+    found_non = []
+    
+    for root, dirs, files in os.walk(directory):
+        
+        for folder in dirs:
+            full_path = util_file.join_path(root, folder)
+            
+            if is_process(full_path):
+                found.append(folder)
+                continue
+            else:
+                if return_also_non_process_list:
+                    if not folder.startswith('.'):
+                        found_non.append(folder)
+        break
+    
+    if not return_also_non_process_list:
+        return found
+    if return_also_non_process_list:
+        return [found, found_non]
+
+def is_process(directory):
+    
+    if not directory:
+        return False
+    
+    code_path = util_file.join_path(directory, '.code')
+    
+    if not util_file.is_dir(code_path):
+        return False
+    
+    #removing to increase speed
+    #data_path = util_file.join_path(directory, '.data')
+    
+    #if not util_file.is_dir(data_path):
+    #    return False
+    
+    return True
+
+def get_unused_process_name(directory = None, name = None):
+    """
+    This will try to find a a process named process in the directory.
+    
+    It will increment the name to process1 and beyond until it finds a unique name. 
+    If no directory supplied, it will search the current working directory.
+    
+    Args:
+        directory (str): Direcotry to search for processes.
+        name (str): name to give the process.
+        
+    Returns:
+        str: The unique process name.
+    """
+    if not directory:
+        directory = util_file.get_cwd()
+    
+    processes = find_processes(directory)
+    
+    
+    if name == None:
+        name = Process.description
+        
+    new_name = name
+    
+    not_name = True
+    
+    inc = 1
+    
+    while not_name:
+        if new_name in processes:
+            new_name = (name + str(inc))
+            inc += 1
+            not_name = True
+        
+        if not new_name in processes:
+            not_name = False
+            
+        if inc > 1000:
+            break
+        
+    return new_name
+    
+
+class Process(object):
+    """
+    This class has functions to work on individual processes in the Process Manager.
+    """
+    
+    description = 'process'
+    data_folder_name = '.data'
+    code_folder_name = '.code'
+    process_data_filename = 'manifest.data'
+    
+    def __init__(self, name = None):
+        
+        self.directory = util_file.get_cwd()
+        
+        self.process_name = name
+        self.parts = []
+        self.external_code_paths = []
+        self.option_values = {}
+        self.runtime_values = {}
+        self.option_settings = None
+        self.settings = None
+        
+        
+    def _setup_options(self):
+        
+        if not self.option_settings:
+            options = util_file.SettingsFile()
+            self.option_settings = options
+            
+        self.option_settings.set_directory(self.get_path(), 'options.txt')
+        
+    def _setup_settings(self):
+        if not self.settings:
+            settings = util_file.SettingsFile()
+            self.settings = settings
+            
+        self.settings.set_directory(self.get_path(), 'settings.txt')
+        
+    def _set_name(self, new_name):
+        
+        new_name = new_name.strip()
+        
+        self.process_name = new_name
+            
+    def _handle_old_folders(self, path):
+        
+        #here temporarily until old paths are out of use... 
+        #could take a long time.
+        
+        old_data_name = self.data_folder_name.replace('.', '_')
+        old_code_name = self.code_folder_name.replace('.', '_')
+        
+        old_data_path = util_file.join_path(path, old_data_name)
+        old_code_path = util_file.join_path(path, old_code_name)
+        
+        if util_file.is_dir(old_data_path):
+            util_file.rename(old_data_path, self.data_folder_name)
+            
+        if util_file.is_dir(old_code_path):
+            util_file.rename(old_code_path, self.code_folder_name)
+        
+    def _create_folder(self):
+        
+        path = util_file.create_dir(self.process_name, self.directory)
+    
+        if path and util_file.is_dir(path):
+
+            self._handle_old_folders(path)
+            
+            util_file.create_dir(self.data_folder_name, path)
+            code_folder = util_file.create_dir(self.code_folder_name, path)
+            
+            manifest_folder = util_file.join_path(code_folder, 'manifest')
+            if not util_file.is_dir(manifest_folder):
+                self.create_code('manifest', 'script.manifest')
+        
+        return path
+            
+    def _get_path(self, name):
+        
+        directory = util_file.join_path(self.get_path(), name)
+                
+        return directory
+    
+    def _prep_maya(self):
+        
+        
+        
+        if util.is_in_maya():
+        
+            cmds.select(cl = True)
+            
+            self._center_view()
+    
+    def _center_view(self):
+        from vtool.maya_lib import core
+        if not core.is_batch():
+            try:
+                cmds.select(cl = True)
+                cmds.viewFit(an = True)
+            except:
+                util.show('Could not center view')
+            
+                
+    def _reset_builtin(self, old_process, old_cmds, old_show, old_warning):
+                
+        try:
+            builtins = __builtin__.dir()
+            
+            if old_process:
+                __builtin__.process = old_process
+            else:
+                if 'process' in builtins:
+                    del(__builtin__.process)
+                    
+            if old_cmds:
+                __builtin__.cmds = old_cmds
+            else:
+                if 'cmds' in builtins:
+                    del(__builtin__.cmds)
+                    
+            if old_show:
+                __builtin__.show = old_show
+            else:
+                if 'show' in builtins:
+                    del(__builtin__.show)
+                    
+            if old_warning:
+                __builtin__.warning = old_warning
+            else:
+                if 'warning' in builtins:
+                    del(__builtin__.warning)
+                    
+        except Exception:
+            status = traceback.format_exc()
+            util.error(status)
+            
+
+        
+            
+    def set_directory(self, directory):
+        """
+        Args:
+            directory (str): Directory path to the process that should be created or where an existing process lives.
+        """ 
+        self.directory = directory
+        
+        
+    def set_external_code_library(self, directory):
+        """
+        Args:
+            directory (str,list): Directory or list of directories where code can be sourced from. This makes it more convenient when writing scripts in a process. 
+        """
+        directory = util.convert_to_sequence(directory)
+        
+        self.external_code_paths = directory
+        
+    def is_process(self):
+        """
+        Returns:
+            bool: Check to see if the initialized process is valid.
+        """
+        
+        if not util_file.is_dir(self.get_code_path()):
+            
+            path = self.get_path()
+            self._handle_old_folders(path)
+            if not util_file.is_dir(self.get_code_path()):
+                return False
+        
+        return True
+    
+    def has_sub_parts(self):
+        
+        process_path = self.get_path()
+        
+        if not process_path:
+            return False
+        
+        files = util_file.get_folders(process_path)
+        
+        if not files:
+            return False
+        
+        
+        for filename in files:
+            
+            file_path = util_file.join_path(process_path, filename)
+            
+            if is_process(file_path):
+                return True
+            
+        return False
+        
+    def get_non_process_parts(self):
+        
+        process_path = self.get_path()
+        
+        if not process_path:
+            return
+        
+        folders = util_file.get_folders(process_path)
+        
+        found = []
+        
+        for folder in folders:
+            
+            full_path = util_file.join_path(process_path, folder)
+            
+            if not is_process(full_path):
+                continue
+            
+            found.append(full_path)
+            
+        return found
+            
+            
+    def get_path(self):
+        """
+        Returns:
+            str: The full path to the process folder. 
+            If the process hasn't been created yet, this will return the directory set in set_directory.        """
+        
+        if self.process_name:
+            return util_file.join_path(self.directory, self.process_name)
+        
+        if not self.process_name:
+            return self.directory
+    
+    def get_name(self):
+        """
+        Returns:
+            str: The name of the process.
+        """
+        return self.process_name
+    
+    def get_basename(self):
+        """
+        Returns:
+            str: The name of the process. If no name return basename of directory.
+        """
+        name = self.process_name
+        
+        if not name:
+            name = self.directory
+        
+        
+        return util_file.get_basename(name)
+    
+    def get_relative_process(self, relative_path):
+        """
+        Args:
+            relative_path (str): The path to a relative process. 
+        Returns:
+            Process:An instance of a process at the relative path. 
+            
+            If a name with no backslash is supplied, this will return any matching process parented directly under the current process. 
+            
+            A relative path like, '../face' or '../../other_character' can be used. 
+            
+            Every '..' signifies a folder above the current process. 
+        """
+        path = self.get_path()
+        
+        if not path:
+            return
+        
+        split_path = self.get_path().split('/')
+        split_relative_path = relative_path.split('/')
+        
+        up_directory = 0
+        
+        new_sub_path = []
+        new_path = []
+        
+        for sub_path in split_relative_path:
+            if sub_path == '..':
+                up_directory +=1
+            if sub_path != '..':
+                new_sub_path.append(sub_path)
+        
+        if up_directory:
+            
+            new_path = split_path[:-up_directory]
+            
+            new_path = new_path + new_sub_path
+                        
+        if up_directory == 0:
+            
+            new_path = split_path + split_relative_path
+            
+            new_path_test = string.join(new_path, '/')
+            
+            if not util_file.is_dir(new_path_test):
+                
+                temp_split_path = list(split_path)
+                
+                temp_split_path.reverse()
+                
+                found_path = []
+                
+                for inc in range(0, len(temp_split_path)):
+                    if temp_split_path[inc] == split_relative_path[0]:
+                        found_path = temp_split_path[inc+1:]
+                
+                found_path.reverse()
+                new_path = found_path + split_relative_path
+        
+        
+        
+        process_name = string.join([new_path[-1]], '/')
+        process_directory = string.join(new_path[:-1], '/')
+        
+        """
+        test_path = util_file.join_path(process_directory, process_name)
+        if not util_file.is_dir(test_path):
+            util.warning('%s is not a valid path.' % test_path)
+        """
+        
+        process = Process(process_name)
+        process.set_directory(process_directory)
+        
+        return process
+    
+    def get_sub_process_count(self):
+        """
+        Returns:
+            int: The number of sub processes under the current.
+        """
+        found = self.get_sub_processes()
+        
+        if found:
+            return len(found)
+    
+    def get_sub_processes(self):
+        """
+        Returns:
+            list: The process names found directly under the current process.
+        """
+        process_path = self.get_path()
+        
+        found = find_processes(process_path)
+        
+        return found
+    
+    def get_sub_process(self, part_name):
+        """
+        Args:
+            part_name (str): The name of a child process.
+            
+        Returns:
+            Process: A sub process if there is one that matches part_name.
+        """
+        
+        
+        part_process = Process(part_name)
+        part_process.set_directory(self.get_path())  
+        
+        return part_process    
+        
+    def get_sub_process_by_index(self, index):
+        
+        found = self.get_sub_processes()
+        
+        if index < len(found):
+            
+            sub_process = Process(found[index])
+            sub_process.set_directory(self.get_path())
+            return sub_process
+        
+    def get_parent_process(self):
+        
+        process_path = self.get_path()
+        
+        dir_name = util_file.get_dirname(process_path)
+        
+        process = Process()
+        process.set_directory(dir_name)
+        
+        if process.is_process():
+        
+            basename = util_file.get_basename(dir_name)
+            path = util_file.get_dirname(dir_name)
+            
+            parent_process = Process(basename)
+            parent_process.set_directory(path)
+        
+            return parent_process
+        
+    def get_empty_process(self, path = None):
+        
+        process = Process()
+        process.set_directory(path)
+        return process
+        
+    #--- data
+        
+    def is_data_folder(self, name):
+        """
+        Args:
+            name (str): The name of a data folder in the process.
+            
+        Returns:
+            bool: True if the supplied name string matches the name of the a data folder in the current process.
+        """
+        
+        path = self.get_data_folder(name)
+        
+        if not path:
+            return False
+        if util_file.is_dir(path):
+            return True
+        
+        return False
+        
+    def get_data_path(self):
+        """
+        Returns:
+            str: The path to the data folder for this process.
+        """
+        return self._get_path(self.data_folder_name)        
+    
+    def get_data_folder(self, name):
+        """
+        Args:
+            name (str): The name of a data folder in the process.
+
+        Returns:
+            str: The path to the data folder with the same name if it exists.
+        """
+        
+        folders = self.get_data_folders()
+        
+        if not folders:
+            return
+        
+        for folder in folders:
+            if folder == name:
+                return util_file.join_path(self.get_data_path(), name)
+            
+    def get_data_type(self, name):
+        """
+        Args:
+            name (str): The name of a data folder in the process.
+            
+        Returns:
+            str: The name of the data type of the data folder with the same name if it exists.
+        """
+        
+        data_folder = data.DataFolder(name, self.get_data_path())
+        data_type = data_folder.get_data_type()
+        
+        return data_type
+        
+    def get_data_folders(self):
+        """
+        Returns:
+            list: A list of data folder names found in the current process.
+        """
+        directory = self.get_data_path()
+        
+        return util_file.get_folders(directory)  
+     
+    def get_data_instance(self, name):
+        """
+        Args:
+            name (str): The name of a data folder in the process. 
+            
+        Returns:
+            Process: An instance of the data type class for data with the specified name in the current process. 
+            
+            This gives access to the data functions like import_data found in the data type class.
+        """
+        path = self.get_data_path()
+        data_folder = data.DataFolder(name, path)
+        
+        return data_folder.get_folder_data_instance()
+     
+    def create_data(self, name, data_type):
+        """
+        Args:
+            name (str): The name of a data folder in the process.
+            data_type (str): A string with the name of the data type of the data in the process.
+        
+        Returns:
+            str: The path to the new data folder.
+        
+        """
+        
+        path = self.get_data_path()
+        
+        test_path = util_file.join_path(path, name)
+        test_path = util_file.inc_path_name(test_path)
+        name = util_file.get_basename(test_path)
+        
+        data_folder = data.DataFolder(name, path)
+        data_folder.set_data_type(data_type)
+        
+        return data_folder.folder_path
+    
+    def import_data(self, name):
+        """
+        Convenience function which will run the import_data function found on the data_type instance for the specified data folder.
+        
+        Args:
+            name (str): The name of a data folder in the process.
+        
+        Returns:
+            None
+        """
+        path = self.get_data_path()
+        
+        data_folder_name = self.get_data_folder(name)
+        
+        if not util_file.is_dir(data_folder_name):
+            util.show('%s data does not exist in %s' % (name, self.get_name()) )
+            return
+            
+        data_folder = data.DataFolder(name, path)
+        
+        instance = data_folder.get_folder_data_instance()
+        
+        if hasattr(instance, 'import_data'):
+            return instance.import_data()
+        
+        
+    
+    def open_data(self, name):
+        path = self.get_data_path()
+        
+        data_folder_name = self.get_data_folder(name)
+        
+        if not util_file.is_dir(data_folder_name):
+            util.show('%s data does not exist in %s' % (name, self.get_name()) )
+            return
+            
+        data_folder = data.DataFolder(name, path)
+        
+        instance = data_folder.get_folder_data_instance()
+        
+        if hasattr(instance, 'open'):
+            
+            instance.open()
+        if not hasattr(instance, 'open'):
+            util.warning('Could not open data %s in process %s.  No open option.' % (name, self.process_name))
+    
+    def save_data(self, name, comment = ''):
+        """
+        Convenience function that tries to run the save function function found on the data_type instance for the specified data folder. Not all data type instances have a save function. 
+        
+        Args:
+            name (str): The name of a data folder in the process.
+        
+        Returns:
+            None
+        """
+        
+        path = self.get_data_path()
+        
+        data_folder = data.DataFolder(name, path)
+        
+        instance = data_folder.get_folder_data_instance()
+        
+        if not comment:
+            comment = 'Saved through process class with no comment.'
+        
+        if hasattr(instance, 'save'):
+            saved = instance.save(comment)
+            
+            if saved:
+                return True
+        
+        return False
+            
+    
+    def rename_data(self, old_name, new_name):
+        """
+        Renames the data folder specified with old_name to the new_name.
+        
+        Args:
+            old_name (str): The current name of the data.
+            new_name (str): The new name for the data.
+            
+        Returns:
+            str: The new path to the data if rename was successful.
+        """
+        data_folder = data.DataFolder(old_name, self.get_data_path())
+        
+        return data_folder.rename(new_name)
+    
+    def delete_data(self, name):
+        """
+        Deletes the specified data folder from the file system.
+        
+        Args: 
+            name (str): The name of a data folder in the process.
+        
+        Returns:
+            None
+        """
+        data_folder = data.DataFolder(name, self.get_data_path())
+        
+        data_folder.delete()
+    
+    #code ---
+    
+    def is_code_folder(self, name):
+        """
+        Args: 
+            name (str): The name of a code folder in the process.
+            
+        Returns:
+            bool: If the supplied name string matches the name of a code folder in the current process. 
+            
+        """
+        path = self.get_code_folder(name)
+        
+        if not path:
+            return False
+        if util_file.is_dir(path):
+            return True
+        
+        return False
+    
+    def get_code_path(self):
+        """
+        Returns:
+            str: The path to the code folder for this process.
+        """
+        return self._get_path(self.code_folder_name)
+    
+    def get_code_folder(self, name):
+        """
+        Args: 
+            name (str): The name of a code folder in the process.
+            
+        Returns:
+            str: A path to the code folder with the supplied name string if it exists.
+        """
+        
+        folder = util_file.join_path(self.get_code_path(), name)
+        
+        if util_file.is_dir(folder):
+            return folder
+
+    def get_code_folders(self, code_name = None):
+        """
+        Returns:
+            list: A list of code folder names found in the current process. 
+        """
+        directory = self.get_code_path()
+        
+        if code_name:
+            directory = util_file.join_path(directory, code_name)
+        
+        return util_file.get_folders_without_prefix_dot(directory, recursive = True)  
+    
+    def get_top_level_code_folders(self):
+        
+        folders = self.get_code_folders()
+        
+        found = []
+        
+        for folder in folders:
+            if folder.count('/') > 1:
+                continue
+            
+            found.append(folder)
+            
+        return found
+
+    def get_code_type(self, name):
+        """
+        Args: 
+            name (str): The name of a code folder in the process.
+            
+        Returns: 
+            str: The code type name of the code folder with the supplied name if the code folder exists. Otherwise return None. Right now only python code type is used by the Process Manager.
+        """
+    
+        data_folder = data.DataFolder(name, self.get_code_path())
+        data_type = data_folder.get_data_type()
+        return data_type
+    
+    def get_code_files(self, basename = False):
+        """
+        Args: 
+            basename (bool): Wether to return the full path or just the name of the file.
+        
+        Returns:
+            list: The path to the code files found in the code folder for the current process. 
+            If basename is True, only return the file names without the path.             
+        """
+        directory = self.get_code_path()
+        
+        #folders = util_file.get_folders(directory)
+        
+        files = []
+        
+        folders = self.get_code_folders()
+        
+        
+        
+        for folder in folders:
+            
+            data_folder = data.DataFolder(folder, directory)
+            data_instance = data_folder.get_folder_data_instance()
+            
+            if data_instance:
+
+                file_path = data_instance.get_file()
+
+                if not basename:
+                    files.append(file_path)
+                if basename:
+                    files.append(util_file.get_basename(file_path))
+
+        return files
+    
+    def get_code_file(self, name, basename = False):
+        """
+        Args: 
+            name (str): The name of a code folder in the process.
+            basename (bool): Wether to return the full path or just the name of the file.
+        
+        Returns:
+            str: The path to the code file with the specified name in the current process. 
+        """
+        
+        path = util_file.join_path(self.get_code_path(), name)
+        
+        if not util_file.is_dir(path):
+            return
+        
+        code_name = util_file.get_basename(path)
+        
+        if not code_name == 'manifest':
+            code_name = code_name + '.py'
+        if code_name == 'manifest':
+            code_name = code_name + '.data'
+        
+        if basename:
+            return_value = code_name
+        if not basename:
+            
+            return_value = util_file.join_path(path, code_name)
+        
+        return return_value
+
+    def get_code_name_from_path(self, code_path):
+        
+        split_path = code_path.split('%s/' % self.code_folder_name)
+        
+        if len(split_path) == 2:
+            parts = split_path[1].split('/')
+            
+            if len(parts) > 2:
+                last_part = util_file.remove_extension(parts[-1])
+                
+                if last_part == parts[-2]:
+                    
+                    if len(parts) > 2:
+                        return string.join(parts[:-1], '/')
+
+                if last_part != parts[-2]:
+                    return string.join(parts, '/')
+                    
+            if len(parts) == 2:
+                return parts[0]
+                
+
+            
+        
+    def create_code(self, name, data_type = 'script.python', inc_name = False, import_data = None):
+        """
+        Create a new code folder with the specified name and data_type. 
+        
+        Args:
+            name (str): The name of the code to create.
+            data_type (str): Usually 'script.python'.
+            inc_name (bool): Wether or not to increment the name.
+            import_data (str): The name of data in the process. 
+            Lines will be added to the code file to import the data.
+        
+        Returns:
+            str: Filename
+        """
+        
+        path = self.get_code_path()
+        
+        if not path:
+            return
+        
+        if inc_name:
+            test_path = util_file.join_path(path, name)
+            
+            if util_file.is_dir(test_path):
+                test_path = util_file.inc_path_name(test_path)
+                name = util_file.get_basename(test_path)
+        
+        data_folder = data.DataFolder(name, path)
+        data_folder.set_data_type(data_type)
+        
+        data_instance = data_folder.get_folder_data_instance()
+        
+        if not data_instance:
+            return
+        
+        if name == 'manifest':
+            data_instance.create()
+            return
+    
+        if import_data:
+            data_instance.set_lines(['','def main():',"    process.import_data('%s')" % import_data])
+        if not import_data:
+            data_instance.set_lines(['','def main():','    return'])
+    
+        data_instance.create()
+    
+        filename = data_instance.get_file()
+        
+        if not self.is_in_manifest('%s.py' % name):
+            
+            self.set_manifest(['%s.py' % name], append = True)
+        
+        return filename 
+        
+    def move_code(self, old_name, new_name):
+        
+        code_path = self.get_code_path()
+        
+        old_path = util_file.join_path(code_path, old_name)
+        new_path = util_file.join_path(code_path, new_name)
+        
+        basename = util_file.get_basename(new_name)
+        dirname = util_file.get_dirname(new_name)
+        
+        test_path = new_path
+        
+        if util_file.is_dir(test_path):
+            
+            last_number = 1
+        
+            while util_file.is_dir(test_path):
+                
+                basename = util.replace_last_number(basename, last_number)
+                
+                new_name = basename
+                
+                if dirname:
+                    new_name = util_file.join_path(dirname, basename)
+                
+                test_path = util_file.join_path(code_path, new_name) 
+                
+                last_number += 1
+                
+        util_file.move(old_path, test_path)
+        
+        file_name = new_name
+        
+        old_basename = util_file.get_basename(old_name)
+        new_basename = util_file.get_basename(new_name)
+        
+        update_path = util_file.join_path(test_path, old_basename + '.py')
+        
+        util_file.rename(update_path, new_basename + '.py')
+        
+        return file_name
+    
+    def rename_code(self, old_name, new_name):
+        """
+        Renames the code folder specified with old_name to the new_name.
+        
+        Args:
+            old_name (str): The current name of the code.
+            new_name (str): The new name for the code.
+            
+        Returns:
+            str: The new path to the code if rename was successful.
+        """
+        
+        new_name = util.clean_file_string(new_name)
+        new_name = new_name.replace('.', '_')
+        
+        old_len = old_name.count('/')
+        new_len = new_name.count('/')
+        
+        if old_len != new_len:
+            util.warning('Rename works on code folders in the same folder. Try move instead.')
+            return
+        
+        sub_new_name = util_file.remove_common_path(old_name, new_name)
+        
+        code_folder = data.DataFolder(old_name, self.get_code_path())
+        code_folder.rename(sub_new_name)
+        
+        #instance = code_folder.get_folder_data_instance()
+                
+        #file_name = instance.get_file()
+        #if file_name:
+        #    file_name = util_file.get_basename(file_name)
+            
+        name = new_name + '.py'
+            
+        return name
+        
+    def delete_code(self, name):
+        """
+        Deletes the specified data folder from the file system.
+        
+        Args: 
+            name (str): The name of a data folder in the process.
+        
+        Returns:
+            None
+        """
+        util_file.delete_dir(name, self.get_code_path())
+        
+    #--- setting
+    
+    def get_setting_names(self):
+        
+        option_file = self.get_option_file()
+        option_name = util_file.get_basename_no_extension(option_file)
+        
+        settings_file = self.get_settings_file()
+        settings_name = util_file.get_basename_no_extension(settings_file)
+        
+        return [settings_name, option_name]
+    
+    def get_setting_file(self, name):
+        
+        if name == 'options':
+            return self.get_option_file()
+        
+        if name == 'settings':
+            return self.get_settings_file()
+    
+    #--- settings
+    
+    def get_settings_file(self):
+        
+        self._setup_settings()
+        return self.settings.get_file()
+    
+    def set_setting(self, name, value):
+        self._setup_settings()
+        
+        self.settings.set(name, value)
+            
+    def get_setting(self, name):
+        self._setup_settings()
+        return self.settings.get(name)
+        
+    #--- options
+    
+    def has_options(self):
+        self._setup_options()
+        
+        return self.option_settings.has_settings()
+    
+    def add_option(self, name, value, group = None):
+        
+        self._setup_options()
+        
+        if group:
+            name = '%s.%s' % (group,name)
+        if not group:
+            name = '%s' % name
+                
+        self.option_settings.set(name, value)
+        
+    def set_option(self, name, value):
+        self._setup_options()
+        
+        if self.option_settings.has_setting(name):
+            self.option_settings.set(name, value)
+        
+    def get_unformatted_option(self, name, group):
+        self._setup_options()
+        
+        if group:
+            name = '%s.%s' % (group, name)
+        if not group:
+            name = '%s' % name
+        
+        value = self.option_settings.get(name)
+        
+        return value
+        
+    def get_option(self, name, group = None):
+        
+        self._setup_options()
+        
+        value = self.get_unformatted_option(name, group)
+        
+        if value == None:
+            util.warning('Option not accessed - Option: %s, Group: %s. Perhaps the option does not exist in the group.'  % (name, group))
+        
+        new_value = None
+        
+        try:
+            new_value = eval(value)
+            
+        except:
+            pass
+        
+        if type(new_value) == list or type(new_value) == tuple or type(new_value) == dict:
+            value = new_value
+            
+        if type(value) == str or type(value) == unicode:
+            if value.find(',') > -1:
+                value = value.split(',')
+        
+        util.show('Accessed - Option: %s, Group: %s, value: %s' % (name, group, value))
+        
+        return value
+        
+    def get_options(self):
+        
+        self._setup_options()
+        
+        options = []
+        
+        if self.option_settings:
+            
+            options = self.option_settings.get_settings()
+            
+        return options
+        
+    def get_option_file(self):
+        
+        self._setup_options()
+        return self.option_settings.get_file()
+        
+    def clear_options(self):
+        
+        if self.option_settings:
+            self.option_settings.clear()
+        
+    #--- manifest
+        
+    def get_manifest_folder(self):
+        """
+        Returns:
+            str: The path to the manifest folder.
+        """
+        code_path = self.get_code_path()
+        
+        path = util_file.join_path(code_path, 'manifest')
+        
+        if not util_file.is_dir(path):
+            self.create_code('manifest', 'script.manifest')      
+        
+        return path
+        
+    def get_manifest_file(self):
+        """
+        Returns:
+            str: The path to the manifest file.
+        """
+        manifest_path = self.get_manifest_folder()
+        
+        filename =  util_file.join_path(manifest_path, self.process_data_filename)
+        
+        if not util_file.is_file(filename):
+            self.create_code('manifest', 'script.manifest')
+        
+        return filename
+    
+    def get_manifest_scripts(self, basename = True):
+        """
+        Args:
+            basename (bool): Wether to return the full path or just the name of the file. 
+        Returns:
+            list: The code files named in the manifest.  
+        """
+        
+        manifest_file = self.get_manifest_file()
+        
+        if not manifest_file:
+            return
+        
+        if not util_file.is_file(manifest_file):
+            return
+        
+        files = self.get_code_files(False)
+        
+        scripts, states = self.get_manifest()
+        
+        if basename:
+            return scripts
+        
+        if not basename:
+            
+            found = []
+            
+            for script in scripts:
+                
+                
+                if script.count('/') > 0:
+                    
+                    dirname = util_file.get_dirname(script)
+                    basename = util_file.get_basename(script)
+                    
+                    sub_basename = util_file.get_basename_no_extension(basename)
+                    
+                    script = util_file.join_path(dirname, sub_basename)
+                    script = util_file.join_path(script, basename)
+                
+                    
+                
+                for filename in files:
+                    
+                    if not filename:
+                        continue
+                    
+                    if filename.endswith(script):
+                        
+                        found.append(filename)
+                        break
+            
+            return found
+    
+    def is_in_manifest(self, entry):
+        
+        filename = self.get_manifest_file()
+        
+        lines = util_file.get_file_lines(filename)
+        
+        for line in lines:
+            
+            split_line = line.split(' ')
+            
+            if split_line[0] == entry:
+                return True
+        
+        return False
+        
+        
+        
+    
+    def set_manifest(self, scripts, states = [], append = False):
+        """
+        This will tell the manifest what scripts to list. Scripts is a list of python files that need to correspond with code data.
+        
+        Args:
+            scripts (list): List of scripts to add to the manifest.
+            states (list): List that of states for that corresponds to the scripts list.
+            append (bool): Wether to add the scripts to the end of the manifest or replace it.
+        """
+        
+        manifest_file = self.get_manifest_file()
+        
+        lines = []
+        
+        script_count = len(scripts)
+        if states:
+            state_count = len(states)
+        if not states:
+            state_count = 0
+        
+        for inc in range(0, script_count):
+            
+            if scripts[inc] == 'manifest.py':
+                continue
+            
+            if inc > state_count-1:
+                state = False
+                
+            if inc < state_count:
+                state = states[inc]
+            
+            line = '%s %s' % (scripts[inc], state)
+            lines.append(line)
+                 
+        util_file.write_lines(manifest_file, lines, append = append)
+        
+    def get_manifest(self):
+        """
+        Returns:
+            tuple: (list, list) Two lists, scripts and states. 
+            The scripts list contains the name of scripts in the manifest. 
+            States contains the enabled/disabled state of the script. 
+        """
+        
+        manifest_file = self.get_manifest_file()
+        
+        if not util_file.is_file(manifest_file):
+            return None, None
+        
+        lines = util_file.get_file_lines(manifest_file)
+        
+        if not lines:
+            return None, None
+        
+        scripts = []
+        states = []
+        
+        for line in lines:
+            
+            if not line:
+                continue
+            
+            states.append(False)
+            
+            split_line = line.split()
+            if len(split_line):
+                
+                script_name = string.join(split_line[:-1])
+                
+                
+                
+                scripts.append(script_name)
+                
+            if len(split_line) >= 2:
+                
+                state = eval(split_line[-1])
+                
+                states[-1] = state
+                              
+        return scripts, states
+        
+    def sync_manifest(self):
+        """
+        Sync the manifest with whats on disk.
+        """
+        
+        scripts, states = self.get_manifest()
+        
+        script_count = 0
+        
+        if scripts:
+            script_count = len(scripts)
+        
+        synced_scripts = []
+        synced_states = []
+        
+        code_folders = self.get_code_folders()
+        
+        if not script_count and not code_folders:
+            return
+        
+        if script_count:
+            for inc in range(0,script_count):
+                
+                script_name = util_file.remove_extension(scripts[inc])
+                
+                filepath = self.get_code_file(script_name)
+                
+                if not util_file.is_file(filepath):
+                    continue
+                
+                if scripts[inc] in synced_scripts:
+                    continue
+                
+                synced_scripts.append(scripts[inc])
+                synced_states.append(states[inc])
+                
+                remove_inc = None
+                
+                for inc in range(0, len(code_folders)):
+                    
+                    if code_folders[inc] == script_name:
+                
+                        remove_inc = inc
+                        
+                    #code_folders_py = code_folders[inc] + '.py'
+                        
+                    if code_folders in synced_scripts:
+                        
+                        if not code_folders[inc].count('/'):
+                            continue
+                            
+                        common_path = util_file.get_common_path(code_folders[inc], script_name)
+                        
+                        if common_path:
+                            common_path_name = common_path + '.py'
+                            if common_path_name in synced_scripts:
+                                
+                                code_script = code_folders[inc] + '.py'
+                
+                                synced_scripts.append(code_script)
+                                synced_states.append(False)
+                                
+                                remove_inc = inc
+                
+                if not remove_inc == None:
+                    code_folders.pop(remove_inc)
+            
+        for code_folder in code_folders:
+            
+            code_script = code_folder + '.py'
+            
+            synced_scripts.append(code_script)
+            synced_states.append(False)
+            
+        self.set_manifest(synced_scripts, synced_states)
+                        
+    #--- run
+    
+    def load(self, name):
+        """
+        Loads the named process into the instance.
+        
+        Args:
+            name (str): Name of a process found in the directory.
+            
+        Returns:
+            None
+            
+        """
+        self._set_name(name)
+        self._setup_options()
+        
+    def add_part(self, name):
+        """
+        Args:
+            name (str): Name for a new process.
+            
+        Returns:
+            Process: Instnace of the added part.
+        """
+        part_process = Process(name)
+        
+        path = util_file.join_path(self.directory, self.process_name)
+        
+        if self.process_name:
+            path = util_file.join_path(self.directory, self.process_name)
+        
+        if not self.process_name:
+            path = self.directory
+        
+                
+        part_process.set_directory(path)
+        part_process.create()
+        
+        return part_process
+        
+    def create(self):
+        """
+        Create the process.
+        
+        Retrun
+            (str): Path to the process.
+        """
+        return self._create_folder()
+        
+    def delete(self):
+        """
+        Delete the process.
+        
+        Returns:
+            None
+        """
+        
+        if self.process_name:
+            util_file.delete_dir(self.process_name, self.directory)
+        if not self.process_name:
+            
+            basename = util_file.get_basename(self.directory)
+            dirname = util_file.get_dirname(self.directory)
+            
+            util_file.delete_dir(basename, dirname)
+    
+    def rename(self, new_name):
+        """
+        Rename the process.
+        
+        Args:
+            new_name (str): New name for the process.
+            
+        Returns:
+            bool: Wether or not the process was renamed properly.
+        """
+        
+        split_name = new_name.split('/')
+        
+        if util_file.rename( self.get_path(), split_name[-1]):
+            
+            self.load(new_name)            
+            return True
+            
+        return False
+    
+    def run_script(self, script, hard_error = True, settings = None):
+        """
+        Run a script in the process.
+        
+        Args:
+            script(str): Name of a code in the process.
+            hard_error (bool): Wether to error hard when errors encountered, or to just pass an error string.
+
+        Returns:
+            str: The status from running the script. This includes error messages.
+        """
+        util.start_temp_log()
+        builtins = dir(__builtin__)
+        
+        old_process = None
+        old_cmds = None
+        old_show = None
+        old_warning = None
+        
+        if 'process' in builtins:
+            old_process = __builtin__.process
+        if 'cmds' in builtins:
+            old_cmds = __builtin__.cmds
+        if 'show' in builtins:
+            old_show = __builtin__.show
+        if 'warning' in builtins:
+            old_warning = __builtin__.warning
+        
+        if util.is_in_maya():
+            
+            import maya.cmds as cmds
+            cmds.refresh()
+            
+        status = None
+        #read = None
+        
+        if util.is_in_maya():
+            cmds.undoInfo(openChunk = True)
+        
+        init_passed = False
+        
+        try:
+            
+            if not script.find(':') > -1:
+                
+                script = util_file.remove_extension(script)
+                
+                script = self.get_code_file(script)
+                
+            if not util_file.is_file(script):
+                self._reset_builtin(old_process, old_cmds, old_show, old_warning)
+                return
+            
+            auto_focus = True
+            
+            if settings:
+                if settings.has_key('auto_focus_scene'):
+                    auto_focus = settings['auto_focus_scene']
+            
+            if auto_focus:
+                self._prep_maya()
+            
+            name = util_file.get_basename(script)
+            
+            for external_code_path in self.external_code_paths:
+                if util_file.is_dir(external_code_path):
+                    if not external_code_path in sys.path:
+                        sys.path.append(external_code_path)
+            
+            message = 'START\t%s\n\n' % name
+
+            
+            util.show('\n------------------------------------------------')
+            util.show(message)
+            
+            
+            util_file.delete_pyc(script)
+            
+            __builtin__.process = self
+            __builtin__.show = util.show
+            __builtin__.warning = util.warning
+            
+            if util.is_in_maya():
+                
+                import maya.cmds as cmds
+                
+                __builtin__.cmds = cmds
+                
+            module = util_file.source_python_module(script)
+            
+            if module and type(module) != str:
+                
+                module.process = self
+                init_passed = True
+            
+            if not module or type(module) == str:
+                status = module
+                init_passed = False
+            
+        except Exception:
+            
+            util.warning('%s did not source' % script)
+            
+            status = traceback.format_exc()
+            
+            self._reset_builtin(old_process, old_cmds, old_show, old_warning)
+            
+            init_passed = False
+            
+            if hard_error:
+                if util.is_in_maya():
+                    cmds.undoInfo(closeChunk = True)
+                    
+                util.error('%s\n' % status)
+                raise
+            
+        if init_passed:
+            try:
+                
+                if hasattr(module, 'main'):
+                    
+                    module.main()
+                    
+                    status = 'Success'
+        
+                if not hasattr(module, 'main'):
+                    
+                    util_file.get_basename(script)
+                    
+                    util.warning('main() not found in %s.' % script)
+                                    
+                del module
+                
+            except Exception:
+                
+                status = traceback.format_exc()
+                
+                self._reset_builtin(old_process, old_cmds, old_show, old_warning)
+                
+                if hard_error:
+                    if util.is_in_maya():
+                        cmds.undoInfo(closeChunk = True)
+                        
+                    util.error('%s\n' % status)
+                    raise
+        
+        if util.is_in_maya():
+            cmds.undoInfo(closeChunk = True)        
+        
+        self._reset_builtin(old_process, old_cmds, old_show, old_warning)
+         
+        if not status == 'Success':
+            util.show('%s\n' % status)
+        
+        message = '\nEND\t%s\n\n' % name
+                
+        util.show(message)
+        util.end_temp_log()
+        return status
+               
+    def run(self):
+        """
+        Run all the scripts in the manifest, respecting their on/off state.
+        
+        Returns:
+            None
+        """
+        
+        watch = util.StopWatch()
+        watch.start(feedback = False)
+        
+        if util.is_in_maya():
+            cmds.file(new = True, f = True)
+            
+        name = self.get_name()
+        if not name:
+            name = util_file.get_dirname(self.directory)
+        
+        
+        message = '\n\n\aRunning %s Scripts\t\a\n\n' % name
+        
+        if util.is_in_maya():
+            if core.is_batch():
+                message = '\n\nRunning %s Scripts\n\n' % name
+        
+        util.show(message)
+        
+        scripts, states = self.get_manifest()
+        
+        scripts_that_error = []
+        
+        state_dict = {}
+        
+        for inc in range(0, len(scripts)):
+            
+            state = states[inc]
+            script = scripts[inc]
+            
+            check_script = script[:-3]
+            
+            state_dict[check_script] = state
+            
+            
+            
+            if state:
+                
+                parent_state = True
+                
+                for key in state_dict:
+                    
+                    if script.find(key) > -1:
+                        parent_state = state_dict[key]
+                        
+                        if parent_state == False:
+                            break
+                        
+                if not parent_state:
+                    util.show('\tSkipping: %s\n\n' % script)
+                    continue 
+                
+                try:
+                    status = self.run_script(script, hard_error=False)
+                except:
+                    status = 'fail'
+                
+                if not status == 'Success':
+                    scripts_that_error.append(script)
+            
+            if not states[inc]:
+                util.show('\n------------------------------------------------')
+                util.show('Skipping: %s\n\n' % script)
+        
+        minutes, seconds = watch.stop()
+        
+        if scripts_that_error:
+            
+            
+            
+            util.show('\n\n\nThe following scripts errored during build:\n')
+            for script in scripts_that_error:
+                util.show('\n' + script)
+                
+            
+        
+        if minutes == None:
+            util.show('\n\n\nProcess built in %s seconds.\n\n' % seconds)
+        if minutes != None:
+            util.show('\n\n\nProcess built in %s minutes, %s seconds.\n\n' % (minutes,seconds))
+        
+        
+    def set_runtime_value(self, name, value):
+        """
+        This stores data to run between scripts.
+        
+        Args:
+            name (str): The name of the script.
+            value : Can be many different types including str, list, tuple, float, int, etc.
+            
+        Returns:
+            None
+        """
+        util.show('!! Created Runtime Variable: %s, value: %s.' % (name, value))
+        self.runtime_values[name] = value
+        
+    def get_runtime_value(self, name):
+        """
+        Get the value stored with set_runtime_value.
+        
+        Args:
+            name (str): The name given to the runtime value in set_runtime_value.
+        
+        Returns:
+            The value stored in set_runtime_value.
+        """
+        
+        if self.runtime_values.has_key(name):
+            
+            value = self.runtime_values[name]
+            
+            util.show('Accessed - Runtime Variable: %s, value: %s' % (name, value))
+        
+            return value
+        
+    def get_runtime_value_keys(self):
+        """
+        Get the runtime value dictionary keys.
+        Every time a value is set with set_runtime_value, and dictionary entry is made.
+        
+        Returns:
+            list: keys in runtime value dictionary.
+        """
+        
+        return self.runtime_values.keys()
+    
+    def set_runtime_dict(self, dict_value):
+        self.runtime_values = dict_value
+ 
+def get_default_directory():
+    """
+    Get a default directory to begin in.  
+    The directory is different if running from inside Maya.
+    
+    Returns:
+        str: Path to the default directory.
+    """
+    if util.is_in_maya():
+        return util_file.join_path(util_file.get_user_dir(), 'process_manager')
+    if not util.is_in_maya():
+        return util_file.join_path(util_file.get_user_dir(), 'documents/process_manager')
+    
+    
+
+    
+def copy_process(source_process, target_process = None ):
+    """
+    source process is an instance of a process that you want to copy 
+    target_process is the instance of a process you want to copy to. 
+    If no target_process is specified, the target process will be set to the directory where the source process is located automatically. 
+    If there is already a process named the same in the target process, the name will be incremented. 
+    If you need to give the copy a specific name, you should rename it after copy. 
+    
+    Args:
+        source_process (str): The instance of a process.
+        target_process (str): The instance of a process. If None give, duplicate the source_process.
+    """
+    
+    sub_folders = source_process.get_sub_processes()
+    
+    source_name = source_process.get_name()
+    source_name = source_name.split('/')[-1]
+    
+    if not target_process:
+        target_process = Process()
+        target_process.set_directory(source_process.directory)
+    
+    if source_process.process_name == target_process.process_name and source_process.directory == target_process.directory:
+        
+        parent_process = target_process.get_parent_process()
+        
+        if parent_process:
+            target_process = parent_process
+        
+    
+    path = target_process.get_path()
+    
+    new_name = get_unused_process_name(path, source_name)
+    
+    new_process = target_process.add_part(new_name)
+    
+    data_folders = source_process.get_data_folders()
+    code_folders = source_process.get_code_folders()
+    settings = source_process.get_setting_names()
+    
+    for data_folder in data_folders:
+        copy_process_data(source_process, new_process, data_folder)
+    
+    manifest_found = False
+    
+    if 'manifest' in code_folders:
+        code_folders.remove('manifest')
+        manifest_found = True
+    
+    for code_folder in code_folders:
+        copy_process_code(source_process, new_process, code_folder)
+        
+    for sub_folder in sub_folders:
+        
+        sub_process = new_process.get_sub_process(sub_folder)
+        source_sub_process = source_process.get_sub_process(sub_folder)
+        
+        if not sub_process.is_process():
+            copy_process(source_sub_process, new_process)
+            
+    if manifest_found:
+        copy_process_code(source_process, new_process, 'manifest')
+    
+    for setting in settings:
+        copy_process_setting(source_process, new_process, setting)
+    
+    return new_process
+
+def copy_process_into(source_process, target_process):
+    
+    sub_folders = source_process.get_sub_processes()
+        
+    source_name = source_process.get_name()
+    source_name = source_name.split('/')[-1]
+    
+    if not target_process:
+        return
+    
+    if source_process.process_name == target_process.process_name and source_process.directory == target_process.directory:
+        return
+    
+    data_folders = source_process.get_data_folders()
+    code_folders = source_process.get_code_folders()
+    settings = source_process.get_setting_names()
+    
+    for data_folder in data_folders:
+        copy_process_data(source_process, target_process, data_folder)
+    
+    manifest_found = False
+    
+    if 'manifest' in code_folders:
+        code_folders.remove('manifest')
+        manifest_found = True
+    
+    for code_folder in code_folders:
+        copy_process_code(source_process, target_process, code_folder)
+        
+    if sub_folders:
+                
+        for sub_folder in sub_folders:
+        
+            sub_target = target_process.get_sub_process(sub_folder)
+            
+            if sub_target:
+            
+                if not sub_target.is_process():
+                    sub_target.create()
+            
+                sub_process = source_process.get_sub_process(sub_folder)
+                                
+                copy_process_into(sub_process, sub_target)
+                
+    if manifest_found:
+        copy_process_code(source_process, target_process, 'manifest')
+    
+    for setting in settings:
+        copy_process_setting(source_process, target_process, setting)
+    
+    
+def copy_process_data(source_process, target_process, data_name, replace = False):
+    """
+    source_process and target_process need to be instances of the Process class. 
+    The instances should be set to the directory and process name desired to work with. 
+    data_name specifies the name of the data folder to copy. 
+    If replace the existing data with the same name will be deleted and replaced by the copy. 
+    
+    Args:
+        source_process (str): The instance of a process.
+        target_process (str): The instance of a process.
+        data_name (str): The name of the data to copy.
+        replace (bool): Wether to replace the code in the target process or just version up.
+    """
+    
+    data_type = source_process.get_data_type(data_name)
+    
+    data_folder_path = None
+      
+    if target_process.is_data_folder(data_name):
+        
+        data_folder_path = target_process.get_data_folder(data_name)
+        
+        other_data_type = target_process.get_data_type(data_name)
+        
+        if data_type != other_data_type:
+            if replace:
+                target_process.delete_data(data_name)
+                
+                copy_process_data(source_process, target_process, data_name)
+                return
+    
+    if not target_process.is_data_folder(data_name):
+        data_folder_path = target_process.create_data(data_name, data_type)
+        
+    path = source_process.get_data_path()
+    data_folder = data.DataFolder(data_name, path)
+
+    instance = data_folder.get_folder_data_instance()
+    if not instance:
+        return
+
+    filepath = instance.get_file()
+    
+    if filepath:
+        basename = util_file.get_basename(filepath)
+    
+        destination_directory = util_file.join_path(data_folder_path, basename)
+    
+        if util_file.is_file(filepath):
+            copied_path = util_file.copy_file(filepath, destination_directory)
+            
+        if util_file.is_dir(filepath):
+            basename = util_file.get_basename(destination_directory)
+            dirname = util_file.get_dirname(destination_directory)
+            
+            
+            if util_file.is_dir( util_file.join_path(dirname, basename) ):
+                util_file.delete_dir(basename, dirname)
+                
+            copied_path = util_file.copy_dir(filepath, destination_directory)
+          
+        version = util_file.VersionFile(copied_path)
+        version.save('Copied from %s' % filepath)
+        
+    util.show('Finished copying data from %s' % filepath)          
+            
+def copy_process_code(source_process, target_process, code_name, replace = False):
+    """
+    source_process and target_process need to be instances of the Process class. 
+    The instances should be set to the directory and process name desired to work with. 
+    code_name specifies the name of the code folder to copy. 
+    If replace the existing code with the same name will be deleted and replaced by the copy.
+    
+    Args:
+        source_process (str): The instance of a process.
+        target_process (str): The instance of a process.
+        code_name (str): The name of the code to copy.
+        replace (bool): Wether to replace the code in the target process or just version up.
+    """
+    
+    if code_name == None:
+        return
+    
+    data_type = source_process.get_code_type(code_name)
+    
+    if not data_type:
+        return
+    
+    code_folder_path = None
+    
+    if target_process.is_code_folder(code_name):
+        
+        code_folder_path = target_process.get_code_folder(code_name)
+        
+        code_filepath =  target_process.get_code_file(code_name)
+        
+        if not code_filepath:
+            util.show('Could not find code: %s' % code_name)
+            return
+        
+        code_file = util_file.get_basename( code_filepath )
+        
+        code_folder_path = util_file.join_path(code_folder_path, code_file)
+        
+        other_data_type = target_process.get_code_type(code_name)
+        
+        if data_type != other_data_type:
+            if replace:
+                target_process.delete_code(code_name)
+                
+                copy_process_code(source_process, target_process, code_name)
+                            
+                return
+    
+    if not target_process.is_code_folder(code_name):
+        code_folder_path = target_process.create_code(code_name, 'script.python')
+    
+    path = source_process.get_code_path()
+    data_folder = data.DataFolder(code_name, path)
+    
+    instance = data_folder.get_folder_data_instance()
+    if not instance:
+        return
+    
+    filepath = instance.get_file()
+    
+    if filepath:
+        destination_directory = code_folder_path
+        
+        if util_file.is_file(filepath):
+            copied_path = util_file.copy_file(filepath, destination_directory)
+        if util_file.is_dir(filepath):
+            copied_path = util_file.copy_dir(filepath, destination_directory)
+          
+        version = util_file.VersionFile(copied_path)
+        version.save('Copied from %s' % filepath)
+        
+    util.show('Finished copying code from %s' % filepath)
+    
+def copy_process_setting(source_process, target_process, setting_name):
+    
+    filepath = source_process.get_setting_file(setting_name)
+    
+    if not filepath:
+        return
+    
+    destination_path = target_process.get_path()
+    destination_filepath = target_process.get_setting_file(setting_name)
+    
+    if util_file.is_file(destination_filepath):
+        
+        name = util_file.get_basename(destination_filepath)
+        directory = util_file.get_dirname(destination_filepath)
+        
+        util_file.delete_file(name, directory)
+    
+    util_file.copy_file(filepath, destination_path)
+        
+    source_path = source_process.get_path()
+    
     util.show('Finished copying options from %s' % source_path)