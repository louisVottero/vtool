--- conflicted
+++ resolved
@@ -1,2600 +1,2590 @@
-# Copyright (C) 2014 Louis Vottero louis.vot@gmail.com    All rights reserved.
-
-from __future__ import absolute_import
-
-import subprocess
-import re
-import threading
-
-from .. import qt_ui, qt
-from .. import util_file
-from .. import util
-
-from . import ui_data
-from . import process
-
-in_maya = False
-
-if util.is_in_maya():
-    from ..maya_lib import core
-    
-    in_maya = True
-
-class CodeProcessWidget(qt_ui.DirectoryWidget):
-    """
-    The main widget for code editing.
-    """
-    
-    code_text_size_changed = qt.create_signal(object)
-    
-    def __init__(self):
-        
-        self._process_inst = None
-        
-        super(CodeProcessWidget, self).__init__()
-        
-        self.sizes = self.splitter.sizes()
-    
-    def resizeEvent(self, event):
-        if self.restrain_move:
-            if not self.skip_move:
-                self._close_splitter()
-        
-        return super(CodeProcessWidget, self).resizeEvent(event)
-        
-    
-    def _build_widgets(self):
-        
-        self.splitter = qt.QSplitter()
-        self.main_layout.addWidget(self.splitter)
-        
-        self.code_widget = CodeWidget()
-        self.script_widget = ScriptWidget()
-        
-        self.code_widget.collapse.connect(self._close_splitter)
-        self.script_widget.script_open.connect(self._code_change)
-        self.script_widget.script_open_external.connect(self._open_external)
-        self.script_widget.script_focus.connect(self._script_focus)
-        self.script_widget.script_rename.connect(self._script_rename)
-        self.script_widget.script_remove.connect(self._script_remove)
-        self.script_widget.script_duplicate.connect(self._script_duplicate)
-        self.script_widget.script_added.connect(self._script_added)
-        self.code_text_size_changed.connect(self.script_widget.script_text_size_change)
-        self.script_widget.script_text_size_change.connect(self._code_size_changed)
-        
-        
-        self.splitter.addWidget(self.script_widget)
-        self.splitter.addWidget(self.code_widget)
-        
-        self.restrain_move = True
-        self.skip_move = False
-        
-        width = self.splitter.width()
-        self.splitter.moveSplitter(width, 1)
-        
-        self.splitter.splitterMoved.connect(self._splitter_moved)
-        self.settings = None
-           
-    def _code_size_changed(self, value):
-        
-        self.code_text_size_changed.connect(self.code_widget.code_edit.code_text_size_changed)
-        
-    def _splitter_moved(self, pos, index):
-        
-        if self.restrain_move:
-            if not self.skip_move:
-                self.skip_move = True
-                width = self.splitter.width()
-                self.splitter.moveSplitter(width,1)
-                return
-                
-            if self.skip_move:
-                self.skip_move = False
-                return
-            
-        self.sizes = self.splitter.sizes()
-        
-    def _define_main_layout(self):
-        return qt.QVBoxLayout()
-        
-    def _close_splitter(self):
-        
-        if not self.code_widget.code_edit.has_tabs():
-        
-            
-            self.restrain_move = True
-            width = self.splitter.width()
-            self.splitter.moveSplitter(width,1)
-            
-            self.code_widget.set_code_path(None)
-        
-    def _script_focus(self, code_path):
-        
-        if code_path:
-            name = code_path + '.py'
-        
-            self.code_widget.code_edit.goto_tab(name)
-            self.code_widget.code_edit.goto_floating_tab(name)
-        
-    def _code_change(self, code, open_in_window = False, open_in_external = False):
-        
-        if not code:
-            self._close_splitter()
-            return
-        
-        if not open_in_window and not open_in_external:
-            if self.restrain_move == True:
-                self.restrain_move = False
-                width = self.splitter.width()
-                
-                section = width/2.5
-                
-                self.splitter.setSizes([section, section])
-            else:
-                self.splitter.setSizes([1,1])
-            
-            
-        process_tool = process.Process()
-        process_tool.set_directory(self.directory)
-        
-        code_name = util_file.remove_extension(code)
-        
-        code_file = process_tool.get_code_file(code_name)
-        
-        if not open_in_external:
-            self.code_widget.set_code_path(code_file, open_in_window, name = code)
-        if open_in_external:
-            self._open_external(code)
-        
-        
-        if not open_in_window and not open_in_external:
-            if self.sizes[1] != 0:
-                self.splitter.setSizes(self.sizes)
-        
-    def _open_external(self, code):
-        
-        if not code:
-            return
-
-        process_tool = process.Process()
-        process_tool.set_directory(self.directory)
-        code_file = process_tool.get_code_file(code)
-        
-        external_editor = self.settings.get('external_editor')
-        if not util.is_linux():
-            external_editor = util_file.fix_slashes(external_editor)
-        
-        if external_editor:
-            p = subprocess.Popen([external_editor, code_file])
-                
-        if not external_editor:
-            util_file.open_browser(code_file)
-             
-    def _script_rename(self, old_name, new_name):
-        
-        process_data = process.Process()
-        process_data.set_directory(self.directory)
-        
-        code_folder = process_data.get_code_path()
-        
-        old_path = util_file.join_path(code_folder, old_name)
-        old_path = util_file.join_path(old_path, '%s.py' % util_file.get_basename(old_name))
-        new_path = util_file.join_path(code_folder, new_name)
-        new_path = util_file.join_path(new_path, '%s.py' % util_file.get_basename(new_name))
-        
-        new_file_name = new_name + '.py'
-        old_file_name = old_name + '.py'
-        
-        self.code_widget.code_edit.rename_tab(old_path, new_path, old_file_name, new_file_name)
-                
-    def _script_remove(self, filepath):
-        
-        process_instance = process.Process()
-        process_instance.set_directory(self.directory)
-        code_name = process_instance.get_code_name_from_path(filepath)
-        
-        code_name = code_name + '.py'
-        
-        self.code_widget.code_edit.close_tab(code_name)
-        
-        if not self.code_widget.code_edit.has_tabs():
-            self._close_splitter()
-
-    
-         
-    def _script_duplicate(self):
-        pass
-        #if self.code_widget.code_edit.has_tabs():
-        #    self.code_widget.code_edit.close_tabs()
-        #    self._close_splitter()
-    
-    def _script_added(self, item):
-        
-        if self.code_widget.code_edit.has_tabs():
-            code_folder = self.script_widget._get_current_code(item)
-            self._code_change(code_folder, open_in_window = False, open_in_external = False)
-    
-        
-        #if self.code_widget.code_edit.has_tabs():
-        #    self.code_widget.code_edit.close_tabs()
-        #    self._close_splitter()
-        
-            
-         
-    def set_directory(self, directory, sync_code = False):
-        
-        super(CodeProcessWidget, self).set_directory(directory)
-        
-        self.script_widget.set_directory(directory, sync_code)
-        
-        process_path = util.get_env('VETALA_CURRENT_PROCESS')
-        
-        if process_path and directory:
-            process_inst = process.Process()
-            process_inst.set_directory(process_path)
-            self._process_inst = process_inst
-            self.code_widget.set_process(process_inst)
-        
-            self.script_widget.set_process_inst(self._process_inst)
-        
-        self._close_splitter()
-        
-    def set_code_directory(self, directory):
-        self.code_directory = directory
-        
-    def reset_process_script_state(self):
-        self.script_widget.reset_process_script_state()
-        
-    def set_process_script_state(self, directory, state):
-        self.script_widget.set_process_script_state(directory, state)
-        
-    def set_process_script_log(self, directory, log):
-        self.script_widget.set_process_script_log(directory, log)
-        
-    def refresh_manifest(self):
-        self.script_widget.code_manifest_tree.refresh()
-        
-    def set_external_code_library(self, code_directory):
-        self.script_widget.set_external_code_library(code_directory)
-        
-    def set_settings(self, settings):
-        
-        self.settings = settings
-    
-    def save_code(self):
-        
-        self.code_widget.code_edit.save_tabs()
-    
-    def close_widgets(self, close_windows = False):
-        
-        self.script_widget.code_manifest_tree.clearSelection()
-        
-        #this line was causing Maya 2014 to crash.
-        #self.code_widget.code_edit.clear()
-        
-        self.code_widget.code_edit.close_tabs()
-        
-        
-        self.set_directory(None, sync_code = False)
-        
-        if close_windows:
-            self.code_widget.code_edit.close_windows()
-            
-        self.script_widget.code_manifest_tree.break_index = None
-        self.script_widget.code_manifest_tree.break_item = None
-        
-        self.script_widget.code_manifest_tree.start_index = None
-        self.script_widget.code_manifest_tree.start_item = None
-        
-class CodeWidget(qt_ui.BasicWidget):
-    
-    collapse = qt_ui.create_signal()
-    
-    def __init__(self, parent= None):
-        
-        self._process_inst = None
-        
-        super(CodeWidget, self).__init__(parent)
-        
-        policy = self.sizePolicy()
-        
-        policy.setHorizontalPolicy(policy.Maximum)
-        policy.setHorizontalStretch(2)
-        
-        self.setSizePolicy(policy)
-        
-               
-        self.directory = None
-        
-    def _build_widgets(self):
-        
-<<<<<<< HEAD
-        self.code_edit = vtool.qt_ui.CodeEditTabs()
-        
-        completer = CodeCompleter
-        completer.process_inst = self._process_inst
-        self.completer = completer
-        
-        self.code_edit.set_completer(completer)
-=======
-        self.code_edit = qt_ui.CodeEditTabs()
-        self.code_edit.set_completer(CodeCompleter)
->>>>>>> 4affceb6
-        self.code_edit.hide()
-        
-        self.code_edit.tabChanged.connect(self._tab_changed)
-        
-        self.code_edit.no_tabs.connect(self._collapse)
-        
-        self.save_file = ui_data.ScriptFileWidget()       
-        
-        self.code_edit.save.connect( self._code_saved )
-        self.code_edit.multi_save.connect(self._multi_save)
-        
-        self.main_layout.addWidget(self.code_edit, stretch = 1)
-        self.main_layout.addWidget(self.save_file, stretch = 0)
-        
-        self.alt_layout = qt.QVBoxLayout()
-        
-        self.save_file.hide()
-        
-    def _tab_changed(self, widget):
-        
-        if not widget:
-            return
-        
-        if widget.filepath:
-            filepath = util_file.get_dirname(widget.filepath)
-            
-            if util_file.is_dir(filepath):
-                self.save_file.set_directory(filepath)
-                self.save_file.set_text_widget(widget.text_edit)
-            
-            if not util_file.is_dir(filepath):
-                self.save_file.hide()
-
-    def _collapse(self):
-        
-        self.collapse.emit()
-        
-    def _load_file_text(self, path, open_in_window):
-        
-        process_data = process.Process()
-        process_data.set_directory(path)
-        name = process_data.get_code_name_from_path(path)
-        
-        self.completer.name = name
-        
-        name = name + '.py'
-        
-        if not open_in_window:
-            tab = self.code_edit.add_tab(path, name)
-            
-        if open_in_window:
-            floating_tab = self.code_edit.add_floating_tab(path, name)           
-            
-    def _code_saved(self, code_edit_widget):
-        
-        if not code_edit_widget:
-            return
-        
-        filepath = util_file.get_dirname(code_edit_widget.filepath)
-        
-        self.save_file.set_directory(filepath)
-        self.save_file.set_text_widget(code_edit_widget)
-        self.save_file.save_widget._save(parent = code_edit_widget)
-        
-    def _multi_save(self, widgets, note = None):
-        
-        widgets = util.convert_to_sequence(widgets)
-        
-        if not widgets:
-            return
-            
-        #comment = qt_ui.get_comment(self, '- %s -\nScripts not saved.\nSave scripts?' % note)
-        
-        #if comment == None:
-            #return
-            
-        comment = 'auto save'
-        
-        for widget in widgets:
-                        
-            self.save_file.set_text_widget(widget)
-            
-            folder_path = util_file.get_dirname(widget.filepath)
-            
-            util.show('Auto save %s' % folder_path)
-            
-            self.save_file.set_directory(folder_path)
-            self.save_file.save_widget._save(comment)
-            
-                    
-    def set_code_path(self, path, open_in_window = False, name = None, load_file = True):
-        
-        if not path:
-            self.save_file.hide()
-            self.code_edit.hide()
-            return
-        
-        folder_path = util_file.get_dirname(path)
-        
-        self.directory = folder_path
-        
-        self.save_file.set_directory(folder_path)
-        
-        
-        if path:
-            self.save_file.show()
-            self.code_edit.show()
-            
-        if load_file:
-            self._load_file_text(path, open_in_window)
-        
-    def set_process(self, process_inst):
-        self._process_inst = process_inst
-        self.code_edit.set_process(self._process_inst)
-        self.completer.process_inst = self._process_inst
-        
-class CodeCompleter(qt_ui.PythonCompleter):
-    
-    def __init__(self):
-        super(CodeCompleter, self).__init__()
-    
-    def keyPressEvent(self):
-        return
-    
-    def _insert_completion(self, completion_string):
-
-        
-        super(CodeCompleter, self)._insert_completion(completion_string)
-
-        #this stops maya from entering edit mode in the outliner, if something is selected
-        if util.is_in_maya():
-            import maya.cmds as cmds
-            
-            cmds.setFocus('modelPanel1')
-            #cmds.select(cl = True)
-    
-    def _format_live_function(self, function_instance):
-        """
-        This was being used to get the functions of an instance for code completion.
-        It was being used to get functions from Process class but has been replaced with 
-        util_file.get_ast_class_sub_functions
-        
-        could still be useful in the future.
-        """
-        
-        function_name = None
-        
-        if hasattr(function_instance, 'im_func'):
-            args = function_instance.im_func.func_code.co_varnames
-            count = function_instance.im_func.func_code.co_argcount
-            
-            args_name = ''
-            
-            if count:
-                
-                if args:
-                    args = args[:count]
-                    if args[0] == 'self':
-                        args = args[1:]
-                        
-                    args_name = ','.join(args)
-                    
-            function_name = '%s(%s)' % (function_instance.im_func.func_name, args_name)
-            
-        return function_name
-    
-    def custom_clear_cache(self, text):
-        
-        if text.find('put') == -1:
-            self._put_list = []
-    
-
-    @vtool.util.stop_watch_wrapper
-    def custom_import_load(self, assign_map, module_name, text):
-        
-        text = str(text)
-        
-        if module_name == 'put':
-            
-            if hasattr(self, 'name') and hasattr(self, 'process_inst'):
-                
-                check_name = self.name + '/' + util_file.get_basename(self.name)
-                
-                scripts = self.process_inst.get_manifest_scripts(basename = False, fast_with_less_checks = True)
-                
-                found = {}
-                inc = 0
-                
-                threads = []
-                for script in scripts:
-                    
-                    if script[:-3].endswith(check_name):
-                        break
-                    
-                    thread = threading.Thread(target = get_puts_in_file, args = (script,found))
-                    threads.append(thread)
-                    thread.start()
-                    
-                    
-                    inc += 1
-                
-                for thread in threads:
-                    thread.join()
-                
-                put_value = get_put(text)
-                
-                if put_value:
-                    for value in put_value:
-                        found[value] = None
-            
-            keys = list(found.keys())
-            keys.sort()
-            
-            return keys
-        
-        if module_name == 'process':
-            if assign_map:
-                if module_name in assign_map:
-                    return []
-                
-            process_file = process.__file__
-            
-            if process_file.endswith('.pyc'):
-                process_file = process_file[:-4] + '.py'
-            
-            functions, _ = util_file.get_ast_class_sub_functions(process_file, 'Process')
-            
-            return functions
-        
-        if module_name == 'cmds' or module_name == 'mc':
-            
-            if assign_map:
-                if module_name in assign_map:
-                    return []
-            
-            if util.is_in_maya():
-                
-                import maya.cmds as cmds
-                
-                functions = dir(cmds)
-                
-                return functions
-        
-        if module_name == 'pm' or module_name == 'pymel':
-            if assign_map:
-                if module_name in assign_map:
-                    return []
-            if util.is_in_maya():
-                import pymel.all as pymel
-                
-                functions = dir(pymel)
-                return functions
-
-def get_put(text):
-    
-    puts = []
-    
-    find = re.findall('\s*(put.)([a-zA-Z0-9_]*)(?=.*[=])', text)
-                
-    if find:
-        for f in find:
-            puts.append(f[1])
-    
-    return puts
-
-def get_puts_in_file(filepath, accum_dict = {}):
-    
-    check_text = util_file.get_file_text(filepath)
-    
-    put_value = get_put(check_text)
-    if put_value:
-        for value in put_value:
-            accum_dict[value] = None
-                    
-    return accum_dict
-        
-class ScriptWidget(qt_ui.DirectoryWidget):
-    
-    script_open = qt_ui.create_signal(object, object, object)
-    script_open_external = qt_ui.create_signal(object)
-    script_focus = qt_ui.create_signal(object)
-    script_rename = qt_ui.create_signal(object, object)
-    script_remove = qt_ui.create_signal(object)
-    script_duplicate = qt_ui.create_signal()
-    script_text_size_change = qt.create_signal(object)
-    script_added = qt_ui.create_signal(object)
-        
-    def __init__(self):
-        
-        self._process_inst = None
-        
-        super(ScriptWidget, self).__init__()
-        
-        policy = self.sizePolicy()
-        policy.setHorizontalPolicy(policy.Minimum)
-        policy.setHorizontalStretch(0)
-        self.setSizePolicy(policy)
-        
-        self.exteranl_code_libarary = None
-        
-    def _define_main_layout(self):
-        return qt.QVBoxLayout()
-        
-    def _build_widgets(self):
-        
-        self._create_history_widget()
-        
-        self.code_manifest_tree = CodeManifestTree()
-        
-        buttons_layout = qt.QHBoxLayout()
-                
-        self.code_manifest_tree.item_renamed.connect(self._rename)
-        self.code_manifest_tree.script_open.connect(self._script_open)
-        self.code_manifest_tree.script_open_external.connect(self._script_open_external)
-        self.code_manifest_tree.script_focus.connect(self._script_focus)
-        self.code_manifest_tree.item_removed.connect(self._remove_code)
-        self.code_manifest_tree.item_duplicated.connect(self._duplicate)
-        self.code_manifest_tree.item_added.connect(self._item_added)
-        
-        self.edit_mode_button = qt.QPushButton('Edit')
-        self.edit_mode_button.setCheckable(True)
-        self.edit_mode_button.setMaximumWidth(100)
-        self.edit_mode_button.setMaximumHeight(20)
-        self.edit_mode_button.setMaximumWidth(40)
-        self.edit_mode_button.toggled.connect(self._edit_click)
-        
-        btm_layout = qt.QHBoxLayout()
-        btm_layout.addWidget(self.history_widget)
-        btm_layout.addWidget(self.edit_mode_button, alignment= qt.QtCore.Qt.AlignRight)
-        
-        self.main_layout.addWidget(self.code_manifest_tree)
-        self.main_layout.addLayout(btm_layout)
-        
-        self.main_layout.addLayout(buttons_layout)
-    
-    def _edit_click(self, bool_value):
-        
-        self.code_manifest_tree.setDragEnabled(bool_value)
-        self.code_manifest_tree.setAcceptDrops(bool_value)  
-        self.code_manifest_tree.setDropIndicatorShown(bool_value)      
-        
-        
-    
-    def _create_history_widget(self):
-        
-        history_widget = qt_ui.CompactHistoryWidget()
-        history_widget.set_auto_accept(True)
-        history_widget.back_socket.connect(self._set_current_manifest_history)
-        history_widget.forward_socket.connect(self._set_current_manifest_history)
-        history_widget.load_default_socket.connect(self._load_manifest_default)
-        history_widget.accept_socket.connect(self._accept_changes)
-        
-        self.history_widget = history_widget
-        
-        if self._process_inst:
-            version_history = self.process_inst.get_option_history()
-            self.history_widget.set_history(version_history)
-        
-        
-        return history_widget
-    
-    def _accept_changes(self):
-        self.code_manifest_tree.update_manifest_file()
-        #self.code_manifest_tree.refresh(sync = True)
-    
-    def _set_current_manifest_history(self, version_file):
-        
-        if not self.history_widget:
-            return
-        
-        if version_file == 'current':
-            self.code_manifest_tree.refresh()
-            return
-        
-        if version_file:
-            scripts, states = self._process_inst.get_manifest(version_file)
-            self.code_manifest_tree.refresh(False, [scripts,states])
-            
-    def _load_manifest_default(self, default_version_file):
-        
-        
-        
-        if not self.history_widget:
-            return
-        
-        if default_version_file:
-            scripts, states = self._process_inst.get_manifest(default_version_file)
-            self.code_manifest_tree.refresh(False, [scripts,states])    
-        
-    def _script_open(self, item, open_in_window, open_external = False):
-        
-        if self.code_manifest_tree.handle_selection_change:
-        
-            code_folder = self._get_current_code(item)
-            self.script_open.emit(code_folder, open_in_window, open_external)
-            
-    def _script_open_external(self):
-        
-        if self.code_manifest_tree.handle_selection_change:
-            code_folder = self._get_current_code()
-            self.script_open_external.emit(code_folder)
-    
-    def _script_focus(self):
-        
-        if self.code_manifest_tree.handle_selection_change:
-            
-            code_folder = self._get_current_code()
-            self.script_focus.emit(code_folder)
-            
-    def _get_current_code(self, item = None):
-        
-        if not item:
-            item = self.code_manifest_tree.selectedItems()
-            if item:
-                item = item[0]
-        
-        if not item:
-            return
-        
-        name = util_file.get_basename_no_extension(item.get_text())
-        
-        path = self.code_manifest_tree._get_item_path(item)
-        
-        if path:
-            name = util_file.join_path(path, name)
-        
-        return name
-        
-    def _run_code(self):
-        
-        self.code_manifest_tree.run_current_item(self.exteranl_code_libarary)
-            
-    def _create_code(self):
-        
-        process_tool = process.Process()
-        process_tool.set_directory(self.directory)
-        
-        code_path = process_tool.create_code('code', 'script.python', inc_name = True)
-        
-        name = util_file.get_basename(code_path)
-        
-        item = self.code_manifest_tree._add_item(name, False)
-        
-        self.code_manifest_tree.scrollToItem(item)
-        
-    def _create_import_code(self):
-        
-        process_tool = process.Process()
-        process_tool.set_directory(self.directory)
-        
-        folders = process_tool.get_data_folders()
-        
-        picked = qt_ui.get_pick(folders, 'Pick the data to import.', self)
-        
-        process_tool.create_code('import_%s' % picked, import_data = picked)
-        self.code_manifest_tree._add_item('import_%s.py' % picked, False)
-        
-    def _remove_code(self, filepath):
-        
-        self.script_remove.emit(filepath)
-        
-    def _rename(self, old_name, new_name):
-        
-        self.script_rename.emit(old_name, new_name)
-        
-    def _duplicate(self):
-        
-        self.script_duplicate.emit()
-        
-    def _item_added(self, item):
-        self.script_added.emit(item)
-        
-    def set_directory(self, directory, sync_code = False):
-        
-        super(ScriptWidget, self).set_directory(directory)
-        
-        if not sync_code:
-            if self.directory == self.last_directory:
-                return
-        
-        process_tool = process.Process()
-        process_tool.set_directory(directory)
-        
-        self.code_manifest_tree.process = process_tool
-        self.code_manifest_tree.set_directory(directory)
-    
-    def set_process_inst(self, process_inst):
-        
-        self._process_inst = process_inst
-        
-        if self._process_inst:
-            version_history = self._process_inst.get_manifest_history()
-            self.history_widget.set_history(version_history)
-        
-    def reset_process_script_state(self):
-        self.code_manifest_tree.reset_process_script_state()
-        
-    def set_process_script_state(self, directory, state):
-        self.code_manifest_tree.set_process_script_state(directory, state)
-    
-    def set_process_script_log(self, directory, log):
-        self.code_manifest_tree.set_process_script_log(directory, log)
-        
-    def set_external_code_library(self, code_directory):
-        self.exteranl_code_libarary = code_directory
-        
-    
-    
-
-class CodeManifestTree(qt_ui.FileTreeWidget):
-    
-    item_renamed = qt_ui.create_signal(object, object)
-    script_open = qt_ui.create_signal(object, object, object)
-    script_open_external = qt_ui.create_signal()
-    script_focus = qt_ui.create_signal()
-    item_removed = qt_ui.create_signal(object)
-    item_duplicated = qt_ui.create_signal()
-    item_added = qt_ui.create_signal(object)
-    
-    def __init__(self):
-        
-        super(CodeManifestTree, self).__init__()
-                
-        self.process = None
-        
-        self.title_text_index = 0
-        
-        self.setSortingEnabled(False)
-        
-        self.setAlternatingRowColors(True)
-        
-        self.edit_state = False
-        
-        self.setSelectionMode(self.ExtendedSelection)
-        
-        self.setDragDropMode(self.InternalMove)
-        self.setDragEnabled(False)
-        self.setAcceptDrops(False)  
-        self.setDropIndicatorShown(False) 
-        self.setAutoScroll(True)
-        
-        self.setDefaultDropAction(qt.QtCore.Qt.MoveAction)
-        self.invisibleRootItem().setFlags(qt.QtCore.Qt.ItemIsDropEnabled) 
-        
-        self.dragged_item = None
-        self.handle_selection_change = True
-        
-        self.setContextMenuPolicy(qt.QtCore.Qt.CustomContextMenu)
-        self.customContextMenuRequested.connect(self._item_menu)
-        
-        self.future_rename = False
-        
-        self.new_actions = []
-        self.edit_actions = []
-        
-        self._create_context_menu()
-        
-        header = self.header()
-        
-        self.expand_collapse = qt.QPushButton('Collapse')
-        self.checkbox = qt.QCheckBox(header)
-        self.checkbox.stateChanged.connect(self._set_all_checked)
-        
-        self.update_checkbox = True
-        
-        self.hierarchy = True
-        #new
-        self.dragged_item = None
-        self.shift_activate = False
-
-        self.allow_manifest_update = True
-        
-        self.break_index = None
-        self.break_item = None
-        
-        self.start_index = None
-        self.start_item = None
-        
-        if util.is_in_maya():
-            
-            directory = util_file.get_vetala_directory()
-            icon_on = util_file.join_path(directory, 'icons/box_on.png')
-            icon_off = util_file.join_path(directory, 'icons/box_off.png')
-            
-            icon_folder = util_file.join_path(directory, 'icons/folder.png')
-            icon_folder_open = util_file.join_path(directory, 'icons/folder_open.png')
-            
-            lines = 'QTreeWidget::indicator:unchecked {image: url(%s);}' % icon_off
-            lines += ' QTreeWidget::indicator:checked {image: url(%s);}' % icon_on
-            
-            self.setStyleSheet( lines)
-            
-        self.setWhatsThis('Manifest List\n'
-                          '\n'
-                          'This list helps create a recipe for building your rig.\n'
-                          'Here all the scripts you create to build the rig can be organized and run.\n'
-                          'Turn on edit mode on the bottom right of this widget to access drag and drop\n'
-                          'Double click on a script to open and edit it.\n'
-                          '\n'
-                          'Right Click menu\n\n'
-                          'Hitting the Process button at the bottom of Vetala will run the whole recipe.\n'
-                          'To run individual scripts or a group of scripts use the right click menu\n'
-                          'The right click menu can also set start and end points.\n')
-    
-    def resizeEvent(self, event = None):
-        super(CodeManifestTree, self).resizeEvent(event)
-        
-        self.checkbox.setGeometry(qt.QtCore.QRect(3, 2, 16, 17))
-        
-    def mouseDoubleClickEvent(self, event):
-        
-        item = None
-        
-        items = self.selectedItems()
-        if items:
-            item = items[0]
-        
-        if not item:
-            return
-        
-        settings_file = util.get_env('VETALA_SETTINGS')
-        
-        settings = util_file.SettingsFile()
-        settings.set_directory(settings_file)
-        
-        double_click_option = settings.get('manifest_double_click')
-        
-        if double_click_option:
-            
-            
-                
-                if double_click_option == 'open tab':
-                    self.script_open.emit(item, False, False)
-                if double_click_option == 'open new':
-                    self.script_open.emit(item, True, False)
-                if double_click_option == 'open external':
-                    self.script_open.emit(item, False, True)
-                
-                return
-            
-        self.script_open.emit(item, False, False)
-                
-    def mousePressEvent(self, event):
-        
-        self.handle_selection_change = True
-        
-        item = self.itemAt(event.pos())
-        
-        parent = self.invisibleRootItem()
-        if item:
-            if item.parent():
-                parent = item.parent()
-        self.drag_parent = parent
-        
-        self.dragged_item = item
-        
-        
-        
-        super(CodeManifestTree, self).mousePressEvent(event)
-        self.script_focus.emit()
-        
-    def keyPressEvent(self, event):
-        
-        if event.key() == qt.QtCore.Qt.Key_Shift:
-            self.shift_activate = True
-    
-    def keyReleaseEvent(self, event):
-        if event.key() == qt.QtCore.Qt.Key_Shift:
-            
-            self.shift_activate = False
-    
-    def dropEvent(self, event):
-        
-        is_dropped = self.is_item_dropped(event, strict = True)
-        
-        if not self.hierarchy:
-            is_dropped = False
-        
-        event.accept()
-        
-        if not is_dropped:
-            self._insert_drop(event)
-        
-        if is_dropped:
-            self._add_drop(event)
-        
-        self._update_manifest()
-    
-    def _get_item_path(self, item):
-        """
-        get the path to an item from the highest level down. eg script/script/script
-        """
-        
-        parent = item.parent()
-        parent_path = ''
-        
-        while parent:
-            
-            parent_name = parent.text(0)
-            
-            split_name = parent_name.split('.')
-            parent_name = split_name[0]
-            
-            if parent_path:
-                parent_path = util_file.join_path(parent_name, parent_path)
-                
-            if not parent_path:
-                parent_path = parent_name
-                
-            parent = parent.parent()
-        
-        return parent_path
-        
-    def _get_item_path_name(self, item, keep_extension = False):
-        """
-        get the script name with path, eg script/script/script.py
-        """
-        
-        name = item.text(0)
-        
-        if not keep_extension:
-            name = util_file.remove_extension(name)
-            
-        path = self._get_item_path(item)
-        if path:
-            name = util_file.join_path(path, name)
-            
-        return name
-    
-    def _get_item_path_full_name(self, item, keep_extension = False):
-        """
-        get the script name with path, eg script/script/script.py
-        """
-        
-        name = item.text(0)
-        folder_name = util_file.remove_extension(name)
-        
-        if not keep_extension:
-            name = folder_name
-            
-        path = self._get_item_path(item)
-        
-        if path:
-            path = util_file.join_path(path, folder_name)
-        if not path:
-            path = folder_name
-        name = util_file.join_path(path, name)
-    
-    def _get_entered_item(self, event):
-        
-        position = event.pos()
-        entered_item = self.itemAt(position)
-        
-        if not entered_item:
-            entered_item = self.invisibleRootItem()
-            
-        return entered_item
-    
-    def _get_item_by_name(self, name):
-        
-        items = self._get_all_items()
-        
-        for item in items:
-            
-            check_name = item.text(0)
-            
-            path = self._get_item_path(item)
-            
-            if path:
-                check_name = util_file.join_path(path, check_name)
-            
-            check_name = self._get_item_path_name(item, keep_extension=True)
-            
-            if check_name == name:
-                return item
-        
-    def _get_all_items(self):
-        
-        item_count = self.topLevelItemCount()    
-        items = []
-        
-        for inc in range(0, item_count):
-            
-            item = self.topLevelItem(inc)
-            
-            ancestors = self._get_ancestors(item)
-            
-            items.append(item)
-            
-            if ancestors:
-                items += ancestors
-                
-        return items
-        
-    def _get_ancestors(self, item):
-        
-        child_count = item.childCount()
-        
-        items = []
-        
-        for inc in range(0, child_count):
-            
-            child = item.child(inc)
-            
-            children = self._get_ancestors(child)
-            
-            items.append(child)
-            if children:
-                items += children
-        
-        return items
-        
-    def _get_files(self, scripts = [], states = []):
-        
-        process_tool = self.process
-        
-        if not scripts:
-            scripts, states = process_tool.get_manifest()
-        
-        if not scripts:
-            return
-        
-        #this is slow 
-        code_folders = process_tool.get_code_folders()
-        
-        found_scripts = []
-        found_states = []
-        
-        for inc in range(0, len(scripts)):
-            #and each increment is slow
-            
-            name = util_file.remove_extension( scripts[inc] )
-            
-            if not name in code_folders:
-                continue
-            
-            code_path = process_tool.get_code_file(name)
-            
-            if not code_path or not util_file.exists(code_path):
-                continue
-            
-            found_scripts.append(scripts[inc])
-            found_states.append(states[inc])
-        
-        return [found_scripts, found_states]
-        
-    def _insert_drop(self, event):
-        
-        entered_item = self._get_entered_item(event)
-        entered_parent = entered_item.parent()
-        
-        entered_item.text(0)
-        if entered_parent:
-            entered_parent.text(0)
-        
-        from_list = event.source()
-            
-        insert_inc = 0
-        
-        remove_items = []
-        moved_items = []
-        
-        for item in from_list.selectedItems():
-            
-            children = item.takeChildren()
-            
-            filename = item.get_text()
-            state = item.get_state()
-            new_item = self._create_item(filename, state)
-            
-            for child in children:
-                new_item.addChild(child)
-                child.set_state(-1)
-            
-            parent = item.parent()
-            
-            if not parent:
-                parent = self.invisibleRootItem()
-            
-            remove_items.append([item, parent])
-            
-            insert_row = self.indexFromItem(entered_item, column=0).row()
-            
-            if self.dropIndicatorPosition == self.BelowItem:
-                insert_row += 1
-                insert_row = insert_row + insert_inc
-                
-            if not entered_parent:
-                
-                if insert_row == -1:
-                    insert_row = self.topLevelItemCount()
-                
-                if not entered_item:
-                    self.insertTopLevelItem(insert_row, new_item)
-                else:
-                    if entered_item.text(0) == parent.text(0):
-                        
-                        entered_item.insertChild(entered_item.childCount()-1, new_item)
-                    else:
-                        self.insertTopLevelItem(insert_row, new_item)
-                
-            if entered_parent:
-                
-                entered_parent.insertChild(insert_row, new_item)
-                
-            insert_inc += 1
-            
-            entered_parent_name = None
-            if entered_parent:
-                entered_parent_name = entered_parent.text(0)
-            
-            if entered_parent_name != parent.text(0):
-                
-                old_name = self._get_item_path_name(item)
-                new_name = self._get_item_path_name(new_item)
-                
-                moved_items.append([old_name, new_name, new_item])
-            
-        for item in remove_items:
-            
-            item[1].removeChild(item[0])
-            
-        for moved_item in moved_items:
-            
-            old_name, new_name, item = moved_item
-            self._move_item(old_name, new_name, item)
-            
-    def _add_drop(self, event):
-        
-        entered_item = self._get_entered_item(event)
-                
-        from_list = event.source()
-        
-        remove_items = []
-        moved_items = []
-        
-        for item in from_list.selectedItems():
-        
-            parent = item.parent()
-            
-            if not parent:
-                parent = self.invisibleRootItem()
-                
-            remove_items.append([item, parent])
-                
-            children = item.takeChildren()
-            
-            name = item.get_text()
-            state = item.get_state()
-            
-            entered_item.setExpanded(True)
-            
-            new_item = self._create_item(name, state)
-            
-            for child in children:
-                child.set_state(-1)
-                new_item.addChild(child)
-            
-            entered_item.addChild(new_item)
-            entered_item.setExpanded(True)
-            
-            old_name = self._get_item_path_name(item)
-            new_name = self._get_item_path_name(new_item)
-            
-            moved_items.append([old_name, new_name, new_item])
-            
-        for item in remove_items:
-            
-            item[1].removeChild(item[0])
-            
-        for moved_item in moved_items:
-            
-            old_name, new_name, item = moved_item
-            
-            self._move_item(old_name, new_name, item)
-            
-            
-    def _move_item(self, old_name, new_name, item):
-        
-        after_name = self._handle_item_reparent(old_name, new_name)
-                
-        basename = util_file.get_basename(after_name)
-        item.set_text(basename + '.py')
-        
-        self.item_renamed.emit(old_name, after_name)   
-        
-    def _handle_item_reparent(self, old_name, new_name):
-        
-        if old_name == new_name:
-            return old_name
-        
-        process_tool = process.Process()
-        process_tool.set_directory(self.directory)
-        
-        new_name = process_tool.move_code(old_name, new_name)
-        
-        return new_name
-        
-    def _item_collapsed(self, item):
-        
-        if self.shift_activate:
-            child_count = item.childCount()
-            
-            for inc in range(0, child_count):
-                
-                children = self._get_ancestors(item.child(inc))
-                item.child(inc).setExpanded(False)
-                
-                for child in children:
-                    child.setExpanded(False)    
-        
-    def _item_expanded(self, item):
-        
-        if self.shift_activate:
-            child_count = item.childCount()
-            
-            for inc in range(0, child_count):
-                
-                children = self._get_ancestors(item.child(inc))
-                item.child(inc).setExpanded(True)
-                
-                for child in children:
-                    child.setExpanded(True)
-                    
-    def _set_all_checked(self, int):
-        
-        if not self.update_checkbox:
-            return
-        
-        if int == 2:
-            state = qt.QtCore.Qt.Checked
-        if int == 0:
-            state = qt.QtCore.Qt.Unchecked
-        
-        
-        value = qt_ui.get_permission('This will activate/deactivate all code. Perhaps consider saving your manifest before continuing.\n\n\n Continue?', self, title = 'Warning:  Activate/Deactivate all code')
-        
-        if not value:
-            self.update_checkbox = False
-            if int == 0:
-                self.checkbox.setCheckState(qt.QtCore.Qt.Checked)
-            if int == 2:
-                self.checkbox.setCheckState(qt.QtCore.Qt.Unchecked)
-                
-            self.update_checkbox = True
-            return
-        
-        for iterator in qt.QTreeWidgetItemIterator(self): 
-                    
-            item = iterator.value()
-            
-            if item:
-                item.setCheckState(0, state)
-            
-        
-    def _create_context_menu(self):
-        
-        self.context_menu = qt.QMenu()
-        
-        new_python = self.context_menu.addAction('New Python Code')
-        new_data_import = self.context_menu.addAction('New Data Import')
-        
-        self.new_actions = [new_python, new_data_import]
-        
-        self.context_menu.addSeparator()
-        
-        self.run_action = self.context_menu.addAction('Run')
-        self.run_group_action = self.context_menu.addAction('Run Group')
-        
-        self.context_menu.addSeparator()
-        rename_action = self.context_menu.addAction(self.tr('Rename'))
-        duplicate_action = self.context_menu.addAction('Duplicate')
-        self.delete_action = self.context_menu.addAction('Delete')
-        
-        
-        self.context_menu.addSeparator()
-        log_window = self.context_menu.addAction('Show Last Log')
-        new_window_action = self.context_menu.addAction('Open In New Window')
-        external_window_action = self.context_menu.addAction('Open In External')
-        browse_action = self.context_menu.addAction('Browse')
-        refresh_action = self.context_menu.addAction('Refresh')
-        
-        
-        self.context_menu.addSeparator()
-        start_action = self.context_menu.addAction('Set Startpoint')
-        self.cancel_start_action = self.context_menu.addAction('Cancel Startpoint')
-        self.context_menu.addSeparator()
-        break_action = self.context_menu.addAction('Set Breakpoint')
-        self.cancel_break_action = self.context_menu.addAction('Cancel Breakpoint')
-        self.context_menu.addSeparator()
-        self.cancel_points_action = self.context_menu.addAction('Cancel Start/Breakpoint')
-        
-        self.edit_actions = [self.run_action, self.run_group_action, rename_action, duplicate_action, self.delete_action]
-        
-        
-        new_python.triggered.connect(self.create_python_code)
-        new_data_import.triggered.connect(self.create_import_code)
-        
-        self.run_action.triggered.connect(self.run_current_item)
-        self.run_group_action.triggered.connect(self.run_current_group)
-        start_action.triggered.connect(self.set_startpoint)
-        self.cancel_start_action.triggered.connect(self.cancel_startpoint)
-        break_action.triggered.connect(self.set_breakpoint)
-        self.cancel_break_action.triggered.connect(self.cancel_breakpoint)
-        self.cancel_points_action.triggered.connect(self.cancel_points)
-        rename_action.triggered.connect(self._activate_rename)
-        duplicate_action.triggered.connect(self._duplicate_current_item)
-        self.delete_action.triggered.connect(self.remove_current_item)
-        
-        log_window.triggered.connect(self._open_log_window)
-        new_window_action.triggered.connect(self._open_in_new_window)
-        external_window_action.triggered.connect(self._open_in_external)
-        browse_action.triggered.connect(self._browse_to_code)
-        refresh_action.triggered.connect(self._refresh_action)
-    
-    def _item_menu(self, position):
-        
-        items = self.selectedItems()
-        
-        item = None
-                
-        if items:
-            item = items[0]
-        
-        if item:
-            
-            self._edit_actions_visible(True)
-            
-        if not item:
-            
-            self._edit_actions_visible(False)
-            
-        if len(items) > 1:
-            self._edit_actions_visible(False)
-            self.run_action.setVisible(True)
-            self.delete_action.setVisible(True)
-            
-            
-        self.context_menu.exec_(self.viewport().mapToGlobal(position))
-            
-    def _edit_actions_visible(self, bool_value):
-        
-        for action in self.edit_actions:
-            action.setVisible(bool_value)
-        
-    def _refresh_action(self):
-        self.refresh(sync = True)
-        
-    def _activate_rename(self):
-        
-        items = self.selectedItems()
-        if not items:
-            return
-        
-        item = items[0]
-        
-        self.old_name = str(item.get_text())
-        
-        new_name = qt_ui.get_new_name('New Name', self, self.old_name)
-        
-        if new_name == self.old_name:
-            return
-        
-        if not new_name:
-            return
-    
-        if new_name == 'manifest' or new_name == 'manifest.py':
-            qt_ui.warning('Manifest is reserved. Name your script something else.', self)
-            return
-        
-        self._rename_item(item, new_name)
-        
-    def _open_log_window(self):
-        text_window = qt_ui.BasicWindow(self)
-        
-        
-        items = self.selectedItems()
-        item = items[0]
-        log = item.log
-        
-        if not log:
-            qt_ui.message('No log. Please process first', self)
-            return
-        
-        text_window.setWindowTitle('%s log' % item.get_text())
-        
-        log_text = qt.QPlainTextEdit()
-        log_text.setReadOnly(True)
-        log_text.setPlainText(log)
-        log_text.setLineWrapMode(log_text.NoWrap)
-        log_text.setMinimumHeight(300)
-        log_text.setMinimumWidth(600)
-        
-        text_window.main_layout.addWidget(log_text)
-        
-        text_window.show()
-        
-    def _open_in_new_window(self):
-        
-        items = self.selectedItems()
-        item = items[0]
-        
-        self.script_open.emit(item, True, False)
-        
-    def _open_in_external(self):
-        
-        self.script_open_external.emit()
-        
-    def _browse_to_code(self):
-        
-        items = self.selectedItems()
-        
-        process_tool = process.Process()
-        process_tool.set_directory(self.directory)
-        
-        if items:
-        
-            item = items[0]
-            
-            code_name = self._get_item_path_name(item)
-            code_path = process_tool.get_code_folder(code_name)
-            
-            util_file.open_browser(code_path)
-            
-        if not items:
-            
-            code_path = process_tool.get_code_path()
-            util_file.open_browser(code_path)
-            
-    def _define_header(self):
-        return ['       Manifest']
-        
-    def _name_clash(self, name):
-        
-        process_tool = process.Process()
-        process_tool.set_directory(self.directory)
-        
-        folders = process_tool.get_code_folders()
-        
-        for folder in folders:
-            
-            other_name = folder
-            
-            if name == other_name:
-                return True
-            
-        return False
-        
-    def _rename_item(self, item, new_name):
-        
-        new_name = str(new_name)
-        
-        test_name = util_file.remove_extension(new_name)
-        
-        if new_name and not test_name:
-            new_name = '_' + new_name[1:]
-        
-        new_name = util_file.remove_extension(new_name)
-        
-        path = self._get_item_path(item)
-        
-        if path:
-            new_name = util_file.join_path(path, new_name)
-        
-        old_name = self.old_name
-        old_name = util_file.remove_extension(old_name)
-        
-        if path:
-            old_name = util_file.join_path(path, old_name)
-            
-        inc = util.get_last_number(new_name)
-        
-        if inc == None:
-            inc = 0
-        
-        while self._name_clash(new_name):
-            
-            inc += 1
-            
-            if not util.get_trailing_number(new_name):
-                new_name = new_name + '1'
-                continue
-            
-            new_name = util.replace_last_number(new_name, str(inc))
-            
-            if inc >= 1000:
-                return
-           
-        if old_name == new_name:
-            return
-         
-        process_tool = process.Process()
-        process_tool.set_directory(self.directory)
-        
-        file_name = process_tool.rename_code(old_name, new_name)
-                
-        new_file_name = util_file.remove_extension(file_name)
-        
-        filepath = process_tool.get_code_file(new_file_name)
-        
-        basename = util_file.get_basename(filepath)
-        
-        item.set_text(basename)
-        
-        self.item_renamed.emit(old_name, new_name)
-        
-        self._update_manifest()
-    
-    def _define_item(self):
-        return ManifestItem()
-        
-    def _setup_item(self, item, state):
-        
-        if not state:
-            item.setCheckState(0, qt.QtCore.Qt.Unchecked)
-        if state:
-            item.setCheckState(0, qt.QtCore.Qt.Checked)
-        
-        if not self.hierarchy:
-            #dont remove this comment.  You can make an item not be drop enabled by giving it every flag except drop enabled.
-            item.setFlags(qt.QtCore.Qt.ItemIsSelectable|qt.QtCore.Qt.ItemIsEditable|qt.QtCore.Qt.ItemIsEnabled|qt.QtCore.Qt.ItemIsDragEnabled|qt.QtCore.Qt.ItemIsUserCheckable)
-        
-        if self.hierarchy:
-            #this allows for dropping
-            item.setFlags(qt.QtCore.Qt.ItemIsSelectable|qt.QtCore.Qt.ItemIsEnabled|qt.QtCore.Qt.ItemIsDragEnabled|qt.QtCore.Qt.ItemIsUserCheckable|qt.QtCore.Qt.ItemIsDropEnabled)
-        
-        #setData in the item is an issue. If this isn't happening then the manifest will update every time the check state changes by the program.
-        #this avoids it updating while it is being set by the program.
-        if hasattr(item, 'handle_manifest'):
-            item.handle_manifest = True
-        
-    def _create_item(self, filename, state = False):
-        
-        item = self._define_item()
-        
-        item.set_text(filename)
-        
-        self._setup_item(item, state)
-        
-        return item
-        
-    def _add_item(self, filename, state, parent = None, update_manifest = True, skip_emit = False):
-        
-        if filename:
-            if filename.count('/') > 0:
-                basename = util_file.get_basename(filename)
-            
-                item = super(CodeManifestTree, self)._add_item(basename, parent = False)
-            
-            if filename.count('/') == 0:
-                item = super(CodeManifestTree,self)._add_item(filename, parent)
-        
-        self._setup_item(item, state)
-        
-        if update_manifest:
-            self._update_manifest()
-        
-        if not skip_emit:
-            self.item_added.emit(item)
-        
-        return item
-    
-    def _add_items(self, files, item = None):
-        
-        
-        scripts, states = files
-        
-        script_count = len(scripts)
-        
-        found_false = False
-        
-        order_scripts = {}
-        order_of_scripts = []
-        
-        parents = {}
-        
-        for inc in range(0, script_count):
-            script_full = scripts[inc]
-            script_name = script_full.split('.')[0]
-            
-            slash_count = script_name.count('/')
-            
-            if not slash_count in order_scripts:
-                order_scripts[slash_count] = []
-                order_of_scripts.append(slash_count)
-                
-            parents[script_name] = None
-            order_scripts[slash_count].append([script_name, script_full, states[inc]])
-            
-        ordered_scripts = []
-        
-        for count in order_of_scripts:
-            ordered_scripts += order_scripts[count]
-            
-        built_parents = {}
-        
-        for inc in range(0, script_count):
-            
-            script_name,script_full, state = ordered_scripts[inc]
-            
-            basename = util_file.get_basename(script_full)
-            
-            item = self._add_item('...temp...', state, parent = False, update_manifest = False, skip_emit=True)
-            
-            if script_name in parents:
-                built_parents[script_name] = item
-            
-            dirname = util_file.get_dirname(script_full)
-            
-            if dirname in built_parents:
-                
-                current_parent = built_parents[dirname]
-                
-                current_parent.addChild(item)
-                
-                item.set_text(basename)
-            
-            if not dirname:
-                
-                self.addTopLevelItem(item)    
-                item.set_text(basename)
-            
-            if not state:
-                found_false = True
-            
-        self.update_checkbox = False
-            
-        if not found_false:
-            self.checkbox.setChecked(True)
-        if found_false:
-            self.checkbox.setChecked(False)
-            
-        self.update_checkbox = True
-        
-    def _reparent_item(self, name, item, parent_item):
-        
-        current_parent = item.parent()
-        
-        if not current_parent:
-            current_parent = self.invisibleRootItem()
-        
-        if current_parent and parent_item:
-            
-            old_name = self._get_item_path_name(item)
-            parent_path = self._get_item_path_name(parent_item)
-            
-            new_name = util_file.join_path(parent_path, name)
-            
-            current_parent.removeChild(item)
-            parent_item.addChild(item)
-            
-            old_name = util_file.remove_extension(old_name)
-            new_name = util_file.remove_extension(new_name)
-            
-            self._move_item(old_name, new_name, item)
-        
-    def _get_current_manifest(self):
-        scripts = []
-        states = []
-        
-        #Could not user item iterator because it updates setData which updates the manifest, 
-        #which causes the manifest to be updated too much.
-        #it = qt.QTreeWidgetItemIterator(self)
-        #while it:
-            #item = it.value()
-            #items.append(item)
-        
-        items = self._get_all_items()
-        
-        for item in items:
-            
-            name = item.get_text()
-            
-            path = self._get_item_path(item)
-            
-            if path:
-                name = util_file.join_path(path, name)
-            
-            state = item.checkState(0)
-            if state == 0:
-                state = False
-            
-            if state == 2:
-                state = True
-            
-            scripts.append(name)
-            states.append(state)
-        
-        
-        return scripts, states
-            
-    def _update_manifest(self):
-        
-        if not self.allow_manifest_update:
-            return
-        
-        scripts, states = self.get_current_manifest()
-        
-        process_tool = self.process    
-        process_tool.set_manifest(scripts, states)
-        
-
-        
-    def _run_item(self, item, process_tool, run_children = False):
-        
-        self.scrollToItem(item)
-        
-        item.set_state(2)
-        
-        
-        item.setExpanded(True)
-        
-        background = item.background(0)
-        orig_background = background
-        color = qt.QColor(1,0,0)
-        background.setColor(color)
-        item.setBackground(0, background)
-        
-        name = self._get_item_path_name(item)
-        
-        code_file = process_tool.get_code_file(name)
-        
-        if in_maya:
-            import maya.cmds as cmds
-            cmds.select(cl = True)
-            core.auto_focus_view()
-        
-<<<<<<< HEAD
-        vtool.util.start_temp_log()
-        status = process_tool.run_script(code_file, False, return_status = True)
-=======
-        util.start_temp_log()
-        status = process_tool.run_script(code_file, False)
->>>>>>> 4affceb6
-        
-        log = util.get_last_temp_log()#util.get_env('VETALA_LAST_TEMP_LOG')
-        
-        item.set_log(log)
-        
-        if status == 'Success':
-            item.set_state(1)
-            
-        if not status == 'Success':
-            item.set_state(0)
-            
-        if log.find('Warning!') > -1:
-            item.set_state(3)
-            
-        item.setBackground(0, orig_background)
-        
-        if status == 'Success':
-            if run_children:
-                self._run_children(item, process_tool, recursive = True)
-        
-        
-        
-    def _run_children(self, item, process_tool, recursive = True):
-        child_count = item.childCount()
-        
-        if not child_count:
-            return
-        
-        item.setExpanded(True)
-        
-        if child_count:
-            
-            for inc in range(0, child_count):
-                child_item = item.child(inc)
-                child_item.set_state(-1)
-        
-            for inc in range(0, child_count):
-                child_item = item.child(inc)
-                
-                check_state = child_item.checkState(0)
-                
-                if check_state == qt.QtCore.Qt.Unchecked:
-                    continue
-                
-                self._run_item(child_item, process_tool, run_children=recursive)
-                
-                
-        
-    def _duplicate_current_item(self):
-        
-        self.setFocus(qt.QtCore.Qt.ActiveWindowFocusReason)
-        
-        items = self.selectedItems()
-        item = items[0]
-        
-        name = self._get_item_path_name(item)
-        
-        process_tool = process.Process()
-        process_tool.set_directory(self.directory)
-        
-        filepath = process_tool.get_code_file(name)
-        
-        parent_item = item.parent()
-        
-        code_path = process_tool.create_code(name, 'script.python', inc_name = True)
-        
-        file_lines = util_file.get_file_lines(filepath)
-        
-        util_file.write_lines(code_path, file_lines, append = False)
-
-        name = util_file.get_basename(code_path)
-        
-        item = self._add_item(name, False, parent = parent_item)
-        
-        item.setCheckState(0, qt.QtCore.Qt.Checked)
-        
-        self.item_duplicated.emit()
-        
-        self._activate_rename()
-        
-        self.scrollToItem(item)
-        self.setItemSelected(item, True)
-        self.setCurrentItem(item)
-        
-        return item
-        
-    def _custom_refresh(self, scripts, states):
-        
-        files = self._get_files(scripts, states)
-        
-        if not files:
-            self.clear()
-            return
-        
-        self._load_files(files)
-        
-        self.refreshed.emit()
-        
-    def sync_manifest(self):
-        
-        process_tool = process.Process()
-        process_tool.set_directory(self.directory)
-        
-        process_tool.sync_manifest()
-        
-    def refresh(self, sync = False, scripts_and_states = []):
-        
-        if self.break_item:
-            break_item_path = self._get_item_path_name(self.break_item, keep_extension=True)
-        
-        if self.start_item:
-            start_item_path = self._get_item_path_name(self.start_item, keep_extension=True)
-        
-        if sync:
-            self.sync_manifest()
-        
-        self.allow_manifest_update = False
-        if not scripts_and_states:
-            super(CodeManifestTree, self).refresh()
-        
-        if scripts_and_states:
-            self._custom_refresh(scripts_and_states[0], scripts_and_states[1])
-            
-        self.allow_manifest_update = True
-        
-        if self.start_item:
-            item = self._get_item_by_name(start_item_path)
-            
-            if item:
-                self.set_startpoint(item)            
-        
-        if self.break_item:
-            item = self._get_item_by_name(break_item_path)
-            
-            if item:
-                self.set_breakpoint(item)
-           
-    def update_manifest_file(self):
-        self._update_manifest()
-
-    def get_current_item_file(self):
-        
-        items = self.selectedItems()
-        
-        if not items:
-            return
-        item = items[0]
-        
-        
-        
-        name = self._get_item_path_full_name(item, keep_extension=True)
-        
-        path = util_file.join_path(self.directory, name)
-        
-        return path
-    
-    def get_current_manifest(self):
-        scripts = []
-        states = []
-        
-        #Could not user item iterator because it updates setData which updates the manifest, 
-        #which causes the manifest to be updated too much.
-        #it = qt.QTreeWidgetItemIterator(self)
-        #while it:
-            #item = it.value()
-            #items.append(item)
-        
-        items = self._get_all_items()
-        
-        for item in items:
-            
-            name = item.get_text()
-            
-            path = self._get_item_path(item)
-            
-            if path:
-                name = util_file.join_path(path, name)
-            
-            state = item.checkState(0)
-            if state == 0:
-                state = False
-            
-            if state == 2:
-                state = True
-            
-            scripts.append(name)
-            states.append(state)
-        
-        
-        return scripts, states
-
-    def set_directory(self, directory, refresh = True):
-        
-        self.directory = directory
-        
-        if refresh:
-            self.refresh(refresh)
-
-    def reset_process_script_state(self):
-        
-        items = self._get_all_items()
-        
-        for item in items:
-            item.set_state(-1)
-            
-    def set_process_script_state(self, directory, state):
-        
-        script_name = directory
-        
-        item = self._get_item_by_name(script_name)
-        
-        if not item:
-            return
-        
-        if state > -1:
-            self.scrollToItem(item)
-        
-        item.set_state(state)
-        
-    def set_process_script_log(self, directory, log):
-        script_name = directory
-        
-        item = self._get_item_by_name(script_name)
-        
-        if not item:
-            return
-        
-        item.set_log(log)
-        
-    def is_process_script_breakpoint(self, directory):
-        
-        item = self._get_item_by_name(directory)
-        
-        model_index = self.indexFromItem(item)
-        
-        index = model_index.internalId()
-        
-        if index == self.break_index:
-            return True
-        
-        return False
-    
-    def has_startpoint(self):
-        
-        if self.start_index != None:
-            return True
-        
-        return False
-    
-    def is_process_script_startpoint(self, directory):
-        
-        item = self._get_item_by_name(directory)
-        
-        model_index = self.indexFromItem(item)
-        
-        index = model_index.internalId()
-        
-        if index == self.start_index:
-            return True
-        
-        return False
-        
-    def create_python_code(self):
-        
-        process_tool = process.Process()
-        process_tool.set_directory(self.directory)
-        
-        items = self.selectedItems()
-        
-        code = 'code'
-        parent = None
-        
-        if items:
-            
-            parent = items[0]
-            
-            path = self._get_item_path_name(parent, keep_extension = False)
-            if path:
-                code = path + '/' + code
-            
-            
-        
-        code_path = process_tool.create_code(code, 'script.python', inc_name = True)
-        
-        name = util_file.get_basename(code_path)
-        
-        
-        
-        item = self._add_item(name, False, parent = parent)
-        
-        item.setCheckState(0, qt.QtCore.Qt.Checked)
-        
-        #self._reparent_item('code', item, parent_item)
-            
-        self.scrollToItem(item)
-        self.setItemSelected(item, True)
-        self.setCurrentItem(item)
-        
-        self._update_manifest()
-        
-        self._activate_rename()
-        
-    def create_import_code(self):
-        
-        process_tool = process.Process()
-        process_tool.set_directory(self.directory)
-        
-        folders = process_tool.get_data_folders()
-        
-        picked = qt_ui.get_pick(folders, 'Pick the data to import.', self)
-        
-        if not picked:
-            return
-        
-        parent_item = None
-        items = self.selectedItems()
-        if items:
-            parent_item = items[0]
-        
-        code_path = process_tool.create_code('import_%s' % picked, 'script.python', import_data = picked, inc_name = True)
-        
-        name = util_file.get_basename(code_path)
-        item = self._add_item(name, False)
-        
-        item.setCheckState(0, qt.QtCore.Qt.Checked)
-        
-        self._reparent_item('import_%s' % picked, item, parent_item)
-        
-        self.scrollToItem(item)
-        self.setItemSelected(item, True)
-        self.setCurrentItem(item)
-        
-        self._update_manifest()
-
-    def run_current_item(self, external_code_library = None, group_only = False):
-        
-        util.set_env('VETALA RUN', True)
-        util.set_env('VETALA STOP', False)
-        
-        process_tool = self.process
-        
-        scripts, states = process_tool.get_manifest()
-        
-        items = self.selectedItems()
-        
-        if len(items) > 1:
-            
-            if util.is_in_maya():
-                
-                from maya_lib import core
-                
-                value = qt_ui.get_permission('Start a new scene?', self)
-                if value:
-                    
-                    core.start_new_scene()
-    
-                if value == None:
-                    return
-                
-        watch = util.StopWatch()
-        watch.start(feedback = False)
-
-        for item in items:    
-            item.set_state(-1)
-        
-        if external_code_library:
-            process_tool.set_external_code_library(external_code_library)
-        
-        inc = 0               
-        
-        last_name = items[-1].text(0)    
-        
-        last_path = self._get_item_path( items[-1] )
-        if last_path:
-            last_name = util_file.join_path(last_path, last_name)
-            
-        set_end_states = False
-            
-        for inc in range(0, len(scripts)):
-            
-            if util.get_env('VETALA RUN') == 'True':
-                if util.get_env('VETALA STOP') == 'True':
-                    break
-            
-            if set_end_states:
-                
-                item = self._get_item_by_name(scripts[inc])
-                if item:
-                    item.set_state(-1)
-            
-            
-            item_count = len(items)
-            
-            for item in items:
-                
-                name = item.text(0)
-                
-                path = self._get_item_path(item)
-                
-                if path:
-                    name = util_file.join_path(path, name)
-                
-                if name == scripts[inc]:
-                    
-                    run_children = False
-                    
-                    if group_only:
-                        run_children = True
-                    
-                    self._run_item(item, process_tool, run_children)
-                    
-                    if group_only:
-                        break
-                    
-                    if name == last_name:
-                        set_end_states = True
-        
-        
-        util.set_env('VETALA RUN', False)
-        util.set_env('VETALA STOP', False)
-        
-        minutes, seconds = watch.stop()
-        
-        if minutes:
-            util.show('Processes run in %s minutes and %s seconds.' % (minutes, seconds))
-        else:
-            util.show('Processes run in %s seconds.' % seconds)
-        
-    def run_current_group(self):
-        self.run_current_item(group_only = True)
-        
-    def remove_current_item(self):
-        
-        items = self.selectedItems()
-        
-        delete_state = False
-        
-        if len(items) > 1:
-            delete_state = qt_ui.get_permission('Delete selected codes?')
-            
-            if not delete_state:
-                return
-        
-        for item in items:
-        
-            name = self._get_item_path_name(item)
-            
-            if len(items) == 1:
-                delete_state = qt_ui.get_permission('Delete %s?' % name)
-            
-            process_tool = process.Process()
-            process_tool.set_directory(self.directory)
-            
-            filepath = process_tool.get_code_file(name)
-            
-            if delete_state:
-            
-                index = self.indexFromItem(item)
-                
-                parent = item.parent()
-                
-                if parent:
-                    parent.removeChild(item)
-                if not parent:
-                    self.takeTopLevelItem(index.row())
-                
-                process_tool.delete_code(name)
-                
-                self._update_manifest()
-                    
-            self.item_removed.emit(filepath)
-        
-    def set_breakpoint(self, item = None):
-        
-        self.cancel_breakpoint()
-        
-        if not item:
-            items = self.selectedItems()
-            
-            if not items:
-                return
-            
-            item = items[0]
-            
-        self.clearSelection()
-        
-        item_index = self.indexFromItem(item)
-
-        if item_index.internalId() == self.start_index:
-            self.cancel_startpoint()
-
-        self.break_index = item_index.internalId()
-        self.break_item = item
-        
-        if util.is_in_maya():
-            brush = qt.QBrush( qt.QColor(70,0,0))
-        if not util.is_in_maya():
-            brush = qt.QBrush( qt.QColor(240,230,230))
-        
-        item.setBackground(0, brush)
-    
-    def set_startpoint(self, item = None):
-    
-        self.cancel_startpoint()
-        
-        if not item:
-            items = self.selectedItems()
-            
-            if not items:
-                return
-            
-            item = items[0]
-            
-        self.clearSelection()
-        
-        item_index = self.indexFromItem(item)
-        
-        if item_index.internalId() == self.break_index:
-            self.cancel_breakpoint()
-        
-        self.start_index = item_index.internalId()
-        
-        self.start_item = item
-        
-        if util.is_in_maya():
-            brush = qt.QBrush( qt.QColor(0,70,20))
-        if not util.is_in_maya():
-            brush = qt.QBrush( qt.QColor(230,240,230))
-        
-        item.setBackground(0, brush)
-    
-    def cancel_breakpoint(self):
-        
-        if self.break_item:
-            try:
-                self.break_item.setBackground(0, qt.QBrush())
-            except:
-                pass
-        
-        self.break_index = None
-        self.break_item = None
-        
-        self.repaint()
-        
-    def cancel_startpoint(self):
-        
-        if self.start_item:
-            try:
-                self.start_item.setBackground(0, qt.QBrush())
-            except:
-                pass
-        
-        self.start_index = None
-        self.start_item = None
-        
-        self.repaint()
-        
-    def cancel_points(self):
-        self.cancel_startpoint()
-        self.cancel_breakpoint()
-        
-    def set_process_data(self, process_runtime_dictionary, put_class):
-        
-        self.process.runtime_values = process_runtime_dictionary
-        self.process._put = put_class
-        
-class ManifestItem(qt_ui.TreeWidgetItem):
-    
-    def __init__(self):
-        
-        self.handle_manifest = False
-        
-        super(ManifestItem, self).__init__()
-        
-        self.setSizeHint(0, qt.QtCore.QSize(10, 20))
-        
-        maya_version = util.get_maya_version()
-        
-        if maya_version > 2015 or maya_version == 0:
-            self.status_icon = self._circle_fill_icon(0, 0, 0)
-            
-        if maya_version < 2016 and maya_version != 0:
-            self.status_icon = self._radial_fill_icon(0, 0, 0)
-        
-        self.setCheckState(0, qt.QtCore.Qt.Unchecked)
-        
-        self.run_state = -1
-        self.log = ''
-        
-    
-    def _square_fill_icon(self, r,g,b):
-        
-        alpha = 1
-        
-        if r == 0 and g == 0 and b == 0:
-            alpha = 0
-        
-        pixmap = qt.QPixmap(20, 20)
-        pixmap.fill(qt.QColor.fromRgbF(r, g, b, alpha))
-        
-        painter = qt.QPainter(pixmap)
-        painter.fillRect(0, 0, 100, 100, qt.QColor.fromRgbF(r, g, b, alpha))
-        painter.end()
-        
-        icon = qt.QIcon(pixmap)
-        
-        
-        self.setIcon(0, icon)
-    
-    def _circle_fill_icon(self, r,g,b):
-        alpha = 1
-        
-        if r == 0 and g == 0 and b == 0:
-            alpha = 0
-        
-        pixmap = qt.QPixmap(20, 20)
-        pixmap.fill(qt.QtCore.Qt.transparent)
-        #pixmap.fill(qt.QColor.fromRgbF(r, g, b, alpha))
-        
-        painter = qt.QPainter(pixmap)
-        painter.setBrush(qt.QColor.fromRgbF(r, g, b, alpha))
-        
-        painter.setPen(qt.QtCore.Qt.NoPen)
-        painter.drawEllipse(0,0,20,20)
-        
-        #painter.fillRect(0, 0, 100, 100, qt.QColor.fromRgbF(r, g, b, alpha))
-        painter.end()
-        
-        icon = qt.QIcon(pixmap)
-        
-        
-        self.setIcon(0, icon)
-        
-        
-    
-    def _radial_fill_icon(self, r,g,b):
-        
-        alpha = 1
-        
-        if r == 0 and g == 0 and b == 0:
-            alpha = 0
-        
-        
-        
-        
-        pixmap = qt.QPixmap(20, 20)
-        pixmap.fill(qt.QtCore.Qt.transparent)
-        gradient = qt.QRadialGradient(10, 10, 10)
-        gradient.setColorAt(0, qt.QColor.fromRgbF(r, g, b, alpha))
-        gradient.setColorAt(1, qt.QColor.fromRgbF(0, 0, 0, 0))
-        
-        painter = qt.QPainter(pixmap)
-        painter.fillRect(0, 0, 100, 100, gradient)
-        painter.end()
-        
-        icon = qt.QIcon(pixmap)
-        
-        self.setIcon(0, icon)
-        
-    def setData(self, column, role, value):
-        super(ManifestItem, self).setData(column, role, value)
-        
-        if value == 0:
-            check_state = qt.QtCore.Qt.Unchecked
-        if value == 2:
-            check_state = qt.QtCore.Qt.Checked
-        
-        if role == qt.QtCore.Qt.CheckStateRole:
-            
-            if self.handle_manifest:
-                tree = self.treeWidget()
-                tree._update_manifest()
-            
-                if tree.shift_activate:
-                    
-                    child_count = self.childCount()
-                    for inc in range(0, child_count):
-                        
-                        child = self.child(inc)
-                        
-                        child.setCheckState(column, check_state)
-                        
-                        children = tree._get_ancestors(child)
-                        
-                        for child in children:
-                            child.setCheckState(column, check_state)
-                     
-    def set_state(self, state):
-        
-        maya_version = util.get_maya_version()
-        
-        if maya_version < 2016 and maya_version != 0:
-            
-            if state == 0:
-                self._radial_fill_icon(1.0, 0.0, 0.0)    
-            if state == 1:
-                self._radial_fill_icon(0.0, 1.0, 0.0)
-            if state == -1:
-                self._radial_fill_icon(0.6, 0.6, 0.6)
-            if state == 2:
-                self._radial_fill_icon(1.0, 1.0, 0.0)
-            if state == 3:
-                self._radial_fill_icon(.65, .7, 0.225)
-                
-        if maya_version > 2015 or maya_version == 0:
-    
-            if state == 0:
-                self._circle_fill_icon(1.0, 0.0, 0.0)    
-            if state == 1:
-                self._circle_fill_icon(0.0, 1.0, 0.0)
-            if state == -1:
-                self._circle_fill_icon(0, 0, 0)
-                #self._square_fill_icon(0.6, 0.6, 0.6)
-            if state == 2:
-                self._circle_fill_icon(1.0, 1.0, 0.0)
-            if state == 3:
-                self._circle_fill_icon(.65, .7, .225)
-                
-        self.run_state = state
-        
-    def get_run_state(self):
-        return self.run_state
-    
-    def get_state(self):
-        return self.checkState(0)
-        
-    
-    def set_text(self, text):
-        text = '   ' + text
-        super(ManifestItem, self).setText(0, text)
-        
-    def get_text(self):
-        text_value = super(ManifestItem, self).text(0)
-        return str(text_value).strip()
-    
-    def text(self, index):
-        
-        return self.get_text()
-    
-    def setText(self, index, text):
-        return self.set_text(text)
-    
-    def set_log(self, log):
-        self.log = log
+# Copyright (C) 2014 Louis Vottero louis.vot@gmail.com    All rights reserved.
+
+from __future__ import absolute_import
+
+import subprocess
+import re
+import threading
+
+from .. import qt_ui, qt
+from .. import util_file
+from .. import util
+
+from . import ui_data
+from . import process
+
+in_maya = False
+
+if util.is_in_maya():
+    from ..maya_lib import core
+    
+    in_maya = True
+
+class CodeProcessWidget(qt_ui.DirectoryWidget):
+    """
+    The main widget for code editing.
+    """
+    
+    code_text_size_changed = qt.create_signal(object)
+    
+    def __init__(self):
+        
+        self._process_inst = None
+        
+        super(CodeProcessWidget, self).__init__()
+        
+        self.sizes = self.splitter.sizes()
+    
+    def resizeEvent(self, event):
+        if self.restrain_move:
+            if not self.skip_move:
+                self._close_splitter()
+        
+        return super(CodeProcessWidget, self).resizeEvent(event)
+        
+    
+    def _build_widgets(self):
+        
+        self.splitter = qt.QSplitter()
+        self.main_layout.addWidget(self.splitter)
+        
+        self.code_widget = CodeWidget()
+        self.script_widget = ScriptWidget()
+        
+        self.code_widget.collapse.connect(self._close_splitter)
+        self.script_widget.script_open.connect(self._code_change)
+        self.script_widget.script_open_external.connect(self._open_external)
+        self.script_widget.script_focus.connect(self._script_focus)
+        self.script_widget.script_rename.connect(self._script_rename)
+        self.script_widget.script_remove.connect(self._script_remove)
+        self.script_widget.script_duplicate.connect(self._script_duplicate)
+        self.script_widget.script_added.connect(self._script_added)
+        self.code_text_size_changed.connect(self.script_widget.script_text_size_change)
+        self.script_widget.script_text_size_change.connect(self._code_size_changed)
+        
+        
+        self.splitter.addWidget(self.script_widget)
+        self.splitter.addWidget(self.code_widget)
+        
+        self.restrain_move = True
+        self.skip_move = False
+        
+        width = self.splitter.width()
+        self.splitter.moveSplitter(width, 1)
+        
+        self.splitter.splitterMoved.connect(self._splitter_moved)
+        self.settings = None
+           
+    def _code_size_changed(self, value):
+        
+        self.code_text_size_changed.connect(self.code_widget.code_edit.code_text_size_changed)
+        
+    def _splitter_moved(self, pos, index):
+        
+        if self.restrain_move:
+            if not self.skip_move:
+                self.skip_move = True
+                width = self.splitter.width()
+                self.splitter.moveSplitter(width,1)
+                return
+                
+            if self.skip_move:
+                self.skip_move = False
+                return
+            
+        self.sizes = self.splitter.sizes()
+        
+    def _define_main_layout(self):
+        return qt.QVBoxLayout()
+        
+    def _close_splitter(self):
+        
+        if not self.code_widget.code_edit.has_tabs():
+        
+            
+            self.restrain_move = True
+            width = self.splitter.width()
+            self.splitter.moveSplitter(width,1)
+            
+            self.code_widget.set_code_path(None)
+        
+    def _script_focus(self, code_path):
+        
+        if code_path:
+            name = code_path + '.py'
+        
+            self.code_widget.code_edit.goto_tab(name)
+            self.code_widget.code_edit.goto_floating_tab(name)
+        
+    def _code_change(self, code, open_in_window = False, open_in_external = False):
+        
+        if not code:
+            self._close_splitter()
+            return
+        
+        if not open_in_window and not open_in_external:
+            if self.restrain_move == True:
+                self.restrain_move = False
+                width = self.splitter.width()
+                
+                section = width/2.5
+                
+                self.splitter.setSizes([section, section])
+            else:
+                self.splitter.setSizes([1,1])
+            
+            
+        process_tool = process.Process()
+        process_tool.set_directory(self.directory)
+        
+        code_name = util_file.remove_extension(code)
+        
+        code_file = process_tool.get_code_file(code_name)
+        
+        if not open_in_external:
+            self.code_widget.set_code_path(code_file, open_in_window, name = code)
+        if open_in_external:
+            self._open_external(code)
+        
+        
+        if not open_in_window and not open_in_external:
+            if self.sizes[1] != 0:
+                self.splitter.setSizes(self.sizes)
+        
+    def _open_external(self, code):
+        
+        if not code:
+            return
+
+        process_tool = process.Process()
+        process_tool.set_directory(self.directory)
+        code_file = process_tool.get_code_file(code)
+        
+        external_editor = self.settings.get('external_editor')
+        if not util.is_linux():
+            external_editor = util_file.fix_slashes(external_editor)
+        
+        if external_editor:
+            p = subprocess.Popen([external_editor, code_file])
+                
+        if not external_editor:
+            util_file.open_browser(code_file)
+             
+    def _script_rename(self, old_name, new_name):
+        
+        process_data = process.Process()
+        process_data.set_directory(self.directory)
+        
+        code_folder = process_data.get_code_path()
+        
+        old_path = util_file.join_path(code_folder, old_name)
+        old_path = util_file.join_path(old_path, '%s.py' % util_file.get_basename(old_name))
+        new_path = util_file.join_path(code_folder, new_name)
+        new_path = util_file.join_path(new_path, '%s.py' % util_file.get_basename(new_name))
+        
+        new_file_name = new_name + '.py'
+        old_file_name = old_name + '.py'
+        
+        self.code_widget.code_edit.rename_tab(old_path, new_path, old_file_name, new_file_name)
+                
+    def _script_remove(self, filepath):
+        
+        process_instance = process.Process()
+        process_instance.set_directory(self.directory)
+        code_name = process_instance.get_code_name_from_path(filepath)
+        
+        code_name = code_name + '.py'
+        
+        self.code_widget.code_edit.close_tab(code_name)
+        
+        if not self.code_widget.code_edit.has_tabs():
+            self._close_splitter()
+
+    
+         
+    def _script_duplicate(self):
+        pass
+        #if self.code_widget.code_edit.has_tabs():
+        #    self.code_widget.code_edit.close_tabs()
+        #    self._close_splitter()
+    
+    def _script_added(self, item):
+        
+        if self.code_widget.code_edit.has_tabs():
+            code_folder = self.script_widget._get_current_code(item)
+            self._code_change(code_folder, open_in_window = False, open_in_external = False)
+    
+        
+        #if self.code_widget.code_edit.has_tabs():
+        #    self.code_widget.code_edit.close_tabs()
+        #    self._close_splitter()
+        
+            
+         
+    def set_directory(self, directory, sync_code = False):
+        
+        super(CodeProcessWidget, self).set_directory(directory)
+        
+        self.script_widget.set_directory(directory, sync_code)
+        
+        process_path = util.get_env('VETALA_CURRENT_PROCESS')
+        
+        if process_path and directory:
+            process_inst = process.Process()
+            process_inst.set_directory(process_path)
+            self._process_inst = process_inst
+            self.code_widget.set_process(process_inst)
+        
+            self.script_widget.set_process_inst(self._process_inst)
+        
+        self._close_splitter()
+        
+    def set_code_directory(self, directory):
+        self.code_directory = directory
+        
+    def reset_process_script_state(self):
+        self.script_widget.reset_process_script_state()
+        
+    def set_process_script_state(self, directory, state):
+        self.script_widget.set_process_script_state(directory, state)
+        
+    def set_process_script_log(self, directory, log):
+        self.script_widget.set_process_script_log(directory, log)
+        
+    def refresh_manifest(self):
+        self.script_widget.code_manifest_tree.refresh()
+        
+    def set_external_code_library(self, code_directory):
+        self.script_widget.set_external_code_library(code_directory)
+        
+    def set_settings(self, settings):
+        
+        self.settings = settings
+    
+    def save_code(self):
+        
+        self.code_widget.code_edit.save_tabs()
+    
+    def close_widgets(self, close_windows = False):
+        
+        self.script_widget.code_manifest_tree.clearSelection()
+        
+        #this line was causing Maya 2014 to crash.
+        #self.code_widget.code_edit.clear()
+        
+        self.code_widget.code_edit.close_tabs()
+        
+        
+        self.set_directory(None, sync_code = False)
+        
+        if close_windows:
+            self.code_widget.code_edit.close_windows()
+            
+        self.script_widget.code_manifest_tree.break_index = None
+        self.script_widget.code_manifest_tree.break_item = None
+        
+        self.script_widget.code_manifest_tree.start_index = None
+        self.script_widget.code_manifest_tree.start_item = None
+        
+class CodeWidget(qt_ui.BasicWidget):
+    
+    collapse = qt_ui.create_signal()
+    
+    def __init__(self, parent= None):
+        
+        self._process_inst = None
+        
+        super(CodeWidget, self).__init__(parent)
+        
+        policy = self.sizePolicy()
+        
+        policy.setHorizontalPolicy(policy.Maximum)
+        policy.setHorizontalStretch(2)
+        
+        self.setSizePolicy(policy)
+        
+               
+        self.directory = None
+        
+    def _build_widgets(self):
+        
+        self.code_edit = qt_ui.CodeEditTabs()
+        
+        completer = CodeCompleter
+        completer.process_inst = self._process_inst
+        self.completer = completer
+        
+        self.code_edit.set_completer(completer)
+        self.code_edit.hide()
+        
+        self.code_edit.tabChanged.connect(self._tab_changed)
+        
+        self.code_edit.no_tabs.connect(self._collapse)
+        
+        self.save_file = ui_data.ScriptFileWidget()       
+        
+        self.code_edit.save.connect( self._code_saved )
+        self.code_edit.multi_save.connect(self._multi_save)
+        
+        self.main_layout.addWidget(self.code_edit, stretch = 1)
+        self.main_layout.addWidget(self.save_file, stretch = 0)
+        
+        self.alt_layout = qt.QVBoxLayout()
+        
+        self.save_file.hide()
+        
+    def _tab_changed(self, widget):
+        
+        if not widget:
+            return
+        
+        if widget.filepath:
+            filepath = util_file.get_dirname(widget.filepath)
+            
+            if util_file.is_dir(filepath):
+                self.save_file.set_directory(filepath)
+                self.save_file.set_text_widget(widget.text_edit)
+            
+            if not util_file.is_dir(filepath):
+                self.save_file.hide()
+
+    def _collapse(self):
+        
+        self.collapse.emit()
+        
+    def _load_file_text(self, path, open_in_window):
+        
+        process_data = process.Process()
+        process_data.set_directory(path)
+        name = process_data.get_code_name_from_path(path)
+        
+        self.completer.name = name
+        
+        name = name + '.py'
+        
+        if not open_in_window:
+            tab = self.code_edit.add_tab(path, name)
+            
+        if open_in_window:
+            floating_tab = self.code_edit.add_floating_tab(path, name)           
+            
+    def _code_saved(self, code_edit_widget):
+        
+        if not code_edit_widget:
+            return
+        
+        filepath = util_file.get_dirname(code_edit_widget.filepath)
+        
+        self.save_file.set_directory(filepath)
+        self.save_file.set_text_widget(code_edit_widget)
+        self.save_file.save_widget._save(parent = code_edit_widget)
+        
+    def _multi_save(self, widgets, note = None):
+        
+        widgets = util.convert_to_sequence(widgets)
+        
+        if not widgets:
+            return
+            
+        #comment = qt_ui.get_comment(self, '- %s -\nScripts not saved.\nSave scripts?' % note)
+        
+        #if comment == None:
+            #return
+            
+        comment = 'auto save'
+        
+        for widget in widgets:
+                        
+            self.save_file.set_text_widget(widget)
+            
+            folder_path = util_file.get_dirname(widget.filepath)
+            
+            util.show('Auto save %s' % folder_path)
+            
+            self.save_file.set_directory(folder_path)
+            self.save_file.save_widget._save(comment)
+            
+                    
+    def set_code_path(self, path, open_in_window = False, name = None, load_file = True):
+        
+        if not path:
+            self.save_file.hide()
+            self.code_edit.hide()
+            return
+        
+        folder_path = util_file.get_dirname(path)
+        
+        self.directory = folder_path
+        
+        self.save_file.set_directory(folder_path)
+        
+        
+        if path:
+            self.save_file.show()
+            self.code_edit.show()
+            
+        if load_file:
+            self._load_file_text(path, open_in_window)
+        
+    def set_process(self, process_inst):
+        self._process_inst = process_inst
+        self.code_edit.set_process(self._process_inst)
+        self.completer.process_inst = self._process_inst
+        
+class CodeCompleter(qt_ui.PythonCompleter):
+    
+    def __init__(self):
+        super(CodeCompleter, self).__init__()
+    
+    def keyPressEvent(self):
+        return
+    
+    def _insert_completion(self, completion_string):
+
+        
+        super(CodeCompleter, self)._insert_completion(completion_string)
+
+        #this stops maya from entering edit mode in the outliner, if something is selected
+        if util.is_in_maya():
+            import maya.cmds as cmds
+            
+            cmds.setFocus('modelPanel1')
+            #cmds.select(cl = True)
+    
+    def _format_live_function(self, function_instance):
+        """
+        This was being used to get the functions of an instance for code completion.
+        It was being used to get functions from Process class but has been replaced with 
+        util_file.get_ast_class_sub_functions
+        
+        could still be useful in the future.
+        """
+        
+        function_name = None
+        
+        if hasattr(function_instance, 'im_func'):
+            args = function_instance.im_func.func_code.co_varnames
+            count = function_instance.im_func.func_code.co_argcount
+            
+            args_name = ''
+            
+            if count:
+                
+                if args:
+                    args = args[:count]
+                    if args[0] == 'self':
+                        args = args[1:]
+                        
+                    args_name = ','.join(args)
+                    
+            function_name = '%s(%s)' % (function_instance.im_func.func_name, args_name)
+            
+        return function_name
+    
+    def custom_clear_cache(self, text):
+        
+        if text.find('put') == -1:
+            self._put_list = []
+    
+
+    @vtool.util.stop_watch_wrapper
+    def custom_import_load(self, assign_map, module_name, text):
+        
+        text = str(text)
+        
+        if module_name == 'put':
+            
+            if hasattr(self, 'name') and hasattr(self, 'process_inst'):
+                
+                check_name = self.name + '/' + util_file.get_basename(self.name)
+                
+                scripts = self.process_inst.get_manifest_scripts(basename = False, fast_with_less_checks = True)
+                
+                found = {}
+                inc = 0
+                
+                threads = []
+                for script in scripts:
+                    
+                    if script[:-3].endswith(check_name):
+                        break
+                    
+                    thread = threading.Thread(target = get_puts_in_file, args = (script,found))
+                    threads.append(thread)
+                    thread.start()
+                    
+                    
+                    inc += 1
+                
+                for thread in threads:
+                    thread.join()
+                
+                put_value = get_put(text)
+                
+                if put_value:
+                    for value in put_value:
+                        found[value] = None
+            
+            keys = list(found.keys())
+            keys.sort()
+            
+            return keys
+        
+        if module_name == 'process':
+            if assign_map:
+                if module_name in assign_map:
+                    return []
+                
+            process_file = process.__file__
+            
+            if process_file.endswith('.pyc'):
+                process_file = process_file[:-4] + '.py'
+            
+            functions, _ = util_file.get_ast_class_sub_functions(process_file, 'Process')
+            
+            return functions
+        
+        if module_name == 'cmds' or module_name == 'mc':
+            
+            if assign_map:
+                if module_name in assign_map:
+                    return []
+            
+            if util.is_in_maya():
+                
+                import maya.cmds as cmds
+                
+                functions = dir(cmds)
+                
+                return functions
+        
+        if module_name == 'pm' or module_name == 'pymel':
+            if assign_map:
+                if module_name in assign_map:
+                    return []
+            if util.is_in_maya():
+                import pymel.all as pymel
+                
+                functions = dir(pymel)
+                return functions
+
+def get_put(text):
+    
+    puts = []
+    
+    find = re.findall('\s*(put.)([a-zA-Z0-9_]*)(?=.*[=])', text)
+                
+    if find:
+        for f in find:
+            puts.append(f[1])
+    
+    return puts
+
+def get_puts_in_file(filepath, accum_dict = {}):
+    
+    check_text = util_file.get_file_text(filepath)
+    
+    put_value = get_put(check_text)
+    if put_value:
+        for value in put_value:
+            accum_dict[value] = None
+                    
+    return accum_dict
+        
+class ScriptWidget(qt_ui.DirectoryWidget):
+    
+    script_open = qt_ui.create_signal(object, object, object)
+    script_open_external = qt_ui.create_signal(object)
+    script_focus = qt_ui.create_signal(object)
+    script_rename = qt_ui.create_signal(object, object)
+    script_remove = qt_ui.create_signal(object)
+    script_duplicate = qt_ui.create_signal()
+    script_text_size_change = qt.create_signal(object)
+    script_added = qt_ui.create_signal(object)
+        
+    def __init__(self):
+        
+        self._process_inst = None
+        
+        super(ScriptWidget, self).__init__()
+        
+        policy = self.sizePolicy()
+        policy.setHorizontalPolicy(policy.Minimum)
+        policy.setHorizontalStretch(0)
+        self.setSizePolicy(policy)
+        
+        self.exteranl_code_libarary = None
+        
+    def _define_main_layout(self):
+        return qt.QVBoxLayout()
+        
+    def _build_widgets(self):
+        
+        self._create_history_widget()
+        
+        self.code_manifest_tree = CodeManifestTree()
+        
+        buttons_layout = qt.QHBoxLayout()
+                
+        self.code_manifest_tree.item_renamed.connect(self._rename)
+        self.code_manifest_tree.script_open.connect(self._script_open)
+        self.code_manifest_tree.script_open_external.connect(self._script_open_external)
+        self.code_manifest_tree.script_focus.connect(self._script_focus)
+        self.code_manifest_tree.item_removed.connect(self._remove_code)
+        self.code_manifest_tree.item_duplicated.connect(self._duplicate)
+        self.code_manifest_tree.item_added.connect(self._item_added)
+        
+        self.edit_mode_button = qt.QPushButton('Edit')
+        self.edit_mode_button.setCheckable(True)
+        self.edit_mode_button.setMaximumWidth(100)
+        self.edit_mode_button.setMaximumHeight(20)
+        self.edit_mode_button.setMaximumWidth(40)
+        self.edit_mode_button.toggled.connect(self._edit_click)
+        
+        btm_layout = qt.QHBoxLayout()
+        btm_layout.addWidget(self.history_widget)
+        btm_layout.addWidget(self.edit_mode_button, alignment= qt.QtCore.Qt.AlignRight)
+        
+        self.main_layout.addWidget(self.code_manifest_tree)
+        self.main_layout.addLayout(btm_layout)
+        
+        self.main_layout.addLayout(buttons_layout)
+    
+    def _edit_click(self, bool_value):
+        
+        self.code_manifest_tree.setDragEnabled(bool_value)
+        self.code_manifest_tree.setAcceptDrops(bool_value)  
+        self.code_manifest_tree.setDropIndicatorShown(bool_value)      
+        
+        
+    
+    def _create_history_widget(self):
+        
+        history_widget = qt_ui.CompactHistoryWidget()
+        history_widget.set_auto_accept(True)
+        history_widget.back_socket.connect(self._set_current_manifest_history)
+        history_widget.forward_socket.connect(self._set_current_manifest_history)
+        history_widget.load_default_socket.connect(self._load_manifest_default)
+        history_widget.accept_socket.connect(self._accept_changes)
+        
+        self.history_widget = history_widget
+        
+        if self._process_inst:
+            version_history = self.process_inst.get_option_history()
+            self.history_widget.set_history(version_history)
+        
+        
+        return history_widget
+    
+    def _accept_changes(self):
+        self.code_manifest_tree.update_manifest_file()
+        #self.code_manifest_tree.refresh(sync = True)
+    
+    def _set_current_manifest_history(self, version_file):
+        
+        if not self.history_widget:
+            return
+        
+        if version_file == 'current':
+            self.code_manifest_tree.refresh()
+            return
+        
+        if version_file:
+            scripts, states = self._process_inst.get_manifest(version_file)
+            self.code_manifest_tree.refresh(False, [scripts,states])
+            
+    def _load_manifest_default(self, default_version_file):
+        
+        
+        
+        if not self.history_widget:
+            return
+        
+        if default_version_file:
+            scripts, states = self._process_inst.get_manifest(default_version_file)
+            self.code_manifest_tree.refresh(False, [scripts,states])    
+        
+    def _script_open(self, item, open_in_window, open_external = False):
+        
+        if self.code_manifest_tree.handle_selection_change:
+        
+            code_folder = self._get_current_code(item)
+            self.script_open.emit(code_folder, open_in_window, open_external)
+            
+    def _script_open_external(self):
+        
+        if self.code_manifest_tree.handle_selection_change:
+            code_folder = self._get_current_code()
+            self.script_open_external.emit(code_folder)
+    
+    def _script_focus(self):
+        
+        if self.code_manifest_tree.handle_selection_change:
+            
+            code_folder = self._get_current_code()
+            self.script_focus.emit(code_folder)
+            
+    def _get_current_code(self, item = None):
+        
+        if not item:
+            item = self.code_manifest_tree.selectedItems()
+            if item:
+                item = item[0]
+        
+        if not item:
+            return
+        
+        name = util_file.get_basename_no_extension(item.get_text())
+        
+        path = self.code_manifest_tree._get_item_path(item)
+        
+        if path:
+            name = util_file.join_path(path, name)
+        
+        return name
+        
+    def _run_code(self):
+        
+        self.code_manifest_tree.run_current_item(self.exteranl_code_libarary)
+            
+    def _create_code(self):
+        
+        process_tool = process.Process()
+        process_tool.set_directory(self.directory)
+        
+        code_path = process_tool.create_code('code', 'script.python', inc_name = True)
+        
+        name = util_file.get_basename(code_path)
+        
+        item = self.code_manifest_tree._add_item(name, False)
+        
+        self.code_manifest_tree.scrollToItem(item)
+        
+    def _create_import_code(self):
+        
+        process_tool = process.Process()
+        process_tool.set_directory(self.directory)
+        
+        folders = process_tool.get_data_folders()
+        
+        picked = qt_ui.get_pick(folders, 'Pick the data to import.', self)
+        
+        process_tool.create_code('import_%s' % picked, import_data = picked)
+        self.code_manifest_tree._add_item('import_%s.py' % picked, False)
+        
+    def _remove_code(self, filepath):
+        
+        self.script_remove.emit(filepath)
+        
+    def _rename(self, old_name, new_name):
+        
+        self.script_rename.emit(old_name, new_name)
+        
+    def _duplicate(self):
+        
+        self.script_duplicate.emit()
+        
+    def _item_added(self, item):
+        self.script_added.emit(item)
+        
+    def set_directory(self, directory, sync_code = False):
+        
+        super(ScriptWidget, self).set_directory(directory)
+        
+        if not sync_code:
+            if self.directory == self.last_directory:
+                return
+        
+        process_tool = process.Process()
+        process_tool.set_directory(directory)
+        
+        self.code_manifest_tree.process = process_tool
+        self.code_manifest_tree.set_directory(directory)
+    
+    def set_process_inst(self, process_inst):
+        
+        self._process_inst = process_inst
+        
+        if self._process_inst:
+            version_history = self._process_inst.get_manifest_history()
+            self.history_widget.set_history(version_history)
+        
+    def reset_process_script_state(self):
+        self.code_manifest_tree.reset_process_script_state()
+        
+    def set_process_script_state(self, directory, state):
+        self.code_manifest_tree.set_process_script_state(directory, state)
+    
+    def set_process_script_log(self, directory, log):
+        self.code_manifest_tree.set_process_script_log(directory, log)
+        
+    def set_external_code_library(self, code_directory):
+        self.exteranl_code_libarary = code_directory
+        
+    
+    
+
+class CodeManifestTree(qt_ui.FileTreeWidget):
+    
+    item_renamed = qt_ui.create_signal(object, object)
+    script_open = qt_ui.create_signal(object, object, object)
+    script_open_external = qt_ui.create_signal()
+    script_focus = qt_ui.create_signal()
+    item_removed = qt_ui.create_signal(object)
+    item_duplicated = qt_ui.create_signal()
+    item_added = qt_ui.create_signal(object)
+    
+    def __init__(self):
+        
+        super(CodeManifestTree, self).__init__()
+                
+        self.process = None
+        
+        self.title_text_index = 0
+        
+        self.setSortingEnabled(False)
+        
+        self.setAlternatingRowColors(True)
+        
+        self.edit_state = False
+        
+        self.setSelectionMode(self.ExtendedSelection)
+        
+        self.setDragDropMode(self.InternalMove)
+        self.setDragEnabled(False)
+        self.setAcceptDrops(False)  
+        self.setDropIndicatorShown(False) 
+        self.setAutoScroll(True)
+        
+        self.setDefaultDropAction(qt.QtCore.Qt.MoveAction)
+        self.invisibleRootItem().setFlags(qt.QtCore.Qt.ItemIsDropEnabled) 
+        
+        self.dragged_item = None
+        self.handle_selection_change = True
+        
+        self.setContextMenuPolicy(qt.QtCore.Qt.CustomContextMenu)
+        self.customContextMenuRequested.connect(self._item_menu)
+        
+        self.future_rename = False
+        
+        self.new_actions = []
+        self.edit_actions = []
+        
+        self._create_context_menu()
+        
+        header = self.header()
+        
+        self.expand_collapse = qt.QPushButton('Collapse')
+        self.checkbox = qt.QCheckBox(header)
+        self.checkbox.stateChanged.connect(self._set_all_checked)
+        
+        self.update_checkbox = True
+        
+        self.hierarchy = True
+        #new
+        self.dragged_item = None
+        self.shift_activate = False
+
+        self.allow_manifest_update = True
+        
+        self.break_index = None
+        self.break_item = None
+        
+        self.start_index = None
+        self.start_item = None
+        
+        if util.is_in_maya():
+            
+            directory = util_file.get_vetala_directory()
+            icon_on = util_file.join_path(directory, 'icons/box_on.png')
+            icon_off = util_file.join_path(directory, 'icons/box_off.png')
+            
+            icon_folder = util_file.join_path(directory, 'icons/folder.png')
+            icon_folder_open = util_file.join_path(directory, 'icons/folder_open.png')
+            
+            lines = 'QTreeWidget::indicator:unchecked {image: url(%s);}' % icon_off
+            lines += ' QTreeWidget::indicator:checked {image: url(%s);}' % icon_on
+            
+            self.setStyleSheet( lines)
+            
+        self.setWhatsThis('Manifest List\n'
+                          '\n'
+                          'This list helps create a recipe for building your rig.\n'
+                          'Here all the scripts you create to build the rig can be organized and run.\n'
+                          'Turn on edit mode on the bottom right of this widget to access drag and drop\n'
+                          'Double click on a script to open and edit it.\n'
+                          '\n'
+                          'Right Click menu\n\n'
+                          'Hitting the Process button at the bottom of Vetala will run the whole recipe.\n'
+                          'To run individual scripts or a group of scripts use the right click menu\n'
+                          'The right click menu can also set start and end points.\n')
+    
+    def resizeEvent(self, event = None):
+        super(CodeManifestTree, self).resizeEvent(event)
+        
+        self.checkbox.setGeometry(qt.QtCore.QRect(3, 2, 16, 17))
+        
+    def mouseDoubleClickEvent(self, event):
+        
+        item = None
+        
+        items = self.selectedItems()
+        if items:
+            item = items[0]
+        
+        if not item:
+            return
+        
+        settings_file = util.get_env('VETALA_SETTINGS')
+        
+        settings = util_file.SettingsFile()
+        settings.set_directory(settings_file)
+        
+        double_click_option = settings.get('manifest_double_click')
+        
+        if double_click_option:
+            
+            
+                
+                if double_click_option == 'open tab':
+                    self.script_open.emit(item, False, False)
+                if double_click_option == 'open new':
+                    self.script_open.emit(item, True, False)
+                if double_click_option == 'open external':
+                    self.script_open.emit(item, False, True)
+                
+                return
+            
+        self.script_open.emit(item, False, False)
+                
+    def mousePressEvent(self, event):
+        
+        self.handle_selection_change = True
+        
+        item = self.itemAt(event.pos())
+        
+        parent = self.invisibleRootItem()
+        if item:
+            if item.parent():
+                parent = item.parent()
+        self.drag_parent = parent
+        
+        self.dragged_item = item
+        
+        
+        
+        super(CodeManifestTree, self).mousePressEvent(event)
+        self.script_focus.emit()
+        
+    def keyPressEvent(self, event):
+        
+        if event.key() == qt.QtCore.Qt.Key_Shift:
+            self.shift_activate = True
+    
+    def keyReleaseEvent(self, event):
+        if event.key() == qt.QtCore.Qt.Key_Shift:
+            
+            self.shift_activate = False
+    
+    def dropEvent(self, event):
+        
+        is_dropped = self.is_item_dropped(event, strict = True)
+        
+        if not self.hierarchy:
+            is_dropped = False
+        
+        event.accept()
+        
+        if not is_dropped:
+            self._insert_drop(event)
+        
+        if is_dropped:
+            self._add_drop(event)
+        
+        self._update_manifest()
+    
+    def _get_item_path(self, item):
+        """
+        get the path to an item from the highest level down. eg script/script/script
+        """
+        
+        parent = item.parent()
+        parent_path = ''
+        
+        while parent:
+            
+            parent_name = parent.text(0)
+            
+            split_name = parent_name.split('.')
+            parent_name = split_name[0]
+            
+            if parent_path:
+                parent_path = util_file.join_path(parent_name, parent_path)
+                
+            if not parent_path:
+                parent_path = parent_name
+                
+            parent = parent.parent()
+        
+        return parent_path
+        
+    def _get_item_path_name(self, item, keep_extension = False):
+        """
+        get the script name with path, eg script/script/script.py
+        """
+        
+        name = item.text(0)
+        
+        if not keep_extension:
+            name = util_file.remove_extension(name)
+            
+        path = self._get_item_path(item)
+        if path:
+            name = util_file.join_path(path, name)
+            
+        return name
+    
+    def _get_item_path_full_name(self, item, keep_extension = False):
+        """
+        get the script name with path, eg script/script/script.py
+        """
+        
+        name = item.text(0)
+        folder_name = util_file.remove_extension(name)
+        
+        if not keep_extension:
+            name = folder_name
+            
+        path = self._get_item_path(item)
+        
+        if path:
+            path = util_file.join_path(path, folder_name)
+        if not path:
+            path = folder_name
+        name = util_file.join_path(path, name)
+    
+    def _get_entered_item(self, event):
+        
+        position = event.pos()
+        entered_item = self.itemAt(position)
+        
+        if not entered_item:
+            entered_item = self.invisibleRootItem()
+            
+        return entered_item
+    
+    def _get_item_by_name(self, name):
+        
+        items = self._get_all_items()
+        
+        for item in items:
+            
+            check_name = item.text(0)
+            
+            path = self._get_item_path(item)
+            
+            if path:
+                check_name = util_file.join_path(path, check_name)
+            
+            check_name = self._get_item_path_name(item, keep_extension=True)
+            
+            if check_name == name:
+                return item
+        
+    def _get_all_items(self):
+        
+        item_count = self.topLevelItemCount()    
+        items = []
+        
+        for inc in range(0, item_count):
+            
+            item = self.topLevelItem(inc)
+            
+            ancestors = self._get_ancestors(item)
+            
+            items.append(item)
+            
+            if ancestors:
+                items += ancestors
+                
+        return items
+        
+    def _get_ancestors(self, item):
+        
+        child_count = item.childCount()
+        
+        items = []
+        
+        for inc in range(0, child_count):
+            
+            child = item.child(inc)
+            
+            children = self._get_ancestors(child)
+            
+            items.append(child)
+            if children:
+                items += children
+        
+        return items
+        
+    def _get_files(self, scripts = [], states = []):
+        
+        process_tool = self.process
+        
+        if not scripts:
+            scripts, states = process_tool.get_manifest()
+        
+        if not scripts:
+            return
+        
+        #this is slow 
+        code_folders = process_tool.get_code_folders()
+        
+        found_scripts = []
+        found_states = []
+        
+        for inc in range(0, len(scripts)):
+            #and each increment is slow
+            
+            name = util_file.remove_extension( scripts[inc] )
+            
+            if not name in code_folders:
+                continue
+            
+            code_path = process_tool.get_code_file(name)
+            
+            if not code_path or not util_file.exists(code_path):
+                continue
+            
+            found_scripts.append(scripts[inc])
+            found_states.append(states[inc])
+        
+        return [found_scripts, found_states]
+        
+    def _insert_drop(self, event):
+        
+        entered_item = self._get_entered_item(event)
+        entered_parent = entered_item.parent()
+        
+        entered_item.text(0)
+        if entered_parent:
+            entered_parent.text(0)
+        
+        from_list = event.source()
+            
+        insert_inc = 0
+        
+        remove_items = []
+        moved_items = []
+        
+        for item in from_list.selectedItems():
+            
+            children = item.takeChildren()
+            
+            filename = item.get_text()
+            state = item.get_state()
+            new_item = self._create_item(filename, state)
+            
+            for child in children:
+                new_item.addChild(child)
+                child.set_state(-1)
+            
+            parent = item.parent()
+            
+            if not parent:
+                parent = self.invisibleRootItem()
+            
+            remove_items.append([item, parent])
+            
+            insert_row = self.indexFromItem(entered_item, column=0).row()
+            
+            if self.dropIndicatorPosition == self.BelowItem:
+                insert_row += 1
+                insert_row = insert_row + insert_inc
+                
+            if not entered_parent:
+                
+                if insert_row == -1:
+                    insert_row = self.topLevelItemCount()
+                
+                if not entered_item:
+                    self.insertTopLevelItem(insert_row, new_item)
+                else:
+                    if entered_item.text(0) == parent.text(0):
+                        
+                        entered_item.insertChild(entered_item.childCount()-1, new_item)
+                    else:
+                        self.insertTopLevelItem(insert_row, new_item)
+                
+            if entered_parent:
+                
+                entered_parent.insertChild(insert_row, new_item)
+                
+            insert_inc += 1
+            
+            entered_parent_name = None
+            if entered_parent:
+                entered_parent_name = entered_parent.text(0)
+            
+            if entered_parent_name != parent.text(0):
+                
+                old_name = self._get_item_path_name(item)
+                new_name = self._get_item_path_name(new_item)
+                
+                moved_items.append([old_name, new_name, new_item])
+            
+        for item in remove_items:
+            
+            item[1].removeChild(item[0])
+            
+        for moved_item in moved_items:
+            
+            old_name, new_name, item = moved_item
+            self._move_item(old_name, new_name, item)
+            
+    def _add_drop(self, event):
+        
+        entered_item = self._get_entered_item(event)
+                
+        from_list = event.source()
+        
+        remove_items = []
+        moved_items = []
+        
+        for item in from_list.selectedItems():
+        
+            parent = item.parent()
+            
+            if not parent:
+                parent = self.invisibleRootItem()
+                
+            remove_items.append([item, parent])
+                
+            children = item.takeChildren()
+            
+            name = item.get_text()
+            state = item.get_state()
+            
+            entered_item.setExpanded(True)
+            
+            new_item = self._create_item(name, state)
+            
+            for child in children:
+                child.set_state(-1)
+                new_item.addChild(child)
+            
+            entered_item.addChild(new_item)
+            entered_item.setExpanded(True)
+            
+            old_name = self._get_item_path_name(item)
+            new_name = self._get_item_path_name(new_item)
+            
+            moved_items.append([old_name, new_name, new_item])
+            
+        for item in remove_items:
+            
+            item[1].removeChild(item[0])
+            
+        for moved_item in moved_items:
+            
+            old_name, new_name, item = moved_item
+            
+            self._move_item(old_name, new_name, item)
+            
+            
+    def _move_item(self, old_name, new_name, item):
+        
+        after_name = self._handle_item_reparent(old_name, new_name)
+                
+        basename = util_file.get_basename(after_name)
+        item.set_text(basename + '.py')
+        
+        self.item_renamed.emit(old_name, after_name)   
+        
+    def _handle_item_reparent(self, old_name, new_name):
+        
+        if old_name == new_name:
+            return old_name
+        
+        process_tool = process.Process()
+        process_tool.set_directory(self.directory)
+        
+        new_name = process_tool.move_code(old_name, new_name)
+        
+        return new_name
+        
+    def _item_collapsed(self, item):
+        
+        if self.shift_activate:
+            child_count = item.childCount()
+            
+            for inc in range(0, child_count):
+                
+                children = self._get_ancestors(item.child(inc))
+                item.child(inc).setExpanded(False)
+                
+                for child in children:
+                    child.setExpanded(False)    
+        
+    def _item_expanded(self, item):
+        
+        if self.shift_activate:
+            child_count = item.childCount()
+            
+            for inc in range(0, child_count):
+                
+                children = self._get_ancestors(item.child(inc))
+                item.child(inc).setExpanded(True)
+                
+                for child in children:
+                    child.setExpanded(True)
+                    
+    def _set_all_checked(self, int):
+        
+        if not self.update_checkbox:
+            return
+        
+        if int == 2:
+            state = qt.QtCore.Qt.Checked
+        if int == 0:
+            state = qt.QtCore.Qt.Unchecked
+        
+        
+        value = qt_ui.get_permission('This will activate/deactivate all code. Perhaps consider saving your manifest before continuing.\n\n\n Continue?', self, title = 'Warning:  Activate/Deactivate all code')
+        
+        if not value:
+            self.update_checkbox = False
+            if int == 0:
+                self.checkbox.setCheckState(qt.QtCore.Qt.Checked)
+            if int == 2:
+                self.checkbox.setCheckState(qt.QtCore.Qt.Unchecked)
+                
+            self.update_checkbox = True
+            return
+        
+        for iterator in qt.QTreeWidgetItemIterator(self): 
+                    
+            item = iterator.value()
+            
+            if item:
+                item.setCheckState(0, state)
+            
+        
+    def _create_context_menu(self):
+        
+        self.context_menu = qt.QMenu()
+        
+        new_python = self.context_menu.addAction('New Python Code')
+        new_data_import = self.context_menu.addAction('New Data Import')
+        
+        self.new_actions = [new_python, new_data_import]
+        
+        self.context_menu.addSeparator()
+        
+        self.run_action = self.context_menu.addAction('Run')
+        self.run_group_action = self.context_menu.addAction('Run Group')
+        
+        self.context_menu.addSeparator()
+        rename_action = self.context_menu.addAction(self.tr('Rename'))
+        duplicate_action = self.context_menu.addAction('Duplicate')
+        self.delete_action = self.context_menu.addAction('Delete')
+        
+        
+        self.context_menu.addSeparator()
+        log_window = self.context_menu.addAction('Show Last Log')
+        new_window_action = self.context_menu.addAction('Open In New Window')
+        external_window_action = self.context_menu.addAction('Open In External')
+        browse_action = self.context_menu.addAction('Browse')
+        refresh_action = self.context_menu.addAction('Refresh')
+        
+        
+        self.context_menu.addSeparator()
+        start_action = self.context_menu.addAction('Set Startpoint')
+        self.cancel_start_action = self.context_menu.addAction('Cancel Startpoint')
+        self.context_menu.addSeparator()
+        break_action = self.context_menu.addAction('Set Breakpoint')
+        self.cancel_break_action = self.context_menu.addAction('Cancel Breakpoint')
+        self.context_menu.addSeparator()
+        self.cancel_points_action = self.context_menu.addAction('Cancel Start/Breakpoint')
+        
+        self.edit_actions = [self.run_action, self.run_group_action, rename_action, duplicate_action, self.delete_action]
+        
+        
+        new_python.triggered.connect(self.create_python_code)
+        new_data_import.triggered.connect(self.create_import_code)
+        
+        self.run_action.triggered.connect(self.run_current_item)
+        self.run_group_action.triggered.connect(self.run_current_group)
+        start_action.triggered.connect(self.set_startpoint)
+        self.cancel_start_action.triggered.connect(self.cancel_startpoint)
+        break_action.triggered.connect(self.set_breakpoint)
+        self.cancel_break_action.triggered.connect(self.cancel_breakpoint)
+        self.cancel_points_action.triggered.connect(self.cancel_points)
+        rename_action.triggered.connect(self._activate_rename)
+        duplicate_action.triggered.connect(self._duplicate_current_item)
+        self.delete_action.triggered.connect(self.remove_current_item)
+        
+        log_window.triggered.connect(self._open_log_window)
+        new_window_action.triggered.connect(self._open_in_new_window)
+        external_window_action.triggered.connect(self._open_in_external)
+        browse_action.triggered.connect(self._browse_to_code)
+        refresh_action.triggered.connect(self._refresh_action)
+    
+    def _item_menu(self, position):
+        
+        items = self.selectedItems()
+        
+        item = None
+                
+        if items:
+            item = items[0]
+        
+        if item:
+            
+            self._edit_actions_visible(True)
+            
+        if not item:
+            
+            self._edit_actions_visible(False)
+            
+        if len(items) > 1:
+            self._edit_actions_visible(False)
+            self.run_action.setVisible(True)
+            self.delete_action.setVisible(True)
+            
+            
+        self.context_menu.exec_(self.viewport().mapToGlobal(position))
+            
+    def _edit_actions_visible(self, bool_value):
+        
+        for action in self.edit_actions:
+            action.setVisible(bool_value)
+        
+    def _refresh_action(self):
+        self.refresh(sync = True)
+        
+    def _activate_rename(self):
+        
+        items = self.selectedItems()
+        if not items:
+            return
+        
+        item = items[0]
+        
+        self.old_name = str(item.get_text())
+        
+        new_name = qt_ui.get_new_name('New Name', self, self.old_name)
+        
+        if new_name == self.old_name:
+            return
+        
+        if not new_name:
+            return
+    
+        if new_name == 'manifest' or new_name == 'manifest.py':
+            qt_ui.warning('Manifest is reserved. Name your script something else.', self)
+            return
+        
+        self._rename_item(item, new_name)
+        
+    def _open_log_window(self):
+        text_window = qt_ui.BasicWindow(self)
+        
+        
+        items = self.selectedItems()
+        item = items[0]
+        log = item.log
+        
+        if not log:
+            qt_ui.message('No log. Please process first', self)
+            return
+        
+        text_window.setWindowTitle('%s log' % item.get_text())
+        
+        log_text = qt.QPlainTextEdit()
+        log_text.setReadOnly(True)
+        log_text.setPlainText(log)
+        log_text.setLineWrapMode(log_text.NoWrap)
+        log_text.setMinimumHeight(300)
+        log_text.setMinimumWidth(600)
+        
+        text_window.main_layout.addWidget(log_text)
+        
+        text_window.show()
+        
+    def _open_in_new_window(self):
+        
+        items = self.selectedItems()
+        item = items[0]
+        
+        self.script_open.emit(item, True, False)
+        
+    def _open_in_external(self):
+        
+        self.script_open_external.emit()
+        
+    def _browse_to_code(self):
+        
+        items = self.selectedItems()
+        
+        process_tool = process.Process()
+        process_tool.set_directory(self.directory)
+        
+        if items:
+        
+            item = items[0]
+            
+            code_name = self._get_item_path_name(item)
+            code_path = process_tool.get_code_folder(code_name)
+            
+            util_file.open_browser(code_path)
+            
+        if not items:
+            
+            code_path = process_tool.get_code_path()
+            util_file.open_browser(code_path)
+            
+    def _define_header(self):
+        return ['       Manifest']
+        
+    def _name_clash(self, name):
+        
+        process_tool = process.Process()
+        process_tool.set_directory(self.directory)
+        
+        folders = process_tool.get_code_folders()
+        
+        for folder in folders:
+            
+            other_name = folder
+            
+            if name == other_name:
+                return True
+            
+        return False
+        
+    def _rename_item(self, item, new_name):
+        
+        new_name = str(new_name)
+        
+        test_name = util_file.remove_extension(new_name)
+        
+        if new_name and not test_name:
+            new_name = '_' + new_name[1:]
+        
+        new_name = util_file.remove_extension(new_name)
+        
+        path = self._get_item_path(item)
+        
+        if path:
+            new_name = util_file.join_path(path, new_name)
+        
+        old_name = self.old_name
+        old_name = util_file.remove_extension(old_name)
+        
+        if path:
+            old_name = util_file.join_path(path, old_name)
+            
+        inc = util.get_last_number(new_name)
+        
+        if inc == None:
+            inc = 0
+        
+        while self._name_clash(new_name):
+            
+            inc += 1
+            
+            if not util.get_trailing_number(new_name):
+                new_name = new_name + '1'
+                continue
+            
+            new_name = util.replace_last_number(new_name, str(inc))
+            
+            if inc >= 1000:
+                return
+           
+        if old_name == new_name:
+            return
+         
+        process_tool = process.Process()
+        process_tool.set_directory(self.directory)
+        
+        file_name = process_tool.rename_code(old_name, new_name)
+                
+        new_file_name = util_file.remove_extension(file_name)
+        
+        filepath = process_tool.get_code_file(new_file_name)
+        
+        basename = util_file.get_basename(filepath)
+        
+        item.set_text(basename)
+        
+        self.item_renamed.emit(old_name, new_name)
+        
+        self._update_manifest()
+    
+    def _define_item(self):
+        return ManifestItem()
+        
+    def _setup_item(self, item, state):
+        
+        if not state:
+            item.setCheckState(0, qt.QtCore.Qt.Unchecked)
+        if state:
+            item.setCheckState(0, qt.QtCore.Qt.Checked)
+        
+        if not self.hierarchy:
+            #dont remove this comment.  You can make an item not be drop enabled by giving it every flag except drop enabled.
+            item.setFlags(qt.QtCore.Qt.ItemIsSelectable|qt.QtCore.Qt.ItemIsEditable|qt.QtCore.Qt.ItemIsEnabled|qt.QtCore.Qt.ItemIsDragEnabled|qt.QtCore.Qt.ItemIsUserCheckable)
+        
+        if self.hierarchy:
+            #this allows for dropping
+            item.setFlags(qt.QtCore.Qt.ItemIsSelectable|qt.QtCore.Qt.ItemIsEnabled|qt.QtCore.Qt.ItemIsDragEnabled|qt.QtCore.Qt.ItemIsUserCheckable|qt.QtCore.Qt.ItemIsDropEnabled)
+        
+        #setData in the item is an issue. If this isn't happening then the manifest will update every time the check state changes by the program.
+        #this avoids it updating while it is being set by the program.
+        if hasattr(item, 'handle_manifest'):
+            item.handle_manifest = True
+        
+    def _create_item(self, filename, state = False):
+        
+        item = self._define_item()
+        
+        item.set_text(filename)
+        
+        self._setup_item(item, state)
+        
+        return item
+        
+    def _add_item(self, filename, state, parent = None, update_manifest = True, skip_emit = False):
+        
+        if filename:
+            if filename.count('/') > 0:
+                basename = util_file.get_basename(filename)
+            
+                item = super(CodeManifestTree, self)._add_item(basename, parent = False)
+            
+            if filename.count('/') == 0:
+                item = super(CodeManifestTree,self)._add_item(filename, parent)
+        
+        self._setup_item(item, state)
+        
+        if update_manifest:
+            self._update_manifest()
+        
+        if not skip_emit:
+            self.item_added.emit(item)
+        
+        return item
+    
+    def _add_items(self, files, item = None):
+        
+        
+        scripts, states = files
+        
+        script_count = len(scripts)
+        
+        found_false = False
+        
+        order_scripts = {}
+        order_of_scripts = []
+        
+        parents = {}
+        
+        for inc in range(0, script_count):
+            script_full = scripts[inc]
+            script_name = script_full.split('.')[0]
+            
+            slash_count = script_name.count('/')
+            
+            if not slash_count in order_scripts:
+                order_scripts[slash_count] = []
+                order_of_scripts.append(slash_count)
+                
+            parents[script_name] = None
+            order_scripts[slash_count].append([script_name, script_full, states[inc]])
+            
+        ordered_scripts = []
+        
+        for count in order_of_scripts:
+            ordered_scripts += order_scripts[count]
+            
+        built_parents = {}
+        
+        for inc in range(0, script_count):
+            
+            script_name,script_full, state = ordered_scripts[inc]
+            
+            basename = util_file.get_basename(script_full)
+            
+            item = self._add_item('...temp...', state, parent = False, update_manifest = False, skip_emit=True)
+            
+            if script_name in parents:
+                built_parents[script_name] = item
+            
+            dirname = util_file.get_dirname(script_full)
+            
+            if dirname in built_parents:
+                
+                current_parent = built_parents[dirname]
+                
+                current_parent.addChild(item)
+                
+                item.set_text(basename)
+            
+            if not dirname:
+                
+                self.addTopLevelItem(item)    
+                item.set_text(basename)
+            
+            if not state:
+                found_false = True
+            
+        self.update_checkbox = False
+            
+        if not found_false:
+            self.checkbox.setChecked(True)
+        if found_false:
+            self.checkbox.setChecked(False)
+            
+        self.update_checkbox = True
+        
+    def _reparent_item(self, name, item, parent_item):
+        
+        current_parent = item.parent()
+        
+        if not current_parent:
+            current_parent = self.invisibleRootItem()
+        
+        if current_parent and parent_item:
+            
+            old_name = self._get_item_path_name(item)
+            parent_path = self._get_item_path_name(parent_item)
+            
+            new_name = util_file.join_path(parent_path, name)
+            
+            current_parent.removeChild(item)
+            parent_item.addChild(item)
+            
+            old_name = util_file.remove_extension(old_name)
+            new_name = util_file.remove_extension(new_name)
+            
+            self._move_item(old_name, new_name, item)
+        
+    def _get_current_manifest(self):
+        scripts = []
+        states = []
+        
+        #Could not user item iterator because it updates setData which updates the manifest, 
+        #which causes the manifest to be updated too much.
+        #it = qt.QTreeWidgetItemIterator(self)
+        #while it:
+            #item = it.value()
+            #items.append(item)
+        
+        items = self._get_all_items()
+        
+        for item in items:
+            
+            name = item.get_text()
+            
+            path = self._get_item_path(item)
+            
+            if path:
+                name = util_file.join_path(path, name)
+            
+            state = item.checkState(0)
+            if state == 0:
+                state = False
+            
+            if state == 2:
+                state = True
+            
+            scripts.append(name)
+            states.append(state)
+        
+        
+        return scripts, states
+            
+    def _update_manifest(self):
+        
+        if not self.allow_manifest_update:
+            return
+        
+        scripts, states = self.get_current_manifest()
+        
+        process_tool = self.process    
+        process_tool.set_manifest(scripts, states)
+        
+
+        
+    def _run_item(self, item, process_tool, run_children = False):
+        
+        self.scrollToItem(item)
+        
+        item.set_state(2)
+        
+        
+        item.setExpanded(True)
+        
+        background = item.background(0)
+        orig_background = background
+        color = qt.QColor(1,0,0)
+        background.setColor(color)
+        item.setBackground(0, background)
+        
+        name = self._get_item_path_name(item)
+        
+        code_file = process_tool.get_code_file(name)
+        
+        if in_maya:
+            import maya.cmds as cmds
+            cmds.select(cl = True)
+            core.auto_focus_view()
+        
+        util.start_temp_log()
+        status = process_tool.run_script(code_file, False, return_status = True)
+        
+        log = util.get_last_temp_log()#util.get_env('VETALA_LAST_TEMP_LOG')
+        
+        item.set_log(log)
+        
+        if status == 'Success':
+            item.set_state(1)
+            
+        if not status == 'Success':
+            item.set_state(0)
+            
+        if log.find('Warning!') > -1:
+            item.set_state(3)
+            
+        item.setBackground(0, orig_background)
+        
+        if status == 'Success':
+            if run_children:
+                self._run_children(item, process_tool, recursive = True)
+        
+        
+        
+    def _run_children(self, item, process_tool, recursive = True):
+        child_count = item.childCount()
+        
+        if not child_count:
+            return
+        
+        item.setExpanded(True)
+        
+        if child_count:
+            
+            for inc in range(0, child_count):
+                child_item = item.child(inc)
+                child_item.set_state(-1)
+        
+            for inc in range(0, child_count):
+                child_item = item.child(inc)
+                
+                check_state = child_item.checkState(0)
+                
+                if check_state == qt.QtCore.Qt.Unchecked:
+                    continue
+                
+                self._run_item(child_item, process_tool, run_children=recursive)
+                
+                
+        
+    def _duplicate_current_item(self):
+        
+        self.setFocus(qt.QtCore.Qt.ActiveWindowFocusReason)
+        
+        items = self.selectedItems()
+        item = items[0]
+        
+        name = self._get_item_path_name(item)
+        
+        process_tool = process.Process()
+        process_tool.set_directory(self.directory)
+        
+        filepath = process_tool.get_code_file(name)
+        
+        parent_item = item.parent()
+        
+        code_path = process_tool.create_code(name, 'script.python', inc_name = True)
+        
+        file_lines = util_file.get_file_lines(filepath)
+        
+        util_file.write_lines(code_path, file_lines, append = False)
+
+        name = util_file.get_basename(code_path)
+        
+        item = self._add_item(name, False, parent = parent_item)
+        
+        item.setCheckState(0, qt.QtCore.Qt.Checked)
+        
+        self.item_duplicated.emit()
+        
+        self._activate_rename()
+        
+        self.scrollToItem(item)
+        self.setItemSelected(item, True)
+        self.setCurrentItem(item)
+        
+        return item
+        
+    def _custom_refresh(self, scripts, states):
+        
+        files = self._get_files(scripts, states)
+        
+        if not files:
+            self.clear()
+            return
+        
+        self._load_files(files)
+        
+        self.refreshed.emit()
+        
+    def sync_manifest(self):
+        
+        process_tool = process.Process()
+        process_tool.set_directory(self.directory)
+        
+        process_tool.sync_manifest()
+        
+    def refresh(self, sync = False, scripts_and_states = []):
+        
+        if self.break_item:
+            break_item_path = self._get_item_path_name(self.break_item, keep_extension=True)
+        
+        if self.start_item:
+            start_item_path = self._get_item_path_name(self.start_item, keep_extension=True)
+        
+        if sync:
+            self.sync_manifest()
+        
+        self.allow_manifest_update = False
+        if not scripts_and_states:
+            super(CodeManifestTree, self).refresh()
+        
+        if scripts_and_states:
+            self._custom_refresh(scripts_and_states[0], scripts_and_states[1])
+            
+        self.allow_manifest_update = True
+        
+        if self.start_item:
+            item = self._get_item_by_name(start_item_path)
+            
+            if item:
+                self.set_startpoint(item)            
+        
+        if self.break_item:
+            item = self._get_item_by_name(break_item_path)
+            
+            if item:
+                self.set_breakpoint(item)
+           
+    def update_manifest_file(self):
+        self._update_manifest()
+
+    def get_current_item_file(self):
+        
+        items = self.selectedItems()
+        
+        if not items:
+            return
+        item = items[0]
+        
+        
+        
+        name = self._get_item_path_full_name(item, keep_extension=True)
+        
+        path = util_file.join_path(self.directory, name)
+        
+        return path
+    
+    def get_current_manifest(self):
+        scripts = []
+        states = []
+        
+        #Could not user item iterator because it updates setData which updates the manifest, 
+        #which causes the manifest to be updated too much.
+        #it = qt.QTreeWidgetItemIterator(self)
+        #while it:
+            #item = it.value()
+            #items.append(item)
+        
+        items = self._get_all_items()
+        
+        for item in items:
+            
+            name = item.get_text()
+            
+            path = self._get_item_path(item)
+            
+            if path:
+                name = util_file.join_path(path, name)
+            
+            state = item.checkState(0)
+            if state == 0:
+                state = False
+            
+            if state == 2:
+                state = True
+            
+            scripts.append(name)
+            states.append(state)
+        
+        
+        return scripts, states
+
+    def set_directory(self, directory, refresh = True):
+        
+        self.directory = directory
+        
+        if refresh:
+            self.refresh(refresh)
+
+    def reset_process_script_state(self):
+        
+        items = self._get_all_items()
+        
+        for item in items:
+            item.set_state(-1)
+            
+    def set_process_script_state(self, directory, state):
+        
+        script_name = directory
+        
+        item = self._get_item_by_name(script_name)
+        
+        if not item:
+            return
+        
+        if state > -1:
+            self.scrollToItem(item)
+        
+        item.set_state(state)
+        
+    def set_process_script_log(self, directory, log):
+        script_name = directory
+        
+        item = self._get_item_by_name(script_name)
+        
+        if not item:
+            return
+        
+        item.set_log(log)
+        
+    def is_process_script_breakpoint(self, directory):
+        
+        item = self._get_item_by_name(directory)
+        
+        model_index = self.indexFromItem(item)
+        
+        index = model_index.internalId()
+        
+        if index == self.break_index:
+            return True
+        
+        return False
+    
+    def has_startpoint(self):
+        
+        if self.start_index != None:
+            return True
+        
+        return False
+    
+    def is_process_script_startpoint(self, directory):
+        
+        item = self._get_item_by_name(directory)
+        
+        model_index = self.indexFromItem(item)
+        
+        index = model_index.internalId()
+        
+        if index == self.start_index:
+            return True
+        
+        return False
+        
+    def create_python_code(self):
+        
+        process_tool = process.Process()
+        process_tool.set_directory(self.directory)
+        
+        items = self.selectedItems()
+        
+        code = 'code'
+        parent = None
+        
+        if items:
+            
+            parent = items[0]
+            
+            path = self._get_item_path_name(parent, keep_extension = False)
+            if path:
+                code = path + '/' + code
+            
+            
+        
+        code_path = process_tool.create_code(code, 'script.python', inc_name = True)
+        
+        name = util_file.get_basename(code_path)
+        
+        
+        
+        item = self._add_item(name, False, parent = parent)
+        
+        item.setCheckState(0, qt.QtCore.Qt.Checked)
+        
+        #self._reparent_item('code', item, parent_item)
+            
+        self.scrollToItem(item)
+        self.setItemSelected(item, True)
+        self.setCurrentItem(item)
+        
+        self._update_manifest()
+        
+        self._activate_rename()
+        
+    def create_import_code(self):
+        
+        process_tool = process.Process()
+        process_tool.set_directory(self.directory)
+        
+        folders = process_tool.get_data_folders()
+        
+        picked = qt_ui.get_pick(folders, 'Pick the data to import.', self)
+        
+        if not picked:
+            return
+        
+        parent_item = None
+        items = self.selectedItems()
+        if items:
+            parent_item = items[0]
+        
+        code_path = process_tool.create_code('import_%s' % picked, 'script.python', import_data = picked, inc_name = True)
+        
+        name = util_file.get_basename(code_path)
+        item = self._add_item(name, False)
+        
+        item.setCheckState(0, qt.QtCore.Qt.Checked)
+        
+        self._reparent_item('import_%s' % picked, item, parent_item)
+        
+        self.scrollToItem(item)
+        self.setItemSelected(item, True)
+        self.setCurrentItem(item)
+        
+        self._update_manifest()
+
+    def run_current_item(self, external_code_library = None, group_only = False):
+        
+        util.set_env('VETALA RUN', True)
+        util.set_env('VETALA STOP', False)
+        
+        process_tool = self.process
+        
+        scripts, states = process_tool.get_manifest()
+        
+        items = self.selectedItems()
+        
+        if len(items) > 1:
+            
+            if util.is_in_maya():
+                
+                from maya_lib import core
+                
+                value = qt_ui.get_permission('Start a new scene?', self)
+                if value:
+                    
+                    core.start_new_scene()
+    
+                if value == None:
+                    return
+                
+        watch = util.StopWatch()
+        watch.start(feedback = False)
+
+        for item in items:    
+            item.set_state(-1)
+        
+        if external_code_library:
+            process_tool.set_external_code_library(external_code_library)
+        
+        inc = 0               
+        
+        last_name = items[-1].text(0)    
+        
+        last_path = self._get_item_path( items[-1] )
+        if last_path:
+            last_name = util_file.join_path(last_path, last_name)
+            
+        set_end_states = False
+            
+        for inc in range(0, len(scripts)):
+            
+            if util.get_env('VETALA RUN') == 'True':
+                if util.get_env('VETALA STOP') == 'True':
+                    break
+            
+            if set_end_states:
+                
+                item = self._get_item_by_name(scripts[inc])
+                if item:
+                    item.set_state(-1)
+            
+            
+            item_count = len(items)
+            
+            for item in items:
+                
+                name = item.text(0)
+                
+                path = self._get_item_path(item)
+                
+                if path:
+                    name = util_file.join_path(path, name)
+                
+                if name == scripts[inc]:
+                    
+                    run_children = False
+                    
+                    if group_only:
+                        run_children = True
+                    
+                    self._run_item(item, process_tool, run_children)
+                    
+                    if group_only:
+                        break
+                    
+                    if name == last_name:
+                        set_end_states = True
+        
+        
+        util.set_env('VETALA RUN', False)
+        util.set_env('VETALA STOP', False)
+        
+        minutes, seconds = watch.stop()
+        
+        if minutes:
+            util.show('Processes run in %s minutes and %s seconds.' % (minutes, seconds))
+        else:
+            util.show('Processes run in %s seconds.' % seconds)
+        
+    def run_current_group(self):
+        self.run_current_item(group_only = True)
+        
+    def remove_current_item(self):
+        
+        items = self.selectedItems()
+        
+        delete_state = False
+        
+        if len(items) > 1:
+            delete_state = qt_ui.get_permission('Delete selected codes?')
+            
+            if not delete_state:
+                return
+        
+        for item in items:
+        
+            name = self._get_item_path_name(item)
+            
+            if len(items) == 1:
+                delete_state = qt_ui.get_permission('Delete %s?' % name)
+            
+            process_tool = process.Process()
+            process_tool.set_directory(self.directory)
+            
+            filepath = process_tool.get_code_file(name)
+            
+            if delete_state:
+            
+                index = self.indexFromItem(item)
+                
+                parent = item.parent()
+                
+                if parent:
+                    parent.removeChild(item)
+                if not parent:
+                    self.takeTopLevelItem(index.row())
+                
+                process_tool.delete_code(name)
+                
+                self._update_manifest()
+                    
+            self.item_removed.emit(filepath)
+        
+    def set_breakpoint(self, item = None):
+        
+        self.cancel_breakpoint()
+        
+        if not item:
+            items = self.selectedItems()
+            
+            if not items:
+                return
+            
+            item = items[0]
+            
+        self.clearSelection()
+        
+        item_index = self.indexFromItem(item)
+
+        if item_index.internalId() == self.start_index:
+            self.cancel_startpoint()
+
+        self.break_index = item_index.internalId()
+        self.break_item = item
+        
+        if util.is_in_maya():
+            brush = qt.QBrush( qt.QColor(70,0,0))
+        if not util.is_in_maya():
+            brush = qt.QBrush( qt.QColor(240,230,230))
+        
+        item.setBackground(0, brush)
+    
+    def set_startpoint(self, item = None):
+    
+        self.cancel_startpoint()
+        
+        if not item:
+            items = self.selectedItems()
+            
+            if not items:
+                return
+            
+            item = items[0]
+            
+        self.clearSelection()
+        
+        item_index = self.indexFromItem(item)
+        
+        if item_index.internalId() == self.break_index:
+            self.cancel_breakpoint()
+        
+        self.start_index = item_index.internalId()
+        
+        self.start_item = item
+        
+        if util.is_in_maya():
+            brush = qt.QBrush( qt.QColor(0,70,20))
+        if not util.is_in_maya():
+            brush = qt.QBrush( qt.QColor(230,240,230))
+        
+        item.setBackground(0, brush)
+    
+    def cancel_breakpoint(self):
+        
+        if self.break_item:
+            try:
+                self.break_item.setBackground(0, qt.QBrush())
+            except:
+                pass
+        
+        self.break_index = None
+        self.break_item = None
+        
+        self.repaint()
+        
+    def cancel_startpoint(self):
+        
+        if self.start_item:
+            try:
+                self.start_item.setBackground(0, qt.QBrush())
+            except:
+                pass
+        
+        self.start_index = None
+        self.start_item = None
+        
+        self.repaint()
+        
+    def cancel_points(self):
+        self.cancel_startpoint()
+        self.cancel_breakpoint()
+        
+    def set_process_data(self, process_runtime_dictionary, put_class):
+        
+        self.process.runtime_values = process_runtime_dictionary
+        self.process._put = put_class
+        
+class ManifestItem(qt_ui.TreeWidgetItem):
+    
+    def __init__(self):
+        
+        self.handle_manifest = False
+        
+        super(ManifestItem, self).__init__()
+        
+        self.setSizeHint(0, qt.QtCore.QSize(10, 20))
+        
+        maya_version = util.get_maya_version()
+        
+        if maya_version > 2015 or maya_version == 0:
+            self.status_icon = self._circle_fill_icon(0, 0, 0)
+            
+        if maya_version < 2016 and maya_version != 0:
+            self.status_icon = self._radial_fill_icon(0, 0, 0)
+        
+        self.setCheckState(0, qt.QtCore.Qt.Unchecked)
+        
+        self.run_state = -1
+        self.log = ''
+        
+    
+    def _square_fill_icon(self, r,g,b):
+        
+        alpha = 1
+        
+        if r == 0 and g == 0 and b == 0:
+            alpha = 0
+        
+        pixmap = qt.QPixmap(20, 20)
+        pixmap.fill(qt.QColor.fromRgbF(r, g, b, alpha))
+        
+        painter = qt.QPainter(pixmap)
+        painter.fillRect(0, 0, 100, 100, qt.QColor.fromRgbF(r, g, b, alpha))
+        painter.end()
+        
+        icon = qt.QIcon(pixmap)
+        
+        
+        self.setIcon(0, icon)
+    
+    def _circle_fill_icon(self, r,g,b):
+        alpha = 1
+        
+        if r == 0 and g == 0 and b == 0:
+            alpha = 0
+        
+        pixmap = qt.QPixmap(20, 20)
+        pixmap.fill(qt.QtCore.Qt.transparent)
+        #pixmap.fill(qt.QColor.fromRgbF(r, g, b, alpha))
+        
+        painter = qt.QPainter(pixmap)
+        painter.setBrush(qt.QColor.fromRgbF(r, g, b, alpha))
+        
+        painter.setPen(qt.QtCore.Qt.NoPen)
+        painter.drawEllipse(0,0,20,20)
+        
+        #painter.fillRect(0, 0, 100, 100, qt.QColor.fromRgbF(r, g, b, alpha))
+        painter.end()
+        
+        icon = qt.QIcon(pixmap)
+        
+        
+        self.setIcon(0, icon)
+        
+        
+    
+    def _radial_fill_icon(self, r,g,b):
+        
+        alpha = 1
+        
+        if r == 0 and g == 0 and b == 0:
+            alpha = 0
+        
+        
+        
+        
+        pixmap = qt.QPixmap(20, 20)
+        pixmap.fill(qt.QtCore.Qt.transparent)
+        gradient = qt.QRadialGradient(10, 10, 10)
+        gradient.setColorAt(0, qt.QColor.fromRgbF(r, g, b, alpha))
+        gradient.setColorAt(1, qt.QColor.fromRgbF(0, 0, 0, 0))
+        
+        painter = qt.QPainter(pixmap)
+        painter.fillRect(0, 0, 100, 100, gradient)
+        painter.end()
+        
+        icon = qt.QIcon(pixmap)
+        
+        self.setIcon(0, icon)
+        
+    def setData(self, column, role, value):
+        super(ManifestItem, self).setData(column, role, value)
+        
+        if value == 0:
+            check_state = qt.QtCore.Qt.Unchecked
+        if value == 2:
+            check_state = qt.QtCore.Qt.Checked
+        
+        if role == qt.QtCore.Qt.CheckStateRole:
+            
+            if self.handle_manifest:
+                tree = self.treeWidget()
+                tree._update_manifest()
+            
+                if tree.shift_activate:
+                    
+                    child_count = self.childCount()
+                    for inc in range(0, child_count):
+                        
+                        child = self.child(inc)
+                        
+                        child.setCheckState(column, check_state)
+                        
+                        children = tree._get_ancestors(child)
+                        
+                        for child in children:
+                            child.setCheckState(column, check_state)
+                     
+    def set_state(self, state):
+        
+        maya_version = util.get_maya_version()
+        
+        if maya_version < 2016 and maya_version != 0:
+            
+            if state == 0:
+                self._radial_fill_icon(1.0, 0.0, 0.0)    
+            if state == 1:
+                self._radial_fill_icon(0.0, 1.0, 0.0)
+            if state == -1:
+                self._radial_fill_icon(0.6, 0.6, 0.6)
+            if state == 2:
+                self._radial_fill_icon(1.0, 1.0, 0.0)
+            if state == 3:
+                self._radial_fill_icon(.65, .7, 0.225)
+                
+        if maya_version > 2015 or maya_version == 0:
+    
+            if state == 0:
+                self._circle_fill_icon(1.0, 0.0, 0.0)    
+            if state == 1:
+                self._circle_fill_icon(0.0, 1.0, 0.0)
+            if state == -1:
+                self._circle_fill_icon(0, 0, 0)
+                #self._square_fill_icon(0.6, 0.6, 0.6)
+            if state == 2:
+                self._circle_fill_icon(1.0, 1.0, 0.0)
+            if state == 3:
+                self._circle_fill_icon(.65, .7, .225)
+                
+        self.run_state = state
+        
+    def get_run_state(self):
+        return self.run_state
+    
+    def get_state(self):
+        return self.checkState(0)
+        
+    
+    def set_text(self, text):
+        text = '   ' + text
+        super(ManifestItem, self).setText(0, text)
+        
+    def get_text(self):
+        text_value = super(ManifestItem, self).text(0)
+        return str(text_value).strip()
+    
+    def text(self, index):
+        
+        return self.get_text()
+    
+    def setText(self, index, text):
+        return self.set_text(text)
+    
+    def set_log(self, log):
+        self.log = log