--- conflicted
+++ resolved
@@ -131,13 +131,8 @@
         try:
             result = controller.import_nodes_from_text(text)
         except:
-<<<<<<< HEAD
-            
-            util.warning('Fail')
-        
-=======
-            util.warning('Failed run')
->>>>>>> 6d677378
+            util.warning('Failed ruN')
+
         self._sub_run(controller)
         
             
@@ -455,10 +450,6 @@
     return current_model
 
 def add_backward_graph():
-<<<<<<< HEAD
-=======
-    
->>>>>>> 6d677378
     current_control_rig = get_current_control_rig()
     current_model = None
     for model in current_control_rig.get_all_models():
