--- conflicted
+++ resolved
@@ -53,13 +53,9 @@
     input_id = apex_graph.addNode('input', '__parms__')
     output_id = apex_graph.addNode('output', '__output__')
 
-<<<<<<< HEAD
+
     position = hou.Vector3(20, 0, 0)
     apex_graph.setNodePosition(output_id, position)
-=======
-    # test
-    transform = live_graph.addNode('test_xform', 'TransformObject')
->>>>>>> d36141e2
 
     return input_id, output_id
 
@@ -117,10 +113,8 @@
         geo = hou.Geometry()
 
     graph = apex.Graph(geo)
-<<<<<<< HEAD
+
     current_apex = graph
-=======
->>>>>>> d36141e2
 
     return graph
 
