--- conflicted
+++ resolved
@@ -379,11 +379,6 @@
         
         if parent:
             
-<<<<<<< HEAD
-            print 'parent', parent, item
-            
-=======
->>>>>>> 7ab0fae9
             skip_index = QtGui.QTreeWidgetItem.indexOfChild(item)
             
             for inc in range( 0, parent.childCount() ):
