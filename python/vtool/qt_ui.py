--- conflicted
+++ resolved
@@ -1,4287 +1,4282 @@
-# Copyright (C) 2014 Louis Vottero louis.vot@gmail.com    All rights reserved.
-
-global type_QT
-
-import util
-import util_file
-import threading
-import string
-import re
-import random
-import sys
-
-QWIDGETSIZE_MAX = (1 << 24) - 1
-
-try:
-    
-    from PySide import QtCore, QtGui
-    
-    shiboken_broken = False
-    
-    try:
-        from shiboken import wrapInstance
-    except:
-        try:
-            from PySide.shiboken import wrapInstance
-        except:
-            shiboken_broken = True
-        
-    if not shiboken_broken:
-        type_QT = 'pyside'
-        util.show('using pyside')
-        
-    if shiboken_broken:
-        type_QT = None
-    
-except:
-    type_QT = None
-
-if not type_QT == 'pyside':
-    try:
-        import PyQt4
-        from PyQt4 import QtGui, QtCore, Qt, uic
-        import sip
-        from sip import wrapinstance as wrapInstance
-        type_QT = 'pyqt'
-        
-        util.show('using pyQT')
-        
-    except:
-        type_QT = None
-    
-
-def is_pyqt():
-    global type_QT
-    if type_QT == 'pyqt':
-        return True
-    return False
-    
-def is_pyside():
-    global type_QT
-    if type_QT == 'pyside':
-        return True
-    return False
-
-def build_qt_application(*argv):
-    application = QtGui.QApplication(*argv)
-    return application
-
-def create_signal(*arg_list):
-        
-    if is_pyqt():
-        return QtCore.pyqtSignal(*arg_list)
-    if is_pyside():
-        return QtCore.Signal(*arg_list)
-
-class BasicGraphicsView(QtGui.QGraphicsView):
-    
-    def __init__(self):
-        
-        super(BasicGraphicsView, self).__init__()
-                
-        self.scene = QtGui.QGraphicsScene()
-        #self.scene.set
-        
-        button = QtGui.QGraphicsRectItem(20,20,20,20)
-        
-        button.setFlags(QtGui.QGraphicsItem.ItemIsMovable)
-        button.setFlags(QtGui.QGraphicsItem.ItemIsSelectable)
-        
-        graphic = QtGui.QGraphicsPixmapItem()
-        
-        
-        self.scene.addItem(button)
-        
-        self.setScene(self.scene)
-
-class BasicWindow(QtGui.QMainWindow):
-    
-    title = 'BasicWindow'
-
-    def __init__(self, parent = None):
-        
-        self.main_layout = self._define_main_layout()
-        
-        super(BasicWindow, self).__init__(parent)
-        
-        self.setWindowTitle(self.title)
-        self.setObjectName(self.title)
-        
-        main_widget = QtGui.QWidget()
-        
-        
-        
-        util.show('Main layout: %s' % self.main_layout)
-        
-        main_widget.setLayout(self.main_layout)
-        
-        self.setCentralWidget( main_widget )
-        
-        self.main_layout.expandingDirections()
-        self.main_layout.setContentsMargins(1,1,1,1)
-        self.main_layout.setSpacing(2)
-        
-        self._build_widgets()
-        
-    def keyPressEvent(self, event):
-        return
-        
-    def _define_main_layout(self):
-        return QtGui.QVBoxLayout()
-    
-    def _build_widgets(self):
-        return
-       
-class DirectoryWindow(BasicWindow):
-    
-    def __init__(self, parent = None):
-        
-        self.directory = None
-        
-        super(DirectoryWindow, self).__init__(parent)
-        
-    def set_directory(self, directory):
-        self.directory = directory
-       
-class BasicWidget(QtGui.QWidget):
-
-    def __init__(self, parent = None):
-        super(BasicWidget, self).__init__(parent)
-        
-        self.main_layout = self._define_main_layout() 
-        self.main_layout.setContentsMargins(2,2,2,2)
-        self.main_layout.setSpacing(2)
-        
-        self.setLayout(self.main_layout)
-        
-        self._build_widgets()
-        
-    def keyPressEvent(self, event):
-        return
-
-    def _define_main_layout(self):
-        layout = QtGui.QVBoxLayout()
-        layout.setAlignment(QtCore.Qt.AlignTop)
-        return layout
-        
-    def _build_widgets(self):
-        pass
-    
-class BasicDialog(QtGui.QDialog):
-    
-    def __init__(self, parent = None):
-        super(BasicDialog, self).__init__(parent)
-        
-        self.main_layout = self._define_main_layout() 
-        self.main_layout.setContentsMargins(2,2,2,2)
-        self.main_layout.setSpacing(2)
-        
-        self.setLayout(self.main_layout)
-        
-        self.setWindowFlags( self.windowFlags() ^ QtCore.Qt.WindowContextHelpButtonHint | QtCore.Qt.WindowStaysOnTopHint)
-        
-        self._build_widgets()  
-            
-    def _define_main_layout(self):
-        layout = QtGui.QVBoxLayout()
-        layout.setAlignment(QtCore.Qt.AlignTop)
-        return layout
-
-    def _build_widgets(self):
-        pass
-       
-        
-class BasicDockWidget(QtGui.QDockWidget):
-    def __init__(self, parent = None):
-        super(BasicDockWidget, self).__init__()
-        
-        self.main_layout = self._define_main_layout() 
-        self.main_layout.setContentsMargins(2,2,2,2)
-        self.main_layout.setSpacing(2)
-        
-        self.setLayout(self.main_layout)
-        
-        self._build_widgets()
-
-    def _define_main_layout(self):
-        layout = QtGui.QVBoxLayout()
-        layout.setAlignment(QtCore.Qt.AlignTop)
-        return layout
-        
-    def _build_widgets(self):
-        pass
-
-        
-class DirectoryWidget(BasicWidget):
-    def __init__(self, parent = None):
-        
-        self.directory = None
-        self.last_directory = None
-        
-        super(DirectoryWidget, self).__init__()
-        
-        
-        
-    def set_directory(self, directory):
-        
-        self.last_directory = self.directory
-        self.directory = directory
-     
-    
-       
-class TreeWidget(QtGui.QTreeWidget):
-    
-    def __init__(self):
-        super(TreeWidget, self).__init__()
-
-        self.title_text_index = 0
-        self.itemExpanded.connect(self._item_expanded)
-        self.itemCollapsed.connect(self._item_collapsed)
-        self.setIndentation(15)
-        self.setExpandsOnDoubleClick(False)
-        
-        version = util.get_maya_version()
-        if version < 2016:
-            self.setAlternatingRowColors(True)
-        if util.is_in_nuke():
-            self.setAlternatingRowColors(False)
-            
-        self.setSortingEnabled(True)
-        self.sortByColumn(0, QtCore.Qt.AscendingOrder)
-        
-        self.itemActivated.connect(self._item_activated)
-        self.itemChanged.connect(self._item_changed)
-        self.itemSelectionChanged.connect(self._item_selection_changed)
-        self.itemClicked.connect(self._item_clicked)
-        
-        self.text_edit = True
-        self.edit_state = None
-        self.old_name = None
-        
-        self.last_item = None
-        self.current_item = None
-        self.current_name = None
-        
-        if not util.is_in_maya() and not util.is_in_nuke():
-            palette = QtGui.QPalette()
-            palette.setColor(palette.Highlight, QtCore.Qt.gray)
-            self.setPalette(palette)
-            
-        self.dropIndicatorRect = QtCore.QRect()
-
-    def paintEvent(self, event):
-        painter = QtGui.QPainter(self.viewport())
-        self.drawTree(painter, event.region())
-        # in original implementation, it calls an inline function paintDropIndicator here
-        self.paintDropIndicator(painter)
-    
-    def paintDropIndicator(self, painter):
-
-        if self.state() == QtGui.QAbstractItemView.DraggingState:
-            opt = QtGui.QStyleOption()
-            opt.initFrom(self)
-            opt.rect = self.dropIndicatorRect
-            rect = opt.rect
-
-            color = QtCore.Qt.black
-            
-            if util.is_in_maya():
-                color = QtCore.Qt.white
-            
-
-            brush = QtGui.QBrush(QtGui.QColor(color))
-
-            if rect.height() == 0:
-                pen = QtGui.QPen(brush, 2, QtCore.Qt.DotLine)
-                painter.setPen(pen)
-                painter.drawLine(rect.topLeft(), rect.topRight())
-            else:
-                pen = QtGui.QPen(brush, 2, QtCore.Qt.DotLine)
-                painter.setPen(pen)
-                painter.drawRect(rect)
-    
-    
-    def dragMoveEvent(self, event):
-        
-        
-        
-        pos = event.pos()
-        item = self.itemAt(pos)
-
-        if item:
-            index = self.indexFromItem(item)  # this always get the default 0 column index
-
-            rect = self.visualRect(index)
-            rect_left = self.visualRect(index.sibling(index.row(), 0))
-            rect_right = self.visualRect(index.sibling(index.row(), self.header().logicalIndex(self.columnCount() - 1)))  # in case section has been moved
-
-            self.dropIndicatorPosition = self.position(event.pos(), rect, index)
-            
-            if self.dropIndicatorPosition == self.AboveItem:
-                self.dropIndicatorRect = QtCore.QRect(rect_left.left(), rect_left.top(), rect_right.right() - rect_left.left(), 0)
-                event.accept()
-            elif self.dropIndicatorPosition == self.BelowItem:
-                self.dropIndicatorRect = QtCore.QRect(rect_left.left(), rect_left.bottom(), rect_right.right() - rect_left.left(), 0)
-                event.accept()
-            elif self.dropIndicatorPosition == self.OnItem:
-                self.dropIndicatorRect = QtCore.QRect(rect_left.left(), rect_left.top(), rect_right.right() - rect_left.left(), rect.height())
-                event.accept()
-            else:
-                self.dropIndicatorRect = QtCore.QRect()
-
-            self.model().setData(index, self.dropIndicatorPosition, QtCore.Qt.UserRole)
-        
-        self.viewport().update()
-        
-        super(TreeWidget, self).dragMoveEvent(event)
-        
-    def drop_on(self, l):
-
-        event, row, col, index = l
-
-        root = self.rootIndex()
-
-        if self.viewport().rect().contains(event.pos()):
-            index = self.indexAt(event.pos())
-            if not index.isValid() or not self.visualRect(index).contains(event.pos()):
-                index = root
-
-        if index != root:
-
-            dropIndicatorPosition = self.position(event.pos(), self.visualRect(index), index)
-            if self.dropIndicatorPosition == self.AboveItem:
-                #'dropon above'
-                row = index.row()
-                col = index.column()
-                index = index.parent()
-
-            elif self.dropIndicatorPosition == self.BelowItem:
-                #'dropon below'
-                row = index.row() + 1
-                col = index.column()
-                index = index.parent()
-
-            elif self.dropIndicatorPosition == self.OnItem:
-                #'dropon onItem'
-                pass
-            elif self.dropIndicatorPosition == self.OnViewport:
-                pass
-            else:
-                pass
-
-        else:
-            self.dropIndicatorPosition = self.OnViewport
-
-        l[0], l[1], l[2], l[3] = event, row, col, index
-
-        # if not self.droppingOnItself(event, index):
-        return True
-        
-    def position(self, pos, rect, index):
-        r = QtGui.QAbstractItemView.OnViewport
-        # margin*2 must be smaller than row height, or the drop onItem rect won't show
-        margin = 10
-        if pos.y() - rect.top() < margin:
-            r = QtGui.QAbstractItemView.AboveItem
-        elif rect.bottom() - pos.y() < margin:
-            r = QtGui.QAbstractItemView.BelowItem
-
-        # this rect is always the first column rect
-        # elif rect.contains(pos, True):
-        elif pos.y() - rect.top() > margin and rect.bottom() - pos.y() > margin:
-            r = QtGui.QAbstractItemView.OnItem
-
-        return r
-    
-    def is_item_dropped(self, event, strict = False):
-        """
-        
-        Args
-            strict: False is good for lists that are ordered alphabetically. True is good for lists that are not alphabetical and can be reordered.
-        """
-        position = event.pos()
-        index = self.indexAt(position)
-
-        is_dropped = False
-
-        if event.source == self and event.dropAction() == QtCore.Qt.MoveAction or self.dragDropMode() == QtGui.QAbstractItemView.InternalMove:
-            
-            topIndex = QtCore.QModelIndex()
-            col = -1
-            row = -1
-            l = [event, row, col, topIndex]
-
-            if self.drop_on(l):
-                event, row, col, topIndex = l
-                
-                if row > -1:
-                    if row == (index.row() - 1):
-                        is_dropped = False
-                if row == -1:
-                    is_dropped = True
-                    
-                
-                if row == (index.row() + 1):
-                    if strict:
-                        is_dropped = False
-                    if not strict:
-                        is_dropped = True
-                    
-                    
-        return is_dropped
-    
-    def _define_item(self):
-        return QtGui.QTreeWidgetItem()
-    
-    def _define_item_size(self):
-        return 
-        
-    def _clear_selection(self):
-        
-        self.clearSelection()
-        self.current_item = None
-        
-        if self.edit_state:
-            self._edit_finish(self.last_item)
-            
-    def _item_clicked(self, item, column):
-        
-        self.last_item = self.current_item
-        
-        self.current_item = self.currentItem()
-
-        if not item or column != self.title_text_index:
-            if self.last_item:
-                self._clear_selection()
-
-    def mousePressEvent(self, event):
-        super(TreeWidget, self).mousePressEvent(event)
-        
-        item = self.itemAt(event.x(), event.y())
-                
-        if not item:
-            self._clear_selection()
-                          
-    def _item_selection_changed(self):
-        
-        item_list = self.selectedItems()
-        
-        current_item = None
-        
-        if item_list:
-            current_item = item_list[0]
-        
-        if current_item:
-            self.current_name = current_item.text(self.title_text_index)
-        
-        if self.edit_state:
-            self._edit_finish(self.edit_state)
-    
-        if not current_item:        
-            self._emit_item_click(current_item)
-        
-    def _emit_item_click(self, item):
-        
-        if item:
-            name = item.text(self.title_text_index)
-        if not item:
-            name = ''
-                        
-        self.itemClicked.emit(item, 0)      
-            
-    def _item_changed(self, current_item, previous_item):
-        
-        if self.edit_state:
-            self._edit_finish(previous_item)
-        
-    def _item_activated(self, item):
-        
-        if not self.edit_state:
-            
-            if self.text_edit:
-                self._edit_start(item)
-            return
-                
-        if self.edit_state:
-            self._edit_finish(self.edit_state)
-            
-            return
-            
-    def _item_expanded(self, item):
-        
-        self._add_sub_items(item) 
-        
-        #self.resizeColumnToContents(self.title_text_index)
-        
-    def _item_collapsed(self, item):
-        
-        pass
-        
-    def _edit_start(self, item):
-        
-        self.old_name = str(item.text(self.title_text_index))
-        
-        #close is needed
-        self.closePersistentEditor(item, self.title_text_index)
-        
-        self.openPersistentEditor(item, self.title_text_index)
-        
-        self.edit_state = item
-        
-        return
-        
-    
-    def _edit_finish(self, item):
-        
-        if not hasattr(self.edit_state, 'text'):
-            return
-        
-        self.edit_state = None
-               
-        
-        if type(item) == int:
-            return self.current_item
-        
-        self.closePersistentEditor(item, self.title_text_index)
-        
-        state = self._item_rename_valid(self.old_name, item)
-        
-        if not state:
-            item.setText(self.title_text_index, self.old_name ) 
-            return item
-            
-        if state:
-        
-            state = self._item_renamed(item)
-            
-            if not state:
-                item.setText( self.title_text_index, self.old_name  )
-         
-            return item
-                
-        return item
-    
-    def _item_rename_valid(self, old_name, item):
-        
-        new_name = item.text(self.title_text_index)
-        
-        if not new_name:
-            return False
-        
-        if self._already_exists(item):
-            return False
-        
-        if old_name == new_name:
-            return False
-        if old_name != new_name:
-            return True
-    
-    def _already_exists(self, item, parent = None):    
-        
-        name = item.text(0)
-        parent = item.parent()
-        
-        if not parent:
-        
-            skip_index = self.indexFromItem(item)
-            skip_index = skip_index.row()
-        
-        
-            for inc in range(0, self.topLevelItemCount() ):
-                
-                if skip_index == inc:
-                    continue
-                
-                other_name = self.topLevelItem(inc).text(0)
-                other_name = str(other_name)
-                                
-                if name == other_name:
-                    return True
-        
-        if parent:
-            
-            skip_index = parent.indexOfChild(item)
-            
-            for inc in range( 0, parent.childCount() ):
-                
-                if inc == skip_index:
-                    continue
-                
-                other_name = parent.child(inc).text(0)
-                other_name = str(other_name)
-                
-                if name == other_name:
-                    return True
-                
-            
-        return False
-    
-    def _item_renamed(self, item):
-        return False
-
-    def _delete_children(self, item):
-        self.delete_tree_item_children(item)
-        
-    def _add_sub_items(self, item):
-        pass
-        
-    def addTopLevelItem(self, item):
-        
-        super(TreeWidget, self).addTopLevelItem(item)
-        
-        if hasattr(item, 'widget'):
-            if hasattr(item, 'column'):
-                self.setItemWidget(item, item.column, item.widget)
-                
-            if not hasattr(item, 'column'):
-                self.setItemWidget(item, 0, item.widget)
-                
-    def insertTopLevelItem(self, index, item):
-        super(TreeWidget, self).insertTopLevelItem(index, item)
-        
-        if hasattr(item, 'widget'):
-            if hasattr(item, 'column'):
-                self.setItemWidget(item, item.column, item.widget)
-                
-            if not hasattr(item, 'column'):
-                self.setItemWidget(item, 0, item.widget)
-           
-    def unhide_items(self):
-            
-        for inc in range( 0, self.topLevelItemCount() ):
-            item = self.topLevelItem(inc)
-            self.setItemHidden(item, False)
-
-    def filter_names(self, string):
-        
-        self.unhide_items()
-                        
-        for inc in range( 0, self.topLevelItemCount() ):
-                
-            item = self.topLevelItem(inc)
-            text = str( item.text(self.title_text_index) )
-            
-            string = str(string)
-            
-            if text.find(string) == -1:
-                self.setItemHidden(item, True)
-                
-            #if not text.startswith(string) and not text.startswith(string.upper()):
-                
-            #    self.setItemHidden(item, True)  
-            
-    def get_tree_item_path(self, tree_item):
-                
-        parent_items = []
-        parent_items.append(tree_item)
-        
-        if not tree_item:
-            return
-        
-        
-        try:
-            #when selecting an item in the tree and refreshing it will throw this error:
-            #wrapped C/C++ object of type ProcessItem has been deleted
-            parent_item = tree_item.parent()
-        except:
-            parent_item = None
-        
-        while parent_item:
-            parent_items.append(parent_item)
-            
-            parent_item = parent_item.parent()
-            
-        return parent_items
-    
-    def get_tree_item_names(self, tree_items):
-        
-        item_names = []
-        
-        if not tree_items:
-            return item_names
-        
-        for tree_item in tree_items:
-            name = self.get_tree_item_name(tree_item)
-            if name:
-                item_names.append(name)    
-            
-        return item_names
-    
-    def get_tree_item_name(self, tree_item):
-        try:
-            #when selecting an item in the tree and refreshing it will throw this error:
-            #wrapped C/C++ object of type ProcessItem has been deleted
-            count = QtGui.QTreeWidgetItem.columnCount( tree_item )
-        except:
-            count = 0
-            
-        name = []
-            
-        for inc in range(0, count):
-                
-            name.append( str( tree_item.text(inc) ) )
-            
-        return name
-    
-    def get_item_path_string(self, item):
-        
-        parents = self.get_tree_item_path(item)
-        parent_names = self.get_tree_item_names(parents)
-        
-        names = []
-        
-        if not parent_names:
-            return
-        
-        if len(parent_names) == 1 and not parent_names[0]:
-            return
-        
-        for name in parent_names:
-            names.append(name[0])
-        
-        names.reverse()
-        
-        path = string.join(names, '/')
-        
-        return path
-    
-    def delete_empty_children(self, tree_item):
-        
-        count = tree_item.childCount()
-        
-        if count <= 0:
-            return
-        
-        for inc in range(0, count):
-            
-            item = tree_item.child(inc)
-            
-            if item and not item.text(0):
-                item = tree_item.takeChild(inc)
-                del(item)
-               
-    def delete_tree_item_children(self, tree_item):
-        
-        count = tree_item.childCount()
-        
-        if count <= 0:
-            return
-        
-        children = tree_item.takeChildren()
-
-        for child in children:
-            del(child)
-            
-        
-            
-    def get_tree_item_children(self, tree_item):
-        count = tree_item.childCount()
-        
-        items = []
-        
-        for inc in range(0, count):
-            items.append( tree_item.child(inc) )
-        
-        return items
-    
-    def set_text_edit(self, bool_value):
-        self.text_edit = bool_value
-        
-class TreeWidgetItem(QtGui.QTreeWidgetItem):
-    
-    def __init__(self, parent = None):
-        self.widget = self._define_widget()
-        if self.widget:
-            self.widget.item = self
-                
-        self.column = self._define_column()
-        
-        super(TreeWidgetItem, self).__init__(parent)
-        
-        
-    def _define_widget(self):
-        return
-    
-    def _define_column(self):
-        return 0
-        
-     
-class TreeItemWidget(BasicWidget):
-        
-    def __init__(self, parent = None):
-        self.label = None
-        
-        super(TreeItemWidget, self).__init__(parent)
-        
-    def _define_main_layout(self):
-        return QtGui.QHBoxLayout()
-    
-    def _build_widgets(self):
-        self.label = QtGui.QLabel()
-        
-        self.main_layout.addWidget(self.label)
-    
-    def set_text(self, text):
-        self.label.setText(text)
-        
-    def get_text(self):
-        return self.label.text()
-        
-class TreeItemFileWidget(TreeItemWidget):
-    pass
-        
-class FileTreeWidget(TreeWidget):
-    
-    refreshed = create_signal()
-    
-    def __init__(self):
-        self.directory = None
-        
-        super(FileTreeWidget, self).__init__()
-        
-        self.setHeaderLabels(self._define_header())
-    
-    def _define_new_branch_name(self):
-        return 'new_folder'  
-        
-    def _define_header(self):
-        return ['name','size','date']
-
-    def _define_item(self):
-        return QtGui.QTreeWidgetItem()
-    
-    def _define_exclude_extensions(self):
-        return
-
-    def _get_files(self, directory = None):
-        
-        if not directory:
-            directory = self.directory
-            
-        return util_file.get_files_and_folders(directory)
-    
-    def _load_files(self, files):
-        self.clear()
-        
-        self._add_items(files)
-        
-    def _add_items(self, files, parent = None):
-        
-        for filename in files:
-            if parent:
-                self._add_item(filename, parent)
-            if not parent:
-                self._add_item(filename)
-
-    def _add_item(self, filename, parent = None):
-        
-        self.clearSelection()
-        
-        path_name = filename
-        
-        found = False
-        
-        if parent:
-            parent_path = self.get_item_path_string(parent)
-            path_name = '%s/%s' % (parent_path, filename)
-            
-            for inc in range(0,parent.childCount()):
-                item = parent.child(inc)
-                if item.text(0) == filename:
-                    found = item
-        
-        if not parent:
-            for inc in range(0, self.topLevelItemCount()):
-                item = self.topLevelItem(inc)
-                if item.text(0) == filename:
-                    found = item
-                
-        exclude = self._define_exclude_extensions()
-        
-        if exclude:
-            split_name = filename.split('.')
-            extension = split_name[-1]
-    
-            if extension in exclude:
-                return
-        
-        if not found:
-            item = self._define_item()
-        if found:
-            item = found
-        
-        size = self._define_item_size()
-        if size:
-            size = QtCore.QSize(*size)
-            
-            item.setSizeHint(self.title_text_index, size)
-            
-        path = util_file.join_path(self.directory, path_name)
-        
-        sub_files = util_file.get_files_and_folders(path)
-                
-        item.setText(self.title_text_index, filename)
-        
-        if util_file.is_file(path):
-            size = util_file.get_filesize(path)
-            date = util_file.get_last_modified_date(path)
-            
-            item.setText(self.title_text_index+1, str(size))
-            item.setText(self.title_text_index+2, str(date))
-        
-        if sub_files:
-            
-            self._delete_children(item)
-            
-            exclude_extensions = self._define_exclude_extensions()
-            exclude_count = 0
-        
-            if exclude_extensions:
-                for file in sub_files:
-                    for exclude in exclude_extensions:
-                        if file.endswith(exclude):
-                            exclude_count += 1
-                            break
-            
-            if exclude_count != len(sub_files):
-                
-                QtGui.QTreeWidgetItem(item)
-        
-        if not parent == False:
-            
-            if not parent:
-                self.addTopLevelItem(item)
-            if parent:
-                parent.addChild(item)
-            
-            self.setCurrentItem(item)
-            
-        return item
-    
-    def _add_sub_items(self, item):
-        
-        self.delete_empty_children(item)
-        self._delete_children(item)
-                
-        path_string = self.get_item_path_string(item)
-        
-        path = util_file.join_path(self.directory, path_string)
-        
-        files = self._get_files(path)
-        
-        self._add_items(files, item)
-        
-            
-    def create_branch(self, name = None):
-        
-        current_item = self.current_item
-        
-        if current_item:
-            path = self.get_item_path_string(self.current_item)
-            path = util_file.join_path(self.directory, path)
-            
-            if util_file.is_file(path):
-                path = util_file.get_dirname(path)
-                current_item = self.current_item.parent()
-            
-        if not current_item:
-            path = self.directory
-                
-        if not name:
-            name = self._define_new_branch_name()
-            
-        util_file.create_dir(name, path)
-        
-        
-        if current_item:
-            self._add_sub_items(current_item)
-            self.setItemExpanded(current_item, True)
-            
-        if not current_item:
-            self.refresh()
-            
-    def delete_branch(self):
-        item = self.current_item
-        path = self.get_item_directory(item)
-        
-        name = util_file.get_basename(path)
-        directory = util_file.get_dirname(path)
-        
-        if util_file.is_dir(path):
-            util_file.delete_dir(name, directory)
-        if util_file.is_file(path):
-            util_file.delete_file(name, directory)
-            if path.endswith('.py'):
-                util_file.delete_file((name+'c'), directory)
-        
-        index = self.indexOfTopLevelItem(item)
-        
-        parent = item.parent()
-        if parent:
-            parent.removeChild(item)
-        if not parent:
-            self.takeTopLevelItem(index)
-
-    def refresh(self):
-        
-        files = self._get_files()
-        
-        if not files:
-            self.clear()
-            return
-        
-        self._load_files(files)
-        
-        self.refreshed.emit()
-        
-
-    def get_item_directory(self, item):
-        
-        path_string = self.get_item_path_string(item)
-        
-        return util_file.join_path(self.directory, path_string)
-
-    def set_directory(self, directory, refresh = True):
-        
-        
-        
-        self.directory = directory
-        
-        if refresh:
-            
-            self.refresh()
-        
-class EditFileTreeWidget(DirectoryWidget):
-    
-    description = 'EditTree'
-    
-    item_clicked = create_signal(object, object)
-    
-    
-    def __init__(self, parent = None):        
-        
-        self.tree_widget = None
-        
-        
-        
-        super(EditFileTreeWidget, self).__init__(parent)
-        
-        self.setSizePolicy(QtGui.QSizePolicy.Minimum, QtGui.QSizePolicy.Minimum) 
-        
-    def _define_tree_widget(self):
-        return FileTreeWidget()
-    
-    def _define_manager_widget(self):
-        return ManageTreeWidget()
-    
-    def _define_filter_widget(self):
-        return FilterTreeWidget()
-        
-    def _build_widgets(self):
-        
-        
-        self.tree_widget = self._define_tree_widget()   
-        
-        self.tree_widget.itemClicked.connect(self._item_selection_changed)
-        
-          
-        self.manager_widget = self._define_manager_widget()
-        self.manager_widget.set_tree_widget(self.tree_widget)
-        
-        self.filter_widget = self._define_filter_widget()
-        
-        self.filter_widget.set_tree_widget(self.tree_widget)
-        self.filter_widget.set_directory(self.directory)
-        
-        
-        self.main_layout.addWidget(self.tree_widget)
-        self.main_layout.addWidget(self.filter_widget)
-               
-        
-        self.main_layout.addWidget(self.manager_widget)
-        
-        
-    """
-    def _item_clicked(self, item, column):
-        
-        if not item:
-            name = ''
-        
-        if item:
-            name = item.text(column)
-        
-        self.item_clicked.emit(name, item)
-    """
-        
-    def _item_selection_changed(self):
-               
-        items = self.tree_widget.selectedItems()
-        
-        name = None
-        item = None
-        
-        if items:
-            item = items[0]
-            name = item.text(0)
-        
-            self.item_clicked.emit(name, item)
-            
-        return name, item
-
-    def get_current_item(self):
-        return self.tree_widget.current_item
-    
-    def get_current_item_name(self):
-        return self.tree_widget.current_name
-    
-    def get_current_item_directory(self):
-        item = self.get_current_item()
-        return self.tree_widget.get_item_directory(item)
-
-    def refresh(self):
-        self.tree_widget.refresh()
-    
-    def set_directory(self, directory, sub = False):
-        super(EditFileTreeWidget, self).set_directory(directory)
-        
-        if not sub:
-            self.directory = directory
-            
-        self.tree_widget.set_directory(directory)
-        self.filter_widget.set_directory(directory)
-        
-        if hasattr(self.manager_widget, 'set_directory'):
-            self.manager_widget.set_directory(directory)
-       
-class ManageTreeWidget(BasicWidget):
-        
-    def __init__(self):
-        
-        self.tree_widget = None
-        
-        super(ManageTreeWidget,self).__init__()
-    
-    def set_tree_widget(self, tree_widget):
-        self.tree_widget = tree_widget
-       
-class FilterTreeWidget( DirectoryWidget ):
-    
-    def __init__(self):
-        
-        self.tree_widget = None
-        
-        super(FilterTreeWidget, self).__init__()
-    
-    def _define_main_layout(self):
-        return QtGui.QHBoxLayout()
-    
-    def _build_widgets(self): 
-        self.filter_names = QtGui.QLineEdit()
-        self.filter_names.setPlaceholderText('filter names')
-        self.sub_path_filter = QtGui.QLineEdit()
-        self.sub_path_filter.setPlaceholderText('set sub path')
-        self.sub_path_filter.textChanged.connect(self._sub_path_filter_changed)
-        
-        self.filter_names.textChanged.connect(self._filter_names)
-                
-        self.main_layout.addWidget(self.filter_names)
-        self.main_layout.addWidget(self.sub_path_filter)
-        
-    def _filter_names(self, text):
-        
-        self.tree_widget.filter_names(text)
-        self.skip_name_filter = False
-        
-    def _sub_path_filter_changed(self):
-        current_text = str( self.sub_path_filter.text() )
-        current_text = current_text.strip()
-        
-        if not current_text:
-            self.set_directory(self.directory)
-            self.tree_widget.set_directory(self.directory)
-            
-            text = self.filter_names.text()
-            self._filter_names(text)    
-            
-            return
-            
-        sub_dir = util_file.join_path(self.directory, current_text)
-        if not sub_dir:
-            
-            return
-        
-        if util_file.is_dir(sub_dir):
-            self.tree_widget.set_directory(sub_dir)
-            
-            text = self.filter_names.text()
-            self._filter_names(text)    
-                    
-    def clear_sub_path_filter(self):
-        self.sub_path_filter.setText('')
-            
-    def set_tree_widget(self, tree_widget):
-        self.tree_widget = tree_widget
-        
-    
-        
-class FileManagerWidget(DirectoryWidget):
-    
-    def __init__(self, parent = None):
-        super(FileManagerWidget, self).__init__(parent)
-        
-        self.data_class = self._define_data_class()
-        #self.save_widget.set_data_class(self.data_class)
-        #self.history_widget.set_data_class(self.data_class)
-        
-        #if self.option_widget:
-        #    self.option_widget.set_data_class(self.data_class)
-        
-        self.history_attached = False
-        
-    def _define_main_layout(self):
-        return QtGui.QHBoxLayout()
-        
-    def _define_data_class(self):
-        return
-    
-    def _define_main_tab_name(self):
-        return 'Data File'
-    
-    def _build_widgets(self):
-        
-        self.tab_widget = QtGui.QTabWidget()
-        
-        self.main_tab_name = self._define_main_tab_name()
-        self.version_tab_name = 'Version'
-                
-        self.save_widget = self._define_save_widget()
-        
-        self.save_widget.file_changed.connect(self._file_changed)
-                
-        self.tab_widget.addTab(self.save_widget, self.main_tab_name)
-        self._add_history_widget()
-        
-        self._add_option_widget()
-            
-        self.tab_widget.currentChanged.connect(self._tab_changed)    
-        self.main_layout.addWidget(self.tab_widget)
-        
-        self.setSizePolicy(QtGui.QSizePolicy.MinimumExpanding, QtGui.QSizePolicy.MinimumExpanding)
-
-    def _add_history_widget(self):
-        self.history_buffer_widget = BasicWidget()
-        
-        self.history_widget = self._define_history_widget()
-        self.history_widget.file_changed.connect(self._file_changed)
-        
-        
-        self.tab_widget.addTab(self.history_buffer_widget, self.version_tab_name)
-        
-        self.history_widget.hide()
-        
-    def _add_option_widget(self):
-        
-        self.option_widget = self._define_option_widget()
-        
-        if not self.option_widget:
-            return
-        
-        self.option_buffer_widget = BasicWidget()
-        
-        self.tab_widget.addTab(self.option_buffer_widget, 'Options')
-        
-    def _define_save_widget(self):
-        return SaveFileWidget()
-        
-    def _define_history_widget(self):
-        return HistoryFileWidget()
-        
-    def _define_option_widget(self):
-        return
-        
-    def _hide_history(self):
-        
-        self.history_widget.hide()
-        
-        if self.history_attached:
-            self.history_buffer_widget.main_layout.removeWidget(self.history_widget)
-                
-        self.history_attached = False
-    
-    def _show_history(self):
-        self.update_history()
-    
-    def _hide_options(self):
-        if self.option_widget:
-            self.option_buffer_widget.main_layout.removeWidget(self.option_widget)
-    
-    def _show_options(self):
-        if self.option_widget:
-            self.option_buffer_widget.main_layout.addWidget(self.option_widget)
-            self.option_widget.set_directory(self.directory)
-            self.option_widget.data_class = self.data_class
-            
-        self.option_widget.tab_update()
-        
-    def _tab_changed(self):
-                                
-        if self.tab_widget.currentIndex() == 0:
-            
-            self.save_widget.set_directory(self.directory)
-            
-            self._hide_history()
-            self._hide_options()
-            
-        if self.tab_widget.currentIndex() == 1:
-            
-            self._hide_options()
-            self._show_history()
-                
-        if self.tab_widget.currentIndex() == 2:
-            
-            self._show_options()
-            self._hide_history()
-                        
-    def _file_changed(self):
-        
-        if not util_file.is_dir(self.directory):     
-            return
-        
-        self._activate_history_tab()
-        
-    def _activate_history_tab(self):
-        
-        if not self.directory:
-            return
-        
-        version_tool = util_file.VersionFile(self.directory)   
-         
-        has_versions = version_tool.has_versions()
-        
-        if has_versions:
-            self.tab_widget.setTabEnabled(1, True)
-        if not has_versions:
-            self.tab_widget.setTabEnabled(1, False) 
-        
-    def add_option_widget(self):
-        self._add_option_widget()
-        
-    def update_history(self):
-        self.history_buffer_widget.main_layout.addWidget(self.history_widget)
-            
-        self.history_widget.show()
-        self.history_widget.set_directory(self.directory)
-        self.history_widget.refresh()
-        self.history_attached = True
-        
-        self._activate_history_tab()
-        
-    def set_directory(self, directory):
-        super(FileManagerWidget, self).set_directory(directory)
-        
-        if self.data_class:
-            self.data_class.set_directory(directory)
-        
-        if self.tab_widget.currentIndex() == 0:
-            self.save_widget.set_directory(directory)
-            self.save_widget.data_class = self.data_class
-        
-        if self.tab_widget.currentIndex() == 1:
-            self.history_widget.set_directory(directory)
-            self.history_widget.data_class = self.data_class
-            
-        if self.tab_widget.currentIndex() == 2:
-            self.option_widget.set_directory(directory)
-            self.option_widget.data_class = self.data_class
-        
-        
-            
-        self._file_changed()
-        
-        
-class SaveFileWidget(DirectoryWidget):
-    
-    file_changed = create_signal()
-    
-    def __init__(self, parent = None):
-        super(SaveFileWidget, self).__init__(parent)
-        
-        self.data_class = None
-        
-    def _define_main_layout(self):
-        return QtGui.QHBoxLayout()
-        
-    def _build_widgets(self):
-        
-        self.save_button = QtGui.QPushButton('Save')
-        self.load_button = QtGui.QPushButton('Open')
-        
-        self.save_button.setMaximumWidth(100)
-        self.load_button.setMaximumWidth(100)
-        self.save_button.setMinimumWidth(70)
-        self.load_button.setMinimumWidth(70)
-        
-        self.save_button.setSizePolicy(QtGui.QSizePolicy.Minimum, QtGui.QSizePolicy.Fixed)
-        self.load_button.setSizePolicy(QtGui.QSizePolicy.Minimum, QtGui.QSizePolicy.Fixed)
-        
-        self.save_button.clicked.connect(self._save)
-        self.load_button.clicked.connect(self._open)
-        
-        self.main_layout.addWidget(self.load_button)
-        self.main_layout.addWidget(self.save_button)
-        
-        
-        self.main_layout.setAlignment(QtCore.Qt.AlignTop)
-
-    def _save(self):
-        
-        self.file_changed.emit()
-    
-    def _open(self):
-        pass
-
-    def set_data_class(self, data_class_instance):
-        self.data_class = data_class_instance
-        
-        if self.directory:
-            self.data_class.set_directory(self.directory)
-    
-    def set_directory(self, directory):
-        super(SaveFileWidget, self).set_directory(directory)
-        
-        if self.data_class:
-            self.data_class.set_directory(self.directory)
-            
-    def set_no_save(self):
-        self.save_button.setDisabled(True)
-    
-class HistoryTreeWidget(FileTreeWidget):
-    
-
-    def __init__(self):
-        super(HistoryTreeWidget, self).__init__()
-        
-        if is_pyside():
-            self.sortByColumn(0, QtCore.Qt.SortOrder.DescendingOrder)
-            
-        self.setColumnWidth(0, 70)  
-        self.setColumnWidth(1, 150)
-        self.setColumnWidth(2, 50)
-        self.setColumnWidth(3, 50)
-        
-        self.padding = 1
-    
-    def _item_activated(self, item):
-        return
-        
-    def _define_header(self):
-        return ['version','comment','size','user','date']
-    
-    def _get_files(self):
-
-        if self.directory:
-            
-            version_tool = util_file.VersionFile(self.directory)
-            
-            files = version_tool.get_versions()
-            
-            if not files:
-                return
-            
-            if files:
-                self.padding = len(str(len(files)))
-                return files
-    
-    def _add_item(self, filename):
-        
-        split_name = filename.split('.')
-        if len(split_name) == 1:
-            return
-        
-        try:
-            version_int = int(split_name[-1])
-        except:
-            return
-        
-        version_tool = util_file.VersionFile(self.directory)
-        version_file = version_tool.get_version_path(version_int)
-        comment, user = version_tool.get_version_data(version_int)
-        file_size = util_file.get_filesize(version_file)
-        file_date = util_file.get_last_modified_date(version_file)
-        
-        version_str = str(version_int).zfill(self.padding)
-        
-        item = QtGui.QTreeWidgetItem()
-        item.setText(0, version_str)
-        item.setText(1, comment)
-        item.setText(2, str(file_size))
-        item.setText(3, user)
-        item.setText(4, file_date)
-        
-        self.addTopLevelItem(item)
-        item.filepath = version_file
-
-class HistoryFileWidget(DirectoryWidget):
-    
-    file_changed = create_signal()
-    
-    def _define_main_layout(self):
-        return QtGui.QVBoxLayout()
-    
-    def _define_list(self):
-        return HistoryTreeWidget()
-    
-    def _build_widgets(self):
-        
-        self.setSizePolicy(QtGui.QSizePolicy.MinimumExpanding,
-                           QtGui.QSizePolicy.MinimumExpanding)
-        
-        self.button_layout = QtGui.QHBoxLayout()
-        
-        open_button = QtGui.QPushButton('Open')
-        open_button.clicked.connect(self._open_version)
-        
-        open_button.setMaximumWidth(100)
-                
-        self.button_layout.addWidget(open_button)
-        
-        self.version_list = self._define_list()
-        
-        self.main_layout.addWidget(self.version_list)
-        self.main_layout.addLayout(self.button_layout)
-
-    def _open_version(self):
-        pass
-            
-    def refresh(self):
-        self.version_list.refresh()
-                
-    def set_data_class(self, data_class_instance):
-        self.data_class = data_class_instance
-        
-        if self.directory:
-            self.data_class.set_directory(self.directory)
-        
-    def set_directory(self, directory):
-        
-        super(HistoryFileWidget, self).set_directory(directory)
-        
-        if self.isVisible():
-            self.version_list.set_directory(directory, refresh = True)
-        if not self.isVisible():    
-            self.version_list.set_directory(directory, refresh = False)    
-
-class OptionFileWidget(DirectoryWidget):
-    
-    def __init__(self, parent = None):
-        super(OptionFileWidget, self).__init__(parent)
-        
-        self.data_class = None
-        
-    def set_data_class(self, data_class_instance):
-        self.data_class = data_class_instance
-        
-        if self.directory:
-            self.data_class.set_directory(self.directory)
-    
-    def set_directory(self, directory):
-        super(OptionFileWidget, self).set_directory(directory)
-        
-        if self.data_class:
-            self.data_class.set_directory(self.directory)
-            
-    def tab_update(self):
-        return
-            
-class GetString(BasicWidget):
-    
-    text_changed = create_signal(object)
-    
-    def __init__(self, name, parent = None):
-        self.name = name
-        super(GetString, self).__init__(parent)
-    
-    def _define_main_layout(self):
-        return QtGui.QHBoxLayout()
-            
-    def _build_widgets(self):
-        
-        self.main_layout.setContentsMargins(0,0,0,0)
-        self.main_layout.setSpacing(0)
-        
-        self.text_entry = QtGui.QLineEdit()
-        
-        self.label = QtGui.QLabel(self.name)
-        self.label.setAlignment(QtCore.Qt.AlignLeft)
-        self.label.setMinimumWidth(100)
-        self._setup_text_widget()
-        
-        self.main_layout.addWidget(self.label)
-        self.main_layout.addSpacing(5)
-        self.main_layout.addWidget(self.text_entry)
-        
-    def _setup_text_widget(self):
-        self.text_entry.textChanged.connect(self._text_changed)
-                    
-    def _text_changed(self):
-        self.text_changed.emit(self.text_entry.text())
-        
-    def set_text(self, text):
-        self.text_entry.setText(text)
-        
-    def get_text(self):
-        return self.text_entry.text()
-        
-    def set_label(self, label):
-        self.label.setText(label)  
-        
-    def get_label(self):
-        return self.label.text()
-        
-    def set_password_mode(self, bool_value):
-        
-        if bool_value:
-            self.text_entry.setEchoMode(self.text_entry.Password)
-        if not bool_value:
-            self.text_entry.setEchoMode(self.text_entry.Normal) 
-    
-    
-
-
-class GetDirectoryWidget(DirectoryWidget):
-    
-    directory_changed = create_signal(object)
-    
-    def __init__(self, parent = None):
-        super(GetDirectoryWidget, self).__init__(parent)
-        
-        self.label = 'directory'
-    
-    def _define_main_layout(self):
-        return QtGui.QHBoxLayout()
-    
-    def _build_widgets(self):
-        
-        self.directory_label = QtGui.QLabel('directory')
-        self.directory_label.setMinimumWidth(100)
-        self.directory_label.setMaximumWidth(100)
-        
-        self.directory_edit = QtGui.QLineEdit()
-        self.directory_edit.textChanged.connect(self._text_changed)
-        directory_browse = QtGui.QPushButton('browse')
-        
-        directory_browse.clicked.connect(self._browser)
-        
-        self.main_layout.addWidget(self.directory_label)
-        self.main_layout.addWidget(self.directory_edit)
-        self.main_layout.addWidget(directory_browse)
-        
-    def _browser(self):
-        
-        filename = get_folder(self.get_directory() , self)
-        
-        filename = util_file.fix_slashes(filename)
-        
-        if filename and util_file.is_dir(filename):
-            self.directory_edit.setText(filename)
-            self.directory_changed.emit(filename)
-        
-    def _text_changed(self):
-        
-        directory = self.get_directory()
-        
-        if util_file.is_dir(directory):
-            self.directory_changed.emit(directory)
-        
-    def set_label(self, label):
-        self.directory_label.setText(label)
-        
-    def set_directory(self, directory):
-        super(GetDirectoryWidget, self).set_directory(directory)
-        
-        self.directory_edit.setText(directory)
-        
-    def set_directory_text(self, text):
-        
-        self.directory_edit.setText(text)
-        
-    def get_directory(self):
-        return self.directory_edit.text()
-     
-class GetNumberBase(BasicWidget):
-    
-    valueChanged = create_signal(object)
-    
-    def __init__(self, name, parent = None):
-        self.name = name
-        super(GetNumberBase, self).__init__(parent)
-    
-    def _define_main_layout(self):
-        return QtGui.QHBoxLayout()
-    
-    def _define_number_widget(self):
-        return
-    
-    def _build_widgets(self):
-        
-        self.main_layout.setContentsMargins(0,0,0,0)
-        self.main_layout.setSpacing(0)
-        
-        self.number_widget = self._define_number_widget()
-        self.number_widget.setMaximumWidth(100)
-        
-        self.label = QtGui.QLabel(self.name)
-        self.label.setAlignment(QtCore.Qt.AlignRight)
-        
-        self.main_layout.addWidget(self.label)
-        self.main_layout.addSpacing(5)
-        self.main_layout.addWidget(self.number_widget)
-                    
-    def _value_changed(self):
-        self.valueChanged.emit(self.get_value())
-        
-    def set_value(self, value):
-        self.number_widget.setValue(value)
-        
-    def get_value(self):
-        return self.number_widget.value()
-        
-    def set_label(self, label):
-        self.label.setText(label)
-        
-    def get_label(self):
-        
-        return self.label.text()
-    
-class GetNumber(GetNumberBase):
-    
-    valueChanged = create_signal(object)
-    
-    def __init__(self, name, parent = None):
-        super(GetNumber, self).__init__(name, parent)
-        
-        self._setup_spin_widget()
-    
-    def _define_main_layout(self):
-        return QtGui.QHBoxLayout()
-    
-    def _define_number_widget(self):
-        return QtGui.QDoubleSpinBox()
-        
-    def _setup_spin_widget(self):
-        
-        if hasattr(self.number_widget, 'CorrectToNearestValue'):
-            self.number_widget.setCorrectionMode(self.number_widget.CorrectToNearestValue)
-            
-        if hasattr(self.number_widget, 'setWrapping'):
-            self.number_widget.setWrapping(False)
-        
-        if hasattr(self.number_widget, 'setDecimals'):    
-            self.number_widget.setDecimals(3)
-            
-        self.number_widget.setMaximum(100000000)
-        self.number_widget.setMinimum(-100000000)
-        self.number_widget.setButtonSymbols(self.number_widget.NoButtons)
-        
-        self.number_widget.valueChanged.connect(self._value_changed)
-    
-class GetInteger(GetNumber):
-    
-    def _define_number_widget(self):
-        return QtGui.QSpinBox()
-    
-class GetBoolean(GetNumberBase):
-    
-    def __init__(self, name, parent = None):
-        super(GetBoolean, self).__init__(name, parent)
-        
-        self.number_widget.stateChanged.connect(self._value_changed)
-    
-    def _value_changed(self):
-        self.valueChanged.emit(self.get_value())
-        
-    
-    def _define_number_widget(self):
-        return QtGui.QCheckBox()
-    
-    def set_value(self, value):
-        
-        if value:
-            state = QtCore.Qt.CheckState.Checked
-        if not value:
-            state = QtCore.Qt.CheckState.Unchecked
-        self.number_widget.setCheckState(state)
-        
-        
-    def get_value(self):
-        
-        value = self.number_widget.isChecked()
-        
-        if value == None:
-            value = False
-        
-        return value
-             
-class GetNumberButton(GetNumber):
-    
-    clicked = create_signal(object)
-    
-    def _build_widgets(self):   
-        super(GetNumberButton, self)._build_widgets()
-        
-        self.button = QtGui.QPushButton('run')
-        self.button.clicked.connect(self._clicked)
-        self.button.setMaximumWidth(60)
-        
-        self.main_layout.addWidget(self.button)
-        
-    def _clicked(self):
-        self.clicked.emit(self.number_widget.value())
-        
-class GetIntNumberButton(GetNumberButton):
-    def _define_number_widget(self):
-        number_widget = QtGui.QSpinBox()
-        return number_widget
-    
-class GetCheckBox(BasicWidget):
-    
-    check_changed = create_signal(object)
-    
-    def __init__(self, name, parent = None):
-        
-        self.name = name
-        
-        super(GetCheckBox, self).__init__(parent)
-        
-        
-        
-    def _define_main_layout(self):
-        return QtGui.QHBoxLayout()
-            
-    def _build_widgets(self):
-        
-        self.check_box = QtGui.QCheckBox()
-        self.check_box.setText(self.name)
-        self.main_layout.addWidget(self.check_box)
-        
-        self.check_box.stateChanged.connect(self._state_changed)
-        
-    def _state_changed(self, state):
-        
-        if state:
-            self.check_changed.emit(True)
-        if not state:
-            self.check_changed.emit(False)
-        
-    def get_state(self):
-        
-        if self.check_box.isChecked():
-            return True
-        if not self.check_box.isChecked():
-            return False
-        
-    def set_state(self, bool_value):
-        if bool_value != None:
-            self.check_box.setChecked(bool_value)
-            
-
-class Slider(BasicWidget):
-    
-    value_changed = create_signal(object)
-    
-    def __init__(self, title = None, parent = None):
-        
-        self.title = title
-        
-        super(Slider, self).__init__(parent)
-        
-        self.emit_value_change = True
-        
-        
-    def _build_widgets(self):
-        
-        self.label = QtGui.QLabel()
-        self.label.setText(self.title)
-        self.slider = QtGui.QSlider()
-        self.slider.setOrientation(QtCore.Qt.Horizontal)
-        
-        self.slider.valueChanged.connect(self._value_change)
-        
-        self.main_layout.addWidget(self.label)
-        self.main_layout.addWidget(self.slider)
-        
-    def set_title(self, title):
-        
-        self.label.setText(title)
-        
-        self.title = title
-        
-    def _value_change(self, value):
-        
-        if self.emit_value_change:
-            self.value_changed.emit(value)
-    
-    def _reset_slider(self):
-        
-        self.emit_value_change = False
-        self.slider.setValue(0)
-        self.emit_value_change = True
-    
-    def set_auto_recenter(self, bool_value):
-        
-        if bool_value:
-            
-            self.slider.sliderReleased.connect(self._reset_slider)
-            
-        if not bool_value:
-            self.slider.sliderReleased.disconnect(self._reset_slider)
-        
-
-       
-class ProgressBar(QtGui.QProgressBar):
-    
-    def set_count(self, count):
-        
-        self.setMinimum(0)
-        self.setMaximum(count)
-        
-    def set_increment(self, int_value):
-        self.setValue(int_value)
-        
-class LoginWidget( BasicWidget ):
-    
-    login = create_signal(object, object)
-    
-    def _build_widgets(self):
-        
-        group_widget = QtGui.QGroupBox('Login')
-        group_layout = QtGui.QVBoxLayout()
-        group_widget.setLayout(group_layout)
-        
-        self.login_widget = GetString('User: ')
-        self.password_widget = GetString('Password: ')
-        self.password_widget.set_password_mode(True)
-        
-        self.login_state = QtGui.QLabel('Login failed.')
-        self.login_state.hide()
-        
-        login_button = QtGui.QPushButton('Enter')
-
-        login_button.clicked.connect( self._login )
-        
-        self.password_widget.text_entry.returnPressed.connect(self._login)
-
-        group_layout.addWidget(self.login_widget)
-        group_layout.addWidget(self.password_widget)
-        group_layout.addWidget(login_button)
-        group_layout.addWidget(self.login_state)
-
-        self.main_layout.addWidget(group_widget)
-        
-        self.group_layout = group_layout
-
-        
-    def _login(self):
-        
-        login = self.login_widget.get_text()
-                
-        password = self.password_widget.get_text()
-        
-        self.login.emit(login, password)
-        
-    def set_login(self, text):
-        self.login_widget.set_text(text)
-        
-    def set_login_failed(self, bool_value):
-        if bool_value:
-            self.login_state.show()
-            
-        if not bool_value:
-            self.login_state.hide()
-     
-class WidgetToPicture(BasicDialog):
-    
-    def __init__(self):
-        super(WidgetToPicture, self).__init__()
-        
-        self.last_path = ''
-    
-    def _build_widgets(self):
-        
-        #widget_button = QtGui.QPushButton('Get widget')
-        #widget_button.clicked.connect(self._get_widget())
-        
-        self.setMinimumHeight(100)
-        self.setMinimumWidth(100)
-        self.setMouseTracking(True)
-        #self.main_layout.addWidget()
-        
-    def mouseReleaseEvent(self, event):
-        super(WidgetToPicture, self).mousePressEvent(event)
-        
-        position = event.globalPos()
-        
-        app = QtGui.qApp
-        widget = app.widgetAt(position)
-        
-        self.take_picture(widget)
-        
-        
-    def take_picture(self, widget):
-        
-        pixmap =  QtGui.QPixmap.grabWidget(widget)
-        
-        
-        filename = QtGui.QFileDialog.getSaveFileName(self, "Save Image", filter = '*.png', dir = self.last_path)
-        
-        if filename:
-            if util_file.is_file(filename[0]):
-                name = util_file.get_basename(filename[0])
-                directory = util_file.get_dirname(filename[0])
-                util_file.delete_file(name, directory)
-            pixmap.save(filename[0], 'png')
-            
-            self.last_path = filename[0]
-        
-#--- Code Editor
-        
-class CodeEditTabs_ActiveFilter(QtCore.QObject):
-    def eventFilter(self, obj, event):
-        
-        if event.type() == QtCore.QEvent.WindowActivate:
-            obj._tabs_activated()
-            return True
-            
-        else:
-            # standard event processing
-            return QtCore.QObject.eventFilter(self, obj, event)
-        
-class CodeEditTabs(BasicWidget):
-    
-    save = create_signal(object)
-    tabChanged = create_signal(object)
-    no_tabs = create_signal()
-    multi_save = create_signal(object, object)
-    completer =  None
-    
-    
-    def __init__(self):
-        super(CodeEditTabs, self).__init__()
-        
-        self.code_tab_map = {}
-        self.code_floater_map = {}
-        self.code_window_map = {}
-        
-        self.tabs.setMovable(True)
-        self.tabs.setTabsClosable(True)
-        
-        self.tabs.tabCloseRequested.connect(self._close_tab)
-        self.tabs.currentChanged.connect(self._tab_changed)
-        
-        self.previous_widget = None
-        
-        self.suppress_tab_close_save = False
-        self.current_process = None
-        
-        self.find_widget = None
-        
-        
-        self.installEventFilter(CodeEditTabs_ActiveFilter(self))
-        
-    def _find(self, text_edit):
-        
-        if not self.find_widget:
-            find_widget = FindTextWidget(text_edit)
-            find_widget.closed.connect(self._clear_find)
-            find_widget.show()
-            
-        
-            self.find_widget = find_widget
-            
-    def _clear_find(self):
-        
-        self.find_widget = None
-            
-    def _set_tab_find_widget(self, current_widget):
-
-        if not current_widget:
-            if self.find_widget:
-                self.find_widget.close()
-                self.find_widget = None
-                
-        if self.find_widget:
-            self.find_widget.set_widget(current_widget.text_edit)
-            
-    def _tab_changed(self):
-        
-        current_widget = self.tabs.currentWidget()
-        
-        self._set_tab_find_widget(current_widget)
-        
-        self.tabChanged.emit(current_widget)
-
-    def _code_window_activated(self, widget):
-        
-        if self.find_widget:
-            self.find_widget.set_widget(widget.code_edit.text_edit)
-            
-    def _tabs_activated(self):
-        
-        current_tab = self.tabs.currentWidget()
-        
-        self._set_tab_find_widget(current_tab)
-        
-    def _code_window_deactivated(self):
-        
-        current_widget = self.tabs.currentWidget()
-
-        self._set_tab_find_widget(current_widget)
-        
-    
-    def _close_tab(self, index):
-        
-        if not self.suppress_tab_close_save:
-                    
-            widget = self.tabs.widget(index)
-            
-            #there would be no widget if changing processes
-            if widget:
-                if widget.text_edit.document().isModified():
-                    permission = get_permission('Unsaved changes. Save?', self)
-                    if permission == True:
-                        self.multi_save.emit(widget.text_edit, None)
-                    if permission == None:
-                        return
-        
-        title = self.tabs.tabText(index)
-        
-        self.tabs.removeTab(index)
-                
-        if self.code_tab_map.has_key(str(title)):
-            self.code_tab_map.pop(str(title))
-
-        if self.tabs.count() == 0:
-            self.no_tabs.emit()
-    
-    def _save(self, current_widget):
-        
-        title = current_widget.titlename
-        
-        filepath = current_widget.filepath
-        
-        if hasattr(current_widget, 'text_edit'):
-            current_widget = current_widget.text_edit
-        
-        self.save.emit(current_widget)
-        
-        if self.code_floater_map.has_key(title):
-            floater_widget = self.code_floater_map[title]
-            
-            if floater_widget.filepath == filepath:
-                floater_widget.set_no_changes()
-            
-        if self.code_tab_map.has_key(title):
-            tab_widget = self.code_tab_map[title]
-            
-            if tab_widget.filepath == filepath:
-                tab_widget.set_no_changes()
-    
-    def _build_widgets(self):
-        
-        self.tabs = CodeTabs()
-        
-        self.main_layout.addWidget(self.tabs)
-        
-        self.tabs.double_click.connect(self._tab_double_click)
-        
-    def _tab_double_click(self, index):
-        
-        title = str(self.tabs.tabText(index))
-        code_widget = self.code_tab_map[title]
-        filepath = code_widget.text_edit.filepath        
-        
-        floating_tab = self.add_floating_tab(filepath, title)
-        document = code_widget.get_document()
-        floating_tab.set_document(document)
-        
-    def _window_close_requested(self, widget):
-        
-        self.multi_save.emit(widget.code_edit.text_edit, None)
-        
-    def clear(self):
-        self.tabs.clear()
-        
-        self.code_tab_map = {}
-        
-    def goto_tab(self, name):
-        
-        if self.code_tab_map.has_key(name):
-        
-            widget = self.code_tab_map[name]
-                
-            self.tabs.setCurrentWidget(widget)
-        
-    def add_floating_tab(self, filepath, name):
-        
-        basename = name
-        
-        if self.code_tab_map.has_key(basename):
-            code_widget = self.code_tab_map[basename]
-            index = self.tabs.indexOf(code_widget)
-        
-            if index > -1:
-                self.suppress_tab_close_save = True
-                self._close_tab(index)
-                self.suppress_tab_close_save = False
-        
-        if self.code_tab_map.has_key(basename):
-            #do something
-            return
-        
-        code_edit_widget = CodeEdit()
-        if self.__class__.completer:
-            code_edit_widget.set_completer(self.__class__.completer)
-        
-        code_edit_widget.filepath = filepath
-
-        code_edit_widget.add_menu_bar()
-        
-        if self.current_process:
-            code_edit_widget.add_process_title(self.current_process)
-            
-        code_edit_widget.set_file(filepath)
-        
-        code_widget = code_edit_widget.text_edit
-        code_widget.titlename = basename
-        code_widget.set_file(filepath)
-        code_widget.save.connect(self._save)
-        code_widget.find_opened.connect(self._find)
-        
-        window = CodeTabWindow()
-        window.resize(600, 800)
-        #basename = util_file.get_basename(filepath)
-        
-        window.setWindowTitle(basename)
-        window.set_code_edit(code_edit_widget)
-        window.closed_save.connect(self._window_close_requested)
-        window.closed.connect(self._close_window)
-        
-        window.activated.connect(self._code_window_activated)
-        
-        self.code_floater_map[basename] = code_edit_widget
-        self.code_window_map[filepath] = window
-        
-        window.show()
-        window.setFocus()
-        
-        if self.code_tab_map.has_key(basename):
-            tab_widget = self.code_tab_map[basename]
-            
-            if tab_widget:
-                code_widget.setDocument(tab_widget.text_edit.document())
-            
-        return code_edit_widget
-        
-        
-    def add_tab(self, filepath, name):
-        
-        basename = name
-        
-        if self.code_tab_map.has_key(basename):
-            self.goto_tab(basename)
-            return
-                
-        code_edit_widget = CodeEdit()
-        if self.__class__.completer:
-            code_edit_widget.set_completer(self.__class__.completer)
-        code_edit_widget.filepath = filepath
-        
-        self.tabs.addTab(code_edit_widget, basename)
-        
-        code_widget = code_edit_widget.text_edit
-        code_widget.set_file(filepath)
-        code_widget.titlename = basename
-        
-        code_widget.save.connect(self._save)
-        code_widget.find_opened.connect(self._find)
-        
-        self.code_tab_map[basename] = code_edit_widget
-        
-        self.goto_tab(basename)
-        
-        if self.code_floater_map.has_key(basename):
-            float_widget = self.code_floater_map[basename]
-            
-            if float_widget:
-                if filepath == float_widget.filepath:
-                    
-                    code_widget.setDocument(float_widget.text_edit.document())
-        
-        return code_edit_widget
-            
-    def save_tabs(self, note = None):
-        
-        found = []
-        
-        for inc in range(0, self.tabs.count()):
-            widget = self.tabs.widget(inc)
-            
-            if widget.text_edit.document().isModified():
-                found.append(widget.text_edit)
-        
-        self.multi_save.emit(found, note)
-      
-    def has_tabs(self):
-        
-        if self.tabs.count():
-            return True
-        
-        return False
-    
-    def get_widgets(self, name = None):
-        
-        widgets = []
-        
-        for key in self.code_tab_map:
-            
-            if name != None:
-                if key != name:
-                    continue
-            
-            widget = self.code_tab_map[key]
-            if widget:
-                widgets.append(widget)
-    
-        for key in self.code_floater_map:
-            
-            if name != None:
-                if key != name:
-                    
-                    continue
-            
-            widget = self.code_floater_map[key]
-            if widget:
-                widgets.append(widget)
-                
-        return widgets
-            
-    def set_tab_title(self, index, name):
-        
-        self.tabs.setTabText(index, name)
-        
-    def set_completer(self, completer_class):
-        
-        self.__class__.completer = completer_class
-        
-        
-    def rename_tab(self, old_path, new_path, old_name, new_name):
-        
-        if old_path == new_path:
-            return
-        
-        widgets = self.get_widgets(old_name)
-        
-        if not widgets:
-            return
-        
-        removed_old_tab = False
-        
-        for widget in widgets:
-            
-            index = self.tabs.indexOf(widget)
-            
-            if index > -1:
-                
-                self.set_tab_title(index, new_name)
-                
-                self.code_tab_map[new_name] = widget
-                if self.code_tab_map.has_key(old_name):
-                    self.code_tab_map.pop(old_name)
-                    removed_old_tab = True
-                widget.text_edit.filepath = new_path
-                widget.text_edit.titlename = new_name
-                widget.filepath = new_path
-                
-                
-            if index == -1 or index == None:
-                
-                parent = widget.parent()
-                window_parent = parent.parent()
-
-                window_parent.setWindowTitle(new_name)
-                
-                self.code_floater_map[new_name] = widget
-                if self.code_floater_map.has_key(old_name):
-                    self.code_floater_map.pop(old_name)
-                    removed_old_tab = True
-                widget.text_edit.filepath = new_path
-                widget.text_edit.titlename = new_name
-                widget.set_file(new_path)
-                widget.filepath = new_path
-                            
-            current_widget = self.tabs.currentWidget()
-            current_titlename = current_widget.text_edit.titlename
-            
-            if new_name == current_titlename:
-                self.tabChanged.emit(widget)
-                
-                
-        if not removed_old_tab:
-            util.warning('Failed to remove old code widget entry: %s' % old_name)
-              
-    def close_tab(self, name):
-        
-        if not name:
-            return
-        
-        widgets = self.get_widgets(name)
-        
-        for widget in widgets:
-                        
-            index = self.tabs.indexOf(widget)
-            
-            if index > -1:
-                
-                self.tabs.removeTab(index)
-                if self.code_tab_map.has_key(name):
-                    self.code_tab_map.pop(name)
-            
-            if index == -1 or index == None:
-                
-                parent = widget.parent()
-                window_parent = parent.parent()
-                window_parent.close()
-                window_parent.deleteLater()
-                
-                if self.code_floater_map.has_key(name):
-                    self.code_floater_map.pop(name)                            
-                
-    def _close_window(self, widget):
-        name = widget.code_edit.text_edit.titlename
-        
-        if name in self.code_floater_map:
-            self.code_floater_map.pop(name)
-        
-                
-    def close_tabs(self):
-        
-        self.save_tabs()
-        
-        tab_count = self.tabs.count()
-        
-        for inc in range(0, tab_count):
-            self._close_tab(inc)
-            
-    def close_windows(self):
-        
-        for key in self.code_floater_map:
-            widget = self.code_floater_map[key]
-            parent = widget.parent()
-            window = parent.parent()
-            window.close()
-        
-                
-    def show_window(self, filepath):
-        
-        if not filepath:
-            return
-        
-        if self.code_window_map.has_key(filepath):
-            
-            
-            window = self.code_window_map[filepath]
-            
-            floater = self.code_floater_map[filepath]
-            
-            if floater.text_edit.filepath == filepath:
-            
-                window.hide()
-                window.show()
-                window.setFocus()
-                     
-class CodeTabs(QtGui.QTabWidget):
-    
-    double_click = create_signal(object)
-    
-    def __init__(self):
-        super(CodeTabs, self).__init__()
-        
-        self.code_tab_bar = CodeTabBar()
-        
-        self.setTabBar( self.code_tab_bar )
-        
-        self.code_tab_bar.double_click.connect(self._bar_double_click)
-    
-    def _bar_double_click(self, index):
-    
-        self.double_click.emit(index)
-        
-class CodeTabBar(QtGui.QTabBar):
-    
-    double_click = create_signal(object)
-    
-    def __init__(self):
-        super(CodeTabBar, self).__init__()
-        self.setAcceptDrops(True)
-    
-    def mouseDoubleClickEvent(self, event):
-        super(CodeTabBar, self).mouseDoubleClickEvent(event)
-        
-        index = self.currentIndex()
-        
-        self.double_click.emit(index)
-        
-class CodeTabWindow_ActiveFilter(QtCore.QObject):
-    def eventFilter(self, obj, event):
-        
-        if event.type() == QtCore.QEvent.WindowActivate:
-            
-            obj.activated.emit(obj)
-            return True
-        
-        else:
-            # standard event processing
-            return QtCore.QObject.eventFilter(self, obj, event)
-        
-class CodeTabWindow(BasicWindow):
-    
-    closed_save = create_signal(object)
-    closed = create_signal(object)
-    activated = create_signal(object)
-    
-    def __init__(self):
-        super(CodeTabWindow, self).__init__()
-        
-        self.installEventFilter(CodeTabWindow_ActiveFilter(self))
-        self.setWindowFlags(QtCore.Qt.WindowStaysOnTopHint)
-        
-        self.code_edit = None
-        
-        self.setMinimumWidth(400)
-        self.setMinimumHeight(400)
-    
-    def closeEvent(self, event):
-        
-        permission = False
-        
-        if self.code_edit:
-            
-            if self.code_edit.text_edit.document().isModified():
-                permission = get_permission('Unsaved changes. Save?', self)
-                
-                if permission == None:
-                    event.ignore()
-                    return
-        
-        event.accept()
-        if permission == True:
-            self.closed_save.emit(self)
-        if not permission:
-            self.closed.emit(self)
-            
-    def set_code_edit(self, code_edit_widget):
-        
-        self.main_layout.addWidget(code_edit_widget)
-        self.code_edit = code_edit_widget
-        
-class CodeEdit(BasicWidget):
-    
-    save_done = create_signal(object)
-    
-    def __init__(self):
-        super(CodeEdit, self).__init__()
-        
-        self.text_edit.cursorPositionChanged.connect(self._cursor_changed)
-        self.fullpath = None
-        
-    def _build_widgets(self):
-        
-        self.text_edit = CodeTextEdit()
-        
-        self.status_layout = QtGui.QHBoxLayout()
-        
-        self.line_number = QtGui.QLabel('Line:')
-        self.save_state = QtGui.QLabel('No Changes')
-        
-        self.status_layout.addWidget(self.line_number)
-        self.status_layout.addWidget(self.save_state)
-        
-        self.main_layout.addWidget(self.text_edit)
-        self.main_layout.addLayout(self.status_layout)
-        
-        self.text_edit.save_done.connect(self._save_done)
-        self.text_edit.textChanged.connect(self._text_changed)
-        self.text_edit.file_set.connect(self._text_file_set)
-        
-        #completer on off... comment out to turn completer off.
-        #self.text_edit.set_completer( PythonCompleter() )
-        
-    def _build_menu_bar(self):
-        
-        self.menu_bar = QtGui.QMenuBar()
-        
-        self.main_layout.insertWidget(0, self.menu_bar)
-        
-        file_menu = self.menu_bar.addMenu('File')
-        
-        save_action = file_menu.addAction('Save')
-        
-        browse_action = file_menu.addAction('Browse')
-        
-        save_action.triggered.connect(self.text_edit._save)
-        browse_action.triggered.connect(self._open_browser)
-        
-    def _build_process_title(self, title):
-        
-        process_title = QtGui.QLabel('Process: %s' % title)
-        self.main_layout.insertWidget(0, process_title)
-        
-    def _open_browser(self):
-        
-        filepath = self.text_edit.filepath
-        
-        filepath_only = util_file.get_dirname(filepath)
-        
-        util_file.open_browser(filepath_only)
-        
-    def _cursor_changed(self):
-        
-        code_widget = self.text_edit
-        text_cursor = code_widget.textCursor()
-        block_number = text_cursor.blockNumber()
-        
-        self.line_number.setText('Line: %s' % (block_number+1))
-    
-    def _text_changed(self):
-        
-        self.save_state.setText('Unsaved Changes')
-    
-    def _save_done(self, bool_value):
-        
-        if bool_value:
-            self.save_state.setText('No Changes')
-            self.save_done.emit(self)
-            
-    def _find(self, text_edit):
-        
-        if not self.find:
-            self.find = FindTextWidget(text_edit)
-            self.find.show()
-            self.find.closed.connect(self._close_find)
-            
-    def _close_find(self):
-        self.find = None
-    
-    def _text_file_set(self):
-        self.save_state.setText('No Changes')
-    
-    def add_process_title(self, title):
-        self._build_process_title(title)
-        
-    def add_menu_bar(self):
-        
-        self._build_menu_bar()
-        
-    def set_file(self, filepath):
-        
-        self.save_state.setText('No Changes')
-        
-    def set_no_changes(self):
-        
-        self.save_state.setText('No Changes')
-        if self.text_edit:
-            self.text_edit.document().setModified(False)
-            
-    def set_completer(self, completer_class):
-        self.text_edit.set_completer(completer_class)
-        
-    def get_document(self):
-        return self.text_edit.document()
-    
-    def set_document(self, document):
-        modified = document.isModified()
-        
-        self.text_edit.setDocument(document)
-        
-        if not modified:
-            self.save_state.setText('No Changes')
-        
-class ListAndHelp(QtGui.QListView):
-    
-    def __init__(self):
-        super(ListAndHelp, self).__init__()
-        
-        layout = QtGui.QHBoxLayout()
-        
-        self.setLayout(layout)
-        
-        self.list = QtGui.QListView()
-        
-        button = QtGui.QTextEdit()
-        
-        layout.setContentsMargins(0,0,0,0)
-        
-        layout.addWidget(self.list)
-        layout.addWidget(button)
-
-class CodeTextEdit(QtGui.QPlainTextEdit):
-    
-    save = create_signal(object)
-    save_done = create_signal(object)
-    file_set = create_signal()
-    find_opened = create_signal(object)
-    
-    def __init__(self):
-        
-        self.filepath = None
-        
-        super(CodeTextEdit, self).__init__()
-        
-        self.setFont( QtGui.QFont('Courier', 9)  )
-        
-        shortcut_save = QtGui.QShortcut(QtGui.QKeySequence(self.tr("Ctrl+s")), self)
-        shortcut_save.activated.connect(self._save)
-        
-        shortcut_find = QtGui.QShortcut(QtGui.QKeySequence(self.tr('Ctrl+f')), self)
-        shortcut_find.activated.connect(self._find)
-        
-        shortcut_goto_line = QtGui.QShortcut(QtGui.QKeySequence(self.tr('Ctrl+l')), self)
-        shortcut_goto_line.activated.connect(self._goto_line)
-        
-        plus_seq = QtGui.QKeySequence( QtCore.Qt.CTRL + QtCore.Qt.Key_Plus)
-        equal_seq = QtGui.QKeySequence( QtCore.Qt.CTRL + QtCore.Qt.Key_Equal)
-        minus_seq = QtGui.QKeySequence( QtCore.Qt.CTRL + QtCore.Qt.Key_Minus)
-        
-        shortcut_zoom_in = QtGui.QShortcut(plus_seq, self)
-        shortcut_zoom_in.activated.connect(self._zoom_in_text)
-        shortcut_zoom_in_other = QtGui.QShortcut(equal_seq, self)
-        shortcut_zoom_in_other.activated.connect(self._zoom_in_text)
-        shortcut_zoom_out = QtGui.QShortcut(minus_seq, self)
-        shortcut_zoom_out.activated.connect(self._zoom_out_text)
-        
-        self._setup_highlighter()
-        
-        self.setWordWrapMode(QtGui.QTextOption.NoWrap)
-        
-        self.last_modified = None
-        
-        self.skip_focus = False
-        
-        self.line_numbers = CodeLineNumber(self)
-        
-        self._update_number_width(0)
-        
-        self.blockCountChanged.connect(self._update_number_width)
-        self.updateRequest.connect(self._update_number_area)
-        self.cursorPositionChanged.connect(self._line_number_highlight)
-        
-        self._line_number_highlight()
-        
-        self.find_widget = None
-        
-        self.completer = None
-        
-<<<<<<< HEAD
-=======
-        self.focus_out = False
-
->>>>>>> 9b52e4d4
-    def resizeEvent(self, event):
-        
-        super(CodeTextEdit, self).resizeEvent(event)
-        
-        rect = self.contentsRect()
-        
-        new_rect = QtCore.QRect( rect.left(), rect.top(), self._line_number_width(), rect.height() )
-        
-        self.line_numbers.setGeometry( new_rect )   
-    
-    def wheelEvent(self, event):
-        
-        delta = event.delta()
-        keys =  event.modifiers()
-        
-        if keys == QtCore.Qt.CTRL:           
-            if delta > 0:
-                self._zoom_in_text()
-            if delta < 0:
-                self._zoom_out_text()
-        
-        return super(CodeTextEdit, self).wheelEvent(event)
-    
-    def focusInEvent(self, event):
-
-        if self.completer:
-            self.completer.setWidget(self)
-        
-        super(CodeTextEdit, self).focusInEvent(event)
-        
-        if not self.skip_focus:
-            self._update_request()
-            
-    def keyPressEvent(self, event):
-        
-        if self.completer:
-            if self.completer.popup().isVisible():
-             
-                if event.key() == QtCore.Qt.Key_Enter:
-                    event.ignore()
-                    return
-                if event.key() == QtCore.Qt.Key_Return:
-                    event.ignore()
-                    return
-
-        pass_on = True
-        
-        if event.key() == QtCore.Qt.Key_Backtab or event.key() == QtCore.Qt.Key_Tab:
-            self._handle_tab(event)
-            pass_on = False
-
-        if event.key() == QtCore.Qt.Key_Enter or event.key() == QtCore.Qt.Key_Return:
-            self._handle_enter(event)
-            pass_on = False
-
-        if pass_on:
-            super(CodeTextEdit, self).keyPressEvent(event)
-        
-        if self.completer:
-            text = self.completer.text_under_cursor()
-            
-            if text:
-                
-                result = self.completer.handle_text(text)
-                
-                if result == True:
-                    
-                    rect = self.cursorRect()
-                    
-                    width = self.completer.popup().sizeHintForColumn(0) + self.completer.popup().verticalScrollBar().sizeHint().width()
-                    
-                    if width > 350:
-                        width = 350
-                    
-                    rect.setWidth(width)
-                    
-                    self.completer.complete(rect)
-                
-                if result == False:
-                    self.completer.popup().hide()
-                    self.completer.clear_completer_list()
-                    self.completer.refresh_completer = True
-
-    def _line_number_paint(self, event):
-        
-        paint = QtGui.QPainter(self.line_numbers)
-        
-        if not util.is_in_maya():
-            paint.fillRect(event.rect(), QtCore.Qt.lightGray)
-        
-        if util.is_in_maya():
-            paint.fillRect(event.rect(), QtCore.Qt.black)
-        
-        block = self.firstVisibleBlock()
-        block_number = block.blockNumber()
-        
-        top = int( self.blockBoundingGeometry(block).translated(self.contentOffset()).top() )
-        bottom = int( top + self.blockBoundingRect(block).height() )
-        
-        while block.isValid() and top <= event.rect().bottom():
-            if block.isVisible() and bottom >= event.rect().top():
-                number = block_number + 1
-                
-                if util.is_in_maya():
-                    paint.setPen(QtCore.Qt.lightGray)
-                if not util.is_in_maya():
-                    paint.setPen(QtCore.Qt.black)
-                
-                paint.drawText(0, top, self.line_numbers.width(), self.fontMetrics().height(), QtCore.Qt.AlignRight, str(number))
-                
-            block = block.next()
-            top = bottom
-            bottom = top + self.blockBoundingRect(block).height()
-            
-            block_number += 1
-        
-    def _line_number_width(self):
-        
-        digits = 1
-        max_value = max(1, self.blockCount())
-        
-        while (max_value >= 10):
-            max_value /= 10
-            digits+=1
-        
-        space = 1 + self.fontMetrics().width('1') * digits
-        
-        return space
-    
-    def _line_number_highlight(self):
-        
-        extra_selection = QtGui.QTextEdit.ExtraSelection()
-        
-        selections = [extra_selection]
-        
-        if not self.isReadOnly():
-            selection = QtGui.QTextEdit.ExtraSelection()
-            
-            if util.is_in_maya():
-                line_color = QtGui.QColor(QtCore.Qt.black)
-            if not util.is_in_maya():
-                line_color = QtGui.QColor(QtCore.Qt.lightGray)
-                
-            selection.format.setBackground(line_color)
-            selection.format.setProperty(QtGui.QTextFormat.FullWidthSelection, True)
-            selection.cursor = self.textCursor()
-            selection.cursor.clearSelection()
-            selections.append(selection)
-            
-        self.setExtraSelections(selections)
-    
-    def _update_number_width(self, value = 0):
-        
-        self.setViewportMargins(self._line_number_width(), 0,0,0)
-        
-    def _update_number_area(self, rect, y_value):
-        
-        if y_value:
-            self.line_numbers.scroll(0, y_value)
-        
-        if not y_value:
-            self.line_numbers.update(0, rect.y(), self.line_numbers.width(), rect.height())
-            
-        if rect.contains(self.viewport().rect()):
-            self._update_number_width()
-        
-    def _save(self):
-        
-        if not self.document().isModified():
-            util.warning('No changes to save in %s.' % self.filepath)
-            return
-        
-        old_last_modified = self.last_modified
-        
-        try:
-            self.save.emit(self)
-        except:
-            pass
-        
-        new_last_modified = util_file.get_last_modified_date(self.filepath)
-        
-        if old_last_modified == new_last_modified:
-            self.save_done.emit(False)
-            
-        if old_last_modified != new_last_modified:
-            self.save_done.emit(True)
-            self.document().setModified(False)
-            self.last_modified = new_last_modified
-    
-    def _find(self):
-        
-        self.find_opened.emit(self)
-    
-    def _goto_line(self):
-        
-        line = get_comment(self, '', 'Goto Line')
-        
-        if not line:
-            return
-        
-        line_number = int(line)
-        
-        text_cursor = self.textCursor()
-        
-        block_number = text_cursor.blockNumber()
-        
-        number = line_number - block_number
-        
-        if number > 0:
-            move_type = text_cursor.NextBlock
-            number -= 2
-        if number < 0:
-            move_type = text_cursor.PreviousBlock
-            number = abs(number)
-        
-        text_cursor.movePosition(move_type, text_cursor.MoveAnchor, (number+1))
-        self.setTextCursor(text_cursor)
-        
-    def _zoom_in_text(self):
-        font = self.font()
-        
-        size = font.pointSize()
-        size += 1
-        
-        font.setPointSize( size )
-        self.setFont( QtGui.QFont('Courier', size) )
-
-    def _zoom_out_text(self):
-        font = self.font()
-                
-        size = font.pointSize()
-        size -= 1
-        
-        if size < 0:
-            return
-        
-        font.setPointSize( size )
-        self.setFont( QtGui.QFont('Courier', size) )
-        
-    def _has_changed(self):
-        
-        if self.filepath:
-            if util_file.is_file(self.filepath):
-                
-                last_modified = util_file.get_last_modified_date(self.filepath)
-                
-                if last_modified != self.last_modified:
-                    return True
-                
-        return False
-        
-    def _update_request(self):
-                
-        
-        if not self._has_changed():
-            return
-        
-        last_modified = util_file.get_last_modified_date(self.filepath)
-                    
-        self.skip_focus = True
-        
-        permission = get_permission('File:\n%s\nhas changed, reload?' % util_file.get_basename(self.filepath), self)
-        
-        if permission:
-            self.set_file(self.filepath)
-            
-        if not permission:
-            self.last_modified = last_modified
-            
-        self.skip_focus = False
-             
-    def _setup_highlighter(self):
-        self.highlighter = PythonHighlighter(self.document())
-    
-    def _remove_tab(self,string_value):
-        
-        string_section = string_value[0:4]
-        
-        if string_section == '    ':
-            return string_value[4:]
-        
-        return string_value
-        
-        
-    def _add_tab(self,string_value):
-    
-        return '    %s' % string_value
-    
-    def _handle_enter(self, event):
-        
-        cursor = self.textCursor()
-        current_block = cursor.block()
-        
-        cursor_position = cursor.positionInBlock()
-                
-        current_block_text = str(current_block.text())
-        current_found = ''
-        
-        if not current_found:
-            current_found = re.search('^ +', current_block_text)
-            
-            if current_found:
-                current_found = current_found.group(0)
-        
-        indent = 0
-        
-        if current_found:
-            indent = len(current_found)
-        
-        if cursor_position < indent:
-            indent = (cursor_position - indent) + indent
-        
-        cursor.insertText(('\n' + ' ' * indent))
-        
-    def _handle_tab(self, event):
-        
-        cursor = self.textCursor()
-        
-        document = self.document()
-        
-        start_position = cursor.anchor()
-        select_position = cursor.selectionStart()
-        
-        select_start_block = document.findBlock(select_position)
-        
-        start = select_position - select_start_block.position()
-        
-        #QtGui.QTextCursor.position()
-        end_position = cursor.position()
-        
-        if start_position > end_position:
-            
-            temp_position = end_position
-            
-            end_position = start_position
-            start_position = temp_position
-        
-        if event.key() == QtCore.Qt.Key_Tab:
-            
-            if not cursor.hasSelection():
-                
-                self.insertPlainText('    ')
-                start_position += 4
-                end_position = start_position
-            
-            if cursor.hasSelection():
-                
-                cursor.setPosition(start_position)
-                cursor.movePosition(QtGui.QTextCursor.StartOfLine)
-                cursor.setPosition(end_position,QtGui.QTextCursor.KeepAnchor)
-                
-                text = cursor.selection()
-                text = text.toPlainText()
-                
-                split_text = text.split('\n')
-                
-                edited = []
-                
-                inc = 0
-                
-                for text_split in split_text:
-                        
-                    edited.append( self._add_tab(text_split) )
-                    if inc == 0:
-                        start_position += 4
-                        
-                    end_position += 4
-                    inc+=1
-            
-                edited_text = string.join(edited, '\n')
-                cursor.insertText(edited_text)
-                self.setTextCursor(cursor)
-                
-        if event.key() == QtCore.Qt.Key_Backtab:
-            
-            
-                
-            
-            if not cursor.hasSelection():
-                
-                cursor = self.textCursor()
-                
-                cursor.movePosition(QtGui.QTextCursor.StartOfLine)
-                cursor.movePosition(QtGui.QTextCursor.Right, QtGui.QTextCursor.KeepAnchor, 4)
-                
-                text = cursor.selection()
-                text = text.toPlainText()
-                
-                if text:
-                    
-                    
-                    if text == '    ':
-                        
-                        cursor.insertText('')
-                        self.setTextCursor(cursor)
-                        start_position -= 4
-                        end_position = start_position
-            
-            if cursor.hasSelection():
-                
-                cursor.setPosition(start_position)
-                cursor.movePosition(QtGui.QTextCursor.StartOfLine)
-                cursor.setPosition(end_position,QtGui.QTextCursor.KeepAnchor)
-                cursor.movePosition(QtGui.QTextCursor.EndOfLine, QtGui.QTextCursor.KeepAnchor)
-                self.setTextCursor(cursor)
-                text = cursor.selection()
-                text = str(text.toPlainText())
-                
-                split_text = text.split('\n')
-                
-                edited = []
-                
-                inc = 0
-                skip_indent = False
-                for text_split in split_text:
-                    
-                    new_string_value = text_split
-                    
-                    if not skip_indent:
-                        new_string_value = self._remove_tab(text_split)
-                    
-                    if inc == 0 and new_string_value == text_split:
-                        skip_indent = True
-                    
-                    if not skip_indent:
-                        if new_string_value != text_split:
-                            if inc == 0:
-                                
-                                offset = (start - 4) + 4
-                                if offset > 4:
-                                    offset = 4
-                                start_position -= offset
-                            
-                            end_position -=4
-                    
-                    edited.append( new_string_value )
-                    
-                    inc += 1
-            
-                edited_text = string.join(edited, '\n')
-            
-                cursor.insertText(edited_text)
-                self.setTextCursor(cursor)
-        
-        cursor = self.textCursor()
-        cursor.setPosition(start_position)
-        cursor.setPosition(end_position,QtGui.QTextCursor.KeepAnchor)
-        self.setTextCursor(cursor)
-    
-    def set_file(self, filepath):
-        
-        in_file = QtCore.QFile(filepath)
-        
-        if in_file.open(QtCore.QFile.ReadOnly | QtCore.QFile.Text):
-            text = in_file.readAll()
-            
-            text = str(text)
-            
-            self.setPlainText(text)
-            
-        self.filepath = filepath
-        
-        self.last_modified = util_file.get_last_modified_date(self.filepath)
-        
-        if self.completer:
-            self.completer.set_filepath(filepath)
-        
-        self.file_set.emit()
-    
-
-    def set_completer(self, completer):
-        
-        self.completer = completer()
-        
-        self.completer.setWidget(self)
-        
-        self.completer.set_filepath(self.filepath)
-
-    
-    def set_find_widget(self, widget):
-        
-        self.find_widget.set_widget(widget)
-        
-        
-    
-    def load_modification_date(self):
-        
-        self.last_modified = util_file.get_last_modified_date(self.filepath)
-      
-class FindTextWidget(BasicDialog):
-    
-    closed = create_signal()
-    
-    def __init__(self, text_widget):
-        self.found_match = False
-        
-        super(FindTextWidget, self).__init__(parent = text_widget)
-        
-        self.text_widget = text_widget
-        
-        self.text_widget.cursorPositionChanged.connect(self._reset_found_match)
-        
-        
-        self.setWindowTitle('Find/Replace')
-        
-    def closeEvent(self, event):
-        super(FindTextWidget, self).closeEvent(event)
-        
-        self.closed.emit()
-        
-    def _build_widgets(self):
-        super(FindTextWidget, self)._build_widgets()
-        
-        self.find_string = GetString( 'Find' )
-        self.replace_string = GetString( 'Replace' )
-        
-        h_layout = QtGui.QHBoxLayout()
-        h_layout2 = QtGui.QHBoxLayout()
-        
-        find_button = QtGui.QPushButton('Find')
-        replace_button = QtGui.QPushButton('Replace')
-        replace_all_button = QtGui.QPushButton('Replace All')
-        replace_find_button = QtGui.QPushButton('Replace/Find')
-        
-        find_button.setMaximumWidth(100)
-        replace_button.setMaximumWidth(100)
-        
-        replace_find_button.setMaximumWidth(100)
-        replace_all_button.setMaximumWidth(100)
-        
-        h_layout.addWidget(find_button)
-        h_layout.addWidget(replace_button)
-        
-        h_layout2.addWidget(replace_find_button)
-        h_layout2.addWidget(replace_all_button)
-        
-        find_button.clicked.connect(self._find)
-        replace_button.clicked.connect(self._replace)
-        replace_find_button.clicked.connect(self._replace_find)
-        replace_all_button.clicked.connect(self._replace_all)
-        
-        self.main_layout.addWidget(self.find_string)
-        self.main_layout.addWidget(self.replace_string)
-        self.main_layout.addLayout(h_layout)
-        self.main_layout.addLayout(h_layout2)
-        
-        self.setMaximumHeight(125)
-        
-    def _reset_found_match(self):
-        self.found_match = False
-        
-    def _get_cursor_index(self):
-        
-        cursor = self.text_widget.textCursor()
-        return cursor.position()
-        
-    def _move_cursor(self,start,end):
-        
-        cursor = self.text_widget.textCursor()
-        
-        cursor.setPosition(start)
-        
-        cursor.movePosition(QtGui.QTextCursor.Right,QtGui.QTextCursor.KeepAnchor,end - start)
-        
-        self.text_widget.setTextCursor(cursor)
-        
-        
-    def _find(self):
-        
-        text = self.text_widget.toPlainText()
-        
-        find_text = str(self.find_string.get_text())
-        
-        pattern = re.compile( find_text, 0)
-
-        start = self._get_cursor_index()
-
-        match = pattern.search(text,start)
-
-        if match:
-            
-            start = match.start()
-            end = match.end()
-            
-            self._move_cursor(start,end)
-            self.found_match = True
-            
-        if not match:
-            self.found_match = False
-            
-            if start != 0:
-                permission = get_permission('Wrap Search?', self)
-                
-                if not permission:
-                    return
-                
-                self._move_cursor(0, 0)
-                self._find()
-
-    def _replace(self):
-        
-        if not self.found_match:
-            return
-        
-        cursor = self.text_widget.textCursor()
-    
-        cursor.insertText( self.replace_string.get_text() )
-
-        self.text_widget.setTextCursor(cursor)
-    
-    def _replace_find(self):
-        
-        self._replace()
-        self._find()
-        
-    def _replace_all(self):
-        
-        cursor = self.text_widget.textCursor()
-        
-        cursor.setPosition(0)
-        self.text_widget.setTextCursor(cursor)
-        
-        self._find()
-        
-        while self.found_match:
-            self._replace()
-            self._find()
-            
-    def set_widget(self, widget):
-        
-        self.found_match = False
-        self.text_widget = widget
-
-class CodeLineNumber(QtGui.QWidget):
-    
-    def __init__(self, code_editor):
-        super(CodeLineNumber, self).__init__()
-        
-        self.setParent(code_editor)
-        
-        self.code_editor = code_editor
-    
-    def sizeHint(self):
-        
-        return QtCore.QSize(self.code_editor._line_number_width(), 0)
-    
-    def paintEvent(self, event):
-        
-        self.code_editor._line_number_paint(event)
-
-#start
-def get_syntax_format(color = None, style=''):
-    """Return a QTextCharFormat with the given attributes.
-    """
-    
-    _color = None
-    
-    if type(color) == str:
-    
-        _color = QtGui.QColor()
-        _color.setNamedColor(color)
-    if type(color) == list:
-        _color = QtGui.QColor(*color)
-
-    if color == 'green':
-        _color = QtCore.Qt.green
-
-    
-
-    _format = QtGui.QTextCharFormat()
-    
-    if _color:
-        _format.setForeground(_color)
-    if 'bold' in style:
-        _format.setFontWeight(QtGui.QFont.Bold)
-    if 'italic' in style:
-        _format.setFontItalic(True)
-
-    return _format
-
-def syntax_styles(name):
-    
-    if name == 'keyword':
-        if util.is_in_maya():
-            return get_syntax_format('green', 'bold')
-        if not util.is_in_maya():
-            return get_syntax_format([0, 150, 150], 'bold')
-    if name == 'operator':
-        if util.is_in_maya():
-            return get_syntax_format('gray')
-        if not util.is_in_maya():
-            return get_syntax_format('darkGray')
-    if name == 'brace':
-        if util.is_in_maya():
-            return get_syntax_format('lightGray')
-        if not util.is_in_maya():
-            return get_syntax_format('darkGray')
-    if name == 'defclass':
-        if util.is_in_maya():
-            return get_syntax_format(None, 'bold')
-        if not util.is_in_maya():
-            return get_syntax_format(None, 'bold')
-    if name == 'string':
-        if util.is_in_maya():
-            return get_syntax_format([230, 230, 0])
-        if not util.is_in_maya():
-            return get_syntax_format('blue') 
-    if name == 'string2':       
-        if util.is_in_maya():
-            return get_syntax_format([230, 230, 0])
-        if not util.is_in_maya():
-            return get_syntax_format('lightGreen')
-    if name == 'comment':
-        if util.is_in_maya():
-            return get_syntax_format('red')
-        if not util.is_in_maya():
-            return get_syntax_format('red')
-    if name == 'self':
-        if util.is_in_maya():
-            return get_syntax_format(None, 'italic')
-        if not util.is_in_maya():
-            return get_syntax_format('black', 'italic')
-    if name == 'bold':
-        return get_syntax_format(None, 'bold')
-    if name == 'numbers':
-        if util.is_in_maya():
-            return get_syntax_format('cyan')
-        if not util.is_in_maya():
-            return get_syntax_format('brown')
-         
-class PythonHighlighter (QtGui.QSyntaxHighlighter):
-    """Syntax highlighter for the Python language.
-    """
-    # Python keywords
-    keywords = [
-        'and', 'assert', 'break', 'class', 'continue', 'def',
-        'del', 'elif', 'else', 'except', 'exec', 'finally',
-        'for', 'from', 'global', 'if', 'import', 'in',
-        'is', 'lambda', 'not', 'or', 'pass', 'print',
-        'raise', 'return', 'try', 'while', 'yield',
-        'None', 'True', 'False',
-    ]
-
-    # Python operators
-    operators = [
-        '=',
-        # Comparison
-        '==', '!=', '<', '<=', '>', '>=',
-        # Arithmetic
-        '\+', '-', '\*', '/', '//', '\%', '\*\*',
-        # In-place
-        '\+=', '-=', '\*=', '/=', '\%=',
-        # Bitwise
-        '\^', '\|', '\&', '\~', '>>', '<<',
-    ]
-
-    # Python braces
-    braces = [
-              '\{', '\}', '\(', '\)', '\[', '\]',
-              ]
-    def __init__(self, document):
-        QtGui.QSyntaxHighlighter.__init__(self, document)
-
-        # Multi-line strings (expression, flag, style)
-        # FIXME: The triple-quotes in these two lines will mess up the
-        # syntax highlighting from this point onward
-        self.tri_single = (QtCore.QRegExp("'''"), 1, syntax_styles('string2'))
-        self.tri_double = (QtCore.QRegExp('"""'), 2, syntax_styles('string2'))
-
-        rules = []
-
-        # Keyword, operator, and brace rules
-        rules += [(r'\b%s\b' % w, 0, syntax_styles('keyword'))
-            for w in PythonHighlighter.keywords]
-        rules += [(r'%s' % o, 0, syntax_styles('operator'))
-            for o in PythonHighlighter.operators]
-        rules += [(r'%s' % b, 0, syntax_styles('brace'))
-            for b in PythonHighlighter.braces]
-
-        # All other rules
-        rules += [
-            # 'self'
-            (r'\bself\b', 0, syntax_styles('self')),
-
-            # Double-quoted string, possibly containing escape sequences
-            (r'"[^"\\]*(\\.[^"\\]*)*"', 0, syntax_styles('string')),
-            # Single-quoted string, possibly containing escape sequences
-            (r"'[^'\\]*(\\.[^'\\]*)*'", 0, syntax_styles('string')),
-
-            # 'def' followed by an identifier
-            #(r'\bdef\b\s*(\w+)', 0, syntax_styles('defclass')),
-            # 'class' followed by an identifier
-            #(r'\bclass\b\s*(\w+)', 0, syntax_styles('defclass')),
-
-            # From '#' until a newline
-            (r'#[^\n]*', 0, syntax_styles('comment')),
-            #('\\b\.[a-zA-Z_]+\\b(?=\()', 0, syntax_styles('bold')),
-            # Numeric literals
-            (r'\b[+-]?[0-9]+[lL]?\b', 0, syntax_styles('numbers')),
-            (r'\b[+-]?0[xX][0-9A-Fa-f]+[lL]?\b', 0, syntax_styles('numbers')),
-            (r'\b[+-]?[0-9]+(?:\.[0-9]+)?(?:[eE][+-]?[0-9]+)?\b', 0, syntax_styles('numbers')),
-        ]
-
-        # Build a QRegExp for each pattern
-        self.rules = [(QtCore.QRegExp(pat), index, fmt)
-            for (pat, index, fmt) in rules]
-
-
-    def highlightBlock(self, text):
-        """Apply syntax highlighting to the given block of text.
-        """
-        # Do other syntax formatting
-        for expression, nth, format_value in self.rules:
-            index = expression.indexIn(text, 0)
-
-            while index >= 0:
-                # We actually want the index of the nth match
-                index = expression.pos(nth)
-                length = len(expression.cap(nth))
-                self.setFormat(index, length, format_value)
-                index = expression.indexIn(text, index + length)
-
-        self.setCurrentBlockState(0)
-
-        # Do multi-line strings
-        in_multiline = self.match_multiline(text, *self.tri_single)
-        if not in_multiline:
-            in_multiline = self.match_multiline(text, *self.tri_double)
-
-
-    def match_multiline(self, text, delimiter, in_state, style):
-        """Do highlighting of multi-line strings. ``delimiter`` should be a
-        ``QRegExp`` for triple-single-quotes or triple-double-quotes, and
-        ``in_state`` should be a unique integer to represent the corresponding
-        state changes when inside those strings. Returns True if we're still
-        inside a multi-line string when this function is finished.
-        """
-        # If inside triple-single quotes, start at 0
-        if self.previousBlockState() == in_state:
-            start = 0
-            add = 0
-        # Otherwise, look for the delimiter on this line
-        else:
-            start = delimiter.indexIn(text)
-            # Move past this match
-            add = delimiter.matchedLength()
-
-        # As long as there's a delimiter match on this line...
-        while start >= 0:
-            # Look for the ending delimiter
-            end = delimiter.indexIn(text, start + add)
-            # Ending delimiter on this line?
-            if end >= add:
-                length = end - start + add + delimiter.matchedLength()
-                self.setCurrentBlockState(0)
-            # No; multi-line string
-            else:
-                self.setCurrentBlockState(in_state)
-                length = len(text) - start + add
-            # Apply formatting
-            self.setFormat(start, length, style)
-            # Look for the next match
-            start = delimiter.indexIn(text, start + length)
-
-        # Return True if still inside a multi-line string, False otherwise
-        if self.currentBlockState() == in_state:
-            return True
-        else:
-            return False
-
-
-class PythonCompleter(QtGui.QCompleter):
-    
-    def __init__(self):
-        super(PythonCompleter, self).__init__()
-        
-        
-        self.model_strings = []
-        
-        self.reset_list = True
-        
-        self.string_model =QtGui.QStringListModel(self.model_strings, self)
-        
-        self.setCompletionMode(self.PopupCompletion)
-        self.setCaseSensitivity(QtCore.Qt.CaseSensitive)
-        self.setModel(self.string_model)
-        self.setModelSorting(self.CaseInsensitivelySortedModel)
-        self.setWrapAround(False)
-        self.activated.connect(self._insert_completion)
-        
-        self.refresh_completer = True
-        self.sub_activated = False
-        
-        self.last_imports = None
-        self.last_lines = None
-        
-        self.last_path = None
-        self.current_defined_imports = None
-        
-        self.last_path_and_part = None
-        self.current_sub_functions = None
-        
-        self.last_column = 0
-        
-    def show_info_popup(self, info = None):
-        
-        
-        self.info = QtGui.QTextEdit()
-        self.info.setEnabled(False)
-        
-        
-        self.info.setWindowFlags(QtCore.Qt.Popup)
-        self.info.show()
-    
-    def _get_available_modules(self, paths = None):
-        
-        imports = []
-        
-        if not paths:
-            paths = sys.path
-        if paths:
-            paths = util.convert_to_sequence(paths)
-        
-        for path in paths:
-            
-            fix_path = util_file.fix_slashes(path)
-            
-            if not util_file.is_dir(fix_path):
-                continue
-            
-            folders = util_file.get_folders(fix_path)
-            
-            for folder in folders:
-                
-                folder_path = util_file.join_path(fix_path, folder)
-                files = util_file.get_files_with_extension('py', folder_path, fullpath = False)
-                
-                if '__init__.py' in files:
-                    import_name = 'import %s' % folder
-                    imports.append(str(folder))
-            
-            python_files = util_file.get_files_with_extension('py', fix_path, fullpath = False)
-            
-            for python_file in python_files:
-                
-                if python_file == '__init__.py':
-                    continue
-                
-                python_file_name = python_file.split('.')[0]
-                
-                imports.append(str(python_file_name))
-                
-        if imports:
-            imports = list(set(imports))
-        
-        return imports
-    
-    def _insert_completion(self, completion_string):
-        
-        widget = self.widget()
-        
-        cursor = widget.textCursor()
-        
-        if completion_string == self.completionPrefix():
-            return
-        
-        extra = len(completion_string) - len(self.completionPrefix() )
-        
-        cursor.insertText( completion_string[-extra:] )
-        
-        widget.setTextCursor(cursor)
-    
-    def setWidget(self, widget):
-    
-        super(PythonCompleter, self).setWidget(widget)
-        
-        self.setParent(widget)
-        
-    def get_imports(self, paths = None):
-        
-        imports = self._get_available_modules(paths)
-        imports.sort()
-        
-        return imports
-        
-    
-    def get_sub_imports(self, path):
-        """
-        get namespaces in a module.
-        """
-        
-        defined = util_file.get_defined(path)
-        defined.sort()
-        
-        return defined
-    
-    def clear_completer_list(self):
-        
-        self.string_model.setStringList([])
-        
-    def handle_text(self, text):
-        """
-        Parse a single line of text.
-        """
-        
-        if text:
-            
-            cursor = self.widget().textCursor()
-            
-            column = cursor.columnNumber() - 1
-            if column < self.last_column:
-                self.last_column = column
-                return False
-            self.last_column = column
-            
-            
-            if column == -1:
-                return False
-            
-            text = str(text)
-            
-            passed = self.handle_from_import(text, column)
-            if passed:
-                return True
-            
-            passed = self.handle_sub_import(text, column)
-            if passed:
-                return True
-            
-            passed = self.handle_import_load(text, cursor)
-            if passed:
-                return True
-
-        return False
-    
-    def handle_import(self, text):
-    
-        m = re.search('(from|import)(?:\s+?)(\w*)', text)
-        if m:
-            
-            #this would need to find available modules in the python path...
-            pass 
-            
-    def handle_sub_import(self, text, column):
-        
-        m = re.search('(from|import)(?:\s+?)(\w*.?\w*)\.(\w*)$', text)
-        
-        if m:
-            if column < m.end(2):
-                return False
-            from_module = m.group(2)
-            module_path = util_file.get_package_path_from_name(from_module)
-            last_part = m.group(3)
-            
-            if module_path:
-                defined = self.get_imports(module_path)
-            
-                self.string_model.setStringList(defined)
-            
-                self.setCompletionPrefix(last_part)
-                self.popup().setCurrentIndex(self.completionModel().index(0,0))
-                
-                return True
-        
-        return False
-    
-    def handle_import_load(self, text, cursor):
-        
-        m = re.search('\s*([a-zA-Z0-9._]+)\.([a-zA-Z0-9_]*)$', text)
-        
-        column = cursor.columnNumber() - 1
-        block_number = cursor.blockNumber()
-        line_number = block_number + 1
-        
-        all_text = self.widget().toPlainText()
-        
-        scope_text = all_text[:(cursor.position() - 1)]
-        
-        if m and m.group(2):
-            scope_text = all_text[:(cursor.position() - len(m.group(2)) + 1)]
-        
-        if m:
-            
-            assignment = m.group(1)
-            
-            if column < m.end(1):
-                return False
-            
-            sub_m = re.search('(from|import)\s+(%s)' % assignment, text)
-            
-            if sub_m:
-                return False
-            
-            text = self.widget().toPlainText()
-            lines = util_file.get_text_lines(text)
-            
-            
-            path = None
-            
-            assign_map = util_file.get_ast_assignment(scope_text, line_number-1, assignment)
-            sub_part = None
-            
-            target = None
-            #searching for assignments
-            
-            if assign_map:
-                
-                if assignment in assign_map:
-                    target = assign_map[assignment]
-                    
-                else:
-                    split_assignment = assignment.split('.')
-                    
-                    inc = 1
-                    
-                    while not assignment in assign_map:
-                        
-                        sub_assignment = string.join(split_assignment[:(inc*-1)],'.')
-                        
-                        if sub_assignment in assign_map:
-                            target = assign_map[sub_assignment]
-                            break
-                        
-                        inc += 1
-                        if inc > (len(split_assignment) - 1):
-                            break
-                
-                    sub_part = string.join(split_assignment[inc:], '.')
-                    
-            module_name = m.group(1)
-            
-            if target and len(target) == 2:
-                if target[0] == 'import':
-                    module_name = target[1]
-                if not target[0] == 'import':
-                    
-                    module_name = target[0]
-                    sub_part = target[1]
-                    
-            #import from module   
-            if module_name:
-                
-                imports = None
-                
-                if lines == self.last_lines:
-                    imports = self.last_imports
-                
-                if not imports:
-                    imports = util_file.get_line_imports(lines)
-                
-                self.last_imports = imports
-                self.last_lines = lines
-                
-                if module_name in imports:
-                    path = imports[module_name]
-                    
-                if not module_name in imports:
-                
-                    split_assignment = module_name.split('.')
-                    
-                    last_part = split_assignment[-1]
-                    
-                    if last_part in imports:
-                        path = imports[last_part]
-    
-                    #if not last_part in imports:
-                    #    module_name = None
-                
-                
-                if path and not sub_part:
-                    test_text = ''
-                    defined = None
-                    
-                    if path == self.last_path:
-                        defined = self.current_defined_imports
-                    
-                    if len(m.groups()) > 0:
-                        test_text = m.group(2)
-                    
-                    if not defined:
-                        if util_file.is_dir(path):
-                            defined = self.get_imports(path)
-                            self.current_defined_imports = defined
-                        
-                        if util_file.is_file(path):
-                            defined = self.get_sub_imports(path)
-                    
-                    custom_defined = self.custom_import_load(assign_map, module_name)
-                    
-                    if custom_defined:
-                        defined = custom_defined
-                    
-                    self.string_model.setStringList(defined)
-                    self.setCompletionPrefix(test_text)
-                    self.popup().setCurrentIndex(self.completionModel().index(0,0))
-                    return True
-    
-                #import from a class of a module
-                
-                if path and sub_part:
-                    
-                    sub_functions = None
-                    
-                    if self.last_path_and_part:
-                        if path == self.last_path_and_part[0] and sub_part == self.last_path_and_part[1]:
-                            sub_functions = self.current_sub_functions
-                        
-                    if not sub_functions:
-                        sub_functions = util_file.get_ast_class_sub_functions(path, sub_part)
-                        self.current_sub_functions = sub_functions
-                    
-                    self.last_path_and_part = [path, sub_part]
-                    
-                    if not sub_functions:
-                        return False
-                    
-                    test_text = ''
-                    
-                    if len(m.groups()) > 0:
-                        test_text = m.group(2)
-                                        
-                    self.string_model.setStringList(sub_functions)
-                    self.setCompletionPrefix(test_text)
-                    self.popup().setCurrentIndex(self.completionModel().index(0,0))
-                    
-                    return True
-                
-            module_name = m.group(1)
-            
-            if module_name:
-                custom_defined = self.custom_import_load(assign_map, module_name)
-                
-                test_text = ''
-                    
-                if len(m.groups()) > 0:
-                    test_text = m.group(2)
-                
-                self.string_model.setStringList(custom_defined)
-                self.setCompletionPrefix(test_text)
-                self.popup().setCurrentIndex(self.completionModel().index(0,0))
-                return True
-            
-        return False
-    
-    def custom_import_load(self, assign_map, module_name):
-        
-        return
-    
-    def handle_from_import(self, text, column):
-        
-        m = re.search('(from)(?:\s+?)(\w*.?\w*)(?:\s+?)(import)(?:\s+?)(\w+)?$', text)
-        
-        if m:
-            if column < m.end(3):
-                return False
-            from_module = m.group(2)
-            module_path = util_file.get_package_path_from_name(from_module)
-            
-            last_part = m.group(4)
-            
-            if not last_part:
-                last_part = ''
-            
-            if module_path:
-                
-                defined = self.get_imports(module_path)
-                
-                self.string_model.setStringList(defined)
-                self.setCompletionPrefix(last_part)
-                self.popup().setCurrentIndex(self.completionModel().index(0,0))
-                
-                return True
-            
-        return False
-                
-    def text_under_cursor(self):
-        
-        cursor = self.widget().textCursor()
-        
-        cursor.select(cursor.LineUnderCursor)
-        
-        return cursor.selectedText()
-    
-    def set_filepath(self, filepath):
-        if not filepath:
-            return
-        
-        self.filepath = filepath
-     
-   
-#--- Custom Painted Widgets
-
-class TimelineWidget(QtGui.QWidget):
-
-    def __init__(self):
-        super(TimelineWidget, self).__init__()
-        self.setSizePolicy(QtGui.QSizePolicy.Expanding,QtGui.QSizePolicy.Expanding)
-        self.setMaximumHeight(120)
-        self.setMinimumHeight(80)
-        self.values = []
-        self.skip_random = False
-        
-    def sizeHint(self):
-        return QtCore.QSize(100,80)
-       
-    def paintEvent(self, e):
-
-        painter = QtGui.QPainter()
-        
-        painter.begin(self)
-                        
-        if not self.values and not self.skip_random:
-            self._draw_random_lines(painter)
-            
-        if self.values or self.skip_random:
-            self._draw_lines(painter)
-            
-        self._draw_frame(painter)
-            
-        painter.end()
-        
-    def _draw_frame(self, painter):
-        
-        pen = QtGui.QPen(QtCore.Qt.gray)
-        pen.setWidth(2)
-        painter.setPen(pen)
-        
-        height_offset = 20
-        
-        size = self.size()
-        
-        width = size.width()
-        height = size.height()
-        
-        section = (width-21.00)/24.00
-        accum = 10.00
-        
-        for inc in range(0, 25):
-            
-            value = inc
-            
-            if inc > 12:
-                value = inc-12
-                
-            painter.drawLine(accum, height-(height_offset+1), accum, 30)
-            
-            sub_accum = accum + (section/2.0)
-            
-            painter.drawLine(sub_accum, height-(height_offset+1), sub_accum, height-(height_offset+11))
-            
-            painter.drawText(accum-15, height-(height_offset+12), 30,height-(height_offset+12), QtCore.Qt.AlignCenter, str(value))
-            
-            accum+=section
-        
-    def _draw_random_lines(self, painter):
-      
-        pen = QtGui.QPen(QtCore.Qt.green)
-        pen.setWidth(2)
-        
-        height_offset = 20
-        
-        painter.setPen(pen)
-        
-        size = self.size()
-        
-        for i in range(500):
-            x = random.randint(10, size.width()-11)               
-            painter.drawLine(x,10,x,size.height()-(height_offset+2))
-            
-    def _draw_lines(self, painter):
-        
-        pen = QtGui.QPen(QtCore.Qt.green)
-        pen.setWidth(3)
-        
-        height_offset = 20
-        
-        painter.setPen(pen)
-        
-        size = self.size()
-        
-        if not self.values:
-            return
-        
-        for inc in range(0, len(self.values)):
-            
-            width = size.width()-21
-            
-            x_value = (width * self.values[inc]) / 24.00  
-                        
-            x_value += 10
-                         
-            painter.drawLine(x_value,10,x_value,size.height()-(height_offset+2))
-        
-    def set_values(self, value_list):
-        self.skip_random = True
-        self.values = value_list
-        
-  
-def get_comment(parent = None,text_message = 'add comment', title = 'save'):
-    
-    dialogue = QtGui.QInputDialog()
-    
-    flags = dialogue.windowFlags() ^ QtCore.Qt.WindowContextHelpButtonHint
-    
-    comment, ok = dialogue.getText(parent, title,text_message, flags = flags)
-    comment = comment.replace('\\', '_')  
-    
-    if ok:
-        return comment
-
-def get_file(directory, parent = None):
-    fileDialog = QtGui.QFileDialog(parent)
-    
-    if directory:
-        fileDialog.setDirectory(directory)
-    
-    directory = fileDialog.getOpenFileName()
-    
-    directory = util.convert_to_sequence(directory)
-    directory = directory[0]
-    
-    if directory:
-        return directory
-    
-    
-def get_folder(directory, parent = None):
-    fileDialog = QtGui.QFileDialog(parent)
-    
-    if directory:
-        fileDialog.setDirectory(directory)
-    
-    directory = fileDialog.getExistingDirectory()
-    
-    if directory:
-        return directory
-    
-
-def get_permission(message, parent = None):
-    
-    message_box = QtGui.QMessageBox(parent)
-    
-    message = message_box.question(parent, 'Permission', message, message_box.Yes | message_box.No | message_box.Cancel )
-    
-    if message == message_box.Yes:
-        return True
-    
-    if message == message_box.No:
-        return False
-    
-    if message == message_box.Cancel:
-        return None
-    
-def get_new_name(message, parent = None, old_name = None):
-    
-    
-    if not old_name:
-        comment, ok = QtGui.QInputDialog.getText(parent, 'Rename', message)
-    if old_name:
-        comment, ok = QtGui.QInputDialog.getText(parent, 'Rename', message, text = old_name)
-    
-    
-    comment = comment.replace('\\', '_')  
-    
-    if ok:
-        return str(comment)
-    
-def critical(message, parent = None):
-    
-    message_box = QtGui.QMessageBox(parent)
-    
-    message_box.critical(parent, 'Critical Error', message)
-    
-def warning(message, parent = None):
-    
-    message_box = QtGui.QMessageBox(parent)
-    message_box.warning(parent, 'Warning', message)
-
-def about(message, parent = None):
-    
-    message_box = QtGui.QMessageBox(parent)
-    message_box.about(parent, 'About', message)
-
-def get_pick(list, text_message, parent = None):
-    
-    input_dialog = QtGui.QInputDialog(parent)
-    input_dialog.setComboBoxItems(list)
-    picked, ok = QtGui.QInputDialog.getItem(parent, 'Pick One', text_message, list)
-    
-    if ok:
-        return picked
-    
-    
-
-    
-
-    
-
-
-
+# Copyright (C) 2014 Louis Vottero louis.vot@gmail.com    All rights reserved.
+
+global type_QT
+
+import util
+import util_file
+import threading
+import string
+import re
+import random
+import sys
+
+QWIDGETSIZE_MAX = (1 << 24) - 1
+
+try:
+    
+    from PySide import QtCore, QtGui
+    
+    shiboken_broken = False
+    
+    try:
+        from shiboken import wrapInstance
+    except:
+        try:
+            from PySide.shiboken import wrapInstance
+        except:
+            shiboken_broken = True
+        
+    if not shiboken_broken:
+        type_QT = 'pyside'
+        util.show('using pyside')
+        
+    if shiboken_broken:
+        type_QT = None
+    
+except:
+    type_QT = None
+
+if not type_QT == 'pyside':
+    try:
+        import PyQt4
+        from PyQt4 import QtGui, QtCore, Qt, uic
+        import sip
+        from sip import wrapinstance as wrapInstance
+        type_QT = 'pyqt'
+        
+        util.show('using pyQT')
+        
+    except:
+        type_QT = None
+    
+
+def is_pyqt():
+    global type_QT
+    if type_QT == 'pyqt':
+        return True
+    return False
+    
+def is_pyside():
+    global type_QT
+    if type_QT == 'pyside':
+        return True
+    return False
+
+def build_qt_application(*argv):
+    application = QtGui.QApplication(*argv)
+    return application
+
+def create_signal(*arg_list):
+        
+    if is_pyqt():
+        return QtCore.pyqtSignal(*arg_list)
+    if is_pyside():
+        return QtCore.Signal(*arg_list)
+
+class BasicGraphicsView(QtGui.QGraphicsView):
+    
+    def __init__(self):
+        
+        super(BasicGraphicsView, self).__init__()
+                
+        self.scene = QtGui.QGraphicsScene()
+        #self.scene.set
+        
+        button = QtGui.QGraphicsRectItem(20,20,20,20)
+        
+        button.setFlags(QtGui.QGraphicsItem.ItemIsMovable)
+        button.setFlags(QtGui.QGraphicsItem.ItemIsSelectable)
+        
+        graphic = QtGui.QGraphicsPixmapItem()
+        
+        
+        self.scene.addItem(button)
+        
+        self.setScene(self.scene)
+
+class BasicWindow(QtGui.QMainWindow):
+    
+    title = 'BasicWindow'
+
+    def __init__(self, parent = None):
+        
+        self.main_layout = self._define_main_layout()
+        
+        super(BasicWindow, self).__init__(parent)
+        
+        self.setWindowTitle(self.title)
+        self.setObjectName(self.title)
+        
+        main_widget = QtGui.QWidget()
+        
+        
+        
+        util.show('Main layout: %s' % self.main_layout)
+        
+        main_widget.setLayout(self.main_layout)
+        
+        self.setCentralWidget( main_widget )
+        
+        self.main_layout.expandingDirections()
+        self.main_layout.setContentsMargins(1,1,1,1)
+        self.main_layout.setSpacing(2)
+        
+        self._build_widgets()
+        
+    def keyPressEvent(self, event):
+        return
+        
+    def _define_main_layout(self):
+        return QtGui.QVBoxLayout()
+    
+    def _build_widgets(self):
+        return
+       
+class DirectoryWindow(BasicWindow):
+    
+    def __init__(self, parent = None):
+        
+        self.directory = None
+        
+        super(DirectoryWindow, self).__init__(parent)
+        
+    def set_directory(self, directory):
+        self.directory = directory
+       
+class BasicWidget(QtGui.QWidget):
+
+    def __init__(self, parent = None):
+        super(BasicWidget, self).__init__(parent)
+        
+        self.main_layout = self._define_main_layout() 
+        self.main_layout.setContentsMargins(2,2,2,2)
+        self.main_layout.setSpacing(2)
+        
+        self.setLayout(self.main_layout)
+        
+        self._build_widgets()
+        
+    def keyPressEvent(self, event):
+        return
+
+    def _define_main_layout(self):
+        layout = QtGui.QVBoxLayout()
+        layout.setAlignment(QtCore.Qt.AlignTop)
+        return layout
+        
+    def _build_widgets(self):
+        pass
+    
+class BasicDialog(QtGui.QDialog):
+    
+    def __init__(self, parent = None):
+        super(BasicDialog, self).__init__(parent)
+        
+        self.main_layout = self._define_main_layout() 
+        self.main_layout.setContentsMargins(2,2,2,2)
+        self.main_layout.setSpacing(2)
+        
+        self.setLayout(self.main_layout)
+        
+        self.setWindowFlags( self.windowFlags() ^ QtCore.Qt.WindowContextHelpButtonHint | QtCore.Qt.WindowStaysOnTopHint)
+        
+        self._build_widgets()  
+            
+    def _define_main_layout(self):
+        layout = QtGui.QVBoxLayout()
+        layout.setAlignment(QtCore.Qt.AlignTop)
+        return layout
+
+    def _build_widgets(self):
+        pass
+       
+        
+class BasicDockWidget(QtGui.QDockWidget):
+    def __init__(self, parent = None):
+        super(BasicDockWidget, self).__init__()
+        
+        self.main_layout = self._define_main_layout() 
+        self.main_layout.setContentsMargins(2,2,2,2)
+        self.main_layout.setSpacing(2)
+        
+        self.setLayout(self.main_layout)
+        
+        self._build_widgets()
+
+    def _define_main_layout(self):
+        layout = QtGui.QVBoxLayout()
+        layout.setAlignment(QtCore.Qt.AlignTop)
+        return layout
+        
+    def _build_widgets(self):
+        pass
+
+        
+class DirectoryWidget(BasicWidget):
+    def __init__(self, parent = None):
+        
+        self.directory = None
+        self.last_directory = None
+        
+        super(DirectoryWidget, self).__init__()
+        
+        
+        
+    def set_directory(self, directory):
+        
+        self.last_directory = self.directory
+        self.directory = directory
+     
+    
+       
+class TreeWidget(QtGui.QTreeWidget):
+    
+    def __init__(self):
+        super(TreeWidget, self).__init__()
+
+        self.title_text_index = 0
+        self.itemExpanded.connect(self._item_expanded)
+        self.itemCollapsed.connect(self._item_collapsed)
+        self.setIndentation(15)
+        self.setExpandsOnDoubleClick(False)
+        
+        version = util.get_maya_version()
+        if version < 2016:
+            self.setAlternatingRowColors(True)
+        if util.is_in_nuke():
+            self.setAlternatingRowColors(False)
+            
+        self.setSortingEnabled(True)
+        self.sortByColumn(0, QtCore.Qt.AscendingOrder)
+        
+        self.itemActivated.connect(self._item_activated)
+        self.itemChanged.connect(self._item_changed)
+        self.itemSelectionChanged.connect(self._item_selection_changed)
+        self.itemClicked.connect(self._item_clicked)
+        
+        self.text_edit = True
+        self.edit_state = None
+        self.old_name = None
+        
+        self.last_item = None
+        self.current_item = None
+        self.current_name = None
+        
+        if not util.is_in_maya() and not util.is_in_nuke():
+            palette = QtGui.QPalette()
+            palette.setColor(palette.Highlight, QtCore.Qt.gray)
+            self.setPalette(palette)
+            
+        self.dropIndicatorRect = QtCore.QRect()
+
+    def paintEvent(self, event):
+        painter = QtGui.QPainter(self.viewport())
+        self.drawTree(painter, event.region())
+        # in original implementation, it calls an inline function paintDropIndicator here
+        self.paintDropIndicator(painter)
+    
+    def paintDropIndicator(self, painter):
+
+        if self.state() == QtGui.QAbstractItemView.DraggingState:
+            opt = QtGui.QStyleOption()
+            opt.initFrom(self)
+            opt.rect = self.dropIndicatorRect
+            rect = opt.rect
+
+            color = QtCore.Qt.black
+            
+            if util.is_in_maya():
+                color = QtCore.Qt.white
+            
+
+            brush = QtGui.QBrush(QtGui.QColor(color))
+
+            if rect.height() == 0:
+                pen = QtGui.QPen(brush, 2, QtCore.Qt.DotLine)
+                painter.setPen(pen)
+                painter.drawLine(rect.topLeft(), rect.topRight())
+            else:
+                pen = QtGui.QPen(brush, 2, QtCore.Qt.DotLine)
+                painter.setPen(pen)
+                painter.drawRect(rect)
+    
+    
+    def dragMoveEvent(self, event):
+        
+        
+        
+        pos = event.pos()
+        item = self.itemAt(pos)
+
+        if item:
+            index = self.indexFromItem(item)  # this always get the default 0 column index
+
+            rect = self.visualRect(index)
+            rect_left = self.visualRect(index.sibling(index.row(), 0))
+            rect_right = self.visualRect(index.sibling(index.row(), self.header().logicalIndex(self.columnCount() - 1)))  # in case section has been moved
+
+            self.dropIndicatorPosition = self.position(event.pos(), rect, index)
+            
+            if self.dropIndicatorPosition == self.AboveItem:
+                self.dropIndicatorRect = QtCore.QRect(rect_left.left(), rect_left.top(), rect_right.right() - rect_left.left(), 0)
+                event.accept()
+            elif self.dropIndicatorPosition == self.BelowItem:
+                self.dropIndicatorRect = QtCore.QRect(rect_left.left(), rect_left.bottom(), rect_right.right() - rect_left.left(), 0)
+                event.accept()
+            elif self.dropIndicatorPosition == self.OnItem:
+                self.dropIndicatorRect = QtCore.QRect(rect_left.left(), rect_left.top(), rect_right.right() - rect_left.left(), rect.height())
+                event.accept()
+            else:
+                self.dropIndicatorRect = QtCore.QRect()
+
+            self.model().setData(index, self.dropIndicatorPosition, QtCore.Qt.UserRole)
+        
+        self.viewport().update()
+        
+        super(TreeWidget, self).dragMoveEvent(event)
+        
+    def drop_on(self, l):
+
+        event, row, col, index = l
+
+        root = self.rootIndex()
+
+        if self.viewport().rect().contains(event.pos()):
+            index = self.indexAt(event.pos())
+            if not index.isValid() or not self.visualRect(index).contains(event.pos()):
+                index = root
+
+        if index != root:
+
+            dropIndicatorPosition = self.position(event.pos(), self.visualRect(index), index)
+            if self.dropIndicatorPosition == self.AboveItem:
+                #'dropon above'
+                row = index.row()
+                col = index.column()
+                index = index.parent()
+
+            elif self.dropIndicatorPosition == self.BelowItem:
+                #'dropon below'
+                row = index.row() + 1
+                col = index.column()
+                index = index.parent()
+
+            elif self.dropIndicatorPosition == self.OnItem:
+                #'dropon onItem'
+                pass
+            elif self.dropIndicatorPosition == self.OnViewport:
+                pass
+            else:
+                pass
+
+        else:
+            self.dropIndicatorPosition = self.OnViewport
+
+        l[0], l[1], l[2], l[3] = event, row, col, index
+
+        # if not self.droppingOnItself(event, index):
+        return True
+        
+    def position(self, pos, rect, index):
+        r = QtGui.QAbstractItemView.OnViewport
+        # margin*2 must be smaller than row height, or the drop onItem rect won't show
+        margin = 10
+        if pos.y() - rect.top() < margin:
+            r = QtGui.QAbstractItemView.AboveItem
+        elif rect.bottom() - pos.y() < margin:
+            r = QtGui.QAbstractItemView.BelowItem
+
+        # this rect is always the first column rect
+        # elif rect.contains(pos, True):
+        elif pos.y() - rect.top() > margin and rect.bottom() - pos.y() > margin:
+            r = QtGui.QAbstractItemView.OnItem
+
+        return r
+    
+    def is_item_dropped(self, event, strict = False):
+        """
+        
+        Args
+            strict: False is good for lists that are ordered alphabetically. True is good for lists that are not alphabetical and can be reordered.
+        """
+        position = event.pos()
+        index = self.indexAt(position)
+
+        is_dropped = False
+
+        if event.source == self and event.dropAction() == QtCore.Qt.MoveAction or self.dragDropMode() == QtGui.QAbstractItemView.InternalMove:
+            
+            topIndex = QtCore.QModelIndex()
+            col = -1
+            row = -1
+            l = [event, row, col, topIndex]
+
+            if self.drop_on(l):
+                event, row, col, topIndex = l
+                
+                if row > -1:
+                    if row == (index.row() - 1):
+                        is_dropped = False
+                if row == -1:
+                    is_dropped = True
+                    
+                
+                if row == (index.row() + 1):
+                    if strict:
+                        is_dropped = False
+                    if not strict:
+                        is_dropped = True
+                    
+                    
+        return is_dropped
+    
+    def _define_item(self):
+        return QtGui.QTreeWidgetItem()
+    
+    def _define_item_size(self):
+        return 
+        
+    def _clear_selection(self):
+        
+        self.clearSelection()
+        self.current_item = None
+        
+        if self.edit_state:
+            self._edit_finish(self.last_item)
+            
+    def _item_clicked(self, item, column):
+        
+        self.last_item = self.current_item
+        
+        self.current_item = self.currentItem()
+
+        if not item or column != self.title_text_index:
+            if self.last_item:
+                self._clear_selection()
+
+    def mousePressEvent(self, event):
+        super(TreeWidget, self).mousePressEvent(event)
+        
+        item = self.itemAt(event.x(), event.y())
+                
+        if not item:
+            self._clear_selection()
+                          
+    def _item_selection_changed(self):
+        
+        item_list = self.selectedItems()
+        
+        current_item = None
+        
+        if item_list:
+            current_item = item_list[0]
+        
+        if current_item:
+            self.current_name = current_item.text(self.title_text_index)
+        
+        if self.edit_state:
+            self._edit_finish(self.edit_state)
+    
+        if not current_item:        
+            self._emit_item_click(current_item)
+        
+    def _emit_item_click(self, item):
+        
+        if item:
+            name = item.text(self.title_text_index)
+        if not item:
+            name = ''
+                        
+        self.itemClicked.emit(item, 0)      
+            
+    def _item_changed(self, current_item, previous_item):
+        
+        if self.edit_state:
+            self._edit_finish(previous_item)
+        
+    def _item_activated(self, item):
+        
+        if not self.edit_state:
+            
+            if self.text_edit:
+                self._edit_start(item)
+            return
+                
+        if self.edit_state:
+            self._edit_finish(self.edit_state)
+            
+            return
+            
+    def _item_expanded(self, item):
+        
+        self._add_sub_items(item) 
+        
+        #self.resizeColumnToContents(self.title_text_index)
+        
+    def _item_collapsed(self, item):
+        
+        pass
+        
+    def _edit_start(self, item):
+        
+        self.old_name = str(item.text(self.title_text_index))
+        
+        #close is needed
+        self.closePersistentEditor(item, self.title_text_index)
+        
+        self.openPersistentEditor(item, self.title_text_index)
+        
+        self.edit_state = item
+        
+        return
+        
+    
+    def _edit_finish(self, item):
+        
+        if not hasattr(self.edit_state, 'text'):
+            return
+        
+        self.edit_state = None
+               
+        
+        if type(item) == int:
+            return self.current_item
+        
+        self.closePersistentEditor(item, self.title_text_index)
+        
+        state = self._item_rename_valid(self.old_name, item)
+        
+        if not state:
+            item.setText(self.title_text_index, self.old_name ) 
+            return item
+            
+        if state:
+        
+            state = self._item_renamed(item)
+            
+            if not state:
+                item.setText( self.title_text_index, self.old_name  )
+         
+            return item
+                
+        return item
+    
+    def _item_rename_valid(self, old_name, item):
+        
+        new_name = item.text(self.title_text_index)
+        
+        if not new_name:
+            return False
+        
+        if self._already_exists(item):
+            return False
+        
+        if old_name == new_name:
+            return False
+        if old_name != new_name:
+            return True
+    
+    def _already_exists(self, item, parent = None):    
+        
+        name = item.text(0)
+        parent = item.parent()
+        
+        if not parent:
+        
+            skip_index = self.indexFromItem(item)
+            skip_index = skip_index.row()
+        
+        
+            for inc in range(0, self.topLevelItemCount() ):
+                
+                if skip_index == inc:
+                    continue
+                
+                other_name = self.topLevelItem(inc).text(0)
+                other_name = str(other_name)
+                                
+                if name == other_name:
+                    return True
+        
+        if parent:
+            
+            skip_index = parent.indexOfChild(item)
+            
+            for inc in range( 0, parent.childCount() ):
+                
+                if inc == skip_index:
+                    continue
+                
+                other_name = parent.child(inc).text(0)
+                other_name = str(other_name)
+                
+                if name == other_name:
+                    return True
+                
+            
+        return False
+    
+    def _item_renamed(self, item):
+        return False
+
+    def _delete_children(self, item):
+        self.delete_tree_item_children(item)
+        
+    def _add_sub_items(self, item):
+        pass
+        
+    def addTopLevelItem(self, item):
+        
+        super(TreeWidget, self).addTopLevelItem(item)
+        
+        if hasattr(item, 'widget'):
+            if hasattr(item, 'column'):
+                self.setItemWidget(item, item.column, item.widget)
+                
+            if not hasattr(item, 'column'):
+                self.setItemWidget(item, 0, item.widget)
+                
+    def insertTopLevelItem(self, index, item):
+        super(TreeWidget, self).insertTopLevelItem(index, item)
+        
+        if hasattr(item, 'widget'):
+            if hasattr(item, 'column'):
+                self.setItemWidget(item, item.column, item.widget)
+                
+            if not hasattr(item, 'column'):
+                self.setItemWidget(item, 0, item.widget)
+           
+    def unhide_items(self):
+            
+        for inc in range( 0, self.topLevelItemCount() ):
+            item = self.topLevelItem(inc)
+            self.setItemHidden(item, False)
+
+    def filter_names(self, string):
+        
+        self.unhide_items()
+                        
+        for inc in range( 0, self.topLevelItemCount() ):
+                
+            item = self.topLevelItem(inc)
+            text = str( item.text(self.title_text_index) )
+            
+            string = str(string)
+            
+            if text.find(string) == -1:
+                self.setItemHidden(item, True)
+                
+            #if not text.startswith(string) and not text.startswith(string.upper()):
+                
+            #    self.setItemHidden(item, True)  
+            
+    def get_tree_item_path(self, tree_item):
+                
+        parent_items = []
+        parent_items.append(tree_item)
+        
+        if not tree_item:
+            return
+        
+        
+        try:
+            #when selecting an item in the tree and refreshing it will throw this error:
+            #wrapped C/C++ object of type ProcessItem has been deleted
+            parent_item = tree_item.parent()
+        except:
+            parent_item = None
+        
+        while parent_item:
+            parent_items.append(parent_item)
+            
+            parent_item = parent_item.parent()
+            
+        return parent_items
+    
+    def get_tree_item_names(self, tree_items):
+        
+        item_names = []
+        
+        if not tree_items:
+            return item_names
+        
+        for tree_item in tree_items:
+            name = self.get_tree_item_name(tree_item)
+            if name:
+                item_names.append(name)    
+            
+        return item_names
+    
+    def get_tree_item_name(self, tree_item):
+        try:
+            #when selecting an item in the tree and refreshing it will throw this error:
+            #wrapped C/C++ object of type ProcessItem has been deleted
+            count = QtGui.QTreeWidgetItem.columnCount( tree_item )
+        except:
+            count = 0
+            
+        name = []
+            
+        for inc in range(0, count):
+                
+            name.append( str( tree_item.text(inc) ) )
+            
+        return name
+    
+    def get_item_path_string(self, item):
+        
+        parents = self.get_tree_item_path(item)
+        parent_names = self.get_tree_item_names(parents)
+        
+        names = []
+        
+        if not parent_names:
+            return
+        
+        if len(parent_names) == 1 and not parent_names[0]:
+            return
+        
+        for name in parent_names:
+            names.append(name[0])
+        
+        names.reverse()
+        
+        path = string.join(names, '/')
+        
+        return path
+    
+    def delete_empty_children(self, tree_item):
+        
+        count = tree_item.childCount()
+        
+        if count <= 0:
+            return
+        
+        for inc in range(0, count):
+            
+            item = tree_item.child(inc)
+            
+            if item and not item.text(0):
+                item = tree_item.takeChild(inc)
+                del(item)
+               
+    def delete_tree_item_children(self, tree_item):
+        
+        count = tree_item.childCount()
+        
+        if count <= 0:
+            return
+        
+        children = tree_item.takeChildren()
+
+        for child in children:
+            del(child)
+            
+        
+            
+    def get_tree_item_children(self, tree_item):
+        count = tree_item.childCount()
+        
+        items = []
+        
+        for inc in range(0, count):
+            items.append( tree_item.child(inc) )
+        
+        return items
+    
+    def set_text_edit(self, bool_value):
+        self.text_edit = bool_value
+        
+class TreeWidgetItem(QtGui.QTreeWidgetItem):
+    
+    def __init__(self, parent = None):
+        self.widget = self._define_widget()
+        if self.widget:
+            self.widget.item = self
+                
+        self.column = self._define_column()
+        
+        super(TreeWidgetItem, self).__init__(parent)
+        
+        
+    def _define_widget(self):
+        return
+    
+    def _define_column(self):
+        return 0
+        
+     
+class TreeItemWidget(BasicWidget):
+        
+    def __init__(self, parent = None):
+        self.label = None
+        
+        super(TreeItemWidget, self).__init__(parent)
+        
+    def _define_main_layout(self):
+        return QtGui.QHBoxLayout()
+    
+    def _build_widgets(self):
+        self.label = QtGui.QLabel()
+        
+        self.main_layout.addWidget(self.label)
+    
+    def set_text(self, text):
+        self.label.setText(text)
+        
+    def get_text(self):
+        return self.label.text()
+        
+class TreeItemFileWidget(TreeItemWidget):
+    pass
+        
+class FileTreeWidget(TreeWidget):
+    
+    refreshed = create_signal()
+    
+    def __init__(self):
+        self.directory = None
+        
+        super(FileTreeWidget, self).__init__()
+        
+        self.setHeaderLabels(self._define_header())
+    
+    def _define_new_branch_name(self):
+        return 'new_folder'  
+        
+    def _define_header(self):
+        return ['name','size','date']
+
+    def _define_item(self):
+        return QtGui.QTreeWidgetItem()
+    
+    def _define_exclude_extensions(self):
+        return
+
+    def _get_files(self, directory = None):
+        
+        if not directory:
+            directory = self.directory
+            
+        return util_file.get_files_and_folders(directory)
+    
+    def _load_files(self, files):
+        self.clear()
+        
+        self._add_items(files)
+        
+    def _add_items(self, files, parent = None):
+        
+        for filename in files:
+            if parent:
+                self._add_item(filename, parent)
+            if not parent:
+                self._add_item(filename)
+
+    def _add_item(self, filename, parent = None):
+        
+        self.clearSelection()
+        
+        path_name = filename
+        
+        found = False
+        
+        if parent:
+            parent_path = self.get_item_path_string(parent)
+            path_name = '%s/%s' % (parent_path, filename)
+            
+            for inc in range(0,parent.childCount()):
+                item = parent.child(inc)
+                if item.text(0) == filename:
+                    found = item
+        
+        if not parent:
+            for inc in range(0, self.topLevelItemCount()):
+                item = self.topLevelItem(inc)
+                if item.text(0) == filename:
+                    found = item
+                
+        exclude = self._define_exclude_extensions()
+        
+        if exclude:
+            split_name = filename.split('.')
+            extension = split_name[-1]
+    
+            if extension in exclude:
+                return
+        
+        if not found:
+            item = self._define_item()
+        if found:
+            item = found
+        
+        size = self._define_item_size()
+        if size:
+            size = QtCore.QSize(*size)
+            
+            item.setSizeHint(self.title_text_index, size)
+            
+        path = util_file.join_path(self.directory, path_name)
+        
+        sub_files = util_file.get_files_and_folders(path)
+                
+        item.setText(self.title_text_index, filename)
+        
+        if util_file.is_file(path):
+            size = util_file.get_filesize(path)
+            date = util_file.get_last_modified_date(path)
+            
+            item.setText(self.title_text_index+1, str(size))
+            item.setText(self.title_text_index+2, str(date))
+        
+        if sub_files:
+            
+            self._delete_children(item)
+            
+            exclude_extensions = self._define_exclude_extensions()
+            exclude_count = 0
+        
+            if exclude_extensions:
+                for file in sub_files:
+                    for exclude in exclude_extensions:
+                        if file.endswith(exclude):
+                            exclude_count += 1
+                            break
+            
+            if exclude_count != len(sub_files):
+                
+                QtGui.QTreeWidgetItem(item)
+        
+        if not parent == False:
+            
+            if not parent:
+                self.addTopLevelItem(item)
+            if parent:
+                parent.addChild(item)
+            
+            self.setCurrentItem(item)
+            
+        return item
+    
+    def _add_sub_items(self, item):
+        
+        self.delete_empty_children(item)
+        self._delete_children(item)
+                
+        path_string = self.get_item_path_string(item)
+        
+        path = util_file.join_path(self.directory, path_string)
+        
+        files = self._get_files(path)
+        
+        self._add_items(files, item)
+        
+            
+    def create_branch(self, name = None):
+        
+        current_item = self.current_item
+        
+        if current_item:
+            path = self.get_item_path_string(self.current_item)
+            path = util_file.join_path(self.directory, path)
+            
+            if util_file.is_file(path):
+                path = util_file.get_dirname(path)
+                current_item = self.current_item.parent()
+            
+        if not current_item:
+            path = self.directory
+                
+        if not name:
+            name = self._define_new_branch_name()
+            
+        util_file.create_dir(name, path)
+        
+        
+        if current_item:
+            self._add_sub_items(current_item)
+            self.setItemExpanded(current_item, True)
+            
+        if not current_item:
+            self.refresh()
+            
+    def delete_branch(self):
+        item = self.current_item
+        path = self.get_item_directory(item)
+        
+        name = util_file.get_basename(path)
+        directory = util_file.get_dirname(path)
+        
+        if util_file.is_dir(path):
+            util_file.delete_dir(name, directory)
+        if util_file.is_file(path):
+            util_file.delete_file(name, directory)
+            if path.endswith('.py'):
+                util_file.delete_file((name+'c'), directory)
+        
+        index = self.indexOfTopLevelItem(item)
+        
+        parent = item.parent()
+        if parent:
+            parent.removeChild(item)
+        if not parent:
+            self.takeTopLevelItem(index)
+
+    def refresh(self):
+        
+        files = self._get_files()
+        
+        if not files:
+            self.clear()
+            return
+        
+        self._load_files(files)
+        
+        self.refreshed.emit()
+        
+
+    def get_item_directory(self, item):
+        
+        path_string = self.get_item_path_string(item)
+        
+        return util_file.join_path(self.directory, path_string)
+
+    def set_directory(self, directory, refresh = True):
+        
+        
+        
+        self.directory = directory
+        
+        if refresh:
+            
+            self.refresh()
+        
+class EditFileTreeWidget(DirectoryWidget):
+    
+    description = 'EditTree'
+    
+    item_clicked = create_signal(object, object)
+    
+    
+    def __init__(self, parent = None):        
+        
+        self.tree_widget = None
+        
+        
+        
+        super(EditFileTreeWidget, self).__init__(parent)
+        
+        self.setSizePolicy(QtGui.QSizePolicy.Minimum, QtGui.QSizePolicy.Minimum) 
+        
+    def _define_tree_widget(self):
+        return FileTreeWidget()
+    
+    def _define_manager_widget(self):
+        return ManageTreeWidget()
+    
+    def _define_filter_widget(self):
+        return FilterTreeWidget()
+        
+    def _build_widgets(self):
+        
+        
+        self.tree_widget = self._define_tree_widget()   
+        
+        self.tree_widget.itemClicked.connect(self._item_selection_changed)
+        
+          
+        self.manager_widget = self._define_manager_widget()
+        self.manager_widget.set_tree_widget(self.tree_widget)
+        
+        self.filter_widget = self._define_filter_widget()
+        
+        self.filter_widget.set_tree_widget(self.tree_widget)
+        self.filter_widget.set_directory(self.directory)
+        
+        
+        self.main_layout.addWidget(self.tree_widget)
+        self.main_layout.addWidget(self.filter_widget)
+               
+        
+        self.main_layout.addWidget(self.manager_widget)
+        
+        
+    """
+    def _item_clicked(self, item, column):
+        
+        if not item:
+            name = ''
+        
+        if item:
+            name = item.text(column)
+        
+        self.item_clicked.emit(name, item)
+    """
+        
+    def _item_selection_changed(self):
+               
+        items = self.tree_widget.selectedItems()
+        
+        name = None
+        item = None
+        
+        if items:
+            item = items[0]
+            name = item.text(0)
+        
+            self.item_clicked.emit(name, item)
+            
+        return name, item
+
+    def get_current_item(self):
+        return self.tree_widget.current_item
+    
+    def get_current_item_name(self):
+        return self.tree_widget.current_name
+    
+    def get_current_item_directory(self):
+        item = self.get_current_item()
+        return self.tree_widget.get_item_directory(item)
+
+    def refresh(self):
+        self.tree_widget.refresh()
+    
+    def set_directory(self, directory, sub = False):
+        super(EditFileTreeWidget, self).set_directory(directory)
+        
+        if not sub:
+            self.directory = directory
+            
+        self.tree_widget.set_directory(directory)
+        self.filter_widget.set_directory(directory)
+        
+        if hasattr(self.manager_widget, 'set_directory'):
+            self.manager_widget.set_directory(directory)
+       
+class ManageTreeWidget(BasicWidget):
+        
+    def __init__(self):
+        
+        self.tree_widget = None
+        
+        super(ManageTreeWidget,self).__init__()
+    
+    def set_tree_widget(self, tree_widget):
+        self.tree_widget = tree_widget
+       
+class FilterTreeWidget( DirectoryWidget ):
+    
+    def __init__(self):
+        
+        self.tree_widget = None
+        
+        super(FilterTreeWidget, self).__init__()
+    
+    def _define_main_layout(self):
+        return QtGui.QHBoxLayout()
+    
+    def _build_widgets(self): 
+        self.filter_names = QtGui.QLineEdit()
+        self.filter_names.setPlaceholderText('filter names')
+        self.sub_path_filter = QtGui.QLineEdit()
+        self.sub_path_filter.setPlaceholderText('set sub path')
+        self.sub_path_filter.textChanged.connect(self._sub_path_filter_changed)
+        
+        self.filter_names.textChanged.connect(self._filter_names)
+                
+        self.main_layout.addWidget(self.filter_names)
+        self.main_layout.addWidget(self.sub_path_filter)
+        
+    def _filter_names(self, text):
+        
+        self.tree_widget.filter_names(text)
+        self.skip_name_filter = False
+        
+    def _sub_path_filter_changed(self):
+        current_text = str( self.sub_path_filter.text() )
+        current_text = current_text.strip()
+        
+        if not current_text:
+            self.set_directory(self.directory)
+            self.tree_widget.set_directory(self.directory)
+            
+            text = self.filter_names.text()
+            self._filter_names(text)    
+            
+            return
+            
+        sub_dir = util_file.join_path(self.directory, current_text)
+        if not sub_dir:
+            
+            return
+        
+        if util_file.is_dir(sub_dir):
+            self.tree_widget.set_directory(sub_dir)
+            
+            text = self.filter_names.text()
+            self._filter_names(text)    
+                    
+    def clear_sub_path_filter(self):
+        self.sub_path_filter.setText('')
+            
+    def set_tree_widget(self, tree_widget):
+        self.tree_widget = tree_widget
+        
+    
+        
+class FileManagerWidget(DirectoryWidget):
+    
+    def __init__(self, parent = None):
+        super(FileManagerWidget, self).__init__(parent)
+        
+        self.data_class = self._define_data_class()
+        #self.save_widget.set_data_class(self.data_class)
+        #self.history_widget.set_data_class(self.data_class)
+        
+        #if self.option_widget:
+        #    self.option_widget.set_data_class(self.data_class)
+        
+        self.history_attached = False
+        
+    def _define_main_layout(self):
+        return QtGui.QHBoxLayout()
+        
+    def _define_data_class(self):
+        return
+    
+    def _define_main_tab_name(self):
+        return 'Data File'
+    
+    def _build_widgets(self):
+        
+        self.tab_widget = QtGui.QTabWidget()
+        
+        self.main_tab_name = self._define_main_tab_name()
+        self.version_tab_name = 'Version'
+                
+        self.save_widget = self._define_save_widget()
+        
+        self.save_widget.file_changed.connect(self._file_changed)
+                
+        self.tab_widget.addTab(self.save_widget, self.main_tab_name)
+        self._add_history_widget()
+        
+        self._add_option_widget()
+            
+        self.tab_widget.currentChanged.connect(self._tab_changed)    
+        self.main_layout.addWidget(self.tab_widget)
+        
+        self.setSizePolicy(QtGui.QSizePolicy.MinimumExpanding, QtGui.QSizePolicy.MinimumExpanding)
+
+    def _add_history_widget(self):
+        self.history_buffer_widget = BasicWidget()
+        
+        self.history_widget = self._define_history_widget()
+        self.history_widget.file_changed.connect(self._file_changed)
+        
+        
+        self.tab_widget.addTab(self.history_buffer_widget, self.version_tab_name)
+        
+        self.history_widget.hide()
+        
+    def _add_option_widget(self):
+        
+        self.option_widget = self._define_option_widget()
+        
+        if not self.option_widget:
+            return
+        
+        self.option_buffer_widget = BasicWidget()
+        
+        self.tab_widget.addTab(self.option_buffer_widget, 'Options')
+        
+    def _define_save_widget(self):
+        return SaveFileWidget()
+        
+    def _define_history_widget(self):
+        return HistoryFileWidget()
+        
+    def _define_option_widget(self):
+        return
+        
+    def _hide_history(self):
+        
+        self.history_widget.hide()
+        
+        if self.history_attached:
+            self.history_buffer_widget.main_layout.removeWidget(self.history_widget)
+                
+        self.history_attached = False
+    
+    def _show_history(self):
+        self.update_history()
+    
+    def _hide_options(self):
+        if self.option_widget:
+            self.option_buffer_widget.main_layout.removeWidget(self.option_widget)
+    
+    def _show_options(self):
+        if self.option_widget:
+            self.option_buffer_widget.main_layout.addWidget(self.option_widget)
+            self.option_widget.set_directory(self.directory)
+            self.option_widget.data_class = self.data_class
+            
+        self.option_widget.tab_update()
+        
+    def _tab_changed(self):
+                                
+        if self.tab_widget.currentIndex() == 0:
+            
+            self.save_widget.set_directory(self.directory)
+            
+            self._hide_history()
+            self._hide_options()
+            
+        if self.tab_widget.currentIndex() == 1:
+            
+            self._hide_options()
+            self._show_history()
+                
+        if self.tab_widget.currentIndex() == 2:
+            
+            self._show_options()
+            self._hide_history()
+                        
+    def _file_changed(self):
+        
+        if not util_file.is_dir(self.directory):     
+            return
+        
+        self._activate_history_tab()
+        
+    def _activate_history_tab(self):
+        
+        if not self.directory:
+            return
+        
+        version_tool = util_file.VersionFile(self.directory)   
+         
+        has_versions = version_tool.has_versions()
+        
+        if has_versions:
+            self.tab_widget.setTabEnabled(1, True)
+        if not has_versions:
+            self.tab_widget.setTabEnabled(1, False) 
+        
+    def add_option_widget(self):
+        self._add_option_widget()
+        
+    def update_history(self):
+        self.history_buffer_widget.main_layout.addWidget(self.history_widget)
+            
+        self.history_widget.show()
+        self.history_widget.set_directory(self.directory)
+        self.history_widget.refresh()
+        self.history_attached = True
+        
+        self._activate_history_tab()
+        
+    def set_directory(self, directory):
+        super(FileManagerWidget, self).set_directory(directory)
+        
+        if self.data_class:
+            self.data_class.set_directory(directory)
+        
+        if self.tab_widget.currentIndex() == 0:
+            self.save_widget.set_directory(directory)
+            self.save_widget.data_class = self.data_class
+        
+        if self.tab_widget.currentIndex() == 1:
+            self.history_widget.set_directory(directory)
+            self.history_widget.data_class = self.data_class
+            
+        if self.tab_widget.currentIndex() == 2:
+            self.option_widget.set_directory(directory)
+            self.option_widget.data_class = self.data_class
+        
+        
+            
+        self._file_changed()
+        
+        
+class SaveFileWidget(DirectoryWidget):
+    
+    file_changed = create_signal()
+    
+    def __init__(self, parent = None):
+        super(SaveFileWidget, self).__init__(parent)
+        
+        self.data_class = None
+        
+    def _define_main_layout(self):
+        return QtGui.QHBoxLayout()
+        
+    def _build_widgets(self):
+        
+        self.save_button = QtGui.QPushButton('Save')
+        self.load_button = QtGui.QPushButton('Open')
+        
+        self.save_button.setMaximumWidth(100)
+        self.load_button.setMaximumWidth(100)
+        self.save_button.setMinimumWidth(70)
+        self.load_button.setMinimumWidth(70)
+        
+        self.save_button.setSizePolicy(QtGui.QSizePolicy.Minimum, QtGui.QSizePolicy.Fixed)
+        self.load_button.setSizePolicy(QtGui.QSizePolicy.Minimum, QtGui.QSizePolicy.Fixed)
+        
+        self.save_button.clicked.connect(self._save)
+        self.load_button.clicked.connect(self._open)
+        
+        self.main_layout.addWidget(self.load_button)
+        self.main_layout.addWidget(self.save_button)
+        
+        
+        self.main_layout.setAlignment(QtCore.Qt.AlignTop)
+
+    def _save(self):
+        
+        self.file_changed.emit()
+    
+    def _open(self):
+        pass
+
+    def set_data_class(self, data_class_instance):
+        self.data_class = data_class_instance
+        
+        if self.directory:
+            self.data_class.set_directory(self.directory)
+    
+    def set_directory(self, directory):
+        super(SaveFileWidget, self).set_directory(directory)
+        
+        if self.data_class:
+            self.data_class.set_directory(self.directory)
+            
+    def set_no_save(self):
+        self.save_button.setDisabled(True)
+    
+class HistoryTreeWidget(FileTreeWidget):
+    
+
+    def __init__(self):
+        super(HistoryTreeWidget, self).__init__()
+        
+        if is_pyside():
+            self.sortByColumn(0, QtCore.Qt.SortOrder.DescendingOrder)
+            
+        self.setColumnWidth(0, 70)  
+        self.setColumnWidth(1, 150)
+        self.setColumnWidth(2, 50)
+        self.setColumnWidth(3, 50)
+        
+        self.padding = 1
+    
+    def _item_activated(self, item):
+        return
+        
+    def _define_header(self):
+        return ['version','comment','size','user','date']
+    
+    def _get_files(self):
+
+        if self.directory:
+            
+            version_tool = util_file.VersionFile(self.directory)
+            
+            files = version_tool.get_versions()
+            
+            if not files:
+                return
+            
+            if files:
+                self.padding = len(str(len(files)))
+                return files
+    
+    def _add_item(self, filename):
+        
+        split_name = filename.split('.')
+        if len(split_name) == 1:
+            return
+        
+        try:
+            version_int = int(split_name[-1])
+        except:
+            return
+        
+        version_tool = util_file.VersionFile(self.directory)
+        version_file = version_tool.get_version_path(version_int)
+        comment, user = version_tool.get_version_data(version_int)
+        file_size = util_file.get_filesize(version_file)
+        file_date = util_file.get_last_modified_date(version_file)
+        
+        version_str = str(version_int).zfill(self.padding)
+        
+        item = QtGui.QTreeWidgetItem()
+        item.setText(0, version_str)
+        item.setText(1, comment)
+        item.setText(2, str(file_size))
+        item.setText(3, user)
+        item.setText(4, file_date)
+        
+        self.addTopLevelItem(item)
+        item.filepath = version_file
+
+class HistoryFileWidget(DirectoryWidget):
+    
+    file_changed = create_signal()
+    
+    def _define_main_layout(self):
+        return QtGui.QVBoxLayout()
+    
+    def _define_list(self):
+        return HistoryTreeWidget()
+    
+    def _build_widgets(self):
+        
+        self.setSizePolicy(QtGui.QSizePolicy.MinimumExpanding,
+                           QtGui.QSizePolicy.MinimumExpanding)
+        
+        self.button_layout = QtGui.QHBoxLayout()
+        
+        open_button = QtGui.QPushButton('Open')
+        open_button.clicked.connect(self._open_version)
+        
+        open_button.setMaximumWidth(100)
+                
+        self.button_layout.addWidget(open_button)
+        
+        self.version_list = self._define_list()
+        
+        self.main_layout.addWidget(self.version_list)
+        self.main_layout.addLayout(self.button_layout)
+
+    def _open_version(self):
+        pass
+            
+    def refresh(self):
+        self.version_list.refresh()
+                
+    def set_data_class(self, data_class_instance):
+        self.data_class = data_class_instance
+        
+        if self.directory:
+            self.data_class.set_directory(self.directory)
+        
+    def set_directory(self, directory):
+        
+        super(HistoryFileWidget, self).set_directory(directory)
+        
+        if self.isVisible():
+            self.version_list.set_directory(directory, refresh = True)
+        if not self.isVisible():    
+            self.version_list.set_directory(directory, refresh = False)    
+
+class OptionFileWidget(DirectoryWidget):
+    
+    def __init__(self, parent = None):
+        super(OptionFileWidget, self).__init__(parent)
+        
+        self.data_class = None
+        
+    def set_data_class(self, data_class_instance):
+        self.data_class = data_class_instance
+        
+        if self.directory:
+            self.data_class.set_directory(self.directory)
+    
+    def set_directory(self, directory):
+        super(OptionFileWidget, self).set_directory(directory)
+        
+        if self.data_class:
+            self.data_class.set_directory(self.directory)
+            
+    def tab_update(self):
+        return
+            
+class GetString(BasicWidget):
+    
+    text_changed = create_signal(object)
+    
+    def __init__(self, name, parent = None):
+        self.name = name
+        super(GetString, self).__init__(parent)
+    
+    def _define_main_layout(self):
+        return QtGui.QHBoxLayout()
+            
+    def _build_widgets(self):
+        
+        self.main_layout.setContentsMargins(0,0,0,0)
+        self.main_layout.setSpacing(0)
+        
+        self.text_entry = QtGui.QLineEdit()
+        
+        self.label = QtGui.QLabel(self.name)
+        self.label.setAlignment(QtCore.Qt.AlignLeft)
+        self.label.setMinimumWidth(100)
+        self._setup_text_widget()
+        
+        self.main_layout.addWidget(self.label)
+        self.main_layout.addSpacing(5)
+        self.main_layout.addWidget(self.text_entry)
+        
+    def _setup_text_widget(self):
+        self.text_entry.textChanged.connect(self._text_changed)
+                    
+    def _text_changed(self):
+        self.text_changed.emit(self.text_entry.text())
+        
+    def set_text(self, text):
+        self.text_entry.setText(text)
+        
+    def get_text(self):
+        return self.text_entry.text()
+        
+    def set_label(self, label):
+        self.label.setText(label)  
+        
+    def get_label(self):
+        return self.label.text()
+        
+    def set_password_mode(self, bool_value):
+        
+        if bool_value:
+            self.text_entry.setEchoMode(self.text_entry.Password)
+        if not bool_value:
+            self.text_entry.setEchoMode(self.text_entry.Normal) 
+    
+    
+
+
+class GetDirectoryWidget(DirectoryWidget):
+    
+    directory_changed = create_signal(object)
+    
+    def __init__(self, parent = None):
+        super(GetDirectoryWidget, self).__init__(parent)
+        
+        self.label = 'directory'
+    
+    def _define_main_layout(self):
+        return QtGui.QHBoxLayout()
+    
+    def _build_widgets(self):
+        
+        self.directory_label = QtGui.QLabel('directory')
+        self.directory_label.setMinimumWidth(100)
+        self.directory_label.setMaximumWidth(100)
+        
+        self.directory_edit = QtGui.QLineEdit()
+        self.directory_edit.textChanged.connect(self._text_changed)
+        directory_browse = QtGui.QPushButton('browse')
+        
+        directory_browse.clicked.connect(self._browser)
+        
+        self.main_layout.addWidget(self.directory_label)
+        self.main_layout.addWidget(self.directory_edit)
+        self.main_layout.addWidget(directory_browse)
+        
+    def _browser(self):
+        
+        filename = get_folder(self.get_directory() , self)
+        
+        filename = util_file.fix_slashes(filename)
+        
+        if filename and util_file.is_dir(filename):
+            self.directory_edit.setText(filename)
+            self.directory_changed.emit(filename)
+        
+    def _text_changed(self):
+        
+        directory = self.get_directory()
+        
+        if util_file.is_dir(directory):
+            self.directory_changed.emit(directory)
+        
+    def set_label(self, label):
+        self.directory_label.setText(label)
+        
+    def set_directory(self, directory):
+        super(GetDirectoryWidget, self).set_directory(directory)
+        
+        self.directory_edit.setText(directory)
+        
+    def set_directory_text(self, text):
+        
+        self.directory_edit.setText(text)
+        
+    def get_directory(self):
+        return self.directory_edit.text()
+     
+class GetNumberBase(BasicWidget):
+    
+    valueChanged = create_signal(object)
+    
+    def __init__(self, name, parent = None):
+        self.name = name
+        super(GetNumberBase, self).__init__(parent)
+    
+    def _define_main_layout(self):
+        return QtGui.QHBoxLayout()
+    
+    def _define_number_widget(self):
+        return
+    
+    def _build_widgets(self):
+        
+        self.main_layout.setContentsMargins(0,0,0,0)
+        self.main_layout.setSpacing(0)
+        
+        self.number_widget = self._define_number_widget()
+        self.number_widget.setMaximumWidth(100)
+        
+        self.label = QtGui.QLabel(self.name)
+        self.label.setAlignment(QtCore.Qt.AlignRight)
+        
+        self.main_layout.addWidget(self.label)
+        self.main_layout.addSpacing(5)
+        self.main_layout.addWidget(self.number_widget)
+                    
+    def _value_changed(self):
+        self.valueChanged.emit(self.get_value())
+        
+    def set_value(self, value):
+        self.number_widget.setValue(value)
+        
+    def get_value(self):
+        return self.number_widget.value()
+        
+    def set_label(self, label):
+        self.label.setText(label)
+        
+    def get_label(self):
+        
+        return self.label.text()
+    
+class GetNumber(GetNumberBase):
+    
+    valueChanged = create_signal(object)
+    
+    def __init__(self, name, parent = None):
+        super(GetNumber, self).__init__(name, parent)
+        
+        self._setup_spin_widget()
+    
+    def _define_main_layout(self):
+        return QtGui.QHBoxLayout()
+    
+    def _define_number_widget(self):
+        return QtGui.QDoubleSpinBox()
+        
+    def _setup_spin_widget(self):
+        
+        if hasattr(self.number_widget, 'CorrectToNearestValue'):
+            self.number_widget.setCorrectionMode(self.number_widget.CorrectToNearestValue)
+            
+        if hasattr(self.number_widget, 'setWrapping'):
+            self.number_widget.setWrapping(False)
+        
+        if hasattr(self.number_widget, 'setDecimals'):    
+            self.number_widget.setDecimals(3)
+            
+        self.number_widget.setMaximum(100000000)
+        self.number_widget.setMinimum(-100000000)
+        self.number_widget.setButtonSymbols(self.number_widget.NoButtons)
+        
+        self.number_widget.valueChanged.connect(self._value_changed)
+    
+class GetInteger(GetNumber):
+    
+    def _define_number_widget(self):
+        return QtGui.QSpinBox()
+    
+class GetBoolean(GetNumberBase):
+    
+    def __init__(self, name, parent = None):
+        super(GetBoolean, self).__init__(name, parent)
+        
+        self.number_widget.stateChanged.connect(self._value_changed)
+    
+    def _value_changed(self):
+        self.valueChanged.emit(self.get_value())
+        
+    
+    def _define_number_widget(self):
+        return QtGui.QCheckBox()
+    
+    def set_value(self, value):
+        
+        if value:
+            state = QtCore.Qt.CheckState.Checked
+        if not value:
+            state = QtCore.Qt.CheckState.Unchecked
+        self.number_widget.setCheckState(state)
+        
+        
+    def get_value(self):
+        
+        value = self.number_widget.isChecked()
+        
+        if value == None:
+            value = False
+        
+        return value
+             
+class GetNumberButton(GetNumber):
+    
+    clicked = create_signal(object)
+    
+    def _build_widgets(self):   
+        super(GetNumberButton, self)._build_widgets()
+        
+        self.button = QtGui.QPushButton('run')
+        self.button.clicked.connect(self._clicked)
+        self.button.setMaximumWidth(60)
+        
+        self.main_layout.addWidget(self.button)
+        
+    def _clicked(self):
+        self.clicked.emit(self.number_widget.value())
+        
+class GetIntNumberButton(GetNumberButton):
+    def _define_number_widget(self):
+        number_widget = QtGui.QSpinBox()
+        return number_widget
+    
+class GetCheckBox(BasicWidget):
+    
+    check_changed = create_signal(object)
+    
+    def __init__(self, name, parent = None):
+        
+        self.name = name
+        
+        super(GetCheckBox, self).__init__(parent)
+        
+        
+        
+    def _define_main_layout(self):
+        return QtGui.QHBoxLayout()
+            
+    def _build_widgets(self):
+        
+        self.check_box = QtGui.QCheckBox()
+        self.check_box.setText(self.name)
+        self.main_layout.addWidget(self.check_box)
+        
+        self.check_box.stateChanged.connect(self._state_changed)
+        
+    def _state_changed(self, state):
+        
+        if state:
+            self.check_changed.emit(True)
+        if not state:
+            self.check_changed.emit(False)
+        
+    def get_state(self):
+        
+        if self.check_box.isChecked():
+            return True
+        if not self.check_box.isChecked():
+            return False
+        
+    def set_state(self, bool_value):
+        if bool_value != None:
+            self.check_box.setChecked(bool_value)
+            
+
+class Slider(BasicWidget):
+    
+    value_changed = create_signal(object)
+    
+    def __init__(self, title = None, parent = None):
+        
+        self.title = title
+        
+        super(Slider, self).__init__(parent)
+        
+        self.emit_value_change = True
+        
+        
+    def _build_widgets(self):
+        
+        self.label = QtGui.QLabel()
+        self.label.setText(self.title)
+        self.slider = QtGui.QSlider()
+        self.slider.setOrientation(QtCore.Qt.Horizontal)
+        
+        self.slider.valueChanged.connect(self._value_change)
+        
+        self.main_layout.addWidget(self.label)
+        self.main_layout.addWidget(self.slider)
+        
+    def set_title(self, title):
+        
+        self.label.setText(title)
+        
+        self.title = title
+        
+    def _value_change(self, value):
+        
+        if self.emit_value_change:
+            self.value_changed.emit(value)
+    
+    def _reset_slider(self):
+        
+        self.emit_value_change = False
+        self.slider.setValue(0)
+        self.emit_value_change = True
+    
+    def set_auto_recenter(self, bool_value):
+        
+        if bool_value:
+            
+            self.slider.sliderReleased.connect(self._reset_slider)
+            
+        if not bool_value:
+            self.slider.sliderReleased.disconnect(self._reset_slider)
+        
+
+       
+class ProgressBar(QtGui.QProgressBar):
+    
+    def set_count(self, count):
+        
+        self.setMinimum(0)
+        self.setMaximum(count)
+        
+    def set_increment(self, int_value):
+        self.setValue(int_value)
+        
+class LoginWidget( BasicWidget ):
+    
+    login = create_signal(object, object)
+    
+    def _build_widgets(self):
+        
+        group_widget = QtGui.QGroupBox('Login')
+        group_layout = QtGui.QVBoxLayout()
+        group_widget.setLayout(group_layout)
+        
+        self.login_widget = GetString('User: ')
+        self.password_widget = GetString('Password: ')
+        self.password_widget.set_password_mode(True)
+        
+        self.login_state = QtGui.QLabel('Login failed.')
+        self.login_state.hide()
+        
+        login_button = QtGui.QPushButton('Enter')
+
+        login_button.clicked.connect( self._login )
+        
+        self.password_widget.text_entry.returnPressed.connect(self._login)
+
+        group_layout.addWidget(self.login_widget)
+        group_layout.addWidget(self.password_widget)
+        group_layout.addWidget(login_button)
+        group_layout.addWidget(self.login_state)
+
+        self.main_layout.addWidget(group_widget)
+        
+        self.group_layout = group_layout
+
+        
+    def _login(self):
+        
+        login = self.login_widget.get_text()
+                
+        password = self.password_widget.get_text()
+        
+        self.login.emit(login, password)
+        
+    def set_login(self, text):
+        self.login_widget.set_text(text)
+        
+    def set_login_failed(self, bool_value):
+        if bool_value:
+            self.login_state.show()
+            
+        if not bool_value:
+            self.login_state.hide()
+     
+class WidgetToPicture(BasicDialog):
+    
+    def __init__(self):
+        super(WidgetToPicture, self).__init__()
+        
+        self.last_path = ''
+    
+    def _build_widgets(self):
+        
+        #widget_button = QtGui.QPushButton('Get widget')
+        #widget_button.clicked.connect(self._get_widget())
+        
+        self.setMinimumHeight(100)
+        self.setMinimumWidth(100)
+        self.setMouseTracking(True)
+        #self.main_layout.addWidget()
+        
+    def mouseReleaseEvent(self, event):
+        super(WidgetToPicture, self).mousePressEvent(event)
+        
+        position = event.globalPos()
+        
+        app = QtGui.qApp
+        widget = app.widgetAt(position)
+        
+        self.take_picture(widget)
+        
+        
+    def take_picture(self, widget):
+        
+        pixmap =  QtGui.QPixmap.grabWidget(widget)
+        
+        
+        filename = QtGui.QFileDialog.getSaveFileName(self, "Save Image", filter = '*.png', dir = self.last_path)
+        
+        if filename:
+            if util_file.is_file(filename[0]):
+                name = util_file.get_basename(filename[0])
+                directory = util_file.get_dirname(filename[0])
+                util_file.delete_file(name, directory)
+            pixmap.save(filename[0], 'png')
+            
+            self.last_path = filename[0]
+        
+#--- Code Editor
+        
+class CodeEditTabs_ActiveFilter(QtCore.QObject):
+    def eventFilter(self, obj, event):
+        
+        if event.type() == QtCore.QEvent.WindowActivate:
+            obj._tabs_activated()
+            return True
+            
+        else:
+            # standard event processing
+            return QtCore.QObject.eventFilter(self, obj, event)
+        
+class CodeEditTabs(BasicWidget):
+    
+    save = create_signal(object)
+    tabChanged = create_signal(object)
+    no_tabs = create_signal()
+    multi_save = create_signal(object, object)
+    completer =  None
+    
+    
+    def __init__(self):
+        super(CodeEditTabs, self).__init__()
+        
+        self.code_tab_map = {}
+        self.code_floater_map = {}
+        self.code_window_map = {}
+        
+        self.tabs.setMovable(True)
+        self.tabs.setTabsClosable(True)
+        
+        self.tabs.tabCloseRequested.connect(self._close_tab)
+        self.tabs.currentChanged.connect(self._tab_changed)
+        
+        self.previous_widget = None
+        
+        self.suppress_tab_close_save = False
+        self.current_process = None
+        
+        self.find_widget = None
+        
+        
+        self.installEventFilter(CodeEditTabs_ActiveFilter(self))
+        
+    def _find(self, text_edit):
+        
+        if not self.find_widget:
+            find_widget = FindTextWidget(text_edit)
+            find_widget.closed.connect(self._clear_find)
+            find_widget.show()
+            
+        
+            self.find_widget = find_widget
+            
+    def _clear_find(self):
+        
+        self.find_widget = None
+            
+    def _set_tab_find_widget(self, current_widget):
+
+        if not current_widget:
+            if self.find_widget:
+                self.find_widget.close()
+                self.find_widget = None
+                
+        if self.find_widget:
+            self.find_widget.set_widget(current_widget.text_edit)
+            
+    def _tab_changed(self):
+        
+        current_widget = self.tabs.currentWidget()
+        
+        self._set_tab_find_widget(current_widget)
+        
+        self.tabChanged.emit(current_widget)
+
+    def _code_window_activated(self, widget):
+        
+        if self.find_widget:
+            self.find_widget.set_widget(widget.code_edit.text_edit)
+            
+    def _tabs_activated(self):
+        
+        current_tab = self.tabs.currentWidget()
+        
+        self._set_tab_find_widget(current_tab)
+        
+    def _code_window_deactivated(self):
+        
+        current_widget = self.tabs.currentWidget()
+
+        self._set_tab_find_widget(current_widget)
+        
+    
+    def _close_tab(self, index):
+        
+        if not self.suppress_tab_close_save:
+                    
+            widget = self.tabs.widget(index)
+            
+            #there would be no widget if changing processes
+            if widget:
+                if widget.text_edit.document().isModified():
+                    permission = get_permission('Unsaved changes. Save?', self)
+                    if permission == True:
+                        self.multi_save.emit(widget.text_edit, None)
+                    if permission == None:
+                        return
+        
+        title = self.tabs.tabText(index)
+        
+        self.tabs.removeTab(index)
+                
+        if self.code_tab_map.has_key(str(title)):
+            self.code_tab_map.pop(str(title))
+
+        if self.tabs.count() == 0:
+            self.no_tabs.emit()
+    
+    def _save(self, current_widget):
+        
+        title = current_widget.titlename
+        
+        filepath = current_widget.filepath
+        
+        if hasattr(current_widget, 'text_edit'):
+            current_widget = current_widget.text_edit
+        
+        self.save.emit(current_widget)
+        
+        if self.code_floater_map.has_key(title):
+            floater_widget = self.code_floater_map[title]
+            
+            if floater_widget.filepath == filepath:
+                floater_widget.set_no_changes()
+            
+        if self.code_tab_map.has_key(title):
+            tab_widget = self.code_tab_map[title]
+            
+            if tab_widget.filepath == filepath:
+                tab_widget.set_no_changes()
+    
+    def _build_widgets(self):
+        
+        self.tabs = CodeTabs()
+        
+        self.main_layout.addWidget(self.tabs)
+        
+        self.tabs.double_click.connect(self._tab_double_click)
+        
+    def _tab_double_click(self, index):
+        
+        title = str(self.tabs.tabText(index))
+        code_widget = self.code_tab_map[title]
+        filepath = code_widget.text_edit.filepath        
+        
+        floating_tab = self.add_floating_tab(filepath, title)
+        document = code_widget.get_document()
+        floating_tab.set_document(document)
+        
+    def _window_close_requested(self, widget):
+        
+        self.multi_save.emit(widget.code_edit.text_edit, None)
+        
+    def clear(self):
+        self.tabs.clear()
+        
+        self.code_tab_map = {}
+        
+    def goto_tab(self, name):
+        
+        if self.code_tab_map.has_key(name):
+        
+            widget = self.code_tab_map[name]
+                
+            self.tabs.setCurrentWidget(widget)
+        
+    def add_floating_tab(self, filepath, name):
+        
+        basename = name
+        
+        if self.code_tab_map.has_key(basename):
+            code_widget = self.code_tab_map[basename]
+            index = self.tabs.indexOf(code_widget)
+        
+            if index > -1:
+                self.suppress_tab_close_save = True
+                self._close_tab(index)
+                self.suppress_tab_close_save = False
+        
+        if self.code_tab_map.has_key(basename):
+            #do something
+            return
+        
+        code_edit_widget = CodeEdit()
+        if self.__class__.completer:
+            code_edit_widget.set_completer(self.__class__.completer)
+        
+        code_edit_widget.filepath = filepath
+
+        code_edit_widget.add_menu_bar()
+        
+        if self.current_process:
+            code_edit_widget.add_process_title(self.current_process)
+            
+        code_edit_widget.set_file(filepath)
+        
+        code_widget = code_edit_widget.text_edit
+        code_widget.titlename = basename
+        code_widget.set_file(filepath)
+        code_widget.save.connect(self._save)
+        code_widget.find_opened.connect(self._find)
+        
+        window = CodeTabWindow()
+        window.resize(600, 800)
+        #basename = util_file.get_basename(filepath)
+        
+        window.setWindowTitle(basename)
+        window.set_code_edit(code_edit_widget)
+        window.closed_save.connect(self._window_close_requested)
+        window.closed.connect(self._close_window)
+        
+        window.activated.connect(self._code_window_activated)
+        
+        self.code_floater_map[basename] = code_edit_widget
+        self.code_window_map[filepath] = window
+        
+        window.show()
+        window.setFocus()
+        
+        if self.code_tab_map.has_key(basename):
+            tab_widget = self.code_tab_map[basename]
+            
+            if tab_widget:
+                code_widget.setDocument(tab_widget.text_edit.document())
+            
+        return code_edit_widget
+        
+        
+    def add_tab(self, filepath, name):
+        
+        basename = name
+        
+        if self.code_tab_map.has_key(basename):
+            self.goto_tab(basename)
+            return
+                
+        code_edit_widget = CodeEdit()
+        if self.__class__.completer:
+            code_edit_widget.set_completer(self.__class__.completer)
+        code_edit_widget.filepath = filepath
+        
+        self.tabs.addTab(code_edit_widget, basename)
+        
+        code_widget = code_edit_widget.text_edit
+        code_widget.set_file(filepath)
+        code_widget.titlename = basename
+        
+        code_widget.save.connect(self._save)
+        code_widget.find_opened.connect(self._find)
+        
+        self.code_tab_map[basename] = code_edit_widget
+        
+        self.goto_tab(basename)
+        
+        if self.code_floater_map.has_key(basename):
+            float_widget = self.code_floater_map[basename]
+            
+            if float_widget:
+                if filepath == float_widget.filepath:
+                    
+                    code_widget.setDocument(float_widget.text_edit.document())
+        
+        return code_edit_widget
+            
+    def save_tabs(self, note = None):
+        
+        found = []
+        
+        for inc in range(0, self.tabs.count()):
+            widget = self.tabs.widget(inc)
+            
+            if widget.text_edit.document().isModified():
+                found.append(widget.text_edit)
+        
+        self.multi_save.emit(found, note)
+      
+    def has_tabs(self):
+        
+        if self.tabs.count():
+            return True
+        
+        return False
+    
+    def get_widgets(self, name = None):
+        
+        widgets = []
+        
+        for key in self.code_tab_map:
+            
+            if name != None:
+                if key != name:
+                    continue
+            
+            widget = self.code_tab_map[key]
+            if widget:
+                widgets.append(widget)
+    
+        for key in self.code_floater_map:
+            
+            if name != None:
+                if key != name:
+                    
+                    continue
+            
+            widget = self.code_floater_map[key]
+            if widget:
+                widgets.append(widget)
+                
+        return widgets
+            
+    def set_tab_title(self, index, name):
+        
+        self.tabs.setTabText(index, name)
+        
+    def set_completer(self, completer_class):
+        
+        self.__class__.completer = completer_class
+        
+        
+    def rename_tab(self, old_path, new_path, old_name, new_name):
+        
+        if old_path == new_path:
+            return
+        
+        widgets = self.get_widgets(old_name)
+        
+        if not widgets:
+            return
+        
+        removed_old_tab = False
+        
+        for widget in widgets:
+            
+            index = self.tabs.indexOf(widget)
+            
+            if index > -1:
+                
+                self.set_tab_title(index, new_name)
+                
+                self.code_tab_map[new_name] = widget
+                if self.code_tab_map.has_key(old_name):
+                    self.code_tab_map.pop(old_name)
+                    removed_old_tab = True
+                widget.text_edit.filepath = new_path
+                widget.text_edit.titlename = new_name
+                widget.filepath = new_path
+                
+                
+            if index == -1 or index == None:
+                
+                parent = widget.parent()
+                window_parent = parent.parent()
+
+                window_parent.setWindowTitle(new_name)
+                
+                self.code_floater_map[new_name] = widget
+                if self.code_floater_map.has_key(old_name):
+                    self.code_floater_map.pop(old_name)
+                    removed_old_tab = True
+                widget.text_edit.filepath = new_path
+                widget.text_edit.titlename = new_name
+                widget.set_file(new_path)
+                widget.filepath = new_path
+                            
+            current_widget = self.tabs.currentWidget()
+            current_titlename = current_widget.text_edit.titlename
+            
+            if new_name == current_titlename:
+                self.tabChanged.emit(widget)
+                
+                
+        if not removed_old_tab:
+            util.warning('Failed to remove old code widget entry: %s' % old_name)
+              
+    def close_tab(self, name):
+        
+        if not name:
+            return
+        
+        widgets = self.get_widgets(name)
+        
+        for widget in widgets:
+                        
+            index = self.tabs.indexOf(widget)
+            
+            if index > -1:
+                
+                self.tabs.removeTab(index)
+                if self.code_tab_map.has_key(name):
+                    self.code_tab_map.pop(name)
+            
+            if index == -1 or index == None:
+                
+                parent = widget.parent()
+                window_parent = parent.parent()
+                window_parent.close()
+                window_parent.deleteLater()
+                
+                if self.code_floater_map.has_key(name):
+                    self.code_floater_map.pop(name)                            
+                
+    def _close_window(self, widget):
+        name = widget.code_edit.text_edit.titlename
+        
+        if name in self.code_floater_map:
+            self.code_floater_map.pop(name)
+        
+                
+    def close_tabs(self):
+        
+        self.save_tabs()
+        
+        tab_count = self.tabs.count()
+        
+        for inc in range(0, tab_count):
+            self._close_tab(inc)
+            
+    def close_windows(self):
+        
+        for key in self.code_floater_map:
+            widget = self.code_floater_map[key]
+            parent = widget.parent()
+            window = parent.parent()
+            window.close()
+        
+                
+    def show_window(self, filepath):
+        
+        if not filepath:
+            return
+        
+        if self.code_window_map.has_key(filepath):
+            
+            
+            window = self.code_window_map[filepath]
+            
+            floater = self.code_floater_map[filepath]
+            
+            if floater.text_edit.filepath == filepath:
+            
+                window.hide()
+                window.show()
+                window.setFocus()
+                     
+class CodeTabs(QtGui.QTabWidget):
+    
+    double_click = create_signal(object)
+    
+    def __init__(self):
+        super(CodeTabs, self).__init__()
+        
+        self.code_tab_bar = CodeTabBar()
+        
+        self.setTabBar( self.code_tab_bar )
+        
+        self.code_tab_bar.double_click.connect(self._bar_double_click)
+    
+    def _bar_double_click(self, index):
+    
+        self.double_click.emit(index)
+        
+class CodeTabBar(QtGui.QTabBar):
+    
+    double_click = create_signal(object)
+    
+    def __init__(self):
+        super(CodeTabBar, self).__init__()
+        self.setAcceptDrops(True)
+    
+    def mouseDoubleClickEvent(self, event):
+        super(CodeTabBar, self).mouseDoubleClickEvent(event)
+        
+        index = self.currentIndex()
+        
+        self.double_click.emit(index)
+        
+class CodeTabWindow_ActiveFilter(QtCore.QObject):
+    def eventFilter(self, obj, event):
+        
+        if event.type() == QtCore.QEvent.WindowActivate:
+            
+            obj.activated.emit(obj)
+            return True
+        
+        else:
+            # standard event processing
+            return QtCore.QObject.eventFilter(self, obj, event)
+        
+class CodeTabWindow(BasicWindow):
+    
+    closed_save = create_signal(object)
+    closed = create_signal(object)
+    activated = create_signal(object)
+    
+    def __init__(self):
+        super(CodeTabWindow, self).__init__()
+        
+        self.installEventFilter(CodeTabWindow_ActiveFilter(self))
+        self.setWindowFlags(QtCore.Qt.WindowStaysOnTopHint)
+        
+        self.code_edit = None
+        
+        self.setMinimumWidth(400)
+        self.setMinimumHeight(400)
+    
+    def closeEvent(self, event):
+        
+        permission = False
+        
+        if self.code_edit:
+            
+            if self.code_edit.text_edit.document().isModified():
+                permission = get_permission('Unsaved changes. Save?', self)
+                
+                if permission == None:
+                    event.ignore()
+                    return
+        
+        event.accept()
+        if permission == True:
+            self.closed_save.emit(self)
+        if not permission:
+            self.closed.emit(self)
+            
+    def set_code_edit(self, code_edit_widget):
+        
+        self.main_layout.addWidget(code_edit_widget)
+        self.code_edit = code_edit_widget
+        
+class CodeEdit(BasicWidget):
+    
+    save_done = create_signal(object)
+    
+    def __init__(self):
+        super(CodeEdit, self).__init__()
+        
+        self.text_edit.cursorPositionChanged.connect(self._cursor_changed)
+        self.fullpath = None
+        
+    def _build_widgets(self):
+        
+        self.text_edit = CodeTextEdit()
+        
+        self.status_layout = QtGui.QHBoxLayout()
+        
+        self.line_number = QtGui.QLabel('Line:')
+        self.save_state = QtGui.QLabel('No Changes')
+        
+        self.status_layout.addWidget(self.line_number)
+        self.status_layout.addWidget(self.save_state)
+        
+        self.main_layout.addWidget(self.text_edit)
+        self.main_layout.addLayout(self.status_layout)
+        
+        self.text_edit.save_done.connect(self._save_done)
+        self.text_edit.textChanged.connect(self._text_changed)
+        self.text_edit.file_set.connect(self._text_file_set)
+        
+        #completer on off... comment out to turn completer off.
+        #self.text_edit.set_completer( PythonCompleter() )
+        
+    def _build_menu_bar(self):
+        
+        self.menu_bar = QtGui.QMenuBar()
+        
+        self.main_layout.insertWidget(0, self.menu_bar)
+        
+        file_menu = self.menu_bar.addMenu('File')
+        
+        save_action = file_menu.addAction('Save')
+        
+        browse_action = file_menu.addAction('Browse')
+        
+        save_action.triggered.connect(self.text_edit._save)
+        browse_action.triggered.connect(self._open_browser)
+        
+    def _build_process_title(self, title):
+        
+        process_title = QtGui.QLabel('Process: %s' % title)
+        self.main_layout.insertWidget(0, process_title)
+        
+    def _open_browser(self):
+        
+        filepath = self.text_edit.filepath
+        
+        filepath_only = util_file.get_dirname(filepath)
+        
+        util_file.open_browser(filepath_only)
+        
+    def _cursor_changed(self):
+        
+        code_widget = self.text_edit
+        text_cursor = code_widget.textCursor()
+        block_number = text_cursor.blockNumber()
+        
+        self.line_number.setText('Line: %s' % (block_number+1))
+    
+    def _text_changed(self):
+        
+        self.save_state.setText('Unsaved Changes')
+    
+    def _save_done(self, bool_value):
+        
+        if bool_value:
+            self.save_state.setText('No Changes')
+            self.save_done.emit(self)
+            
+    def _find(self, text_edit):
+        
+        if not self.find:
+            self.find = FindTextWidget(text_edit)
+            self.find.show()
+            self.find.closed.connect(self._close_find)
+            
+    def _close_find(self):
+        self.find = None
+    
+    def _text_file_set(self):
+        self.save_state.setText('No Changes')
+    
+    def add_process_title(self, title):
+        self._build_process_title(title)
+        
+    def add_menu_bar(self):
+        
+        self._build_menu_bar()
+        
+    def set_file(self, filepath):
+        
+        self.save_state.setText('No Changes')
+        
+    def set_no_changes(self):
+        
+        self.save_state.setText('No Changes')
+        if self.text_edit:
+            self.text_edit.document().setModified(False)
+            
+    def set_completer(self, completer_class):
+        self.text_edit.set_completer(completer_class)
+        
+    def get_document(self):
+        return self.text_edit.document()
+    
+    def set_document(self, document):
+        modified = document.isModified()
+        
+        self.text_edit.setDocument(document)
+        
+        if not modified:
+            self.save_state.setText('No Changes')
+        
+class ListAndHelp(QtGui.QListView):
+    
+    def __init__(self):
+        super(ListAndHelp, self).__init__()
+        
+        layout = QtGui.QHBoxLayout()
+        
+        self.setLayout(layout)
+        
+        self.list = QtGui.QListView()
+        
+        button = QtGui.QTextEdit()
+        
+        layout.setContentsMargins(0,0,0,0)
+        
+        layout.addWidget(self.list)
+        layout.addWidget(button)
+        
+class CodeTextEdit(QtGui.QPlainTextEdit):
+    
+    save = create_signal(object)
+    save_done = create_signal(object)
+    file_set = create_signal()
+    find_opened = create_signal(object)
+    
+    def __init__(self):
+        
+        self.filepath = None
+        
+        super(CodeTextEdit, self).__init__()
+        
+        self.setFont( QtGui.QFont('Courier', 9)  )
+        
+        shortcut_save = QtGui.QShortcut(QtGui.QKeySequence(self.tr("Ctrl+s")), self)
+        shortcut_save.activated.connect(self._save)
+        
+        shortcut_find = QtGui.QShortcut(QtGui.QKeySequence(self.tr('Ctrl+f')), self)
+        shortcut_find.activated.connect(self._find)
+        
+        shortcut_goto_line = QtGui.QShortcut(QtGui.QKeySequence(self.tr('Ctrl+l')), self)
+        shortcut_goto_line.activated.connect(self._goto_line)
+        
+        plus_seq = QtGui.QKeySequence( QtCore.Qt.CTRL + QtCore.Qt.Key_Plus)
+        equal_seq = QtGui.QKeySequence( QtCore.Qt.CTRL + QtCore.Qt.Key_Equal)
+        minus_seq = QtGui.QKeySequence( QtCore.Qt.CTRL + QtCore.Qt.Key_Minus)
+        
+        shortcut_zoom_in = QtGui.QShortcut(plus_seq, self)
+        shortcut_zoom_in.activated.connect(self._zoom_in_text)
+        shortcut_zoom_in_other = QtGui.QShortcut(equal_seq, self)
+        shortcut_zoom_in_other.activated.connect(self._zoom_in_text)
+        shortcut_zoom_out = QtGui.QShortcut(minus_seq, self)
+        shortcut_zoom_out.activated.connect(self._zoom_out_text)
+        
+        self._setup_highlighter()
+        
+        self.setWordWrapMode(QtGui.QTextOption.NoWrap)
+        
+        self.last_modified = None
+        
+        self.skip_focus = False
+        
+        self.line_numbers = CodeLineNumber(self)
+        
+        self._update_number_width(0)
+        
+        self.blockCountChanged.connect(self._update_number_width)
+        self.updateRequest.connect(self._update_number_area)
+        self.cursorPositionChanged.connect(self._line_number_highlight)
+        
+        self._line_number_highlight()
+        
+        self.find_widget = None
+        
+        self.completer = None
+        
+    def resizeEvent(self, event):
+        
+        super(CodeTextEdit, self).resizeEvent(event)
+        
+        rect = self.contentsRect()
+        
+        new_rect = QtCore.QRect( rect.left(), rect.top(), self._line_number_width(), rect.height() )
+        
+        self.line_numbers.setGeometry( new_rect )   
+    
+    def wheelEvent(self, event):
+        
+        delta = event.delta()
+        keys =  event.modifiers()
+        
+        if keys == QtCore.Qt.CTRL:           
+            if delta > 0:
+                self._zoom_in_text()
+            if delta < 0:
+                self._zoom_out_text()
+        
+        return super(CodeTextEdit, self).wheelEvent(event)
+    
+    def focusInEvent(self, event):
+
+        if self.completer:
+            self.completer.setWidget(self)
+        
+        super(CodeTextEdit, self).focusInEvent(event)
+        
+        if not self.skip_focus:
+            self._update_request()
+            
+    def keyPressEvent(self, event):
+        
+        if self.completer:
+            if self.completer.popup().isVisible():
+             
+                if event.key() == QtCore.Qt.Key_Enter:
+                    event.ignore()
+                    return
+                if event.key() == QtCore.Qt.Key_Return:
+                    event.ignore()
+                    return
+
+        pass_on = True
+        
+        if event.key() == QtCore.Qt.Key_Backtab or event.key() == QtCore.Qt.Key_Tab:
+            self._handle_tab(event)
+            pass_on = False
+
+        if event.key() == QtCore.Qt.Key_Enter or event.key() == QtCore.Qt.Key_Return:
+            self._handle_enter(event)
+            pass_on = False
+
+        if pass_on:
+            super(CodeTextEdit, self).keyPressEvent(event)
+        
+        if self.completer:
+            text = self.completer.text_under_cursor()
+            
+            if text:
+                
+                result = self.completer.handle_text(text)
+                
+                if result == True:
+                    
+                    rect = self.cursorRect()
+                    
+                    width = self.completer.popup().sizeHintForColumn(0) + self.completer.popup().verticalScrollBar().sizeHint().width()
+                    
+                    if width > 350:
+                        width = 350
+                    
+                    rect.setWidth(width)
+                    
+                    self.completer.complete(rect)
+                
+                if result == False:
+                    self.completer.popup().hide()
+                    self.completer.clear_completer_list()
+                    self.completer.refresh_completer = True
+
+    def _line_number_paint(self, event):
+        
+        paint = QtGui.QPainter(self.line_numbers)
+        
+        if not util.is_in_maya():
+            paint.fillRect(event.rect(), QtCore.Qt.lightGray)
+        
+        if util.is_in_maya():
+            paint.fillRect(event.rect(), QtCore.Qt.black)
+        
+        block = self.firstVisibleBlock()
+        block_number = block.blockNumber()
+        
+        top = int( self.blockBoundingGeometry(block).translated(self.contentOffset()).top() )
+        bottom = int( top + self.blockBoundingRect(block).height() )
+        
+        while block.isValid() and top <= event.rect().bottom():
+            if block.isVisible() and bottom >= event.rect().top():
+                number = block_number + 1
+                
+                if util.is_in_maya():
+                    paint.setPen(QtCore.Qt.lightGray)
+                if not util.is_in_maya():
+                    paint.setPen(QtCore.Qt.black)
+                
+                paint.drawText(0, top, self.line_numbers.width(), self.fontMetrics().height(), QtCore.Qt.AlignRight, str(number))
+                
+            block = block.next()
+            top = bottom
+            bottom = top + self.blockBoundingRect(block).height()
+            
+            block_number += 1
+        
+    def _line_number_width(self):
+        
+        digits = 1
+        max_value = max(1, self.blockCount())
+        
+        while (max_value >= 10):
+            max_value /= 10
+            digits+=1
+        
+        space = 1 + self.fontMetrics().width('1') * digits
+        
+        return space
+    
+    def _line_number_highlight(self):
+        
+        extra_selection = QtGui.QTextEdit.ExtraSelection()
+        
+        selections = [extra_selection]
+        
+        if not self.isReadOnly():
+            selection = QtGui.QTextEdit.ExtraSelection()
+            
+            if util.is_in_maya():
+                line_color = QtGui.QColor(QtCore.Qt.black)
+            if not util.is_in_maya():
+                line_color = QtGui.QColor(QtCore.Qt.lightGray)
+                
+            selection.format.setBackground(line_color)
+            selection.format.setProperty(QtGui.QTextFormat.FullWidthSelection, True)
+            selection.cursor = self.textCursor()
+            selection.cursor.clearSelection()
+            selections.append(selection)
+            
+        self.setExtraSelections(selections)
+    
+    def _update_number_width(self, value = 0):
+        
+        self.setViewportMargins(self._line_number_width(), 0,0,0)
+        
+    def _update_number_area(self, rect, y_value):
+        
+        if y_value:
+            self.line_numbers.scroll(0, y_value)
+        
+        if not y_value:
+            self.line_numbers.update(0, rect.y(), self.line_numbers.width(), rect.height())
+            
+        if rect.contains(self.viewport().rect()):
+            self._update_number_width()
+        
+    def _save(self):
+        
+        if not self.document().isModified():
+            util.warning('No changes to save in %s.' % self.filepath)
+            return
+        
+        old_last_modified = self.last_modified
+        
+        try:
+            self.save.emit(self)
+        except:
+            pass
+        
+        new_last_modified = util_file.get_last_modified_date(self.filepath)
+        
+        if old_last_modified == new_last_modified:
+            self.save_done.emit(False)
+            
+        if old_last_modified != new_last_modified:
+            self.save_done.emit(True)
+            self.document().setModified(False)
+            self.last_modified = new_last_modified
+    
+    def _find(self):
+        
+        self.find_opened.emit(self)
+    
+    def _goto_line(self):
+        
+        line = get_comment(self, '', 'Goto Line')
+        
+        if not line:
+            return
+        
+        line_number = int(line)
+        
+        text_cursor = self.textCursor()
+        
+        block_number = text_cursor.blockNumber()
+        
+        number = line_number - block_number
+        
+        if number > 0:
+            move_type = text_cursor.NextBlock
+            number -= 2
+        if number < 0:
+            move_type = text_cursor.PreviousBlock
+            number = abs(number)
+        
+        text_cursor.movePosition(move_type, text_cursor.MoveAnchor, (number+1))
+        self.setTextCursor(text_cursor)
+        
+    def _zoom_in_text(self):
+        font = self.font()
+        
+        size = font.pointSize()
+        size += 1
+        
+        font.setPointSize( size )
+        self.setFont( QtGui.QFont('Courier', size) )
+
+    def _zoom_out_text(self):
+        font = self.font()
+                
+        size = font.pointSize()
+        size -= 1
+        
+        if size < 0:
+            return
+        
+        font.setPointSize( size )
+        self.setFont( QtGui.QFont('Courier', size) )
+        
+    def _has_changed(self):
+        
+        if self.filepath:
+            if util_file.is_file(self.filepath):
+                
+                last_modified = util_file.get_last_modified_date(self.filepath)
+                
+                if last_modified != self.last_modified:
+                    return True
+                
+        return False
+        
+    def _update_request(self):
+                
+        
+        if not self._has_changed():
+            return
+        
+        last_modified = util_file.get_last_modified_date(self.filepath)
+                    
+        self.skip_focus = True
+        
+        permission = get_permission('File:\n%s\nhas changed, reload?' % util_file.get_basename(self.filepath), self)
+        
+        if permission:
+            self.set_file(self.filepath)
+            
+        if not permission:
+            self.last_modified = last_modified
+            
+        self.skip_focus = False
+             
+    def _setup_highlighter(self):
+        self.highlighter = PythonHighlighter(self.document())
+    
+    def _remove_tab(self,string_value):
+        
+        string_section = string_value[0:4]
+        
+        if string_section == '    ':
+            return string_value[4:]
+        
+        return string_value
+        
+        
+    def _add_tab(self,string_value):
+    
+        return '    %s' % string_value
+    
+    def _handle_enter(self, event):
+        
+        cursor = self.textCursor()
+        current_block = cursor.block()
+        
+        cursor_position = cursor.positionInBlock()
+                
+        current_block_text = str(current_block.text())
+        current_found = ''
+        
+        if not current_found:
+            current_found = re.search('^ +', current_block_text)
+            
+            if current_found:
+                current_found = current_found.group(0)
+        
+        indent = 0
+        
+        if current_found:
+            indent = len(current_found)
+        
+        if cursor_position < indent:
+            indent = (cursor_position - indent) + indent
+        
+        cursor.insertText(('\n' + ' ' * indent))
+        
+    def _handle_tab(self, event):
+        
+        cursor = self.textCursor()
+        
+        document = self.document()
+        
+        start_position = cursor.anchor()
+        select_position = cursor.selectionStart()
+        
+        select_start_block = document.findBlock(select_position)
+        
+        start = select_position - select_start_block.position()
+        
+        #QtGui.QTextCursor.position()
+        end_position = cursor.position()
+        
+        if start_position > end_position:
+            
+            temp_position = end_position
+            
+            end_position = start_position
+            start_position = temp_position
+        
+        if event.key() == QtCore.Qt.Key_Tab:
+            
+            if not cursor.hasSelection():
+                
+                self.insertPlainText('    ')
+                start_position += 4
+                end_position = start_position
+            
+            if cursor.hasSelection():
+                
+                cursor.setPosition(start_position)
+                cursor.movePosition(QtGui.QTextCursor.StartOfLine)
+                cursor.setPosition(end_position,QtGui.QTextCursor.KeepAnchor)
+                
+                text = cursor.selection()
+                text = text.toPlainText()
+                
+                split_text = text.split('\n')
+                
+                edited = []
+                
+                inc = 0
+                
+                for text_split in split_text:
+                        
+                    edited.append( self._add_tab(text_split) )
+                    if inc == 0:
+                        start_position += 4
+                        
+                    end_position += 4
+                    inc+=1
+            
+                edited_text = string.join(edited, '\n')
+                cursor.insertText(edited_text)
+                self.setTextCursor(cursor)
+                
+        if event.key() == QtCore.Qt.Key_Backtab:
+            
+            
+                
+            
+            if not cursor.hasSelection():
+                
+                cursor = self.textCursor()
+                
+                cursor.movePosition(QtGui.QTextCursor.StartOfLine)
+                cursor.movePosition(QtGui.QTextCursor.Right, QtGui.QTextCursor.KeepAnchor, 4)
+                
+                text = cursor.selection()
+                text = text.toPlainText()
+                
+                if text:
+                    
+                    
+                    if text == '    ':
+                        
+                        cursor.insertText('')
+                        self.setTextCursor(cursor)
+                        start_position -= 4
+                        end_position = start_position
+            
+            if cursor.hasSelection():
+                
+                cursor.setPosition(start_position)
+                cursor.movePosition(QtGui.QTextCursor.StartOfLine)
+                cursor.setPosition(end_position,QtGui.QTextCursor.KeepAnchor)
+                cursor.movePosition(QtGui.QTextCursor.EndOfLine, QtGui.QTextCursor.KeepAnchor)
+                self.setTextCursor(cursor)
+                text = cursor.selection()
+                text = str(text.toPlainText())
+                
+                split_text = text.split('\n')
+                
+                edited = []
+                
+                inc = 0
+                skip_indent = False
+                for text_split in split_text:
+                    
+                    new_string_value = text_split
+                    
+                    if not skip_indent:
+                        new_string_value = self._remove_tab(text_split)
+                    
+                    if inc == 0 and new_string_value == text_split:
+                        skip_indent = True
+                    
+                    if not skip_indent:
+                        if new_string_value != text_split:
+                            if inc == 0:
+                                
+                                offset = (start - 4) + 4
+                                if offset > 4:
+                                    offset = 4
+                                start_position -= offset
+                            
+                            end_position -=4
+                    
+                    edited.append( new_string_value )
+                    
+                    inc += 1
+            
+                edited_text = string.join(edited, '\n')
+            
+                cursor.insertText(edited_text)
+                self.setTextCursor(cursor)
+        
+        cursor = self.textCursor()
+        cursor.setPosition(start_position)
+        cursor.setPosition(end_position,QtGui.QTextCursor.KeepAnchor)
+        self.setTextCursor(cursor)
+    
+    def set_file(self, filepath):
+        
+        in_file = QtCore.QFile(filepath)
+        
+        if in_file.open(QtCore.QFile.ReadOnly | QtCore.QFile.Text):
+            text = in_file.readAll()
+            
+            text = str(text)
+            
+            self.setPlainText(text)
+            
+        self.filepath = filepath
+        
+        self.last_modified = util_file.get_last_modified_date(self.filepath)
+        
+        if self.completer:
+            self.completer.set_filepath(filepath)
+        
+        self.file_set.emit()
+    
+
+    def set_completer(self, completer):
+        
+        self.completer = completer()
+        
+        self.completer.setWidget(self)
+        
+        self.completer.set_filepath(self.filepath)
+
+    
+    def set_find_widget(self, widget):
+        
+        self.find_widget.set_widget(widget)
+        
+        
+    
+    def load_modification_date(self):
+        
+        self.last_modified = util_file.get_last_modified_date(self.filepath)
+      
+class FindTextWidget(BasicDialog):
+    
+    closed = create_signal()
+    
+    def __init__(self, text_widget):
+        self.found_match = False
+        
+        super(FindTextWidget, self).__init__(parent = text_widget)
+        
+        self.text_widget = text_widget
+        
+        self.text_widget.cursorPositionChanged.connect(self._reset_found_match)
+        
+        
+        self.setWindowTitle('Find/Replace')
+        
+    def closeEvent(self, event):
+        super(FindTextWidget, self).closeEvent(event)
+        
+        self.closed.emit()
+        
+    def _build_widgets(self):
+        super(FindTextWidget, self)._build_widgets()
+        
+        self.find_string = GetString( 'Find' )
+        self.replace_string = GetString( 'Replace' )
+        
+        h_layout = QtGui.QHBoxLayout()
+        h_layout2 = QtGui.QHBoxLayout()
+        
+        find_button = QtGui.QPushButton('Find')
+        replace_button = QtGui.QPushButton('Replace')
+        replace_all_button = QtGui.QPushButton('Replace All')
+        replace_find_button = QtGui.QPushButton('Replace/Find')
+        
+        find_button.setMaximumWidth(100)
+        replace_button.setMaximumWidth(100)
+        
+        replace_find_button.setMaximumWidth(100)
+        replace_all_button.setMaximumWidth(100)
+        
+        h_layout.addWidget(find_button)
+        h_layout.addWidget(replace_button)
+        
+        h_layout2.addWidget(replace_find_button)
+        h_layout2.addWidget(replace_all_button)
+        
+        find_button.clicked.connect(self._find)
+        replace_button.clicked.connect(self._replace)
+        replace_find_button.clicked.connect(self._replace_find)
+        replace_all_button.clicked.connect(self._replace_all)
+        
+        self.main_layout.addWidget(self.find_string)
+        self.main_layout.addWidget(self.replace_string)
+        self.main_layout.addLayout(h_layout)
+        self.main_layout.addLayout(h_layout2)
+        
+        self.setMaximumHeight(125)
+        
+    def _reset_found_match(self):
+        self.found_match = False
+        
+    def _get_cursor_index(self):
+        
+        cursor = self.text_widget.textCursor()
+        return cursor.position()
+        
+    def _move_cursor(self,start,end):
+        
+        cursor = self.text_widget.textCursor()
+        
+        cursor.setPosition(start)
+        
+        cursor.movePosition(QtGui.QTextCursor.Right,QtGui.QTextCursor.KeepAnchor,end - start)
+        
+        self.text_widget.setTextCursor(cursor)
+        
+        
+    def _find(self):
+        
+        text = self.text_widget.toPlainText()
+        
+        find_text = str(self.find_string.get_text())
+        
+        pattern = re.compile( find_text, 0)
+
+        start = self._get_cursor_index()
+
+        match = pattern.search(text,start)
+
+        if match:
+            
+            start = match.start()
+            end = match.end()
+            
+            self._move_cursor(start,end)
+            self.found_match = True
+            
+        if not match:
+            self.found_match = False
+            
+            if start != 0:
+                permission = get_permission('Wrap Search?', self)
+                
+                if not permission:
+                    return
+                
+                self._move_cursor(0, 0)
+                self._find()
+
+    def _replace(self):
+        
+        if not self.found_match:
+            return
+        
+        cursor = self.text_widget.textCursor()
+    
+        cursor.insertText( self.replace_string.get_text() )
+
+        self.text_widget.setTextCursor(cursor)
+    
+    def _replace_find(self):
+        
+        self._replace()
+        self._find()
+        
+    def _replace_all(self):
+        
+        cursor = self.text_widget.textCursor()
+        
+        cursor.setPosition(0)
+        self.text_widget.setTextCursor(cursor)
+        
+        self._find()
+        
+        while self.found_match:
+            self._replace()
+            self._find()
+            
+    def set_widget(self, widget):
+        
+        self.found_match = False
+        self.text_widget = widget
+
+class CodeLineNumber(QtGui.QWidget):
+    
+    def __init__(self, code_editor):
+        super(CodeLineNumber, self).__init__()
+        
+        self.setParent(code_editor)
+        
+        self.code_editor = code_editor
+    
+    def sizeHint(self):
+        
+        return QtCore.QSize(self.code_editor._line_number_width(), 0)
+    
+    def paintEvent(self, event):
+        
+        self.code_editor._line_number_paint(event)
+
+#start
+def get_syntax_format(color = None, style=''):
+    """Return a QTextCharFormat with the given attributes.
+    """
+    
+    _color = None
+    
+    if type(color) == str:
+    
+        _color = QtGui.QColor()
+        _color.setNamedColor(color)
+    if type(color) == list:
+        _color = QtGui.QColor(*color)
+
+    if color == 'green':
+        _color = QtCore.Qt.green
+
+    
+
+    _format = QtGui.QTextCharFormat()
+    
+    if _color:
+        _format.setForeground(_color)
+    if 'bold' in style:
+        _format.setFontWeight(QtGui.QFont.Bold)
+    if 'italic' in style:
+        _format.setFontItalic(True)
+
+    return _format
+
+def syntax_styles(name):
+    
+    if name == 'keyword':
+        if util.is_in_maya():
+            return get_syntax_format('green', 'bold')
+        if not util.is_in_maya():
+            return get_syntax_format([0, 150, 150], 'bold')
+    if name == 'operator':
+        if util.is_in_maya():
+            return get_syntax_format('gray')
+        if not util.is_in_maya():
+            return get_syntax_format('darkGray')
+    if name == 'brace':
+        if util.is_in_maya():
+            return get_syntax_format('lightGray')
+        if not util.is_in_maya():
+            return get_syntax_format('darkGray')
+    if name == 'defclass':
+        if util.is_in_maya():
+            return get_syntax_format(None, 'bold')
+        if not util.is_in_maya():
+            return get_syntax_format(None, 'bold')
+    if name == 'string':
+        if util.is_in_maya():
+            return get_syntax_format([230, 230, 0])
+        if not util.is_in_maya():
+            return get_syntax_format('blue') 
+    if name == 'string2':       
+        if util.is_in_maya():
+            return get_syntax_format([230, 230, 0])
+        if not util.is_in_maya():
+            return get_syntax_format('lightGreen')
+    if name == 'comment':
+        if util.is_in_maya():
+            return get_syntax_format('red')
+        if not util.is_in_maya():
+            return get_syntax_format('red')
+    if name == 'self':
+        if util.is_in_maya():
+            return get_syntax_format(None, 'italic')
+        if not util.is_in_maya():
+            return get_syntax_format('black', 'italic')
+    if name == 'bold':
+        return get_syntax_format(None, 'bold')
+    if name == 'numbers':
+        if util.is_in_maya():
+            return get_syntax_format('cyan')
+        if not util.is_in_maya():
+            return get_syntax_format('brown')
+         
+class PythonHighlighter (QtGui.QSyntaxHighlighter):
+    """Syntax highlighter for the Python language.
+    """
+    # Python keywords
+    keywords = [
+        'and', 'assert', 'break', 'class', 'continue', 'def',
+        'del', 'elif', 'else', 'except', 'exec', 'finally',
+        'for', 'from', 'global', 'if', 'import', 'in',
+        'is', 'lambda', 'not', 'or', 'pass', 'print',
+        'raise', 'return', 'try', 'while', 'yield',
+        'None', 'True', 'False',
+    ]
+
+    # Python operators
+    operators = [
+        '=',
+        # Comparison
+        '==', '!=', '<', '<=', '>', '>=',
+        # Arithmetic
+        '\+', '-', '\*', '/', '//', '\%', '\*\*',
+        # In-place
+        '\+=', '-=', '\*=', '/=', '\%=',
+        # Bitwise
+        '\^', '\|', '\&', '\~', '>>', '<<',
+    ]
+
+    # Python braces
+    braces = [
+              '\{', '\}', '\(', '\)', '\[', '\]',
+              ]
+    def __init__(self, document):
+        QtGui.QSyntaxHighlighter.__init__(self, document)
+
+        # Multi-line strings (expression, flag, style)
+        # FIXME: The triple-quotes in these two lines will mess up the
+        # syntax highlighting from this point onward
+        self.tri_single = (QtCore.QRegExp("'''"), 1, syntax_styles('string2'))
+        self.tri_double = (QtCore.QRegExp('"""'), 2, syntax_styles('string2'))
+
+        rules = []
+
+        # Keyword, operator, and brace rules
+        rules += [(r'\b%s\b' % w, 0, syntax_styles('keyword'))
+            for w in PythonHighlighter.keywords]
+        rules += [(r'%s' % o, 0, syntax_styles('operator'))
+            for o in PythonHighlighter.operators]
+        rules += [(r'%s' % b, 0, syntax_styles('brace'))
+            for b in PythonHighlighter.braces]
+
+        # All other rules
+        rules += [
+            # 'self'
+            (r'\bself\b', 0, syntax_styles('self')),
+
+            # Double-quoted string, possibly containing escape sequences
+            (r'"[^"\\]*(\\.[^"\\]*)*"', 0, syntax_styles('string')),
+            # Single-quoted string, possibly containing escape sequences
+            (r"'[^'\\]*(\\.[^'\\]*)*'", 0, syntax_styles('string')),
+
+            # 'def' followed by an identifier
+            #(r'\bdef\b\s*(\w+)', 0, syntax_styles('defclass')),
+            # 'class' followed by an identifier
+            #(r'\bclass\b\s*(\w+)', 0, syntax_styles('defclass')),
+
+            # From '#' until a newline
+            (r'#[^\n]*', 0, syntax_styles('comment')),
+            #('\\b\.[a-zA-Z_]+\\b(?=\()', 0, syntax_styles('bold')),
+            # Numeric literals
+            (r'\b[+-]?[0-9]+[lL]?\b', 0, syntax_styles('numbers')),
+            (r'\b[+-]?0[xX][0-9A-Fa-f]+[lL]?\b', 0, syntax_styles('numbers')),
+            (r'\b[+-]?[0-9]+(?:\.[0-9]+)?(?:[eE][+-]?[0-9]+)?\b', 0, syntax_styles('numbers')),
+        ]
+
+        # Build a QRegExp for each pattern
+        self.rules = [(QtCore.QRegExp(pat), index, fmt)
+            for (pat, index, fmt) in rules]
+
+
+    def highlightBlock(self, text):
+        """Apply syntax highlighting to the given block of text.
+        """
+        # Do other syntax formatting
+        for expression, nth, format_value in self.rules:
+            index = expression.indexIn(text, 0)
+
+            while index >= 0:
+                # We actually want the index of the nth match
+                index = expression.pos(nth)
+                length = len(expression.cap(nth))
+                self.setFormat(index, length, format_value)
+                index = expression.indexIn(text, index + length)
+
+        self.setCurrentBlockState(0)
+
+        # Do multi-line strings
+        in_multiline = self.match_multiline(text, *self.tri_single)
+        if not in_multiline:
+            in_multiline = self.match_multiline(text, *self.tri_double)
+
+
+    def match_multiline(self, text, delimiter, in_state, style):
+        """Do highlighting of multi-line strings. ``delimiter`` should be a
+        ``QRegExp`` for triple-single-quotes or triple-double-quotes, and
+        ``in_state`` should be a unique integer to represent the corresponding
+        state changes when inside those strings. Returns True if we're still
+        inside a multi-line string when this function is finished.
+        """
+        # If inside triple-single quotes, start at 0
+        if self.previousBlockState() == in_state:
+            start = 0
+            add = 0
+        # Otherwise, look for the delimiter on this line
+        else:
+            start = delimiter.indexIn(text)
+            # Move past this match
+            add = delimiter.matchedLength()
+
+        # As long as there's a delimiter match on this line...
+        while start >= 0:
+            # Look for the ending delimiter
+            end = delimiter.indexIn(text, start + add)
+            # Ending delimiter on this line?
+            if end >= add:
+                length = end - start + add + delimiter.matchedLength()
+                self.setCurrentBlockState(0)
+            # No; multi-line string
+            else:
+                self.setCurrentBlockState(in_state)
+                length = len(text) - start + add
+            # Apply formatting
+            self.setFormat(start, length, style)
+            # Look for the next match
+            start = delimiter.indexIn(text, start + length)
+
+        # Return True if still inside a multi-line string, False otherwise
+        if self.currentBlockState() == in_state:
+            return True
+        else:
+            return False
+
+
+class PythonCompleter(QtGui.QCompleter):
+    
+    def __init__(self):
+        super(PythonCompleter, self).__init__()
+        
+        
+        self.model_strings = []
+        
+        self.reset_list = True
+        
+        self.string_model =QtGui.QStringListModel(self.model_strings, self)
+        
+        self.setCompletionMode(self.PopupCompletion)
+        self.setCaseSensitivity(QtCore.Qt.CaseSensitive)
+        self.setModel(self.string_model)
+        self.setModelSorting(self.CaseInsensitivelySortedModel)
+        self.setWrapAround(False)
+        self.activated.connect(self._insert_completion)
+        
+        self.refresh_completer = True
+        self.sub_activated = False
+        
+        self.last_imports = None
+        self.last_lines = None
+        
+        self.last_path = None
+        self.current_defined_imports = None
+        
+        self.last_path_and_part = None
+        self.current_sub_functions = None
+        
+        self.last_column = 0
+        
+    def show_info_popup(self, info = None):
+        
+        
+        self.info = QtGui.QTextEdit()
+        self.info.setEnabled(False)
+        
+        
+        self.info.setWindowFlags(QtCore.Qt.Popup)
+        self.info.show()
+    
+    def _get_available_modules(self, paths = None):
+        
+        imports = []
+        
+        if not paths:
+            paths = sys.path
+        if paths:
+            paths = util.convert_to_sequence(paths)
+        
+        for path in paths:
+            
+            fix_path = util_file.fix_slashes(path)
+            
+            if not util_file.is_dir(fix_path):
+                continue
+            
+            folders = util_file.get_folders(fix_path)
+            
+            for folder in folders:
+                
+                folder_path = util_file.join_path(fix_path, folder)
+                files = util_file.get_files_with_extension('py', folder_path, fullpath = False)
+                
+                if '__init__.py' in files:
+                    import_name = 'import %s' % folder
+                    imports.append(str(folder))
+            
+            python_files = util_file.get_files_with_extension('py', fix_path, fullpath = False)
+            
+            for python_file in python_files:
+                
+                if python_file == '__init__.py':
+                    continue
+                
+                python_file_name = python_file.split('.')[0]
+                
+                imports.append(str(python_file_name))
+                
+        if imports:
+            imports = list(set(imports))
+        
+        return imports
+    
+    def _insert_completion(self, completion_string):
+        
+        widget = self.widget()
+        
+        cursor = widget.textCursor()
+        
+        if completion_string == self.completionPrefix():
+            return
+        
+        extra = len(completion_string) - len(self.completionPrefix() )
+        
+        cursor.insertText( completion_string[-extra:] )
+        
+        widget.setTextCursor(cursor)
+    
+    def setWidget(self, widget):
+    
+        super(PythonCompleter, self).setWidget(widget)
+        
+        self.setParent(widget)
+        
+    def get_imports(self, paths = None):
+        
+        imports = self._get_available_modules(paths)
+        imports.sort()
+        
+        return imports
+        
+    
+    def get_sub_imports(self, path):
+        """
+        get namespaces in a module.
+        """
+        
+        defined = util_file.get_defined(path)
+        defined.sort()
+        
+        return defined
+    
+    def clear_completer_list(self):
+        
+        self.string_model.setStringList([])
+        
+    def handle_text(self, text):
+        """
+        Parse a single line of text.
+        """
+        
+        if text:
+            
+            cursor = self.widget().textCursor()
+            
+            column = cursor.columnNumber() - 1
+            if column < self.last_column:
+                self.last_column = column
+                return False
+            self.last_column = column
+            
+            
+            if column == -1:
+                return False
+            
+            text = str(text)
+            
+            passed = self.handle_from_import(text, column)
+            if passed:
+                return True
+            
+            passed = self.handle_sub_import(text, column)
+            if passed:
+                return True
+            
+            passed = self.handle_import_load(text, cursor)
+            if passed:
+                return True
+
+        return False
+    
+    def handle_import(self, text):
+    
+        m = re.search('(from|import)(?:\s+?)(\w*)', text)
+        if m:
+            
+            #this would need to find available modules in the python path...
+            pass 
+            
+    def handle_sub_import(self, text, column):
+        
+        m = re.search('(from|import)(?:\s+?)(\w*.?\w*)\.(\w*)$', text)
+        
+        if m:
+            if column < m.end(2):
+                return False
+            from_module = m.group(2)
+            module_path = util_file.get_package_path_from_name(from_module)
+            last_part = m.group(3)
+            
+            if module_path:
+                defined = self.get_imports(module_path)
+            
+                self.string_model.setStringList(defined)
+            
+                self.setCompletionPrefix(last_part)
+                self.popup().setCurrentIndex(self.completionModel().index(0,0))
+                
+                return True
+        
+        return False
+    
+    def handle_import_load(self, text, cursor):
+        
+        m = re.search('\s*([a-zA-Z0-9._]+)\.([a-zA-Z0-9_]*)$', text)
+        
+        column = cursor.columnNumber() - 1
+        block_number = cursor.blockNumber()
+        line_number = block_number + 1
+        
+        all_text = self.widget().toPlainText()
+        
+        scope_text = all_text[:(cursor.position() - 1)]
+        
+        if m and m.group(2):
+            scope_text = all_text[:(cursor.position() - len(m.group(2)) + 1)]
+        
+        if m:
+            
+            assignment = m.group(1)
+            
+            if column < m.end(1):
+                return False
+            
+            sub_m = re.search('(from|import)\s+(%s)' % assignment, text)
+            
+            if sub_m:
+                return False
+            
+            text = self.widget().toPlainText()
+            lines = util_file.get_text_lines(text)
+            
+            
+            path = None
+            
+            assign_map = util_file.get_ast_assignment(scope_text, line_number-1, assignment)
+            sub_part = None
+            
+            target = None
+            #searching for assignments
+            
+            if assign_map:
+                
+                if assignment in assign_map:
+                    target = assign_map[assignment]
+                    
+                else:
+                    split_assignment = assignment.split('.')
+                    
+                    inc = 1
+                    
+                    while not assignment in assign_map:
+                        
+                        sub_assignment = string.join(split_assignment[:(inc*-1)],'.')
+                        
+                        if sub_assignment in assign_map:
+                            target = assign_map[sub_assignment]
+                            break
+                        
+                        inc += 1
+                        if inc > (len(split_assignment) - 1):
+                            break
+                
+                    sub_part = string.join(split_assignment[inc:], '.')
+                    
+            module_name = m.group(1)
+            
+            if target and len(target) == 2:
+                if target[0] == 'import':
+                    module_name = target[1]
+                if not target[0] == 'import':
+                    
+                    module_name = target[0]
+                    sub_part = target[1]
+                    
+            #import from module   
+            if module_name:
+                
+                imports = None
+                
+                if lines == self.last_lines:
+                    imports = self.last_imports
+                
+                if not imports:
+                    imports = util_file.get_line_imports(lines)
+                
+                self.last_imports = imports
+                self.last_lines = lines
+                
+                if module_name in imports:
+                    path = imports[module_name]
+                    
+                if not module_name in imports:
+                
+                    split_assignment = module_name.split('.')
+                    
+                    last_part = split_assignment[-1]
+                    
+                    if last_part in imports:
+                        path = imports[last_part]
+    
+                    #if not last_part in imports:
+                    #    module_name = None
+                
+                
+                if path and not sub_part:
+                    test_text = ''
+                    defined = None
+                    
+                    if path == self.last_path:
+                        defined = self.current_defined_imports
+                    
+                    if len(m.groups()) > 0:
+                        test_text = m.group(2)
+                    
+                    if not defined:
+                        if util_file.is_dir(path):
+                            defined = self.get_imports(path)
+                            self.current_defined_imports = defined
+                        
+                        if util_file.is_file(path):
+                            defined = self.get_sub_imports(path)
+                    
+                    custom_defined = self.custom_import_load(assign_map, module_name)
+                    
+                    if custom_defined:
+                        defined = custom_defined
+                    
+                    self.string_model.setStringList(defined)
+                    self.setCompletionPrefix(test_text)
+                    self.popup().setCurrentIndex(self.completionModel().index(0,0))
+                    return True
+    
+                #import from a class of a module
+                
+                if path and sub_part:
+                    
+                    sub_functions = None
+                    
+                    if self.last_path_and_part:
+                        if path == self.last_path_and_part[0] and sub_part == self.last_path_and_part[1]:
+                            sub_functions = self.current_sub_functions
+                        
+                    if not sub_functions:
+                        sub_functions = util_file.get_ast_class_sub_functions(path, sub_part)
+                        self.current_sub_functions = sub_functions
+                    
+                    self.last_path_and_part = [path, sub_part]
+                    
+                    if not sub_functions:
+                        return False
+                    
+                    test_text = ''
+                    
+                    if len(m.groups()) > 0:
+                        test_text = m.group(2)
+                                        
+                    self.string_model.setStringList(sub_functions)
+                    self.setCompletionPrefix(test_text)
+                    self.popup().setCurrentIndex(self.completionModel().index(0,0))
+                    
+                    return True
+                
+            module_name = m.group(1)
+            
+            if module_name:
+                custom_defined = self.custom_import_load(assign_map, module_name)
+                
+                test_text = ''
+                    
+                if len(m.groups()) > 0:
+                    test_text = m.group(2)
+                
+                self.string_model.setStringList(custom_defined)
+                self.setCompletionPrefix(test_text)
+                self.popup().setCurrentIndex(self.completionModel().index(0,0))
+                return True
+            
+        return False
+    
+    def custom_import_load(self, assign_map, module_name):
+        
+        return
+    
+    def handle_from_import(self, text, column):
+        
+        m = re.search('(from)(?:\s+?)(\w*.?\w*)(?:\s+?)(import)(?:\s+?)(\w+)?$', text)
+        
+        if m:
+            if column < m.end(3):
+                return False
+            from_module = m.group(2)
+            module_path = util_file.get_package_path_from_name(from_module)
+            
+            last_part = m.group(4)
+            
+            if not last_part:
+                last_part = ''
+            
+            if module_path:
+                
+                defined = self.get_imports(module_path)
+                
+                self.string_model.setStringList(defined)
+                self.setCompletionPrefix(last_part)
+                self.popup().setCurrentIndex(self.completionModel().index(0,0))
+                
+                return True
+            
+        return False
+                
+    def text_under_cursor(self):
+        
+        cursor = self.widget().textCursor()
+        
+        cursor.select(cursor.LineUnderCursor)
+        
+        return cursor.selectedText()
+    
+    def set_filepath(self, filepath):
+        if not filepath:
+            return
+        
+        self.filepath = filepath
+     
+   
+#--- Custom Painted Widgets
+
+class TimelineWidget(QtGui.QWidget):
+
+    def __init__(self):
+        super(TimelineWidget, self).__init__()
+        self.setSizePolicy(QtGui.QSizePolicy.Expanding,QtGui.QSizePolicy.Expanding)
+        self.setMaximumHeight(120)
+        self.setMinimumHeight(80)
+        self.values = []
+        self.skip_random = False
+        
+    def sizeHint(self):
+        return QtCore.QSize(100,80)
+       
+    def paintEvent(self, e):
+
+        painter = QtGui.QPainter()
+        
+        painter.begin(self)
+                        
+        if not self.values and not self.skip_random:
+            self._draw_random_lines(painter)
+            
+        if self.values or self.skip_random:
+            self._draw_lines(painter)
+            
+        self._draw_frame(painter)
+            
+        painter.end()
+        
+    def _draw_frame(self, painter):
+        
+        pen = QtGui.QPen(QtCore.Qt.gray)
+        pen.setWidth(2)
+        painter.setPen(pen)
+        
+        height_offset = 20
+        
+        size = self.size()
+        
+        width = size.width()
+        height = size.height()
+        
+        section = (width-21.00)/24.00
+        accum = 10.00
+        
+        for inc in range(0, 25):
+            
+            value = inc
+            
+            if inc > 12:
+                value = inc-12
+                
+            painter.drawLine(accum, height-(height_offset+1), accum, 30)
+            
+            sub_accum = accum + (section/2.0)
+            
+            painter.drawLine(sub_accum, height-(height_offset+1), sub_accum, height-(height_offset+11))
+            
+            painter.drawText(accum-15, height-(height_offset+12), 30,height-(height_offset+12), QtCore.Qt.AlignCenter, str(value))
+            
+            accum+=section
+        
+    def _draw_random_lines(self, painter):
+      
+        pen = QtGui.QPen(QtCore.Qt.green)
+        pen.setWidth(2)
+        
+        height_offset = 20
+        
+        painter.setPen(pen)
+        
+        size = self.size()
+        
+        for i in range(500):
+            x = random.randint(10, size.width()-11)               
+            painter.drawLine(x,10,x,size.height()-(height_offset+2))
+            
+    def _draw_lines(self, painter):
+        
+        pen = QtGui.QPen(QtCore.Qt.green)
+        pen.setWidth(3)
+        
+        height_offset = 20
+        
+        painter.setPen(pen)
+        
+        size = self.size()
+        
+        if not self.values:
+            return
+        
+        for inc in range(0, len(self.values)):
+            
+            width = size.width()-21
+            
+            x_value = (width * self.values[inc]) / 24.00  
+                        
+            x_value += 10
+                         
+            painter.drawLine(x_value,10,x_value,size.height()-(height_offset+2))
+        
+    def set_values(self, value_list):
+        self.skip_random = True
+        self.values = value_list
+        
+  
+def get_comment(parent = None,text_message = 'add comment', title = 'save'):
+    
+    dialogue = QtGui.QInputDialog()
+    
+    flags = dialogue.windowFlags() ^ QtCore.Qt.WindowContextHelpButtonHint
+    
+    comment, ok = dialogue.getText(parent, title,text_message, flags = flags)
+    comment = comment.replace('\\', '_')  
+    
+    if ok:
+        return comment
+
+def get_file(directory, parent = None):
+    fileDialog = QtGui.QFileDialog(parent)
+    
+    if directory:
+        fileDialog.setDirectory(directory)
+    
+    directory = fileDialog.getOpenFileName()
+    
+    directory = util.convert_to_sequence(directory)
+    directory = directory[0]
+    
+    if directory:
+        return directory
+    
+    
+def get_folder(directory, parent = None):
+    fileDialog = QtGui.QFileDialog(parent)
+    
+    if directory:
+        fileDialog.setDirectory(directory)
+    
+    directory = fileDialog.getExistingDirectory()
+    
+    if directory:
+        return directory
+    
+
+def get_permission(message, parent = None):
+    
+    message_box = QtGui.QMessageBox(parent)
+    
+    message = message_box.question(parent, 'Permission', message, message_box.Yes | message_box.No | message_box.Cancel )
+    
+    if message == message_box.Yes:
+        return True
+    
+    if message == message_box.No:
+        return False
+    
+    if message == message_box.Cancel:
+        return None
+    
+def get_new_name(message, parent = None, old_name = None):
+    
+    
+    if not old_name:
+        comment, ok = QtGui.QInputDialog.getText(parent, 'Rename', message)
+    if old_name:
+        comment, ok = QtGui.QInputDialog.getText(parent, 'Rename', message, text = old_name)
+    
+    
+    comment = comment.replace('\\', '_')  
+    
+    if ok:
+        return str(comment)
+    
+def critical(message, parent = None):
+    
+    message_box = QtGui.QMessageBox(parent)
+    
+    message_box.critical(parent, 'Critical Error', message)
+    
+def warning(message, parent = None):
+    
+    message_box = QtGui.QMessageBox(parent)
+    message_box.warning(parent, 'Warning', message)
+
+def about(message, parent = None):
+    
+    message_box = QtGui.QMessageBox(parent)
+    message_box.about(parent, 'About', message)
+
+def get_pick(list, text_message, parent = None):
+    
+    input_dialog = QtGui.QInputDialog(parent)
+    input_dialog.setComboBoxItems(list)
+    picked, ok = QtGui.QInputDialog.getItem(parent, 'Pick One', text_message, list)
+    
+    if ok:
+        return picked
+    
+    
+
+    
+
+    
+
+
+