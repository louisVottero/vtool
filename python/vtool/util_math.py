--- conflicted
+++ resolved
@@ -1,958 +1,929 @@
-# Copyright (C) 2022 Louis Vottero louis.vot@gmail.com    All rights reserved.
-
-from __future__ import print_function
-from __future__ import absolute_import
-
-import math
-
-
-def clampf(minimum, x, maximum):
-    """
-    Clamps a number between a minimum and maximum provided value.
-
-    :param minimum: float or int type minimum lower bound
-    :param x: value that on wants to clamp between a supplied min or maximum value.
-    :param maximum: float or int type maximum upper bound
-    :return: float or int type clamped value
-    """
-    return max(minimum, min(x, maximum))
-
-
-class VectorBase(object):
-    pass
-
-
-class Vector2D(object):
-    def __init__(self, x=1.0, y=1.0):
-        self.x = None
-        self.y = None
-
-        if isinstance(x, list) or isinstance(x, tuple):
-            self.x = x[0]
-            self.y = x[1]
-        elif isinstance(x, float) or isinstance(x, int):
-            self.x = x
-            self.y = y
-
-        self.magnitude = None
-
-    def _add(self, value):
-        if isinstance(value, float) or isinstance(value, int):
-            return Vector2D(self.x + value, self.y + value)
-        elif type(self) is type(value):
-            return Vector2D(value.x + self.x, value.y + self.y)
-        elif isinstance(value, list):
-            return Vector2D(self.x + value[0], self.y + value[1])
-
-    def _sub(self, value):
-        if isinstance(value, float) or isinstance(value, int):
-            return Vector2D(self.x - value, self.y - value)
-        elif type(self) is type(value):
-            return Vector2D(self.x - value.x, self.y - value.y)
-        elif isinstance(value, list):
-            return Vector2D(self.x - value[0], self.y - value[1])
-
-    def _rsub(self, value):
-        if isinstance(value, float) or isinstance(value, int):
-            return Vector2D(value - self.x, value - self.y - value)
-        elif type(self) is type(value):
-            return Vector2D(value.x - self.x, value.y - self.y)
-        elif isinstance(value, list):
-            return Vector2D(value[0] - self.x, value[1] - self.y)
-
-    def _mult(self, value):
-        if isinstance(value, float) or isinstance(value, int):
-            return Vector2D(self.x * value, self.y * value)
-        elif type(self) is type(value):
-            return Vector2D(value.x * self.x, value.y * self.y)
-        elif isinstance(value, list):
-            return Vector2D(self.x * value[0], self.y * value[1])
-
-    def _divide(self, value):
-        if isinstance(value, float) or isinstance(value, int):
-            return Vector2D(self.x / value, self.y / value)
-        elif type(self) is type(value):
-            return Vector2D(value.x / self.x, value.y / self.y)
-        elif isinstance(value, list):
-            return Vector2D(self.x / value[0], self.y / value[1])
-
-    def __add__(self, value):
-        return self._add(value)
-
-    def __radd__(self, value):
-        return self._add(value)
-
-    def __sub__(self, value):
-        return self._sub(value)
-
-    def __rsub__(self, value):
-        return self._sub(value)
-
-    def __mul__(self, value):
-        return self._mult(value)
-
-    def __rmul__(self, value):
-        return self._mult(value)
-
-    def __call__(self):
-        return [self.x, self.y]
-
-    def __div__(self, value):
-        return self._divide(value)
-
-    def _reset_data(self):
-        self.magnitude = None
-
-    def normalize(self, in_place=False):
-        if not self.magnitude:
-            self.get_magnitude()
-        vector = self._divide(self.magnitude)
-        if in_place:
-            self.x = vector.x
-            self.y = vector.y
-            self._reset_data()
-        else:
-            return vector
-
-    def get_vector(self):
-        return [self.x, self.y]
-
-    def get_magnitude(self):
-        self.magnitude = math.sqrt((self.x * self.x) + (self.y * self.y))
-        return self.magnitude
-
-    def get_distance(self, x=0.0, y=0.0):
-        other = Vector2D(x, y)
-        offset = self - other
-        return offset.get_magnitude()
-
-
-class Vector(object):
-    def __init__(self, x=1.0, y=1.0, z=1.0):
-
-        self.x = None
-        self.y = None
-        self.z = None
-
-        x_test = x
-        if isinstance(x_test, list) or isinstance(x_test, tuple):
-            self.x = x[0]
-            self.y = x[1]
-            self.z = x[2]
-        elif isinstance(x_test, float) or isinstance(x_test, int):
-            self.x = x
-            self.y = y
-            self.z = z
-
-    def _add(self, value):
-        if isinstance(value, float) or isinstance(value, int):
-            return Vector(self.x + value, self.y + value, self.z + value)
-        elif type(self) is type(value):
-            return Vector(value.x + self.x, value.y + self.y, value.z + self.z)
-        elif isinstance(value, list):
-            return Vector(self.x + value[0], self.y + value[1], self.z + value[2])
-
-    def _sub(self, value):
-        if isinstance(value, float) or isinstance(value, int):
-            return Vector(self.x - value, self.y - value, self.z - value)
-        elif type(self) is type(value):
-            return Vector(self.x - value.x, self.y - value.y, self.z - value.z)
-        elif isinstance(value, list):
-            return Vector(self.x - value[0], self.y - value[1], self.z - value[2])
-
-    def _rsub(self, value):
-        if isinstance(value, float) or isinstance(value, int):
-            return Vector(value - self.x, value - self.y - value, value - self.z)
-        elif type(self) is type(value):
-            return Vector(value.x - self.x, value.y - self.y, value.z - self.z)
-        elif isinstance(value, list):
-            return Vector(value[0] - self.x, value[1] - self.y, value[2] - self.z)
-
-    def _mult(self, value):
-        if isinstance(value, float) or isinstance(value, int):
-            return Vector(self.x * value, self.y * value, self.z * value)
-        elif type(self) is type(value):
-            return Vector(value.x * self.x, value.y * self.y, value.z * self.z)
-        elif isinstance(value, list):
-            return Vector(self.x * value[0], self.y * value[1], self.z * value[2])
-
-    def __add__(self, value):
-        return self._add(value)
-
-    def __radd__(self, value):
-        return self._add(value)
-
-    def __sub__(self, value):
-        return self._sub(value)
-
-    def __rsub__(self, value):
-        return self._sub(value)
-
-    def __mul__(self, value):
-        return self._mult(value)
-
-    def __rmul__(self, value):
-        return self._mult(value)
-
-    def __call__(self):
-        return [self.x, self.y, self.z]
-
-    def get_vector(self):
-        return [self.x, self.y, self.z]
-
-    def list(self):
-        return self.get_vector()
-
-
-class BoundingBox(object):
-    """
-    Convenience for dealing with bounding boxes
-    
-    Args:
-        btm_corner_vector (list): [0,0,0] vector of bounding box's btm corner.
-        top_corner_vector (list): [0,0,0] vector of bounding box's top corner.
-    """
-
-    def __init__(self, btm_corner_vector, top_corner_vector):
-
-        self._load_bounding_box(btm_corner_vector, top_corner_vector)
-
-    def _load_bounding_box(self, btm_corner_vector, top_corner_vector):
-        self.min_vector = [btm_corner_vector[0], btm_corner_vector[1], btm_corner_vector[2]]
-        self.max_vector = [top_corner_vector[0], top_corner_vector[1], top_corner_vector[2]]
-
-        self.opposite_x_min_vector = [btm_corner_vector[0], top_corner_vector[1], top_corner_vector[2]]
-        self.opposite_x_max_vector = [top_corner_vector[0], btm_corner_vector[1], btm_corner_vector[2]]
-
-        self.opposite_y_min_vector = [top_corner_vector[0], btm_corner_vector[1], top_corner_vector[2]]
-        self.opposite_y_max_vector = [btm_corner_vector[0], top_corner_vector[1], btm_corner_vector[2]]
-
-        self.opposite_z_min_vector = [top_corner_vector[0], top_corner_vector[1], btm_corner_vector[2]]
-        self.opposite_z_max_vector = [btm_corner_vector[0], btm_corner_vector[1], top_corner_vector[2]]
-
-    def get_center(self):
-        """
-        Get the center of the bounding box in a vector.
-        
-        Returns:
-            list: [0,0,0] vector
-        """
-        return get_midpoint(self.min_vector, self.max_vector)
-
-    def get_xmin_center(self):
-        return get_midpoint(self.min_vector, self.opposite_x_min_vector)
-
-    def get_xmax_center(self):
-        return get_midpoint(self.max_vector, self.opposite_x_max_vector)
-
-    def get_ymax_center(self):
-        """
-        Get the top center of the bounding box in a vector.
-        
-        Returns:
-            list: [0,0,0] vector
-        """
-        return get_midpoint(self.max_vector, self.opposite_y_max_vector)
-
-    def get_ymin_center(self):
-        """
-        Get the btm center of the bounding box in a vector.
-        
-        Returns:
-            list: [0,0,0] vector
-        """
-        return get_midpoint(self.min_vector, self.opposite_y_min_vector)
-
-    def get_zmin_center(self):
-        return get_midpoint(self.min_vector, self.opposite_z_min_vector)
-
-    def get_zmax_center(self):
-        return get_midpoint(self.max_vector, self.opposite_z_max_vector)
-
-    def get_longest_two_axis_vectors(self):
-        """
-        get the two longest vectors of a single axis
-        This can help when automatically placing joints
-        """
-
-        x_values = self.get_xmax_center(), self.get_xmin_center()
-        xdistance = get_distance(x_values[0], x_values[1])
-
-        y_values = self.get_ymax_center(), self.get_ymin_center()
-        ydistance = get_distance(y_values[0], y_values[1])
-
-        z_values = self.get_zmax_center(), self.get_zmin_center()
-        zdistance = get_distance(z_values[0], z_values[1])
-
-        distances = {'x': xdistance, 'y': ydistance, 'z': zdistance}
-
-        greatest = 0
-        axis = None
-
-        for key in distances:
-
-            distance = distances[key]
-
-            if distance > greatest:
-                greatest = distance
-                axis = key
-
-        if axis:
-            if axis == 'x':
-                return x_values
-            elif axis == 'y':
-                return y_values
-            elif axis == 'z':
-                return z_values
-
-    def get_size(self):
-
-        return get_distance(self.min_vector, self.max_vector)
-
-    def get_size_no_y(self):
-
-        min_vector = (self.min_vector[0], 0, self.min_vector[2])
-        max_vector = (self.max_vector[0], 0, self.max_vector[2])
-
-        return get_distance(min_vector, max_vector)
-
-    def is_symmetrical(self, axis='X', tolerance=0.00001):
-        found = False
-        if axis == 'X' and is_the_same_number(self.min_vector[0], self.max_vector[0] * -1, tolerance):
-            found = True
-        elif axis == 'Y' and is_the_same_number(self.min_vector[1], self.max_vector[1] * -1, tolerance):
-            found = True
-        elif axis == 'Z' and is_the_same_number(self.min_vector[2], self.max_vector[2] * -1, tolerance):
-            found = True
-        return found
-
-
-def fade_sine(percent_value):
-    input_value = math.pi * percent_value
-    return math.sin(input_value)
-
-
-def fade_cosine(percent_value):
-    percent_value = math.pi * percent_value
-
-    percent_value = (1 - math.cos(percent_value)) * 0.5
-
-    return percent_value
-
-
-def fade_smoothstep(percent_value):
-    percent_value = percent_value * percent_value * (3 - 2 * percent_value)
-
-    return percent_value
-
-
-def fade_sigmoid(percent_value):
-    if percent_value == 0:
-        return 0
-    elif percent_value == 1:
-        return 1
-
-    input_value = percent_value * 10 + 1
-
-    return (2 / (1 + (math.e ** (-0.70258 * input_value)))) - 1
-
-
-def easeInSine(percent_value):
-    t = percent_value
-    return math.sin(1.5707963 * t)
-
-
-def easeInExpo(percent_value):
-    t = percent_value
-    return (pow(2, 8 * t) - 1) / 255
-
-
-def easeOutExpo(percent_value, power=2):
-    return 1 - pow(power, -8 * percent_value)
-
-
-def easeOutCirc(percent_value):
-    return math.sqrt(percent_value)
-
-
-def easeOutBack(percent_value):
-    return 1 + (--percent_value) * percent_value * (2.70158 * percent_value + 1.70158)
-
-
-def easeInOutSine(percent_value):
-    t = percent_value
-<<<<<<< HEAD
-    return 0.5 * (1 + math.sin( math.pi * (t - 0.5) ) )
-=======
-    return 0.5 * (1 + math.sin(math.pi * (t - 0.5)))
->>>>>>> 9b262ec7
-
-
-def easeInOutQuart(percent_value):
-    t = percent_value
-    if t < 0.5:
-        t *= t
-        return 8 * t * t
-    else:
-        t -= 1
-        t *= t
-        return 1 - 8 * t * t
-
-
-def easeInOutExpo(percent_value):
-    t = percent_value
-<<<<<<< HEAD
-    
-    if t < 0.5 :
-        return (math.pow( 2, 16 * t ) - 1) / 510
-    else: 
-        return 1 - 0.5 * math.pow( 2, -16 * (t - 0.5) )
-=======
-
-    if t < 0.5:
-        return (math.pow(2, 16 * t) - 1) / 510
-    else:
-        return 1 - 0.5 * math.pow(2, -16 * (t - 0.5))
->>>>>>> 9b262ec7
-
-
-def easeInOutCirc(percent_value):
-    t = percent_value
-    if t < 0.5:
-<<<<<<< HEAD
-        return (1 - math.sqrt( 1 - 2 * t )) * 0.5
-    else:
-        return (1 + math.sqrt( 2 * t - 1 )) * 0.5
-
-=======
-        return (1 - math.sqrt(1 - 2 * t)) * 0.5
-    else:
-        return (1 + math.sqrt(2 * t - 1)) * 0.5
->>>>>>> 9b262ec7
-
-
-def easeInOutBack(percent_value):
-    t = percent_value
-    if t < 0.5:
-        return t * t * (7 * t - 2.5) * 2
-    else:
-        return 1 + (t - 1) * t * 2 * (7 * t + 2.5)
-
-
-def set_percent_range(percent_value, new_min, new_max):
-    min_value = 0
-    max_value = 1
-
-    value = ((new_max - new_min) * (percent_value - min_value) / (max_value - min_value)) + new_min
-
-    return value
-
-
-def lerp(number1, number2, weight=0.5):
-    """
-    interpolate between number1 and number2 based on a 0-1 weight value
-    """
-    return (1 - weight) * number1 + weight * number2
-
-
-def remap_value(value, old_min, old_max, new_min, new_max):
-    return new_min + (value - old_min) * (new_max - new_min) / (old_max - old_min)
-
-
-def get_distance_2D(vector1_2D, vector2_2D):
-    """
-    Get the distance between two 2D vectors.
-    
-    Args:
-        vector1_2D (list): eg. [0,0] vector
-        vector2_2D (list): eg. [0,0] vector
-        
-    Returns:
-        float: The distance between the two 2D vectors.
-    """
-    dist = vector1_2D[0] - vector2_2D[0], vector1_2D[1] - vector2_2D[1]
-
-    return get_magnitude_2D(dist)
-
-
-def get_magnitude_2D(vector_2D):
-    """
-    Args:
-        vector_2D (list): eg [0,0] vector
-        
-    Returns:
-        float: The magnitude of the vector.
-    """
-    return math.sqrt((vector_2D[0] * vector_2D[0]) + (vector_2D[1] * vector_2D[1]))
-
-
-def get_dot_product(vector1, vector2):
-    """
-    Get the dot product of two vectors.  Good for calculating angles.
-    
-    Args:
-        vector1 (list): eg. [0,0,0] vector
-        vector2 (list): eg. [0,0,0] vector
-        
-    Returns:
-        float: The dot product between the two vectors.
-    """
-    return (vector1.x * vector2.x) + (vector1.y * vector2.y) + (vector1.z * vector2.z)
-
-
-def get_dot_product_2D(vector1_2D, vector2_2D):
-    """
-    Get the dot product of two 2D vectors.  Good for calculating angles.
-    
-    Args:
-        vector1_2D (list): eg. [0,0] vector
-        vector2_2D (list): eg. [0,0] vector
-        
-    Returns:
-        float: The dot product between the two 2D vectors.
-    """
-    return (vector1_2D.x * vector2_2D.x) + (vector1_2D.y * vector2_2D.y)
-
-
-def get_average(numbers):
-    """
-    Args:
-        numbers (list): A list of floats.
-        
-    Returns:
-        float: The average of the floats in numbers list.
-    """
-
-    total = 0.0
-
-    for number in numbers:
-        total += number
-
-    return total / len(numbers)
-
-
-def is_the_same_number(number1, number2, tolerance=0.00001):
-    if abs(number1 - number2) < tolerance:
-        return True
-
-    return False
-
-
-def line_side(start_vector, end_vector, position_vector):
-    """
-    Find out what side a position_vector is on given a line defined by start_vector and end_vector.
-    
-    Args:
-        start_vector (list): eg. [0,0,0] vector\
-        end_vector (list): eg. [0,0,0] vector
-        position_vector (list): eg. [0,0,0] vector
-        
-    Returns:
-        float: If positive it's on one side of the line, if negative its on the other side.
-    """
-
-    return ((end_vector.x - start_vector.x) * (position_vector.y - start_vector.y)
-            - (end_vector.y - start_vector.y) * (position_vector.x - start_vector.x)) > 0
-
-
-def closest_percent_on_line_2D(start_vector, end_vector, position_vector, clamp=True):
-    """
-    Get how far a vector is on a line.  
-    If the vector is on start_vector, return 0. 
-    If vector is on end vector, return 1. 
-    If vector is half way between start and end return 0.5. 
-    """
-    start_to_position = position_vector - start_vector
-    start_to_end = end_vector - start_vector
-
-    start_to_end_value = start_to_end.x * start_to_end.x + start_to_end.y * start_to_end.y
-    start_to_position_value = start_to_position.x * start_to_end.x + start_to_position.y * start_to_end.y
-
-    percent = float(start_to_position_value) / float(start_to_end_value)
-
-    if clamp:
-        percent = clampf(0.0, percent, 1.0)
-    return percent
-
-
-def closest_point_to_line_2D(start_vector, end_vector, position_vector, clamp=True, return_percent=False):
-    start_to_position = position_vector - start_vector
-    start_to_end = end_vector - start_vector
-
-    start_to_end_value = start_to_end.x * start_to_end.x + start_to_end.y * start_to_end.y
-    other_value = start_to_position.x * start_to_end.x + start_to_position.y * start_to_end.y
-
-    percent = float(other_value) / float(start_to_end_value)
-
-    if clamp:
-        percent = clampf(0.0, percent, 1.0)
-    closest_vector = start_vector + start_to_end * percent
-    if return_percent:
-        return closest_vector, percent
-    else:
-        return closest_vector
-
-
-# --- 3D
-
-def vector_multiply(vector, value):
-    """
-    
-    Args:
-        vector (list): 3 value list
-        value (float): value to multiply the vector by
-        
-    Return:
-        list: 3 value list
-    """
-    result = [vector[0] * value, vector[1] * value, vector[2] * value]
-
-    return result
-
-
-def vector_vector_multiply(vector1, vector2):
-    return [vector1[0] * vector2[0], vector1[1] * vector2[1]]
-
-
-def vector_normalize(vector):
-    return vector_divide(vector, vector_magnitude(vector))
-
-
-def vector_divide(vector, value):
-    """
-    
-    Args:
-        vector (list): 3 value list
-        value (float): value to divide the vector by
-        
-    Return:
-        list: 3 value list
-    """
-    result = [vector[0] / value, vector[1] / value, vector[2] / value]
-
-    return result
-
-
-def vector_magnitude(vector):
-    """
-    Get the magnitude of a vector.  
-    Good to see if there is any distance before doing a full distance calculation.
-    
-    Args:
-        vector (list): 3 value list
-
-    Return:
-        float:
-    """
-    magnitude = math.sqrt(vector[0] ** 2 + vector[1] ** 2 + vector[2] ** 2)
-
-    return magnitude
-
-
-def get_distance(vector1, vector2):
-    """
-    Get the distance between two vectors.
-    
-    Args:
-        vector1 (list): eg. [0,0,0] vector
-        vector2 (list): eg. [0,0,0] vector
-        
-    Returns:
-        float: The distance between the two vectors.
-    """
-    vector1 = Vector(vector1)
-    vector2 = Vector(vector2)
-
-    vector = vector1 - vector2
-
-    dist = vector()
-
-    return math.sqrt((dist[0] * dist[0]) + (dist[1] * dist[1]) + (dist[2] * dist[2]))
-
-
-def get_distance_before_sqrt(vector1, vector2):
-    vector1 = Vector(vector1)
-    vector2 = Vector(vector2)
-
-    vector = vector1 - vector2
-
-    dist = vector()
-
-    value = (dist[0] * dist[0]) + (dist[1] * dist[1]) + (dist[2] * dist[2])
-    return value
-
-
-def vector_add(vector1, vector2):
-    """
-    Args:
-        vector1 (list): 3 value list
-        vector2 (list): 3 value list
-        
-    Return:
-        list: 3 value list
-    """
-    return [vector1[0] + vector2[0], vector1[1] + vector2[1], vector1[2] + vector2[2]]
-
-
-def vector_sub(vector1, vector2):
-    """
-    Args:
-        vector1 (list): 3 value list
-        vector2 (list): 3 value list
-        
-    Return:
-        list: 3 value list
-    """
-    return [vector1[0] - vector2[0], vector1[1] - vector2[1], vector1[2] - vector2[2]]
-
-
-def vector_cross(vector1, vector2, normalize=True):
-    """
-    Args:
-        vector1 (list): 3 value list
-        vector2 (list): 3 value list
-        normalize (bool): make the result a unit vector that has values from 0 - 1
-        
-    Return:
-        list: 3 value list
-    """
-    result = [vector1[1] * vector2[2] - vector1[2] * vector2[1],
-              vector1[2] * vector2[0] - vector1[0] * vector2[2],
-              vector1[0] * vector2[1] - vector1[1] * vector2[0]]
-
-    if normalize == True:
-        result = vector_divide(result, vector_magnitude(result))
-
-    return result
-
-
-def vector_dot_product(vector1, vector2):
-    # return vector1[0] * vector2[0] + vector1[1] * vector2[1] + vector1[2] * vector2[2]
-
-    return sum(x * y for x, y in zip(vector1, vector2))
-
-
-def rotate_x_at_origin(vector, value, value_in_radians=False):
-    """
-    Rotate a vector around its x axis.
-    
-    Args:
-        vector (list): 3 value list
-        value (float): amount to rotate
-        value_in_radians (bool): If the value is in radians, if not in degrees.
-        
-    Return:
-        list: 3 value list that is the result of the rotation.
-    """
-    if not value_in_radians:
-        value = math.radians(value)
-
-    x = vector[0]
-    y = (vector[1] * math.cos(value)) - (vector[2] * math.sin(value))
-    z = (vector[1] * math.sin(value)) + (vector[2] * math.cos(value))
-
-    return [x, y, z]
-
-
-def rotate_y_at_origin(vector, value, value_in_radians=False):
-    """
-    Rotate a vector around its y axis.
-    
-    Args:
-        vector (list): 3 value list
-        value (float): amount to rotate
-        value_in_radians (bool): If the value is in radians, if not in degrees.
-        
-    Return:
-        list: 3 value list that is the result of the rotation.
-    """
-    if not value_in_radians:
-        value = math.radians(value)
-
-    x = (vector[0] * math.cos(value)) + (vector[2] * math.sin(value))
-    y = vector[1]
-    z = (-(vector[0] * math.sin(value))) + (vector[2] * math.cos(value))
-
-    return [x, y, z]
-
-
-def rotate_z_at_origin(vector, value, value_in_radians=False):
-    """
-    Rotate a vector around its z axis.
-    
-    Args:
-        vector (list): 3 value list
-        value (float): amount to rotate
-        value_in_radians (bool): If the value is in radians, if not in degrees.
-        
-    Return:
-        list: 3 value list that is the result of the rotation.
-    """
-    if not value_in_radians:
-        value = math.radians(value)
-
-    x = (vector[0] * math.cos(value)) - (vector[1] * math.sin(value))
-    y = (vector[0] * math.sin(value)) + (vector[1] * math.cos(value))
-    z = vector[2]
-
-    return [x, y, z]
-
-
-def axis_angle(vector, axis_vector, angle, angle_in_radians=False):
-    if not angle_in_radians:
-        angle = math.radians(angle)
-
-    axis_vector = vector_normalize(axis_vector)
-    # vector =  vector_normalize(vector)
-
-    part1 = vector_multiply(vector, math.cos(angle))
-    part2 = vector_multiply(vector_multiply(axis_vector, vector_dot_product(vector, axis_vector)),
-                            (1 - math.cos(angle)))
-
-    part3 = vector_multiply(vector_cross(axis_vector, vector, False), math.sin(angle))
-
-    result = vector_add(part1, part2)
-    result = vector_add(result, part3)
-
-    return result
-
-
-def get_axis_vector(axis_name, offset=1):
-    """
-    Convenience. Good for multiplying against a matrix.
-    
-    Args:
-        axis_name (str): 'X' or 'Y' or 'Z'
-        
-    Returns:
-        tuple: vector eg. (1,0,0) for 'X', (0,1,0) for 'Y' and (0,0,1) for 'Z'
-    """
-    if axis_name == 'X':
-<<<<<<< HEAD
-        return offset, 0, 0
-    
-    if axis_name == 'Y':
-        return 0, offset, 0
-    
-    if axis_name == 'Z':
-        return 0, 0, offset
-    
-=======
-        return (offset, 0, 0)
-    elif axis_name == 'Y':
-        return (0, offset, 0)
-    elif axis_name == 'Z':
-        return (0, 0, offset)
-
-
->>>>>>> 9b262ec7
-def get_midpoint(vector1, vector2):
-    """
-    Get the mid vector between two vectors.
-    
-    Args:
-        vector1 (list): eg. [0,0,0] vector
-        vector2 (list): eg. [0,0,0] vector
-        
-    Returns:
-        list: eg. [0,0,0] the midpoint vector between vector1 and vector2
-    """
-    values = []
-
-    for inc in range(0, 3):
-        values.append(get_average([vector1[inc], vector2[inc]]))
-
-    return values
-
-
-def get_inbetween_vector(vector1, vector2, percent=0.5):
-    """
-    Get a vector inbetween vector1 and vector2 at the percent
-    
-    Args:
-        vector1 (list): eg. [0,0,0] vector
-        vector2 (list): eg. [0,0,0] vector
-        percent (float): The percent the vector should be between vector1 and vector2. 
-        0 percent will be exactly on vector1. 
-        1 percent will be exactly on vector2. 
-        0.5 percent will be exactly the midpoint between vector1 and vector2.
-        
-    Returns:
-        list: eg. [0,0,0] the vector that represents the vector at the percentage between vector1 and vector2
-    """
-    vector1 = Vector(vector1)
-    vector2 = Vector(vector2)
-    percent = 1 - percent
-
-    vector = ((vector1 - vector2) * percent) + vector2
-
-    return vector()
-
-
-def get_simple_center_vector(list_of_vectors):
-    # needs to be tested
-
-    vector_count = list_of_vectors
-
-    vector_sum = Vector(0, 0, 0)
-
-    for vector in list_of_vectors:
-        new_vector = Vector(*vector)
-
-        vector_sum += new_vector
-
-    simple_center_vector = vector_sum / vector_count
-
-    return simple_center_vector
-
-
-def closest_percent_on_line_3D(start_vector, end_vector, position_vector, clamp=True):
-    """
-    Get how far a vector is on a line.  
-    If the vector is on start_vector, return 0. 
-    If vector is on end vector, return 1. 
-    If vector is half way between start and end return 0.5. 
-    """
-
-    start_to_position = position_vector - start_vector
-    start_to_end = end_vector - start_vector
-
-    start_to_end_value = (start_to_end.x * start_to_end.x
-                          + start_to_end.y * start_to_end.y
-                          + start_to_end.z * start_to_end.z)
-    start_to_position_value = (start_to_position.x * start_to_end.x
-                               + start_to_position.y * start_to_end.y
-                               + start_to_position.z * start_to_end.z)
-
-    percent = float(start_to_position_value) / float(start_to_end_value)
-
-    if clamp:
-        percent = clampf(0.0, percent, 1.0)
-    return percent
-
-
-def vector_length(vector):
-    return math.sqrt(vector_dot_product(vector, vector))
-
-
-def vector_power(vector, power=2):
-    return [vector[0] ** power, vector[1] ** power, vector[2] ** power]
-
-
-def angle_between(vector1, vector2, in_degrees=False):
-    value = math.acos(vector_dot_product(vector1, vector2) / (vector_length(vector1) * vector_length(vector2)))
-    if in_degrees:
-        value = math.degrees(value)
-        return value
-
-    return value
-
-
-def vector_project(vector_direction, vector_plane):
-    dot_plane = float(vector_dot_product(vector_plane, vector_plane))
-
-    dot = float(vector_dot_product(vector_direction, vector_plane))
-
-    result = vector_multiply(vector_plane, (dot / dot_plane))
-
-    return result
+# Copyright (C) 2022 Louis Vottero louis.vot@gmail.com    All rights reserved.
+
+from __future__ import print_function
+from __future__ import absolute_import
+
+import math
+
+
+def clampf(minimum, x, maximum):
+    """
+    Clamps a number between a minimum and maximum provided value.
+
+    :param minimum: float or int type minimum lower bound
+    :param x: value that on wants to clamp between a supplied min or maximum value.
+    :param maximum: float or int type maximum upper bound
+    :return: float or int type clamped value
+    """
+    return max(minimum, min(x, maximum))
+
+
+class VectorBase(object):
+    pass
+
+
+class Vector2D(object):
+    def __init__(self, x=1.0, y=1.0):
+        self.x = None
+        self.y = None
+
+        if isinstance(x, list) or isinstance(x, tuple):
+            self.x = x[0]
+            self.y = x[1]
+        elif isinstance(x, float) or isinstance(x, int):
+            self.x = x
+            self.y = y
+
+        self.magnitude = None
+
+    def _add(self, value):
+        if isinstance(value, float) or isinstance(value, int):
+            return Vector2D(self.x + value, self.y + value)
+        elif type(self) is type(value):
+            return Vector2D(value.x + self.x, value.y + self.y)
+        elif isinstance(value, list):
+            return Vector2D(self.x + value[0], self.y + value[1])
+
+    def _sub(self, value):
+        if isinstance(value, float) or isinstance(value, int):
+            return Vector2D(self.x - value, self.y - value)
+        elif type(self) is type(value):
+            return Vector2D(self.x - value.x, self.y - value.y)
+        elif isinstance(value, list):
+            return Vector2D(self.x - value[0], self.y - value[1])
+
+    def _rsub(self, value):
+        if isinstance(value, float) or isinstance(value, int):
+            return Vector2D(value - self.x, value - self.y - value)
+        elif type(self) is type(value):
+            return Vector2D(value.x - self.x, value.y - self.y)
+        elif isinstance(value, list):
+            return Vector2D(value[0] - self.x, value[1] - self.y)
+
+    def _mult(self, value):
+        if isinstance(value, float) or isinstance(value, int):
+            return Vector2D(self.x * value, self.y * value)
+        elif type(self) is type(value):
+            return Vector2D(value.x * self.x, value.y * self.y)
+        elif isinstance(value, list):
+            return Vector2D(self.x * value[0], self.y * value[1])
+
+    def _divide(self, value):
+        if isinstance(value, float) or isinstance(value, int):
+            return Vector2D(self.x / value, self.y / value)
+        elif type(self) is type(value):
+            return Vector2D(value.x / self.x, value.y / self.y)
+        elif isinstance(value, list):
+            return Vector2D(self.x / value[0], self.y / value[1])
+
+    def __add__(self, value):
+        return self._add(value)
+
+    def __radd__(self, value):
+        return self._add(value)
+
+    def __sub__(self, value):
+        return self._sub(value)
+
+    def __rsub__(self, value):
+        return self._sub(value)
+
+    def __mul__(self, value):
+        return self._mult(value)
+
+    def __rmul__(self, value):
+        return self._mult(value)
+
+    def __call__(self):
+        return [self.x, self.y]
+
+    def __div__(self, value):
+        return self._divide(value)
+
+    def _reset_data(self):
+        self.magnitude = None
+
+    def normalize(self, in_place=False):
+        if not self.magnitude:
+            self.get_magnitude()
+        vector = self._divide(self.magnitude)
+        if in_place:
+            self.x = vector.x
+            self.y = vector.y
+            self._reset_data()
+        else:
+            return vector
+
+    def get_vector(self):
+        return [self.x, self.y]
+
+    def get_magnitude(self):
+        self.magnitude = math.sqrt((self.x * self.x) + (self.y * self.y))
+        return self.magnitude
+
+    def get_distance(self, x=0.0, y=0.0):
+        other = Vector2D(x, y)
+        offset = self - other
+        return offset.get_magnitude()
+
+
+class Vector(object):
+    def __init__(self, x=1.0, y=1.0, z=1.0):
+
+        self.x = None
+        self.y = None
+        self.z = None
+
+        x_test = x
+        if isinstance(x_test, list) or isinstance(x_test, tuple):
+            self.x = x[0]
+            self.y = x[1]
+            self.z = x[2]
+        elif isinstance(x_test, float) or isinstance(x_test, int):
+            self.x = x
+            self.y = y
+            self.z = z
+
+    def _add(self, value):
+        if isinstance(value, float) or isinstance(value, int):
+            return Vector(self.x + value, self.y + value, self.z + value)
+        elif type(self) is type(value):
+            return Vector(value.x + self.x, value.y + self.y, value.z + self.z)
+        elif isinstance(value, list):
+            return Vector(self.x + value[0], self.y + value[1], self.z + value[2])
+
+    def _sub(self, value):
+        if isinstance(value, float) or isinstance(value, int):
+            return Vector(self.x - value, self.y - value, self.z - value)
+        elif type(self) is type(value):
+            return Vector(self.x - value.x, self.y - value.y, self.z - value.z)
+        elif isinstance(value, list):
+            return Vector(self.x - value[0], self.y - value[1], self.z - value[2])
+
+    def _rsub(self, value):
+        if isinstance(value, float) or isinstance(value, int):
+            return Vector(value - self.x, value - self.y - value, value - self.z)
+        elif type(self) is type(value):
+            return Vector(value.x - self.x, value.y - self.y, value.z - self.z)
+        elif isinstance(value, list):
+            return Vector(value[0] - self.x, value[1] - self.y, value[2] - self.z)
+
+    def _mult(self, value):
+        if isinstance(value, float) or isinstance(value, int):
+            return Vector(self.x * value, self.y * value, self.z * value)
+        elif type(self) is type(value):
+            return Vector(value.x * self.x, value.y * self.y, value.z * self.z)
+        elif isinstance(value, list):
+            return Vector(self.x * value[0], self.y * value[1], self.z * value[2])
+
+    def __add__(self, value):
+        return self._add(value)
+
+    def __radd__(self, value):
+        return self._add(value)
+
+    def __sub__(self, value):
+        return self._sub(value)
+
+    def __rsub__(self, value):
+        return self._sub(value)
+
+    def __mul__(self, value):
+        return self._mult(value)
+
+    def __rmul__(self, value):
+        return self._mult(value)
+
+    def __call__(self):
+        return [self.x, self.y, self.z]
+
+    def get_vector(self):
+        return [self.x, self.y, self.z]
+
+    def list(self):
+        return self.get_vector()
+
+
+class BoundingBox(object):
+    """
+    Convenience for dealing with bounding boxes
+
+    Args:
+        btm_corner_vector (list): [0,0,0] vector of bounding box's btm corner.
+        top_corner_vector (list): [0,0,0] vector of bounding box's top corner.
+    """
+
+    def __init__(self, btm_corner_vector, top_corner_vector):
+
+        self._load_bounding_box(btm_corner_vector, top_corner_vector)
+
+    def _load_bounding_box(self, btm_corner_vector, top_corner_vector):
+        self.min_vector = [btm_corner_vector[0], btm_corner_vector[1], btm_corner_vector[2]]
+        self.max_vector = [top_corner_vector[0], top_corner_vector[1], top_corner_vector[2]]
+
+        self.opposite_x_min_vector = [btm_corner_vector[0], top_corner_vector[1], top_corner_vector[2]]
+        self.opposite_x_max_vector = [top_corner_vector[0], btm_corner_vector[1], btm_corner_vector[2]]
+
+        self.opposite_y_min_vector = [top_corner_vector[0], btm_corner_vector[1], top_corner_vector[2]]
+        self.opposite_y_max_vector = [btm_corner_vector[0], top_corner_vector[1], btm_corner_vector[2]]
+
+        self.opposite_z_min_vector = [top_corner_vector[0], top_corner_vector[1], btm_corner_vector[2]]
+        self.opposite_z_max_vector = [btm_corner_vector[0], btm_corner_vector[1], top_corner_vector[2]]
+
+    def get_center(self):
+        """
+        Get the center of the bounding box in a vector.
+
+        Returns:
+            list: [0,0,0] vector
+        """
+        return get_midpoint(self.min_vector, self.max_vector)
+
+    def get_xmin_center(self):
+        return get_midpoint(self.min_vector, self.opposite_x_min_vector)
+
+    def get_xmax_center(self):
+        return get_midpoint(self.max_vector, self.opposite_x_max_vector)
+
+    def get_ymax_center(self):
+        """
+        Get the top center of the bounding box in a vector.
+
+        Returns:
+            list: [0,0,0] vector
+        """
+        return get_midpoint(self.max_vector, self.opposite_y_max_vector)
+
+    def get_ymin_center(self):
+        """
+        Get the btm center of the bounding box in a vector.
+
+        Returns:
+            list: [0,0,0] vector
+        """
+        return get_midpoint(self.min_vector, self.opposite_y_min_vector)
+
+    def get_zmin_center(self):
+        return get_midpoint(self.min_vector, self.opposite_z_min_vector)
+
+    def get_zmax_center(self):
+        return get_midpoint(self.max_vector, self.opposite_z_max_vector)
+
+    def get_longest_two_axis_vectors(self):
+        """
+        get the two longest vectors of a single axis
+        This can help when automatically placing joints
+        """
+
+        x_values = self.get_xmax_center(), self.get_xmin_center()
+        xdistance = get_distance(x_values[0], x_values[1])
+
+        y_values = self.get_ymax_center(), self.get_ymin_center()
+        ydistance = get_distance(y_values[0], y_values[1])
+
+        z_values = self.get_zmax_center(), self.get_zmin_center()
+        zdistance = get_distance(z_values[0], z_values[1])
+
+        distances = {'x': xdistance, 'y': ydistance, 'z': zdistance}
+
+        greatest = 0
+        axis = None
+
+        for key in distances:
+
+            distance = distances[key]
+
+            if distance > greatest:
+                greatest = distance
+                axis = key
+
+        if axis:
+            if axis == 'x':
+                return x_values
+            elif axis == 'y':
+                return y_values
+            elif axis == 'z':
+                return z_values
+
+    def get_size(self):
+
+        return get_distance(self.min_vector, self.max_vector)
+
+    def get_size_no_y(self):
+
+        min_vector = (self.min_vector[0], 0, self.min_vector[2])
+        max_vector = (self.max_vector[0], 0, self.max_vector[2])
+
+        return get_distance(min_vector, max_vector)
+
+    def is_symmetrical(self, axis='X', tolerance=0.00001):
+        found = False
+        if axis == 'X' and is_the_same_number(self.min_vector[0], self.max_vector[0] * -1, tolerance):
+            found = True
+        elif axis == 'Y' and is_the_same_number(self.min_vector[1], self.max_vector[1] * -1, tolerance):
+            found = True
+        elif axis == 'Z' and is_the_same_number(self.min_vector[2], self.max_vector[2] * -1, tolerance):
+            found = True
+        return found
+
+
+def fade_sine(percent_value):
+    input_value = math.pi * percent_value
+    return math.sin(input_value)
+
+
+def fade_cosine(percent_value):
+    percent_value = math.pi * percent_value
+
+    percent_value = (1 - math.cos(percent_value)) * 0.5
+
+    return percent_value
+
+
+def fade_smoothstep(percent_value):
+    percent_value = percent_value * percent_value * (3 - 2 * percent_value)
+
+    return percent_value
+
+
+def fade_sigmoid(percent_value):
+    if percent_value == 0:
+        return 0
+    elif percent_value == 1:
+        return 1
+
+    input_value = percent_value * 10 + 1
+
+    return (2 / (1 + (math.e ** (-0.70258 * input_value)))) - 1
+
+
+def easeInSine(percent_value):
+    t = percent_value
+    return math.sin(1.5707963 * t)
+
+
+def easeInExpo(percent_value):
+    t = percent_value
+    return (pow(2, 8 * t) - 1) / 255
+
+
+def easeOutExpo(percent_value, power=2):
+    return 1 - pow(power, -8 * percent_value)
+
+
+def easeOutCirc(percent_value):
+    return math.sqrt(percent_value)
+
+
+def easeOutBack(percent_value):
+    return 1 + (--percent_value) * percent_value * (2.70158 * percent_value + 1.70158)
+
+
+def easeInOutSine(percent_value):
+    t = percent_value
+    return 0.5 * (1 + math.sin(math.pi * (t - 0.5)))
+
+
+def easeInOutQuart(percent_value):
+    t = percent_value
+    if t < 0.5:
+        t *= t
+        return 8 * t * t
+    else:
+        t -= 1
+        t *= t
+        return 1 - 8 * t * t
+
+
+def easeInOutExpo(percent_value):
+    t = percent_value
+
+    if t < 0.5:
+        return (math.pow(2, 16 * t) - 1) / 510
+    else:
+        return 1 - 0.5 * math.pow(2, -16 * (t - 0.5))
+
+
+def easeInOutCirc(percent_value):
+    t = percent_value
+    if t < 0.5:
+        return (1 - math.sqrt(1 - 2 * t)) * 0.5
+    else:
+        return (1 + math.sqrt(2 * t - 1)) * 0.5
+
+
+def easeInOutBack(percent_value):
+    t = percent_value
+    if t < 0.5:
+        return t * t * (7 * t - 2.5) * 2
+    else:
+        return 1 + (t - 1) * t * 2 * (7 * t + 2.5)
+
+
+def set_percent_range(percent_value, new_min, new_max):
+    min_value = 0
+    max_value = 1
+
+    value = ((new_max - new_min) * (percent_value - min_value) / (max_value - min_value)) + new_min
+
+    return value
+
+
+def lerp(number1, number2, weight=0.5):
+    """
+    interpolate between number1 and number2 based on a 0-1 weight value
+    """
+    return (1 - weight) * number1 + weight * number2
+
+
+def remap_value(value, old_min, old_max, new_min, new_max):
+    return new_min + (value - old_min) * (new_max - new_min) / (old_max - old_min)
+
+
+def get_distance_2D(vector1_2D, vector2_2D):
+    """
+    Get the distance between two 2D vectors.
+
+    Args:
+        vector1_2D (list): eg. [0,0] vector
+        vector2_2D (list): eg. [0,0] vector
+
+    Returns:
+        float: The distance between the two 2D vectors.
+    """
+    dist = vector1_2D[0] - vector2_2D[0], vector1_2D[1] - vector2_2D[1]
+
+    return get_magnitude_2D(dist)
+
+
+def get_magnitude_2D(vector_2D):
+    """
+    Args:
+        vector_2D (list): eg [0,0] vector
+
+    Returns:
+        float: The magnitude of the vector.
+    """
+    return math.sqrt((vector_2D[0] * vector_2D[0]) + (vector_2D[1] * vector_2D[1]))
+
+
+def get_dot_product(vector1, vector2):
+    """
+    Get the dot product of two vectors.  Good for calculating angles.
+
+    Args:
+        vector1 (list): eg. [0,0,0] vector
+        vector2 (list): eg. [0,0,0] vector
+
+    Returns:
+        float: The dot product between the two vectors.
+    """
+    return (vector1.x * vector2.x) + (vector1.y * vector2.y) + (vector1.z * vector2.z)
+
+
+def get_dot_product_2D(vector1_2D, vector2_2D):
+    """
+    Get the dot product of two 2D vectors.  Good for calculating angles.
+
+    Args:
+        vector1_2D (list): eg. [0,0] vector
+        vector2_2D (list): eg. [0,0] vector
+
+    Returns:
+        float: The dot product between the two 2D vectors.
+    """
+    return (vector1_2D.x * vector2_2D.x) + (vector1_2D.y * vector2_2D.y)
+
+
+def get_average(numbers):
+    """
+    Args:
+        numbers (list): A list of floats.
+
+    Returns:
+        float: The average of the floats in numbers list.
+    """
+
+    total = 0.0
+
+    for number in numbers:
+        total += number
+
+    return total / len(numbers)
+
+
+def is_the_same_number(number1, number2, tolerance=0.00001):
+    if abs(number1 - number2) < tolerance:
+        return True
+
+    return False
+
+
+def line_side(start_vector, end_vector, position_vector):
+    """
+    Find out what side a position_vector is on given a line defined by start_vector and end_vector.
+
+    Args:
+        start_vector (list): eg. [0,0,0] vector\
+        end_vector (list): eg. [0,0,0] vector
+        position_vector (list): eg. [0,0,0] vector
+
+    Returns:
+        float: If positive it's on one side of the line, if negative its on the other side.
+    """
+
+    return ((end_vector.x - start_vector.x) * (position_vector.y - start_vector.y)
+            - (end_vector.y - start_vector.y) * (position_vector.x - start_vector.x)) > 0
+
+
+def closest_percent_on_line_2D(start_vector, end_vector, position_vector, clamp=True):
+    """
+    Get how far a vector is on a line.
+    If the vector is on start_vector, return 0.
+    If vector is on end vector, return 1.
+    If vector is half way between start and end return 0.5.
+    """
+    start_to_position = position_vector - start_vector
+    start_to_end = end_vector - start_vector
+
+    start_to_end_value = start_to_end.x * start_to_end.x + start_to_end.y * start_to_end.y
+    start_to_position_value = start_to_position.x * start_to_end.x + start_to_position.y * start_to_end.y
+
+    percent = float(start_to_position_value) / float(start_to_end_value)
+
+    if clamp:
+        percent = clampf(0.0, percent, 1.0)
+    return percent
+
+
+def closest_point_to_line_2D(start_vector, end_vector, position_vector, clamp=True, return_percent=False):
+    start_to_position = position_vector - start_vector
+    start_to_end = end_vector - start_vector
+
+    start_to_end_value = start_to_end.x * start_to_end.x + start_to_end.y * start_to_end.y
+    other_value = start_to_position.x * start_to_end.x + start_to_position.y * start_to_end.y
+
+    percent = float(other_value) / float(start_to_end_value)
+
+    if clamp:
+        percent = clampf(0.0, percent, 1.0)
+    closest_vector = start_vector + start_to_end * percent
+    if return_percent:
+        return closest_vector, percent
+    else:
+        return closest_vector
+
+
+# --- 3D
+
+def vector_multiply(vector, value):
+    """
+
+    Args:
+        vector (list): 3 value list
+        value (float): value to multiply the vector by
+
+    Return:
+        list: 3 value list
+    """
+    result = [vector[0] * value, vector[1] * value, vector[2] * value]
+
+    return result
+
+
+def vector_vector_multiply(vector1, vector2):
+    return [vector1[0] * vector2[0], vector1[1] * vector2[1]]
+
+
+def vector_normalize(vector):
+    return vector_divide(vector, vector_magnitude(vector))
+
+
+def vector_divide(vector, value):
+    """
+
+    Args:
+        vector (list): 3 value list
+        value (float): value to divide the vector by
+
+    Return:
+        list: 3 value list
+    """
+    result = [vector[0] / value, vector[1] / value, vector[2] / value]
+
+    return result
+
+
+def vector_magnitude(vector):
+    """
+    Get the magnitude of a vector.
+    Good to see if there is any distance before doing a full distance calculation.
+
+    Args:
+        vector (list): 3 value list
+
+    Return:
+        float:
+    """
+    magnitude = math.sqrt(vector[0] ** 2 + vector[1] ** 2 + vector[2] ** 2)
+
+    return magnitude
+
+
+def get_distance(vector1, vector2):
+    """
+    Get the distance between two vectors.
+
+    Args:
+        vector1 (list): eg. [0,0,0] vector
+        vector2 (list): eg. [0,0,0] vector
+
+    Returns:
+        float: The distance between the two vectors.
+    """
+    vector1 = Vector(vector1)
+    vector2 = Vector(vector2)
+
+    vector = vector1 - vector2
+
+    dist = vector()
+
+    return math.sqrt((dist[0] * dist[0]) + (dist[1] * dist[1]) + (dist[2] * dist[2]))
+
+
+def get_distance_before_sqrt(vector1, vector2):
+    vector1 = Vector(vector1)
+    vector2 = Vector(vector2)
+
+    vector = vector1 - vector2
+
+    dist = vector()
+
+    value = (dist[0] * dist[0]) + (dist[1] * dist[1]) + (dist[2] * dist[2])
+    return value
+
+
+def vector_add(vector1, vector2):
+    """
+    Args:
+        vector1 (list): 3 value list
+        vector2 (list): 3 value list
+
+    Return:
+        list: 3 value list
+    """
+    return [vector1[0] + vector2[0], vector1[1] + vector2[1], vector1[2] + vector2[2]]
+
+
+def vector_sub(vector1, vector2):
+    """
+    Args:
+        vector1 (list): 3 value list
+        vector2 (list): 3 value list
+
+    Return:
+        list: 3 value list
+    """
+    return [vector1[0] - vector2[0], vector1[1] - vector2[1], vector1[2] - vector2[2]]
+
+
+def vector_cross(vector1, vector2, normalize=True):
+    """
+    Args:
+        vector1 (list): 3 value list
+        vector2 (list): 3 value list
+        normalize (bool): make the result a unit vector that has values from 0 - 1
+
+    Return:
+        list: 3 value list
+    """
+    result = [vector1[1] * vector2[2] - vector1[2] * vector2[1],
+              vector1[2] * vector2[0] - vector1[0] * vector2[2],
+              vector1[0] * vector2[1] - vector1[1] * vector2[0]]
+
+    if normalize == True:
+        result = vector_divide(result, vector_magnitude(result))
+
+    return result
+
+
+def vector_dot_product(vector1, vector2):
+    # return vector1[0] * vector2[0] + vector1[1] * vector2[1] + vector1[2] * vector2[2]
+
+    return sum(x * y for x, y in zip(vector1, vector2))
+
+
+def rotate_x_at_origin(vector, value, value_in_radians=False):
+    """
+    Rotate a vector around its x axis.
+
+    Args:
+        vector (list): 3 value list
+        value (float): amount to rotate
+        value_in_radians (bool): If the value is in radians, if not in degrees.
+
+    Return:
+        list: 3 value list that is the result of the rotation.
+    """
+    if not value_in_radians:
+        value = math.radians(value)
+
+    x = vector[0]
+    y = (vector[1] * math.cos(value)) - (vector[2] * math.sin(value))
+    z = (vector[1] * math.sin(value)) + (vector[2] * math.cos(value))
+
+    return [x, y, z]
+
+
+def rotate_y_at_origin(vector, value, value_in_radians=False):
+    """
+    Rotate a vector around its y axis.
+
+    Args:
+        vector (list): 3 value list
+        value (float): amount to rotate
+        value_in_radians (bool): If the value is in radians, if not in degrees.
+
+    Return:
+        list: 3 value list that is the result of the rotation.
+    """
+    if not value_in_radians:
+        value = math.radians(value)
+
+    x = (vector[0] * math.cos(value)) + (vector[2] * math.sin(value))
+    y = vector[1]
+    z = (-(vector[0] * math.sin(value))) + (vector[2] * math.cos(value))
+
+    return [x, y, z]
+
+
+def rotate_z_at_origin(vector, value, value_in_radians=False):
+    """
+    Rotate a vector around its z axis.
+
+    Args:
+        vector (list): 3 value list
+        value (float): amount to rotate
+        value_in_radians (bool): If the value is in radians, if not in degrees.
+
+    Return:
+        list: 3 value list that is the result of the rotation.
+    """
+    if not value_in_radians:
+        value = math.radians(value)
+
+    x = (vector[0] * math.cos(value)) - (vector[1] * math.sin(value))
+    y = (vector[0] * math.sin(value)) + (vector[1] * math.cos(value))
+    z = vector[2]
+
+    return [x, y, z]
+
+
+def axis_angle(vector, axis_vector, angle, angle_in_radians=False):
+    if not angle_in_radians:
+        angle = math.radians(angle)
+
+    axis_vector = vector_normalize(axis_vector)
+    # vector =  vector_normalize(vector)
+
+    part1 = vector_multiply(vector, math.cos(angle))
+    part2 = vector_multiply(vector_multiply(axis_vector, vector_dot_product(vector, axis_vector)),
+                            (1 - math.cos(angle)))
+
+    part3 = vector_multiply(vector_cross(axis_vector, vector, False), math.sin(angle))
+
+    result = vector_add(part1, part2)
+    result = vector_add(result, part3)
+
+    return result
+
+
+def get_axis_vector(axis_name, offset=1):
+    """
+    Convenience. Good for multiplying against a matrix.
+
+    Args:
+        axis_name (str): 'X' or 'Y' or 'Z'
+
+    Returns:
+        tuple: vector eg. (1,0,0) for 'X', (0,1,0) for 'Y' and (0,0,1) for 'Z'
+    """
+    if axis_name == 'X':
+        return offset, 0, 0
+
+    if axis_name == 'Y':
+        return 0, offset, 0
+
+    if axis_name == 'Z':
+        return 0, 0, offset
+
+def get_midpoint(vector1, vector2):
+    """
+    Get the mid vector between two vectors.
+    
+    Args:
+        vector1 (list): eg. [0,0,0] vector
+        vector2 (list): eg. [0,0,0] vector
+
+    Returns:
+        list: eg. [0,0,0] the midpoint vector between vector1 and vector2
+    """
+    values = []
+
+    for inc in range(0, 3):
+        values.append(get_average([vector1[inc], vector2[inc]]))
+
+    return values
+
+
+def get_inbetween_vector(vector1, vector2, percent=0.5):
+    """
+    Get a vector inbetween vector1 and vector2 at the percent
+
+    Args:
+        vector1 (list): eg. [0,0,0] vector
+        vector2 (list): eg. [0,0,0] vector
+        percent (float): The percent the vector should be between vector1 and vector2.
+        0 percent will be exactly on vector1.
+        1 percent will be exactly on vector2.
+        0.5 percent will be exactly the midpoint between vector1 and vector2.
+
+    Returns:
+        list: eg. [0,0,0] the vector that represents the vector at the percentage between vector1 and vector2
+    """
+    vector1 = Vector(vector1)
+    vector2 = Vector(vector2)
+    percent = 1 - percent
+
+    vector = ((vector1 - vector2) * percent) + vector2
+
+    return vector()
+
+
+def get_simple_center_vector(list_of_vectors):
+    # needs to be tested
+
+    vector_count = list_of_vectors
+
+    vector_sum = Vector(0, 0, 0)
+
+    for vector in list_of_vectors:
+        new_vector = Vector(*vector)
+
+        vector_sum += new_vector
+
+    simple_center_vector = vector_sum / vector_count
+
+    return simple_center_vector
+
+
+def closest_percent_on_line_3D(start_vector, end_vector, position_vector, clamp=True):
+    """
+    Get how far a vector is on a line.
+    If the vector is on start_vector, return 0.
+    If vector is on end vector, return 1.
+    If vector is half way between start and end return 0.5.
+    """
+
+    start_to_position = position_vector - start_vector
+    start_to_end = end_vector - start_vector
+
+    start_to_end_value = (start_to_end.x * start_to_end.x
+                          + start_to_end.y * start_to_end.y
+                          + start_to_end.z * start_to_end.z)
+    start_to_position_value = (start_to_position.x * start_to_end.x
+                               + start_to_position.y * start_to_end.y
+                               + start_to_position.z * start_to_end.z)
+
+    percent = float(start_to_position_value) / float(start_to_end_value)
+
+    if clamp:
+        percent = clampf(0.0, percent, 1.0)
+    return percent
+
+
+def vector_length(vector):
+    return math.sqrt(vector_dot_product(vector, vector))
+
+
+def vector_power(vector, power=2):
+    return [vector[0] ** power, vector[1] ** power, vector[2] ** power]
+
+
+def angle_between(vector1, vector2, in_degrees=False):
+    value = math.acos(vector_dot_product(vector1, vector2) / (vector_length(vector1) * vector_length(vector2)))
+    if in_degrees:
+        value = math.degrees(value)
+        return value
+
+    return value
+
+
+def vector_project(vector_direction, vector_plane):
+    dot_plane = float(vector_dot_product(vector_plane, vector_plane))
+
+    dot = float(vector_dot_product(vector_direction, vector_plane))
+
+    result = vector_multiply(vector_plane, (dot / dot_plane))
+
+    return result