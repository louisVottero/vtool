--- conflicted
+++ resolved
@@ -1,1897 +1,1886 @@
-# Copyright (C) 2014 Louis Vottero louis.vot@gmail.com    All rights reserved.
-import sys
-import re
-import math
-import time
-import string
-import datetime
-import traceback
-import platform
-import os
-import base64
-
-def initialize_env(name):
-    """
-    Initialize a new environment variable.
-    If the variable already exists, does nothing, no environment variable is initialized.
-    
-    Args:
-        name (str): Name of the new environment variable.
-    """
-    if not os.environ.has_key(name):
-        os.environ[name] = ''
-
-def set_env(name, value):
-    """
-    Set the value of an environment variable.
-    
-    Args:
-        name (str): Name of the environment variable to set.
-        value (str): If a number is supplied it will automatically be converted to str.
-    """
-    
-    if os.environ.has_key(name):
-        
-        value = str(value)
-        
-        size = sys.getsizeof(value)
-        if size > 32767:
-            value = value[:25000]
-            value = 'truncated... ' + value 
-        os.environ[name] = value
-        
-        
-def get_env(name):
-    """
-    Get the value of an environment variable.
-    
-    Args:
-        name (str): Name of an environment variable.
-        
-    Returns
-        str:
-    """
-    if os.environ.has_key(name):
-        return os.environ[name]
-
-def append_env(name, value):
-    """
-    Append string value to the end of the environment variable
-    """
-    
-    env_value = get_env(name)
-    
-    try:
-        env_value += str(value)
-    except:
-        pass 
-    
-    set_env(name, env_value)
-    
-def start_temp_log():
-    set_env('VETALA_KEEP_TEMP_LOG', 'True')
-    set_env('VETALA_TEMP_LOG', '')
-
-def record_temp_log(value):
-    
-    if get_env('VETALA_KEEP_TEMP_LOG') == 'True':
-        value = value.replace('\t', '  ')
-        append_env('VETALA_TEMP_LOG', value)
-<<<<<<< HEAD
-
-def end_temp_log():
-    set_env('VETALA_KEEP_TEMP_LOG', 'False')
-    value = get_env('VETALA_TEMP_LOG')
-    set_env('VETAL_TEMP_LOG', '')
-    
-    set_env('VETALA_LAST_TEMP_LOG', value)
-    
-    return value
-=======
->>>>>>> 7c680a81
-
-def end_temp_log():
-    set_env('VETALA_KEEP_TEMP_LOG', 'False')
-    value = get_env('VETALA_TEMP_LOG')
-    set_env('VETAL_TEMP_LOG', '')
-    
-    set_env('VETALA_LAST_TEMP_LOG', value)
-    
-    return value
-
-def add_to_PYTHONPATH(path):
-    """
-    Add a path to the python path, only if it isn't present in the python path.
-    
-    Args:
-        path (str): The path to add to the python path.
-    """
-    if not path:
-        return
-    
-    if not path in sys.path:
-        sys.path.append(path)
-
-def profiler_event(frame, event, arg, indent = [0]):
-    if event == "call":
-        indent[0] += 2
-        print "-" * indent[0] + "> ", event, frame.f_code.co_name
-    elif event == "return":
-        print "<" + ("-" * indent[0]) + " ", event, frame.f_code.co_name
-        indent[0] -= 2
-    
-    return profiler_event
-
-def activate_profiler():
-    """
-    Activating the profiler will give extremely detailed information about what functions are running and in what order.
-    """
-    sys.setprofile(profiler_event)
-
-#decorators
-def try_pass(function):
-    """
-    Try a function and if it fails pass.  Used as a decorator.
-    Usage:
-    @try_pass
-    def myFunction():
-        print 'something'
-    """
-    def wrapper(*args, **kwargs):
-        
-        return_value = None
-                
-        try:
-            return_value = function(*args, **kwargs)
-        except:
-            error(traceback.format_exc())
-                    
-        return return_value
-                     
-    return wrapper
-
-def is_stopped():
-    if get_env('VETALA_STOP') == 'True':
-        return True
-        
-    return False
-
-#--- query
-
-def is_in_maya():
-    """
-    Check to see if scope is in Maya.
-    
-    Returns:
-        bool:
-    """
-    try:
-        import maya.cmds as cmds
-        return True
-    except:
-        return False
-
-def has_shotgun_api():
-    """
-    Check if the shotgun api is available.
-    
-    Returns:
-        bool:
-    """
-    try:
-        import shotgun_api3
-        return True
-    except:
-        return False
-    
-def has_shotgun_tank():
-    """
-    Check if the shotgun tank api is available.
-    
-    Returns:
-        bool:
-    """
-    try:
-        #import tank
-        import sgtk
-        return True
-    except:
-        return False
-        
-        
-
-
-def get_current_maya_location():
-    """
-    Get where maya is currently running from.
-    """
-    location = ''
-    
-    if os.environ.has_key('MAYA_LOCATION'):
-        location = os.environ['MAYA_LOCATION']
-    
-    return location
-
-def is_in_nuke():
-    """
-    Check to see if scope is in Nuke
-    
-    Returns:
-        bool:
-    """
-    try:
-        import nuke
-        return True
-    except:
-        return False
-
-def is_linux():
-    """
-    Check to see if running in linux
-    
-    Returns:
-        bool:
-    """
-    if platform.system() == 'Linux':
-        return True
-    
-    return False
-    
-def is_windows():
-    """
-    Check to see if running in windows
-    
-    Returns:
-        bool:
-    """
-    
-    if platform.system() == 'Windows':
-        return True
-    
-    return False
-
-def get_maya_version():
-    """
-    Get the version of maya that the scope is running in.
-    
-    Returns:
-        int: The date of the Maya version.
-    """
-    
-    if is_in_maya():
-        import maya.cmds as cmds
-        
-        try:
-            version = cmds.about(v = True)
-            split_version = version.split()
-            version = int(split_version[0])
-            return version
-        except:
-            show('Could not get maya version.')
-
-    if not is_in_maya():
-        return None
-
-def break_signaled():
-    """
-    Check to see if Vetala break was signalled.
-    
-    Returns:
-        bool:
-    """
-    if get_env('VETALA_RUN') == 'True':
-        if get_env('VETALA_STOP') == 'True':
-            return True
-
-    return False
-
-class StopWatch(object):
-    """
-    Utility to check how long a command takes to run.
-    """
-    
-    running = 0
-    
-    def __del__(self):
-        self.end()
-    
-    def __init__(self):
-        self.time = None
-        self.feedback = True
-    
-    def start(self, description = '', feedback = True):
-        self.feedback = feedback
-        
-        if feedback:
-            tabs = '\t' * self.running
-            show('%sstarted timer:' % tabs, description)
-            
-        self.time = time.time()
-        
-        if feedback:
-            self.__class__.running += 1
-    
-    def end(self):
-        
-        if not self.time:
-            return
-        
-        seconds = time.time()-self.time
-        self.time = None
-        
-        seconds = round(seconds, 2)
-        minutes = None
-        
-        if seconds > 60:
-            minutes, seconds = divmod(seconds, 60)
-            seconds = round(seconds,2)
-            minutes = int(minutes)
-            
-        
-        if self.feedback:
-            tabs = '\t' * self.running
-        
-            if minutes == None:
-                show('%send timer: %s seconds' % (tabs,seconds))
-            if minutes != None:
-                if minutes > 1:
-                    show('%send timer: %s minutes, %s seconds' % (tabs,minutes, seconds))
-                if minutes == 1:
-                    show('%send timer: %s minute, %s seconds' % (tabs,minutes, seconds))
-            self.__class__.running -= 1
-        
-        return minutes, seconds
-    
-    def stop(self):
-        return self.end()
-
-#--- math
-
-class VectorBase(object):
-    pass
-
-class Vector2D(object):
-    def __init__(self,x=1.0,y=1.0):
-        self.x = None
-        self.y = None
-        
-        if type(x) == list or type(x) == tuple:
-            self.x = x[0]
-            self.y = x[1]
-            
-        if type(x) == float or type(x) == int:
-            self.x = x
-            self.y = y
-
-        self.magnitude = None
-
-    def _add(self, value):
-        if type(value) == float or type(value) == int:
-            return Vector2D(self.x + value, self.y + value)
-        
-        if type(self) == type(value):
-            return Vector2D(value.x+self.x, value.y+self.y)
-        
-        if type(value) == list:
-            return Vector2D(self.x + value[0],self.y + value[1])
-        
-    def _sub(self, value):
-        if type(value) == float or type(value) == int:
-            return Vector2D(self.x - value, self.y - value)
-        
-        if type(self) == type(value):            
-            return Vector2D(self.x-value.x, self.y-value.y)
-        
-        if type(value) == list:
-            return Vector2D(self.x - value[0],self.y - value[1])
-        
-    def _rsub(self, value):
-        if type(value) == float or type(value) == int:
-            return Vector2D(value - self.x, value - self.y - value)
-        
-        if type(self) == type(value):
-            return Vector2D(value.x-self.x, value.y-self.y)
-        
-        if type(value) == list:
-            return Vector2D(value[0]-self.x,value[1]-self.y)
-    
-    def _mult(self,value):        
-        if type(value) == float or type(value) == int:
-            return Vector2D(self.x * value, self.y * value)
-        
-        if type(self) == type(value):
-            return Vector2D(value.x*self.x, value.y*self.y)
-        
-        if type(value) == list:
-            return Vector2D(self.x * value[0],self.y * value[1])
-
-    def _divide(self,value):        
-        if type(value) == float or type(value) == int:
-            return Vector2D(self.x / value, self.y / value)
-        
-        if type(self) == type(value):
-            return Vector2D(value.x / self.x, value.y / self.y)
-        
-        if type(value) == list:
-            return Vector2D(self.x / value[0],self.y / value[1])
-                
-    def __add__(self, value):
-        return self._add(value)
-        
-    def __radd__(self, value):
-        return self._add(value)
-            
-    def __sub__(self, value):
-        return self._sub(value)
-        
-    def __rsub__(self, value):
-        return self._sub(value)
-        
-    def __mul__(self, value):
-        return self._mult(value)
-        
-    def __rmul__(self, value):
-        return self._mult(value)
-            
-    def __call__(self):
-        return [self.x,self.y]
-    
-    def __div__(self, value):
-        return self._divide(value)
-    
-    def _reset_data(self):
-        self.magnitude = None
-    
-    def normalize(self, in_place = False):
-        if not self.magnitude:
-            self.get_magnitute()
-        
-        vector = self._divide(self.magnitude)
-        
-        if in_place:
-            self.x = vector.x
-            self.y = vector.y
-            self._reset_data()
-        
-        if not in_place:
-            return vector
-    
-    def get_vector(self):
-        return [self.x,self.y]
-    
-    def get_magnitude(self):
-        self.magnitude = math.sqrt( (self.x * self.x) + (self.y * self.y) ) 
-        return self.magnitude
-    
-    def get_distance(self, x = 0.0, y = 0.0):
-        other = Vector2D(x, y)
-        
-        offset = self - other
-        
-        return offset.get_magnitude()
-
-class Vector(object):
-    def __init__(self,x=1.0,y=1.0,z=1.0):
-        
-        self.x = None
-        self.y = None
-        self.z = None
-        
-        x_test = x
-                
-        if type(x_test) == list or type(x_test) == tuple:
-            
-            self.x = x[0]
-            self.y = x[1]
-            self.z = x[2]
-            
-        if type(x_test) == float or type(x_test) == int:
-            self.x = x
-            self.y = y
-            self.z = z
-        
-    def _add(self, value):
-        if type(value) == float or type(value) == int:
-            return Vector(self.x + value, self.y + value, self.z + value)
-        
-        if type(self) == type(value):
-            return Vector(value.x+self.x, value.y+self.y, value.z+self.z)
-        
-        if type(value) == list:
-            return Vector(self.x + value[0],self.y + value[1],self.z + value[2])
-        
-    def _sub(self, value):
-        if type(value) == float or type(value) == int:
-            return Vector(self.x - value, self.y - value, self.z - value)
-        
-        if type(self) == type(value):
-            return Vector(self.x - value.x, self.y - value.y, self.z - value.z)
-        
-        if type(value) == list:
-            return Vector(self.x - value[0],self.y - value[1],self.z - value[2])
-        
-    def _rsub(self, value):
-        if type(value) == float or type(value) == int:
-            return Vector(value - self.x, value - self.y - value, value - self.z)
-        
-        if type(self) == type(value):
-            return Vector(value.x-self.x, value.y-self.y, value.z-self.z)
-        
-        if type(value) == list:
-            return Vector(value[0]-self.x,value[1]-self.y ,value[2]-self.z)
-    
-    def _mult(self,value):        
-        if type(value) == float or type(value) == int:
-            return Vector(self.x * value, self.y * value, self.z * value)
-        
-        if type(self) == type(value):
-            return Vector(value.x*self.x, value.y*self.y, value.z*self.z)
-        
-        if type(value) == list:
-            return Vector(self.x * value[0],self.y * value[1],self.z * value[2])
-                
-    def __add__(self, value):
-        return self._add(value)
-        
-    def __radd__(self, value):
-        return self._add(value)
-            
-    def __sub__(self, value):
-        return self._sub(value)
-        
-    def __rsub__(self, value):
-        return self._sub(value)
-        
-    def __mul__(self, value):
-        return self._mult(value)
-        
-    def __rmul__(self, value):
-        return self._mult(value)
-            
-    def __call__(self):
-        return [self.x,self.y,self.z]
-    
-    def get_vector(self):
-        return [self.x,self.y,self.z]
-    
-    def list(self):
-        return self.get_vector()
-    
-class BoundingBox(object):
-    """
-    Convenience for dealing with bounding boxes
-    
-    Args:
-        btm_corner_vector (list): [0,0,0] vector of bounding box's btm corner.
-        top_corner_vector (list): [0,0,0] vector of bounding box's top corner.
-    """
-    
-    def __init__(self, btm_corner_vector, top_corner_vector):
-        
-        self._load_bounding_box(btm_corner_vector, top_corner_vector)
-        
-    def _load_bounding_box(self, btm_corner_vector, top_corner_vector):
-        self.min_vector = [btm_corner_vector[0], btm_corner_vector[1], btm_corner_vector[2]]
-        self.max_vector = [top_corner_vector[0], top_corner_vector[1], top_corner_vector[2]]
-        
-        self.opposite_min_vector = [top_corner_vector[0], btm_corner_vector[1], top_corner_vector[2]]
-        self.opposite_max_vector = [btm_corner_vector[0], top_corner_vector[1], btm_corner_vector[2]]
-        
-    def get_center(self):
-        """
-        Get the center of the bounding box in a vector.
-        
-        Returns:
-            list: [0,0,0] vector
-        """
-        return get_midpoint(self.min_vector, self.max_vector)
-        
-    def get_ymax_center(self):
-        """
-        Get the top center of the bounding box in a vector.
-        
-        Returns:
-            list: [0,0,0] vector
-        """
-        return get_midpoint(self.max_vector, self.opposite_max_vector)
-        
-    def get_ymin_center(self):
-        """
-        Get the btm center of the bounding box in a vector.
-        
-        Returns:
-            list: [0,0,0] vector
-        """
-        return get_midpoint(self.min_vector, self.opposite_min_vector)
-    
-    def get_size(self):
-        
-        return get_distance(self.min_vector, self.max_vector)
-    
-
-class Variable(object):
-    """
-    Simple base class for variables on a node.
-    
-    Args:
-        name (str): The name of the variable.
-    """
-    
-    def __init__(self, name = 'empty' ):
-        
-        self.name = name
-        self.value = 0
-        self.node = None
-    
-    def set_node(self, node_name):
-        """
-        Set the node to work on.
-        
-        Args:
-            node_name (str)
-        """
-        self.node = node_name
-    
-    def set_name(self, name):
-        """
-        Set the name of the variable.
-        
-        Args:
-            name (str): The name to give the variable.
-        """
-        
-        self.name = name
-    
-    def set_value(self, value):
-        """
-        Set the value that the variable holds.
-        
-        Args:
-            value
-        """
-        self.value = value
-        
-    def create(self, node):
-        return
-    
-    def delete(self, node):
-        return
-
-class Part(object):
-    
-    def __init__(self, name):
-        
-        self.name = name
-        
-    def _set_name(self, name):
-        
-        self.name = name
-        
-    def create(self):
-        pass
-    
-    def delete(self):
-        pass
-
-#def hard_light_two_percents(percent1, percent2):
-#    
-#    value = percent1 < 128 ? ( 2 * percent2 * percent1 ) / 255 
-#                 : 255 - ( ( 2 * ( 255 - percent2 ) * ( 255 - percent1 ) ) / 255
-
-def vector_multiply(vector, value):
-    """
-    
-    Args:
-        vector (list): 3 value list
-        value (float): value to multiply the vector by
-        
-    Return:
-        list: 3 value list
-    """
-    result = [vector[0] * value, vector[1] * value, vector[2] * value]
-    
-    return result
-
-def vector_divide(vector, value):
-    """
-    
-    Args:
-        vector (list): 3 value list
-        value (float): value to divide the vector by
-        
-    Return:
-        list: 3 value list
-    """
-    result = [vector[0] / value, vector[1] / value, vector[2] / value]
-    
-    return result
-
-def vector_magnitude(vector):
-    """
-    Get the magnitude of a vector.  
-    Good to see if there is any distance before doing a full distance calculation.
-    
-    Args:
-        vector (list): 3 value list
-        value (float): value to divide the vector by
-    
-    Return:
-        float:
-    """    
-    magnitude = math.sqrt(vector[0]**2 + vector[1]**2 + vector[2] ** 2)
-    
-    return magnitude
-
-def vector_add(vector1, vector2):
-    """
-    Args:
-        vector1 (list): 3 value list
-        vector2 (list): 3 value list
-        
-    Return:
-        list: 3 value list
-    """
-    return [ vector1[0] + vector2[0], vector1[1] + vector2[1], vector1[2] + vector2[2] ]
-
-def vector_sub(vector1, vector2):
-    """
-    Args:
-        vector1 (list): 3 value list
-        vector2 (list): 3 value list
-        
-    Return:
-        list: 3 value list
-    """
-    return [ vector1[0] - vector2[0], vector1[1] - vector2[1], vector1[2] - vector2[2] ]
-
-def vector_cross(vector1, vector2, normalize = True):
-    """
-    Args:
-        vector1 (list): 3 value list
-        vector2 (list): 3 value list
-        normalize (bool): make the result a unit vector that has values from 0 - 1
-        
-    Return:
-        list: 3 value list
-    """
-    result = [vector1[1]*vector2[2] - vector1[2]*vector2[1],
-              vector1[2]*vector2[0] - vector1[0]*vector2[2],
-              vector1[0]*vector2[1] - vector1[1]*vector2[0]]
-
-    if normalize == True:
-        result = vector_divide(result, vector_magnitude(result))
-
-    return result
-
-def rotate_x_at_origin(vector, value, value_in_radians = False):
-    """
-    Rotate a vector around its x axis.
-    
-    Args:
-        vector (list): 3 value list
-        value (float): amount to rotate
-        value_in_radians (bool): If the value is in radians, if not in degrees.
-        
-    Return:
-        list: 3 value list that is the result of the rotation.
-    """
-    if not value_in_radians:
-        value = math.radians(value)
-    
-    x = vector[0]
-    y = ( vector[1]*math.cos(value) ) - ( vector[2]*math.sin(value) )
-    z = ( vector[1]*math.sin(value) ) + ( vector[2]*math.cos(value) )
-    
-    
-    return [x,y,z]
-
-def rotate_y_at_origin(vector, value, value_in_radians = False):
-    """
-    Rotate a vector around its y axis.
-    
-    Args:
-        vector (list): 3 value list
-        value (float): amount to rotate
-        value_in_radians (bool): If the value is in radians, if not in degrees.
-        
-    Return:
-        list: 3 value list that is the result of the rotation.
-    """
-    if not value_in_radians:
-        value = math.radians(value)
-    
-    x = ( vector[0]*math.cos(value) ) + ( vector[2]*math.sin(value) )
-    y = vector[1]
-    z = ( -(vector[0]*math.sin(value)) ) + ( vector[2]*math.cos(value) )
-    
-    
-    return [x,y,z]
-
-def rotate_z_at_origin(vector, value, value_in_radians = False):
-    """
-    Rotate a vector around its z axis.
-    
-    Args:
-        vector (list): 3 value list
-        value (float): amount to rotate
-        value_in_radians (bool): If the value is in radians, if not in degrees.
-        
-    Return:
-        list: 3 value list that is the result of the rotation.
-    """
-    if not value_in_radians:
-        value = math.radians(value)
-    
-    x = ( vector[0]*math.cos(value) ) - ( vector[1]*math.sin(value) )
-    y = ( vector[0]*math.sin(value) ) + ( vector[1]*math.cos(value) )
-    z = vector[2]
-    
-    return [x,y,z]
-
-def get_axis_vector(axis_name):
-    """
-    Convenience. Good for multiplying against a matrix.
-    
-    Args:
-        axis_name (str): 'X' or 'Y' or 'Z'
-        
-    Returns:
-        tuple: vector eg. (1,0,0) for 'X', (0,1,0) for 'Y' and (0,0,1) for 'Z'
-    """
-    if axis_name == 'X':
-        return (1,0,0)
-    
-    if axis_name == 'Y':
-        return (0,1,0)
-    
-    if axis_name == 'Z':
-        return (0,0,1)
-
-def fade_sine(percent_value):
-    
-    input_value = math.pi * percent_value
-    
-    return math.sin(input_value)
-
-def fade_cosine(percent_value):
-    
-    percent_value = math.pi * percent_value
-    
-    percent_value = (1 - math.cos(percent_value)) * 0.5
-    
-    return percent_value
-
-def fade_smoothstep(percent_value):
-    
-    percent_value = percent_value * percent_value * (3 - 2 * percent_value)
-    
-    return percent_value
-
-def fade_sigmoid(percent_value):
-    
-    if percent_value == 0:
-        return 0
-    
-    if percent_value == 1:
-        return 1
-    
-    input_value = percent_value * 10 + 1
-    
-    return ( 2 / (1 + (math.e**(-0.70258*input_value)) ) ) -1 
-    
-def set_percent_range(percent_value, new_min, new_max):
-
-    min_value = 0
-    max_value = 1
-
-    value = ( (new_max-new_min) * (percent_value-min_value) / (max_value-min_value) ) + new_min
-    
-    return value
-
-def lerp(number1, number2, weight = 0.5):
-    """
-    interpolate between number1 and number2 based on a 0-1 weight value
-    """
-    return (1 - weight) * number1 + weight * number2;
-
-def remap_value(value, old_min, old_max, new_min, new_max):
-    
-    return new_min + (value - old_min) * (new_max - new_min)/(old_max - old_min )
-    
-
-def get_distance(vector1, vector2):
-    """
-    Get the distance between two vectors.
-    
-    Args:
-        vector1 (list): eg. [0,0,0] vector
-        vector2 (list): eg. [0,0,0] vector
-        
-    Returns:
-        float: The distance between the two vectors.
-    """
-    vector1 = Vector(vector1)
-    vector2 = Vector(vector2)
-    
-    vector = vector1 - vector2
-    
-    dist = vector()
-    
-    return math.sqrt( (dist[0] * dist[0]) + (dist[1] * dist[1]) + (dist[2] * dist[2]) )
-
-def get_distance_2D(vector1_2D, vector2_2D):
-    """
-    Get the distance between two 2D vectors.
-    
-    Args:
-        vector1_2D (list): eg. [0,0] vector
-        vector2_2D (list): eg. [0,0] vector
-        
-    Returns:
-        float: The distance between the two 2D vectors.
-    """
-    dist = vector1_2D[0] - vector2_2D[0], vector1_2D[1] - vector2_2D[1]
-
-    return get_magnitude_2D(dist)    
-    
-def get_magnitude_2D(vector_2D):
-    """
-    Args:
-        vector_2D (list): eg [0,0] vector
-        
-    Returns:
-        float: The magnitude of the vector.
-    """
-    return math.sqrt( (vector_2D[0] * vector_2D[0]) + (vector_2D[1] * vector_2D[1]) )
-
-def get_dot_product(vector1, vector2):
-    """
-    Get the dot product of two vectors.  Good for calculating angles.
-    
-    Args:
-        vector1 (list): eg. [0,0,0] vector
-        vector2 (list): eg. [0,0,0] vector
-        
-    Returns:
-        float: The dot product between the two vectors.
-    """
-    return (vector1.x * vector2.x) + (vector1.y * vector2.y) + (vector1.z * vector2.z)
-
-def get_dot_product_2D(vector1_2D, vector2_2D):
-    """
-    Get the dot product of two 2D vectors.  Good for calculating angles.
-    
-    Args:
-        vector1_2D (list): eg. [0,0] vector
-        vector2_2D (list): eg. [0,0] vector
-        
-    Returns:
-        float: The dot product between the two 2D vectors.
-    """
-    return (vector1_2D.x * vector2_2D.x) + (vector1_2D.y * vector2_2D.y)
-    
-def get_average(numbers):
-    """
-    Args:
-        numbers (list): A list of floats.
-        
-    Returns:
-        float: The average of the floats in numbers list.
-    """
-    
-    total = 0.0
-    
-    for number in numbers:
-        total += number
-        
-    return total/ len(numbers)
-
-
-def get_midpoint(vector1, vector2):
-    """
-    Get the mid vector between two vectors.
-    
-    Args:
-        vector1 (list): eg. [0,0,0] vector
-        vector2 (list): eg. [0,0,0] vector
-        
-    Returns:
-        list: eg. [0,0,0] the midpoint vector between vector1 and vector2
-    """
-    values = []
-    
-    for inc in range(0, 3):
-        values.append( get_average( [vector1[inc], vector2[inc] ]) )
-    
-    return values
-
-def get_inbetween_vector(vector1, vector2, percent = 0.5):
-    """
-    Get a vector inbetween vector1 and vector2 at the percent
-    
-    Args:
-        vector1 (list): eg. [0,0,0] vector
-        vector2 (list): eg. [0,0,0] vector
-        percent (float): The percent the vector should be between vector1 and vector2. 
-        0 percent will be exactly on vector1. 
-        1 percent will be exactly on vector2. 
-        0.5 percent will be exactly the midpoint between vector1 and vector2.
-        
-    Returns:
-        list: eg. [0,0,0] the vector that represents the vector at the percentage between vector1 and vector2
-    """
-    vector1 = Vector(vector1)
-    vector2 = Vector(vector2)
-    percent = 1 - percent
-
-    vector = ((vector1 - vector2) * percent) + vector2
-    
-    return vector()
-
-def get_simple_center_vector(list_of_vectors):
-    
-    #needs to be tested
-    
-    vector_count = list_of_vectors
-    
-    vector_sum = Vector(0,0,0)
-    
-    for vector in list_of_vectors:
-        new_vector = Vector(*vector)
-        
-        vector_sum += new_vector
-        
-    simple_center_vector = vector_sum/vector_count
-    
-    return simple_center_vector
-
-def is_the_same_number(number1, number2, tolerance = 0.00001):
-    
-    if abs(number1 - number2) < tolerance:
-        return True
-    
-    return False
-
-
-
-def convert_to_sequence(variable, sequence_type = list):
-    """
-    Easily convert to a sequence. 
-    If variable is already of sequence_type, pass it through.
-    If variable is a list and sequence_type is tuple, convert to tuple.
-    If variable is a tuple and sequence_type is list, convert to list.
-    If variable is not a list or tuple, than create a sequence of sequence type.
-    
-    Basically insures that a variable is a list or a tuple.
-    
-    Args:
-    
-        variable: Any variable.
-        sequence_type: Can either be python list or python tuple. Needs to be the type ojbect, which means pass it list or tuple not as a string.
-        
-    Returns:
-        list, tuple: Returns list or tuple depending on the sequence_type.
-    """
-    
-    if type(variable) == list and sequence_type == tuple:
-        
-        variable = tuple(variable)
-    
-    if type(variable) == tuple and sequence_type == list:
-        
-        variable = list(variable)
-        
-    
-    if not type(variable) == sequence_type:
-        if sequence_type == list:
-            return [variable]
-        if sequence_type == tuple:
-            return (variable)
-    
-    return variable
-
-def line_side(start_vector, end_vector, position_vector):
-    """
-    Find out what side a position_vector is on given a line defined by start_vector and end_vector.
-    
-    Args:
-        start_vector (list): eg. [0,0,0] vector\
-        end_vector (list): eg. [0,0,0] vector
-        position_vector (list): eg. [0,0,0] vector
-        
-    Returns:
-        float: If positive it's on one side of the line, if negative its on the other side.
-    """
-    
-    return ((end_vector.x - start_vector.x)*(position_vector.y - start_vector.y) - (end_vector.y - start_vector.y)*(position_vector.x - start_vector.x)) > 0
-
-
-def closest_percent_on_line_3D(start_vector, end_vector, position_vector, clamp = True):
-    """
-    Get how far a vector is on a line.  
-    If the vector is on start_vector, return 0. 
-    If vector is on end vector, return 1. 
-    If vector is half way between start and end return 0.5. 
-    """
-    
-    start_to_position = position_vector - start_vector
-    start_to_end = end_vector - start_vector
-    
-    start_to_end_value = start_to_end.x*start_to_end.x + start_to_end.y*start_to_end.y + start_to_end.z*start_to_end.z
-    start_to_position_value = start_to_position.x*start_to_end.x + start_to_position.y*start_to_end.y + start_to_position.z*start_to_end.z
-    
-    percent = float(start_to_position_value)/float(start_to_end_value)
-
-    
-
-    if clamp:
-        
-        if percent < 0.0:
-            percent = 0.0
-        if percent > 1:
-            percent = 1.0
-            
-    return percent
-
-def closest_percent_on_line_2D(start_vector, end_vector, position_vector, clamp = True):
-    """
-    Get how far a vector is on a line.  
-    If the vector is on start_vector, return 0. 
-    If vector is on end vector, return 1. 
-    If vector is half way between start and end return 0.5. 
-    """
-    start_to_position = position_vector - start_vector
-    start_to_end = end_vector - start_vector
-    
-    start_to_end_value = start_to_end.x*start_to_end.x + start_to_end.y*start_to_end.y
-    start_to_position_value = start_to_position.x*start_to_end.x + start_to_position.y*start_to_end.y
-    
-    percent = float(start_to_position_value)/float(start_to_end_value)
-
-    if clamp:
-        
-        if percent < 0.0:
-            percent = 0.0
-        if percent > 1:
-            percent = 1.0
-            
-    return percent
-            
-def closest_point_to_line_2D(start_vector, end_vector, position_vector, clamp = True, return_percent = False):
-    
-    start_to_position = position_vector - start_vector
-    start_to_end = end_vector - start_vector
-    
-    start_to_end_value = start_to_end.x*start_to_end.x + start_to_end.y*start_to_end.y
-    other_value = start_to_position.x*start_to_end.x + start_to_position.y*start_to_end.y
-    
-    percent = float(other_value)/float(start_to_end_value)
-
-    if clamp:
-        
-        if percent < 0.0:
-            percent = 0.0
-        if percent > 1:
-            percent = 1.0    
-
-    closest_vector = start_vector + start_to_end * percent
-
-    if not return_percent:
-        return closest_vector
-    if return_percent:
-        return closest_vector, percent 
-
-
-#--- time
-
-def convert_number_to_month(month_int):
-    
-    months = ['January', 
-              'February', 
-              'March', 
-              'April', 
-              'May', 
-              'June', 
-              'July', 
-              'August',
-              'September',
-              'October',
-              'November',
-              'December']
-    
-    month_int -= 1
-    
-    if month_int < 0 or month_int > 11:
-        return
-    
-    return months[month_int]
-
-def get_current_time(date_and_time = True):
-    
-    mtime = time.time() 
-    
-    date_value = datetime.datetime.fromtimestamp(mtime)
-    
-    hour = str(date_value.hour)
-    minute = str(date_value.minute)
-    second = date_value.second
-    
-    second = str( int(second) )
-    
-    if len(hour) == 1:
-        hour = '0'+hour
-    if len(minute) == 1:
-        minute = '0'+minute
-    if len(second) == 1:
-        second = second + '0'
-
-    time_value = '%s:%s:%s' % (hour,minute,second)
-
-    if not date_and_time:
-        return time_value
-
-    if date_and_time:
-        
-        year = date_value.year
-        month = date_value.month
-        day = date_value.day
-        return '%s-%s-%s %s' % (year,month,day,time_value)
-
-def get_current_date():
-    mtime = time.time() 
-    date_value = datetime.datetime.fromtimestamp(mtime)
-    year = date_value.year
-    month = date_value.month
-    day = date_value.day
-    
-    return '%s-%s-%s' % (year,month,day)
-
-#--- strings
-
-class FindUniqueString(object):
-    
-    def __init__(self, test_string):
-        self.test_string = test_string
-        self.increment_string = None
-        self.padding = 0
-    
-    def _get_scope_list(self):
-        return []
-    
-    def _format_string(self, number):
-        
-        if number == 0:
-            number = 1
-        
-        exp = search_last_number(self.test_string)
-        
-        if self.padding:
-            number = str(number).zfill(self.padding)
-        
-        if exp:
-            
-            self.increment_string = '%s%s%s' % (self.test_string[:exp.start()], number, self.test_string[exp.end():])
-            
-        if not exp:
-            split_dot = self.test_string.split('.')
-            
-            if len(split_dot) > 1:
-                split_dot[-2] += str(number)
-                
-                self.increment_string = string.join(split_dot, '.')
-                
-            if len(split_dot) == 1:
-                self.increment_string = '%s%s' % (self.test_string, number)
-    
-    def _get_number(self):
-        
-        return get_end_number(self.test_string)
-        
-    def _search(self):
-        
-        number = self._get_number()
-        
-        self.increment_string = self.test_string
-        
-        unique = False
-        
-        while not unique:
-            
-            scope = self._get_scope_list()
-            
-            if not scope:
-                unique = True
-                continue
-            
-            if not self.increment_string in scope:
-                unique = True
-                continue
-            
-            if self.increment_string in scope:
-                
-                if not number:
-                    number = 0
-                
-                self._format_string(number)
-                
-                number += 1
-                unique = False
-                
-                continue
-            
-        return self.increment_string
-    
-    def set_padding(self, int):
-        self.padding = int
-    
-    def get(self):
-        return self._search()
-    
-                
-def get_first_number(input_string, as_string = False):
-    found = re.search('[0-9]+', input_string)
-    
-    if found:
-        number_str = found.group()
-        
-        if as_string:
-            return number_str
-        
-        number = int(number_str)
-        
-        return number
-        
-def get_last_number(input_string):
-    
-    search = search_last_number(input_string)
-    
-    if not search:
-        return None
-    
-    found_string = search.group()
-    
-    number = None
-    
-    if found_string:
-        number = int(found_string)
-    
-    return number
-        
-def get_last_letter(input_string):
-    
-    search = search_last_letter(input_string)
-    
-    if not search:
-        return None
-    
-    found_string = search.group()
-    
-    return found_string
-
-def get_end_number(input_string, as_string = False):
-    """
-    Get the number at the end of a string.
-    
-    Args:
-        input_string (str): The string to search for a number.
-    
-    Returns:
-        int: The number at the end of the string.
-    """
-    number = re.findall('\d+', input_string)
-    
-    if number:
-        if type(number) == list:
-            number = number[0]
-            
-        if as_string:
-            return number
-            
-        number = int(number)
-    
-    return number
-
-def get_trailing_number(input_string, as_string = False, number_count = -1):
-    """
-    Get the number at the very end of a string. If number not at the end of the string return None.
-    """
-    
-    if not input_string:
-        return
-    
-    number = '\d+'
-    
-    if number_count > 0:
-        number = '\d' * number_count
-    
-    group = re.match('([a-zA-Z_0-9]+)(%s$)' % number, input_string)
-    
-    if group:
-        number = group.group(2)
-        
-        if as_string:
-            return number
-        
-        if not as_string:
-            return int(number)
-
-
-
-def search_first_number(input_string):
-
-    
-    expression = re.compile('[0-9]+')
-    return expression.search( input_string)
-    
-def search_last_number(input_string):
-    """
-    Get the last number in a string.
-    
-    Args:
-        input_string (str): The string to search for a number.
-    
-    Returns:
-        int: The last number in the string.
-    """
-    expression = re.compile('(\d+)(?=(\D+)?$)')
-    return expression.search( input_string)
-
-
-def search_last_letter(input_string):
-    """
-    Get the last letter in a string.
-    
-    Args:
-        input_string (str): The string to search for a number.
-    
-    Returns:
-        int: The last number in the string.
-    """
-    
-    match = re.findall('[_a-zA-Z]+', input_string)
-    if match:
-        return match[-1][-1]
-
-def replace_last_number(input_string, replace_string):
-    """
-    Replace the last number with something.
-    
-    Args:
-        input_string (str): A string to search for the last number.
-        replace_string (str): The string to replace the last number with.
-        
-    Returns:
-        str: The new string after replacing.
-    """
-    
-    replace_string = str(replace_string)
-    
-    expression = re.compile('(\d+)(?=(\D+)?$)')
-    search = expression.search(input_string)
-
-    if not search:
-        return input_string + replace_string
-    
-    #count = len(search.group())
-    
-    #replace_count = len(replace_string)
-    
-    #if replace_count == 1:
-    #    replace_string *= count
-    
-    #if replace_count:
-    return input_string[:search.start()] + replace_string + input_string[search.end():]
-
-
-def increment_first_number(input_string):
-    
-    search = search_first_number(input_string)
-
-    if search:
-        new_string = '%s%s%s' % (
-                                 input_string[ 0 : search.start()], 
-                                 int(search.group()) + 1,
-                                 input_string[ search.end():]
-                                 )
-    
-    if not search:
-        new_string = input_string + '_1'
-    
-    return new_string
-
-def increment_last_number(input_string):
-    """
-    Up the value of the last number by 1.
-    
-    Args:
-        input_string (str): The string to search for the last number.
-        
-    Returns:
-        str: The new string after the last number is incremented.
-    """
-    search = search_last_number(input_string)
-    
-    if search:
-        new_string = '%s%s%s' % (
-                                 input_string[ 0 : search.start()], 
-                                 int(search.group()) + 1,
-                                 input_string[ search.end():]
-                                 )
-    
-    if not search:
-        new_string = input_string + '1'
-    
-    return new_string
-
-
-
-def find_special(pattern, string_value, position_string):
-    """
-    Args:
-        pattern (str): A regular expression pattern to search for.
-        string_value (str): The string to search in.
-        position_string (str): 'start','end','first','last','inside' Where the pattern should search.
-        
-    Returns:
-        tuple: (start_int, end_int) The start and end index of the found pattern. Returns (None,None) if nothing found.
-    """
-    
-    char_count = len(string_value)
-    
-    found_iter = re.finditer( pattern, string_value)
-    
-    found = []
-    index_start = None
-    index_end = None
-    
-    for item in found_iter:
-        found.append(item)
-    
-    if not found:
-        return None, None
-        
-    if position_string == 'end':
-        index_start = found[-1].start()
-        index_end = found[-1].end()
-        
-        if index_end > char_count or index_end < char_count:
-            return None, None
-        
-        return index_start, index_end
-        
-    if position_string == 'start':
-        index_start = found[0].start()
-        index_end = found[0].end()
-        
-        if index_start != 0:
-            return None, None
-
-        return index_start, index_end
-
-    if position_string == 'first':
-        index_start = found[0].start()
-        index_end = found[0].end()
-        
-        return index_start, index_end
-        
-    if position_string == 'last':
-        index_start = found[-1].start()
-        index_end = found[-1].end()
-        
-        return index_start, index_end
-        
-    if position_string == 'inside':
-        
-        for match in found:
-            start_index = match.start()
-            end_index = match.end()
-            
-            if start_index == 0:
-                continue
-            if end_index > char_count:
-                continue
-            
-            break
-            
-        index_start = start_index
-        index_end = end_index
-            
-        return index_start, index_end
-
-def replace_string(string_value, replace_string, start, end):
-    
-    first_part = string_value[:start]
-    second_part = string_value[end:]
-    
-    return first_part + replace_string + second_part
-
-def replace_string_at_end(line, string_to_replace, replace_string):
-    
-    m = re.search('%s$' % string_to_replace, line)
-    if not m:
-        return
-    
-    start = m.start(0)
-    end = m.end(0)
-    
-    new_line = line[:start] + replace_string + line[end:]
-    
-    return new_line
-
-def replace_string_at_start(line, string_to_replace, replace_string):
-    
-    m = re.search('^%s' % string_to_replace, line)
-    if not m:
-        return
-    
-    start = m.start(0)
-    end = m.end(0)
-    
-    new_line = line[:start] + replace_string + line[end:]
-    
-    return new_line
-
-def clean_file_string(string):
-    
-    if string == '/':
-        return '_'
-    
-    string = string.replace('\\', '_')
-    
-    return string
-
-def clean_name_string(string_value, clean_chars = '_', remove_char = '_'):
-    
-    string_value = re.sub('^[^A-Za-z0-9%s]+' % clean_chars, '', string_value)
-    string_value = re.sub('[^A-Za-z0-9%s]+$' % clean_chars, '', string_value)
-    string_value = re.sub('[^A-Za-z0-9]', remove_char, string_value)
-    
-    if not string_value:
-        string_value = remove_char
-    
-    return string_value
-
-
-def show_list_to_string(*args):
-
-    try:
-        if args == None:
-            return 'None'
-        
-        if not args:
-            return ''
-            
-        new_args = []
-        
-        for arg in args:
-            if arg != None:
-                new_args.append(str(arg))
-            
-        args = new_args
-        
-        if not args:
-            return ''
-        
-        string_value = string.join(args)
-        
-        string_value = string_value.replace('\n', '\t\n')
-        if string_value.endswith('\t\n'):
-            string_value = string_value[:-2]
-            
-        return string_value
-    except:
-        raise(RuntimeError)
-
-def show(*args):
-    try:
-        
-        string_value = show_list_to_string(*args)
-        log_value = string_value
-        
-        string_value = string_value.replace('\n', '\nV:\t\t')
-        text = 'V:\t\t%s' % string_value
-        
-        #do not remove 
-        print text
-        
-        record_temp_log('\n%s' % log_value)
-    
-    except:
-        #do not remove
-        text = 'V:\t\tCould not show %s' % args
-        print text
-        record_temp_log('\n%s' % log_value)
-        raise(RuntimeError)
-        
-        
-def warning(*args):
-    
-    try:    
-        string_value = show_list_to_string(*args)
-        string_value = string_value.replace('\n', '\nV:\t\t')
-        
-        text = 'V: Warning!\t%s' % string_value
-        #do not remove
-        if not is_in_maya():
-             
-            print text 
-        if is_in_maya():
-            import maya.cmds as cmds
-            cmds.warning('V: \t%s' % string_value)
-        
-        record_temp_log('\n%s' % string_value)
-        
-    except:
-        raise(RuntimeError)
-        
-def error(*args):
-    
-    try:    
-        string_value = show_list_to_string(*args)
-        string_value = string_value.replace('\n', '\nV:\t\t')
-        #do not remove
-        
-        text = 'V: Error!\t%s' % string_value 
-        print text
-        
-        record_temp_log('\n%s' % string_value)
-        
-    except:
-        raise(RuntimeError)
-    
-
-def find_possible_combos(names, sort = False, one_increment = False):
-        
-        if not names:
-            return []
-        
-        if sort:
-            names.sort() 
-        
-        if names:         
-            name_count = len(names)
-            
-            found = []
-            
-            if name_count > 1:
-            
-                for inc in range(0, name_count):
-                    next_inc = inc+1
-                    
-                    if next_inc < name_count:             
-                                            
-                        for inc2 in range(next_inc, name_count):
-                            first_name = names[inc]
-                            second_name = names[inc2]
-                            
-                            if first_name == '%sN' % second_name:
-                                continue
-                            
-                            if second_name == '%sN' % first_name:
-                                continue
-                            
-                            name_combo = string.join( [names[inc],names[inc2]], '_' )                    
-                            found.append(name_combo)
-                                                      
-                            sub_names = names[inc2:]             
-                            
-                            if len(sub_names) > 1:
-                                found_sub_combos = find_possible_combos(names[inc2:], False, True)                          
-                                                                                      
-                                for combo in found_sub_combos:
-                                    sub_name_combo = string.join( [names[inc], combo], '_')                              
-                                    
-                                    found.append(sub_name_combo)
-                                    
-                    if one_increment:
-                        return found
-                
-                return found
-
-
-
-#--- sorting
-
-
-class QuickSort(object):
-    """
-    Really fast method for sorting.
-    """
-    def __init__(self, list_of_numbers):
-        
-        self.list_of_numbers = list_of_numbers
-        self.follower_list = []
-        
-    def _sort(self, list_of_numbers, follower_list = []):
-        
-        less = []
-        equal = []
-        greater = []
-        
-        if follower_list:
-            less_follow = []
-            equal_follow = []
-            greater_follow = []
-        
-        count = len(list_of_numbers)
-    
-        if count > 1:
-            pivot = list_of_numbers[0]
-            
-            for inc in xrange(0, count):
-                
-                value = list_of_numbers[inc]
-                if follower_list:
-                    follower_value = follower_list[inc]
-                
-                if value < pivot:
-                    less.append(value)
-                    if follower_list:
-                        less_follow.append(follower_value)
-                if value == pivot:
-                    equal.append(value)
-                    if follower_list:
-                        equal_follow.append(follower_value)
-                if value > pivot:
-                    greater.append(value)
-                    if follower_list:
-                        greater_follow.append(follower_value)
-                    
-                    
-            
-            if not self.follower_list:
-                return self._sort(less)+equal+self._sort(greater)  
-            if self.follower_list:
-                
-                less_list_of_numbers, less_follower_list = self._sort(less, less_follow)
-                greater_list_of_numbers, greater_follower_list = self._sort(greater, greater_follow)  
-                
-                list_of_numbers = less_list_of_numbers + equal + greater_list_of_numbers
-                follower_list = less_follower_list + equal_follow + greater_follower_list
-                
-                return list_of_numbers, follower_list
-                        
-        else:  
-            if not self.follower_list:
-                return list_of_numbers
-            if self.follower_list:
-                return list_of_numbers, follower_list
-        
-    def set_follower_list(self, list_of_anything):
-        """
-        This list much match the length of the list given when the class was initialized.
-        """
-        
-        self.follower_list = list_of_anything
-        
-    def run(self):
-        """
-        If no follower list supplied, return number list sorted: list
-        If follower list supplied, return number list and follower list: (list, list)
-        """
-        
-        if not self.list_of_numbers:
-            return
-        
-        if self.follower_list and len(self.follower_list) != len(self.list_of_numbers):
-            return
-        
-        return self._sort(self.list_of_numbers, self.follower_list)
-        
-
-def encode(key, clear):
-    enc = []
-    for i in range(len(clear)):
-        key_c = key[i % len(key)]
-        enc_c = chr((ord(clear[i]) + ord(key_c)) % 256)
-        enc.append(enc_c)
-    return base64.urlsafe_b64encode("".join(enc))
-
-def decode(key, enc):
-    dec = []
-    enc = base64.urlsafe_b64decode(enc)
-    for i in range(len(enc)):
-        key_c = key[i % len(key)]
-        dec_c = chr((256 + ord(enc[i]) - ord(key_c)) % 256)
-        dec.append(dec_c)
+# Copyright (C) 2014 Louis Vottero louis.vot@gmail.com    All rights reserved.
+import sys
+import re
+import math
+import time
+import string
+import datetime
+import traceback
+import platform
+import os
+import base64
+
+def initialize_env(name):
+    """
+    Initialize a new environment variable.
+    If the variable already exists, does nothing, no environment variable is initialized.
+    
+    Args:
+        name (str): Name of the new environment variable.
+    """
+    if not os.environ.has_key(name):
+        os.environ[name] = ''
+
+def set_env(name, value):
+    """
+    Set the value of an environment variable.
+    
+    Args:
+        name (str): Name of the environment variable to set.
+        value (str): If a number is supplied it will automatically be converted to str.
+    """
+    
+    if os.environ.has_key(name):
+        
+        value = str(value)
+        
+        size = sys.getsizeof(value)
+        if size > 32767:
+            value = value[:30000]
+            value = 'truncated... ' + value 
+        os.environ[name] = value
+        
+        
+def get_env(name):
+    """
+    Get the value of an environment variable.
+    
+    Args:
+        name (str): Name of an environment variable.
+        
+    Returns
+        str:
+    """
+    if os.environ.has_key(name):
+        return os.environ[name]
+
+def append_env(name, value):
+    """
+    Append string value to the end of the environment variable
+    """
+    
+    env_value = get_env(name)
+    
+    try:
+        env_value += str(value)
+    except:
+        pass 
+    
+    set_env(name, env_value)
+    
+def start_temp_log():
+    set_env('VETALA_KEEP_TEMP_LOG', 'True')
+    set_env('VETALA_TEMP_LOG', '')
+
+def record_temp_log(value):
+    
+    if get_env('VETALA_KEEP_TEMP_LOG') == 'True':
+        value = value.replace('\t', '  ')
+        append_env('VETALA_TEMP_LOG', value)
+
+def end_temp_log():
+    set_env('VETALA_KEEP_TEMP_LOG', 'False')
+    value = get_env('VETALA_TEMP_LOG')
+    set_env('VETAL_TEMP_LOG', '')
+    
+    set_env('VETALA_LAST_TEMP_LOG', value)
+    
+    return value
+
+
+def add_to_PYTHONPATH(path):
+    """
+    Add a path to the python path, only if it isn't present in the python path.
+    
+    Args:
+        path (str): The path to add to the python path.
+    """
+    if not path:
+        return
+    
+    if not path in sys.path:
+        sys.path.append(path)
+
+def profiler_event(frame, event, arg, indent = [0]):
+    if event == "call":
+        indent[0] += 2
+        print "-" * indent[0] + "> ", event, frame.f_code.co_name
+    elif event == "return":
+        print "<" + ("-" * indent[0]) + " ", event, frame.f_code.co_name
+        indent[0] -= 2
+    
+    return profiler_event
+
+def activate_profiler():
+    """
+    Activating the profiler will give extremely detailed information about what functions are running and in what order.
+    """
+    sys.setprofile(profiler_event)
+
+#decorators
+def try_pass(function):
+    """
+    Try a function and if it fails pass.  Used as a decorator.
+    Usage:
+    @try_pass
+    def myFunction():
+        print 'something'
+    """
+    def wrapper(*args, **kwargs):
+        
+        return_value = None
+                
+        try:
+            return_value = function(*args, **kwargs)
+        except:
+            error(traceback.format_exc())
+                    
+        return return_value
+                     
+    return wrapper
+
+def is_stopped():
+    if get_env('VETALA_STOP') == 'True':
+        return True
+        
+    return False
+
+#--- query
+
+def is_in_maya():
+    """
+    Check to see if scope is in Maya.
+    
+    Returns:
+        bool:
+    """
+    try:
+        import maya.cmds as cmds
+        return True
+    except:
+        return False
+
+def has_shotgun_api():
+    """
+    Check if the shotgun api is available.
+    
+    Returns:
+        bool:
+    """
+    try:
+        import shotgun_api3
+        return True
+    except:
+        return False
+    
+def has_shotgun_tank():
+    """
+    Check if the shotgun tank api is available.
+    
+    Returns:
+        bool:
+    """
+    try:
+        #import tank
+        import sgtk
+        return True
+    except:
+        return False
+        
+        
+
+
+def get_current_maya_location():
+    """
+    Get where maya is currently running from.
+    """
+    location = ''
+    
+    if os.environ.has_key('MAYA_LOCATION'):
+        location = os.environ['MAYA_LOCATION']
+    
+    return location
+
+def is_in_nuke():
+    """
+    Check to see if scope is in Nuke
+    
+    Returns:
+        bool:
+    """
+    try:
+        import nuke
+        return True
+    except:
+        return False
+
+def is_linux():
+    """
+    Check to see if running in linux
+    
+    Returns:
+        bool:
+    """
+    if platform.system() == 'Linux':
+        return True
+    
+    return False
+    
+def is_windows():
+    """
+    Check to see if running in windows
+    
+    Returns:
+        bool:
+    """
+    
+    if platform.system() == 'Windows':
+        return True
+    
+    return False
+
+def get_maya_version():
+    """
+    Get the version of maya that the scope is running in.
+    
+    Returns:
+        int: The date of the Maya version.
+    """
+    
+    if is_in_maya():
+        import maya.cmds as cmds
+        
+        try:
+            version = cmds.about(v = True)
+            split_version = version.split()
+            version = int(split_version[0])
+            return version
+        except:
+            show('Could not get maya version.')
+
+    if not is_in_maya():
+        return None
+
+def break_signaled():
+    """
+    Check to see if Vetala break was signalled.
+    
+    Returns:
+        bool:
+    """
+    if get_env('VETALA_RUN') == 'True':
+        if get_env('VETALA_STOP') == 'True':
+            return True
+
+    return False
+
+class StopWatch(object):
+    """
+    Utility to check how long a command takes to run.
+    """
+    
+    running = 0
+    
+    def __del__(self):
+        self.end()
+    
+    def __init__(self):
+        self.time = None
+        self.feedback = True
+    
+    def start(self, description = '', feedback = True):
+        self.feedback = feedback
+        
+        if feedback:
+            tabs = '\t' * self.running
+            show('%sstarted timer:' % tabs, description)
+            
+        self.time = time.time()
+        
+        if feedback:
+            self.__class__.running += 1
+    
+    def end(self):
+        
+        if not self.time:
+            return
+        
+        seconds = time.time()-self.time
+        self.time = None
+        
+        seconds = round(seconds, 2)
+        minutes = None
+        
+        if seconds > 60:
+            minutes, seconds = divmod(seconds, 60)
+            seconds = round(seconds,2)
+            minutes = int(minutes)
+            
+        
+        if self.feedback:
+            tabs = '\t' * self.running
+        
+            if minutes == None:
+                show('%send timer: %s seconds' % (tabs,seconds))
+            if minutes != None:
+                if minutes > 1:
+                    show('%send timer: %s minutes, %s seconds' % (tabs,minutes, seconds))
+                if minutes == 1:
+                    show('%send timer: %s minute, %s seconds' % (tabs,minutes, seconds))
+            self.__class__.running -= 1
+        
+        return minutes, seconds
+    
+    def stop(self):
+        return self.end()
+
+#--- math
+
+class VectorBase(object):
+    pass
+
+class Vector2D(object):
+    def __init__(self,x=1.0,y=1.0):
+        self.x = None
+        self.y = None
+        
+        if type(x) == list or type(x) == tuple:
+            self.x = x[0]
+            self.y = x[1]
+            
+        if type(x) == float or type(x) == int:
+            self.x = x
+            self.y = y
+
+        self.magnitude = None
+
+    def _add(self, value):
+        if type(value) == float or type(value) == int:
+            return Vector2D(self.x + value, self.y + value)
+        
+        if type(self) == type(value):
+            return Vector2D(value.x+self.x, value.y+self.y)
+        
+        if type(value) == list:
+            return Vector2D(self.x + value[0],self.y + value[1])
+        
+    def _sub(self, value):
+        if type(value) == float or type(value) == int:
+            return Vector2D(self.x - value, self.y - value)
+        
+        if type(self) == type(value):            
+            return Vector2D(self.x-value.x, self.y-value.y)
+        
+        if type(value) == list:
+            return Vector2D(self.x - value[0],self.y - value[1])
+        
+    def _rsub(self, value):
+        if type(value) == float or type(value) == int:
+            return Vector2D(value - self.x, value - self.y - value)
+        
+        if type(self) == type(value):
+            return Vector2D(value.x-self.x, value.y-self.y)
+        
+        if type(value) == list:
+            return Vector2D(value[0]-self.x,value[1]-self.y)
+    
+    def _mult(self,value):        
+        if type(value) == float or type(value) == int:
+            return Vector2D(self.x * value, self.y * value)
+        
+        if type(self) == type(value):
+            return Vector2D(value.x*self.x, value.y*self.y)
+        
+        if type(value) == list:
+            return Vector2D(self.x * value[0],self.y * value[1])
+
+    def _divide(self,value):        
+        if type(value) == float or type(value) == int:
+            return Vector2D(self.x / value, self.y / value)
+        
+        if type(self) == type(value):
+            return Vector2D(value.x / self.x, value.y / self.y)
+        
+        if type(value) == list:
+            return Vector2D(self.x / value[0],self.y / value[1])
+                
+    def __add__(self, value):
+        return self._add(value)
+        
+    def __radd__(self, value):
+        return self._add(value)
+            
+    def __sub__(self, value):
+        return self._sub(value)
+        
+    def __rsub__(self, value):
+        return self._sub(value)
+        
+    def __mul__(self, value):
+        return self._mult(value)
+        
+    def __rmul__(self, value):
+        return self._mult(value)
+            
+    def __call__(self):
+        return [self.x,self.y]
+    
+    def __div__(self, value):
+        return self._divide(value)
+    
+    def _reset_data(self):
+        self.magnitude = None
+    
+    def normalize(self, in_place = False):
+        if not self.magnitude:
+            self.get_magnitute()
+        
+        vector = self._divide(self.magnitude)
+        
+        if in_place:
+            self.x = vector.x
+            self.y = vector.y
+            self._reset_data()
+        
+        if not in_place:
+            return vector
+    
+    def get_vector(self):
+        return [self.x,self.y]
+    
+    def get_magnitude(self):
+        self.magnitude = math.sqrt( (self.x * self.x) + (self.y * self.y) ) 
+        return self.magnitude
+    
+    def get_distance(self, x = 0.0, y = 0.0):
+        other = Vector2D(x, y)
+        
+        offset = self - other
+        
+        return offset.get_magnitude()
+
+class Vector(object):
+    def __init__(self,x=1.0,y=1.0,z=1.0):
+        
+        self.x = None
+        self.y = None
+        self.z = None
+        
+        x_test = x
+                
+        if type(x_test) == list or type(x_test) == tuple:
+            
+            self.x = x[0]
+            self.y = x[1]
+            self.z = x[2]
+            
+        if type(x_test) == float or type(x_test) == int:
+            self.x = x
+            self.y = y
+            self.z = z
+        
+    def _add(self, value):
+        if type(value) == float or type(value) == int:
+            return Vector(self.x + value, self.y + value, self.z + value)
+        
+        if type(self) == type(value):
+            return Vector(value.x+self.x, value.y+self.y, value.z+self.z)
+        
+        if type(value) == list:
+            return Vector(self.x + value[0],self.y + value[1],self.z + value[2])
+        
+    def _sub(self, value):
+        if type(value) == float or type(value) == int:
+            return Vector(self.x - value, self.y - value, self.z - value)
+        
+        if type(self) == type(value):
+            return Vector(self.x - value.x, self.y - value.y, self.z - value.z)
+        
+        if type(value) == list:
+            return Vector(self.x - value[0],self.y - value[1],self.z - value[2])
+        
+    def _rsub(self, value):
+        if type(value) == float or type(value) == int:
+            return Vector(value - self.x, value - self.y - value, value - self.z)
+        
+        if type(self) == type(value):
+            return Vector(value.x-self.x, value.y-self.y, value.z-self.z)
+        
+        if type(value) == list:
+            return Vector(value[0]-self.x,value[1]-self.y ,value[2]-self.z)
+    
+    def _mult(self,value):        
+        if type(value) == float or type(value) == int:
+            return Vector(self.x * value, self.y * value, self.z * value)
+        
+        if type(self) == type(value):
+            return Vector(value.x*self.x, value.y*self.y, value.z*self.z)
+        
+        if type(value) == list:
+            return Vector(self.x * value[0],self.y * value[1],self.z * value[2])
+                
+    def __add__(self, value):
+        return self._add(value)
+        
+    def __radd__(self, value):
+        return self._add(value)
+            
+    def __sub__(self, value):
+        return self._sub(value)
+        
+    def __rsub__(self, value):
+        return self._sub(value)
+        
+    def __mul__(self, value):
+        return self._mult(value)
+        
+    def __rmul__(self, value):
+        return self._mult(value)
+            
+    def __call__(self):
+        return [self.x,self.y,self.z]
+    
+    def get_vector(self):
+        return [self.x,self.y,self.z]
+    
+    def list(self):
+        return self.get_vector()
+    
+class BoundingBox(object):
+    """
+    Convenience for dealing with bounding boxes
+    
+    Args:
+        btm_corner_vector (list): [0,0,0] vector of bounding box's btm corner.
+        top_corner_vector (list): [0,0,0] vector of bounding box's top corner.
+    """
+    
+    def __init__(self, btm_corner_vector, top_corner_vector):
+        
+        self._load_bounding_box(btm_corner_vector, top_corner_vector)
+        
+    def _load_bounding_box(self, btm_corner_vector, top_corner_vector):
+        self.min_vector = [btm_corner_vector[0], btm_corner_vector[1], btm_corner_vector[2]]
+        self.max_vector = [top_corner_vector[0], top_corner_vector[1], top_corner_vector[2]]
+        
+        self.opposite_min_vector = [top_corner_vector[0], btm_corner_vector[1], top_corner_vector[2]]
+        self.opposite_max_vector = [btm_corner_vector[0], top_corner_vector[1], btm_corner_vector[2]]
+        
+    def get_center(self):
+        """
+        Get the center of the bounding box in a vector.
+        
+        Returns:
+            list: [0,0,0] vector
+        """
+        return get_midpoint(self.min_vector, self.max_vector)
+        
+    def get_ymax_center(self):
+        """
+        Get the top center of the bounding box in a vector.
+        
+        Returns:
+            list: [0,0,0] vector
+        """
+        return get_midpoint(self.max_vector, self.opposite_max_vector)
+        
+    def get_ymin_center(self):
+        """
+        Get the btm center of the bounding box in a vector.
+        
+        Returns:
+            list: [0,0,0] vector
+        """
+        return get_midpoint(self.min_vector, self.opposite_min_vector)
+    
+    def get_size(self):
+        
+        return get_distance(self.min_vector, self.max_vector)
+    
+
+class Variable(object):
+    """
+    Simple base class for variables on a node.
+    
+    Args:
+        name (str): The name of the variable.
+    """
+    
+    def __init__(self, name = 'empty' ):
+        
+        self.name = name
+        self.value = 0
+        self.node = None
+    
+    def set_node(self, node_name):
+        """
+        Set the node to work on.
+        
+        Args:
+            node_name (str)
+        """
+        self.node = node_name
+    
+    def set_name(self, name):
+        """
+        Set the name of the variable.
+        
+        Args:
+            name (str): The name to give the variable.
+        """
+        
+        self.name = name
+    
+    def set_value(self, value):
+        """
+        Set the value that the variable holds.
+        
+        Args:
+            value
+        """
+        self.value = value
+        
+    def create(self, node):
+        return
+    
+    def delete(self, node):
+        return
+
+class Part(object):
+    
+    def __init__(self, name):
+        
+        self.name = name
+        
+    def _set_name(self, name):
+        
+        self.name = name
+        
+    def create(self):
+        pass
+    
+    def delete(self):
+        pass
+
+#def hard_light_two_percents(percent1, percent2):
+#    
+#    value = percent1 < 128 ? ( 2 * percent2 * percent1 ) / 255 
+#                 : 255 - ( ( 2 * ( 255 - percent2 ) * ( 255 - percent1 ) ) / 255
+
+def vector_multiply(vector, value):
+    """
+    
+    Args:
+        vector (list): 3 value list
+        value (float): value to multiply the vector by
+        
+    Return:
+        list: 3 value list
+    """
+    result = [vector[0] * value, vector[1] * value, vector[2] * value]
+    
+    return result
+
+def vector_divide(vector, value):
+    """
+    
+    Args:
+        vector (list): 3 value list
+        value (float): value to divide the vector by
+        
+    Return:
+        list: 3 value list
+    """
+    result = [vector[0] / value, vector[1] / value, vector[2] / value]
+    
+    return result
+
+def vector_magnitude(vector):
+    """
+    Get the magnitude of a vector.  
+    Good to see if there is any distance before doing a full distance calculation.
+    
+    Args:
+        vector (list): 3 value list
+        value (float): value to divide the vector by
+    
+    Return:
+        float:
+    """    
+    magnitude = math.sqrt(vector[0]**2 + vector[1]**2 + vector[2] ** 2)
+    
+    return magnitude
+
+def vector_add(vector1, vector2):
+    """
+    Args:
+        vector1 (list): 3 value list
+        vector2 (list): 3 value list
+        
+    Return:
+        list: 3 value list
+    """
+    return [ vector1[0] + vector2[0], vector1[1] + vector2[1], vector1[2] + vector2[2] ]
+
+def vector_sub(vector1, vector2):
+    """
+    Args:
+        vector1 (list): 3 value list
+        vector2 (list): 3 value list
+        
+    Return:
+        list: 3 value list
+    """
+    return [ vector1[0] - vector2[0], vector1[1] - vector2[1], vector1[2] - vector2[2] ]
+
+def vector_cross(vector1, vector2, normalize = True):
+    """
+    Args:
+        vector1 (list): 3 value list
+        vector2 (list): 3 value list
+        normalize (bool): make the result a unit vector that has values from 0 - 1
+        
+    Return:
+        list: 3 value list
+    """
+    result = [vector1[1]*vector2[2] - vector1[2]*vector2[1],
+              vector1[2]*vector2[0] - vector1[0]*vector2[2],
+              vector1[0]*vector2[1] - vector1[1]*vector2[0]]
+
+    if normalize == True:
+        result = vector_divide(result, vector_magnitude(result))
+
+    return result
+
+def rotate_x_at_origin(vector, value, value_in_radians = False):
+    """
+    Rotate a vector around its x axis.
+    
+    Args:
+        vector (list): 3 value list
+        value (float): amount to rotate
+        value_in_radians (bool): If the value is in radians, if not in degrees.
+        
+    Return:
+        list: 3 value list that is the result of the rotation.
+    """
+    if not value_in_radians:
+        value = math.radians(value)
+    
+    x = vector[0]
+    y = ( vector[1]*math.cos(value) ) - ( vector[2]*math.sin(value) )
+    z = ( vector[1]*math.sin(value) ) + ( vector[2]*math.cos(value) )
+    
+    
+    return [x,y,z]
+
+def rotate_y_at_origin(vector, value, value_in_radians = False):
+    """
+    Rotate a vector around its y axis.
+    
+    Args:
+        vector (list): 3 value list
+        value (float): amount to rotate
+        value_in_radians (bool): If the value is in radians, if not in degrees.
+        
+    Return:
+        list: 3 value list that is the result of the rotation.
+    """
+    if not value_in_radians:
+        value = math.radians(value)
+    
+    x = ( vector[0]*math.cos(value) ) + ( vector[2]*math.sin(value) )
+    y = vector[1]
+    z = ( -(vector[0]*math.sin(value)) ) + ( vector[2]*math.cos(value) )
+    
+    
+    return [x,y,z]
+
+def rotate_z_at_origin(vector, value, value_in_radians = False):
+    """
+    Rotate a vector around its z axis.
+    
+    Args:
+        vector (list): 3 value list
+        value (float): amount to rotate
+        value_in_radians (bool): If the value is in radians, if not in degrees.
+        
+    Return:
+        list: 3 value list that is the result of the rotation.
+    """
+    if not value_in_radians:
+        value = math.radians(value)
+    
+    x = ( vector[0]*math.cos(value) ) - ( vector[1]*math.sin(value) )
+    y = ( vector[0]*math.sin(value) ) + ( vector[1]*math.cos(value) )
+    z = vector[2]
+    
+    return [x,y,z]
+
+def get_axis_vector(axis_name):
+    """
+    Convenience. Good for multiplying against a matrix.
+    
+    Args:
+        axis_name (str): 'X' or 'Y' or 'Z'
+        
+    Returns:
+        tuple: vector eg. (1,0,0) for 'X', (0,1,0) for 'Y' and (0,0,1) for 'Z'
+    """
+    if axis_name == 'X':
+        return (1,0,0)
+    
+    if axis_name == 'Y':
+        return (0,1,0)
+    
+    if axis_name == 'Z':
+        return (0,0,1)
+
+def fade_sine(percent_value):
+    
+    input_value = math.pi * percent_value
+    
+    return math.sin(input_value)
+
+def fade_cosine(percent_value):
+    
+    percent_value = math.pi * percent_value
+    
+    percent_value = (1 - math.cos(percent_value)) * 0.5
+    
+    return percent_value
+
+def fade_smoothstep(percent_value):
+    
+    percent_value = percent_value * percent_value * (3 - 2 * percent_value)
+    
+    return percent_value
+
+def fade_sigmoid(percent_value):
+    
+    if percent_value == 0:
+        return 0
+    
+    if percent_value == 1:
+        return 1
+    
+    input_value = percent_value * 10 + 1
+    
+    return ( 2 / (1 + (math.e**(-0.70258*input_value)) ) ) -1 
+    
+def set_percent_range(percent_value, new_min, new_max):
+
+    min_value = 0
+    max_value = 1
+
+    value = ( (new_max-new_min) * (percent_value-min_value) / (max_value-min_value) ) + new_min
+    
+    return value
+
+def lerp(number1, number2, weight = 0.5):
+    """
+    interpolate between number1 and number2 based on a 0-1 weight value
+    """
+    return (1 - weight) * number1 + weight * number2;
+
+def remap_value(value, old_min, old_max, new_min, new_max):
+    
+    return new_min + (value - old_min) * (new_max - new_min)/(old_max - old_min )
+    
+
+def get_distance(vector1, vector2):
+    """
+    Get the distance between two vectors.
+    
+    Args:
+        vector1 (list): eg. [0,0,0] vector
+        vector2 (list): eg. [0,0,0] vector
+        
+    Returns:
+        float: The distance between the two vectors.
+    """
+    vector1 = Vector(vector1)
+    vector2 = Vector(vector2)
+    
+    vector = vector1 - vector2
+    
+    dist = vector()
+    
+    return math.sqrt( (dist[0] * dist[0]) + (dist[1] * dist[1]) + (dist[2] * dist[2]) )
+
+def get_distance_2D(vector1_2D, vector2_2D):
+    """
+    Get the distance between two 2D vectors.
+    
+    Args:
+        vector1_2D (list): eg. [0,0] vector
+        vector2_2D (list): eg. [0,0] vector
+        
+    Returns:
+        float: The distance between the two 2D vectors.
+    """
+    dist = vector1_2D[0] - vector2_2D[0], vector1_2D[1] - vector2_2D[1]
+
+    return get_magnitude_2D(dist)    
+    
+def get_magnitude_2D(vector_2D):
+    """
+    Args:
+        vector_2D (list): eg [0,0] vector
+        
+    Returns:
+        float: The magnitude of the vector.
+    """
+    return math.sqrt( (vector_2D[0] * vector_2D[0]) + (vector_2D[1] * vector_2D[1]) )
+
+def get_dot_product(vector1, vector2):
+    """
+    Get the dot product of two vectors.  Good for calculating angles.
+    
+    Args:
+        vector1 (list): eg. [0,0,0] vector
+        vector2 (list): eg. [0,0,0] vector
+        
+    Returns:
+        float: The dot product between the two vectors.
+    """
+    return (vector1.x * vector2.x) + (vector1.y * vector2.y) + (vector1.z * vector2.z)
+
+def get_dot_product_2D(vector1_2D, vector2_2D):
+    """
+    Get the dot product of two 2D vectors.  Good for calculating angles.
+    
+    Args:
+        vector1_2D (list): eg. [0,0] vector
+        vector2_2D (list): eg. [0,0] vector
+        
+    Returns:
+        float: The dot product between the two 2D vectors.
+    """
+    return (vector1_2D.x * vector2_2D.x) + (vector1_2D.y * vector2_2D.y)
+    
+def get_average(numbers):
+    """
+    Args:
+        numbers (list): A list of floats.
+        
+    Returns:
+        float: The average of the floats in numbers list.
+    """
+    
+    total = 0.0
+    
+    for number in numbers:
+        total += number
+        
+    return total/ len(numbers)
+
+
+def get_midpoint(vector1, vector2):
+    """
+    Get the mid vector between two vectors.
+    
+    Args:
+        vector1 (list): eg. [0,0,0] vector
+        vector2 (list): eg. [0,0,0] vector
+        
+    Returns:
+        list: eg. [0,0,0] the midpoint vector between vector1 and vector2
+    """
+    values = []
+    
+    for inc in range(0, 3):
+        values.append( get_average( [vector1[inc], vector2[inc] ]) )
+    
+    return values
+
+def get_inbetween_vector(vector1, vector2, percent = 0.5):
+    """
+    Get a vector inbetween vector1 and vector2 at the percent
+    
+    Args:
+        vector1 (list): eg. [0,0,0] vector
+        vector2 (list): eg. [0,0,0] vector
+        percent (float): The percent the vector should be between vector1 and vector2. 
+        0 percent will be exactly on vector1. 
+        1 percent will be exactly on vector2. 
+        0.5 percent will be exactly the midpoint between vector1 and vector2.
+        
+    Returns:
+        list: eg. [0,0,0] the vector that represents the vector at the percentage between vector1 and vector2
+    """
+    vector1 = Vector(vector1)
+    vector2 = Vector(vector2)
+    percent = 1 - percent
+
+    vector = ((vector1 - vector2) * percent) + vector2
+    
+    return vector()
+
+def get_simple_center_vector(list_of_vectors):
+    
+    #needs to be tested
+    
+    vector_count = list_of_vectors
+    
+    vector_sum = Vector(0,0,0)
+    
+    for vector in list_of_vectors:
+        new_vector = Vector(*vector)
+        
+        vector_sum += new_vector
+        
+    simple_center_vector = vector_sum/vector_count
+    
+    return simple_center_vector
+
+def is_the_same_number(number1, number2, tolerance = 0.00001):
+    
+    if abs(number1 - number2) < tolerance:
+        return True
+    
+    return False
+
+
+
+def convert_to_sequence(variable, sequence_type = list):
+    """
+    Easily convert to a sequence. 
+    If variable is already of sequence_type, pass it through.
+    If variable is a list and sequence_type is tuple, convert to tuple.
+    If variable is a tuple and sequence_type is list, convert to list.
+    If variable is not a list or tuple, than create a sequence of sequence type.
+    
+    Basically insures that a variable is a list or a tuple.
+    
+    Args:
+    
+        variable: Any variable.
+        sequence_type: Can either be python list or python tuple. Needs to be the type ojbect, which means pass it list or tuple not as a string.
+        
+    Returns:
+        list, tuple: Returns list or tuple depending on the sequence_type.
+    """
+    
+    if type(variable) == list and sequence_type == tuple:
+        
+        variable = tuple(variable)
+    
+    if type(variable) == tuple and sequence_type == list:
+        
+        variable = list(variable)
+        
+    
+    if not type(variable) == sequence_type:
+        if sequence_type == list:
+            return [variable]
+        if sequence_type == tuple:
+            return (variable)
+    
+    return variable
+
+def line_side(start_vector, end_vector, position_vector):
+    """
+    Find out what side a position_vector is on given a line defined by start_vector and end_vector.
+    
+    Args:
+        start_vector (list): eg. [0,0,0] vector\
+        end_vector (list): eg. [0,0,0] vector
+        position_vector (list): eg. [0,0,0] vector
+        
+    Returns:
+        float: If positive it's on one side of the line, if negative its on the other side.
+    """
+    
+    return ((end_vector.x - start_vector.x)*(position_vector.y - start_vector.y) - (end_vector.y - start_vector.y)*(position_vector.x - start_vector.x)) > 0
+
+
+def closest_percent_on_line_3D(start_vector, end_vector, position_vector, clamp = True):
+    """
+    Get how far a vector is on a line.  
+    If the vector is on start_vector, return 0. 
+    If vector is on end vector, return 1. 
+    If vector is half way between start and end return 0.5. 
+    """
+    
+    start_to_position = position_vector - start_vector
+    start_to_end = end_vector - start_vector
+    
+    start_to_end_value = start_to_end.x*start_to_end.x + start_to_end.y*start_to_end.y + start_to_end.z*start_to_end.z
+    start_to_position_value = start_to_position.x*start_to_end.x + start_to_position.y*start_to_end.y + start_to_position.z*start_to_end.z
+    
+    percent = float(start_to_position_value)/float(start_to_end_value)
+
+    
+
+    if clamp:
+        
+        if percent < 0.0:
+            percent = 0.0
+        if percent > 1:
+            percent = 1.0
+            
+    return percent
+
+def closest_percent_on_line_2D(start_vector, end_vector, position_vector, clamp = True):
+    """
+    Get how far a vector is on a line.  
+    If the vector is on start_vector, return 0. 
+    If vector is on end vector, return 1. 
+    If vector is half way between start and end return 0.5. 
+    """
+    start_to_position = position_vector - start_vector
+    start_to_end = end_vector - start_vector
+    
+    start_to_end_value = start_to_end.x*start_to_end.x + start_to_end.y*start_to_end.y
+    start_to_position_value = start_to_position.x*start_to_end.x + start_to_position.y*start_to_end.y
+    
+    percent = float(start_to_position_value)/float(start_to_end_value)
+
+    if clamp:
+        
+        if percent < 0.0:
+            percent = 0.0
+        if percent > 1:
+            percent = 1.0
+            
+    return percent
+            
+def closest_point_to_line_2D(start_vector, end_vector, position_vector, clamp = True, return_percent = False):
+    
+    start_to_position = position_vector - start_vector
+    start_to_end = end_vector - start_vector
+    
+    start_to_end_value = start_to_end.x*start_to_end.x + start_to_end.y*start_to_end.y
+    other_value = start_to_position.x*start_to_end.x + start_to_position.y*start_to_end.y
+    
+    percent = float(other_value)/float(start_to_end_value)
+
+    if clamp:
+        
+        if percent < 0.0:
+            percent = 0.0
+        if percent > 1:
+            percent = 1.0    
+
+    closest_vector = start_vector + start_to_end * percent
+
+    if not return_percent:
+        return closest_vector
+    if return_percent:
+        return closest_vector, percent 
+
+
+#--- time
+
+def convert_number_to_month(month_int):
+    
+    months = ['January', 
+              'February', 
+              'March', 
+              'April', 
+              'May', 
+              'June', 
+              'July', 
+              'August',
+              'September',
+              'October',
+              'November',
+              'December']
+    
+    month_int -= 1
+    
+    if month_int < 0 or month_int > 11:
+        return
+    
+    return months[month_int]
+
+def get_current_time(date_and_time = True):
+    
+    mtime = time.time() 
+    
+    date_value = datetime.datetime.fromtimestamp(mtime)
+    
+    hour = str(date_value.hour)
+    minute = str(date_value.minute)
+    second = date_value.second
+    
+    second = str( int(second) )
+    
+    if len(hour) == 1:
+        hour = '0'+hour
+    if len(minute) == 1:
+        minute = '0'+minute
+    if len(second) == 1:
+        second = second + '0'
+
+    time_value = '%s:%s:%s' % (hour,minute,second)
+
+    if not date_and_time:
+        return time_value
+
+    if date_and_time:
+        
+        year = date_value.year
+        month = date_value.month
+        day = date_value.day
+        return '%s-%s-%s %s' % (year,month,day,time_value)
+
+def get_current_date():
+    mtime = time.time() 
+    date_value = datetime.datetime.fromtimestamp(mtime)
+    year = date_value.year
+    month = date_value.month
+    day = date_value.day
+    
+    return '%s-%s-%s' % (year,month,day)
+
+#--- strings
+
+class FindUniqueString(object):
+    
+    def __init__(self, test_string):
+        self.test_string = test_string
+        self.increment_string = None
+        self.padding = 0
+    
+    def _get_scope_list(self):
+        return []
+    
+    def _format_string(self, number):
+        
+        if number == 0:
+            number = 1
+        
+        exp = search_last_number(self.test_string)
+        
+        if self.padding:
+            number = str(number).zfill(self.padding)
+        
+        if exp:
+            
+            self.increment_string = '%s%s%s' % (self.test_string[:exp.start()], number, self.test_string[exp.end():])
+            
+        if not exp:
+            split_dot = self.test_string.split('.')
+            
+            if len(split_dot) > 1:
+                split_dot[-2] += str(number)
+                
+                self.increment_string = string.join(split_dot, '.')
+                
+            if len(split_dot) == 1:
+                self.increment_string = '%s%s' % (self.test_string, number)
+    
+    def _get_number(self):
+        
+        return get_end_number(self.test_string)
+        
+    def _search(self):
+        
+        number = self._get_number()
+        
+        self.increment_string = self.test_string
+        
+        unique = False
+        
+        while not unique:
+            
+            scope = self._get_scope_list()
+            
+            if not scope:
+                unique = True
+                continue
+            
+            if not self.increment_string in scope:
+                unique = True
+                continue
+            
+            if self.increment_string in scope:
+                
+                if not number:
+                    number = 0
+                
+                self._format_string(number)
+                
+                number += 1
+                unique = False
+                
+                continue
+            
+        return self.increment_string
+    
+    def set_padding(self, int):
+        self.padding = int
+    
+    def get(self):
+        return self._search()
+    
+                
+def get_first_number(input_string, as_string = False):
+    found = re.search('[0-9]+', input_string)
+    
+    if found:
+        number_str = found.group()
+        
+        if as_string:
+            return number_str
+        
+        number = int(number_str)
+        
+        return number
+        
+def get_last_number(input_string):
+    
+    search = search_last_number(input_string)
+    
+    if not search:
+        return None
+    
+    found_string = search.group()
+    
+    number = None
+    
+    if found_string:
+        number = int(found_string)
+    
+    return number
+        
+def get_last_letter(input_string):
+    
+    search = search_last_letter(input_string)
+    
+    if not search:
+        return None
+    
+    found_string = search.group()
+    
+    return found_string
+
+def get_end_number(input_string, as_string = False):
+    """
+    Get the number at the end of a string.
+    
+    Args:
+        input_string (str): The string to search for a number.
+    
+    Returns:
+        int: The number at the end of the string.
+    """
+    number = re.findall('\d+', input_string)
+    
+    if number:
+        if type(number) == list:
+            number = number[0]
+            
+        if as_string:
+            return number
+            
+        number = int(number)
+    
+    return number
+
+def get_trailing_number(input_string, as_string = False, number_count = -1):
+    """
+    Get the number at the very end of a string. If number not at the end of the string return None.
+    """
+    
+    if not input_string:
+        return
+    
+    number = '\d+'
+    
+    if number_count > 0:
+        number = '\d' * number_count
+    
+    group = re.match('([a-zA-Z_0-9]+)(%s$)' % number, input_string)
+    
+    if group:
+        number = group.group(2)
+        
+        if as_string:
+            return number
+        
+        if not as_string:
+            return int(number)
+
+
+
+def search_first_number(input_string):
+
+    
+    expression = re.compile('[0-9]+')
+    return expression.search( input_string)
+    
+def search_last_number(input_string):
+    """
+    Get the last number in a string.
+    
+    Args:
+        input_string (str): The string to search for a number.
+    
+    Returns:
+        int: The last number in the string.
+    """
+    expression = re.compile('(\d+)(?=(\D+)?$)')
+    return expression.search( input_string)
+
+
+def search_last_letter(input_string):
+    """
+    Get the last letter in a string.
+    
+    Args:
+        input_string (str): The string to search for a number.
+    
+    Returns:
+        int: The last number in the string.
+    """
+    
+    match = re.findall('[_a-zA-Z]+', input_string)
+    if match:
+        return match[-1][-1]
+
+def replace_last_number(input_string, replace_string):
+    """
+    Replace the last number with something.
+    
+    Args:
+        input_string (str): A string to search for the last number.
+        replace_string (str): The string to replace the last number with.
+        
+    Returns:
+        str: The new string after replacing.
+    """
+    
+    replace_string = str(replace_string)
+    
+    expression = re.compile('(\d+)(?=(\D+)?$)')
+    search = expression.search(input_string)
+
+    if not search:
+        return input_string + replace_string
+    
+    #count = len(search.group())
+    
+    #replace_count = len(replace_string)
+    
+    #if replace_count == 1:
+    #    replace_string *= count
+    
+    #if replace_count:
+    return input_string[:search.start()] + replace_string + input_string[search.end():]
+
+
+def increment_first_number(input_string):
+    
+    search = search_first_number(input_string)
+
+    if search:
+        new_string = '%s%s%s' % (
+                                 input_string[ 0 : search.start()], 
+                                 int(search.group()) + 1,
+                                 input_string[ search.end():]
+                                 )
+    
+    if not search:
+        new_string = input_string + '_1'
+    
+    return new_string
+
+def increment_last_number(input_string):
+    """
+    Up the value of the last number by 1.
+    
+    Args:
+        input_string (str): The string to search for the last number.
+        
+    Returns:
+        str: The new string after the last number is incremented.
+    """
+    search = search_last_number(input_string)
+    
+    if search:
+        new_string = '%s%s%s' % (
+                                 input_string[ 0 : search.start()], 
+                                 int(search.group()) + 1,
+                                 input_string[ search.end():]
+                                 )
+    
+    if not search:
+        new_string = input_string + '1'
+    
+    return new_string
+
+
+
+def find_special(pattern, string_value, position_string):
+    """
+    Args:
+        pattern (str): A regular expression pattern to search for.
+        string_value (str): The string to search in.
+        position_string (str): 'start','end','first','last','inside' Where the pattern should search.
+        
+    Returns:
+        tuple: (start_int, end_int) The start and end index of the found pattern. Returns (None,None) if nothing found.
+    """
+    
+    char_count = len(string_value)
+    
+    found_iter = re.finditer( pattern, string_value)
+    
+    found = []
+    index_start = None
+    index_end = None
+    
+    for item in found_iter:
+        found.append(item)
+    
+    if not found:
+        return None, None
+        
+    if position_string == 'end':
+        index_start = found[-1].start()
+        index_end = found[-1].end()
+        
+        if index_end > char_count or index_end < char_count:
+            return None, None
+        
+        return index_start, index_end
+        
+    if position_string == 'start':
+        index_start = found[0].start()
+        index_end = found[0].end()
+        
+        if index_start != 0:
+            return None, None
+
+        return index_start, index_end
+
+    if position_string == 'first':
+        index_start = found[0].start()
+        index_end = found[0].end()
+        
+        return index_start, index_end
+        
+    if position_string == 'last':
+        index_start = found[-1].start()
+        index_end = found[-1].end()
+        
+        return index_start, index_end
+        
+    if position_string == 'inside':
+        
+        for match in found:
+            start_index = match.start()
+            end_index = match.end()
+            
+            if start_index == 0:
+                continue
+            if end_index > char_count:
+                continue
+            
+            break
+            
+        index_start = start_index
+        index_end = end_index
+            
+        return index_start, index_end
+
+def replace_string(string_value, replace_string, start, end):
+    
+    first_part = string_value[:start]
+    second_part = string_value[end:]
+    
+    return first_part + replace_string + second_part
+
+def replace_string_at_end(line, string_to_replace, replace_string):
+    
+    m = re.search('%s$' % string_to_replace, line)
+    if not m:
+        return
+    
+    start = m.start(0)
+    end = m.end(0)
+    
+    new_line = line[:start] + replace_string + line[end:]
+    
+    return new_line
+
+def replace_string_at_start(line, string_to_replace, replace_string):
+    
+    m = re.search('^%s' % string_to_replace, line)
+    if not m:
+        return
+    
+    start = m.start(0)
+    end = m.end(0)
+    
+    new_line = line[:start] + replace_string + line[end:]
+    
+    return new_line
+
+def clean_file_string(string):
+    
+    if string == '/':
+        return '_'
+    
+    string = string.replace('\\', '_')
+    
+    return string
+
+def clean_name_string(string_value, clean_chars = '_', remove_char = '_'):
+    
+    string_value = re.sub('^[^A-Za-z0-9%s]+' % clean_chars, '', string_value)
+    string_value = re.sub('[^A-Za-z0-9%s]+$' % clean_chars, '', string_value)
+    string_value = re.sub('[^A-Za-z0-9]', remove_char, string_value)
+    
+    if not string_value:
+        string_value = remove_char
+    
+    return string_value
+
+
+def show_list_to_string(*args):
+
+    try:
+        if args == None:
+            return 'None'
+        
+        if not args:
+            return ''
+            
+        new_args = []
+        
+        for arg in args:
+            if arg != None:
+                new_args.append(str(arg))
+            
+        args = new_args
+        
+        if not args:
+            return ''
+        
+        string_value = string.join(args)
+        
+        string_value = string_value.replace('\n', '\t\n')
+        if string_value.endswith('\t\n'):
+            string_value = string_value[:-2]
+            
+        return string_value
+    except:
+        raise(RuntimeError)
+
+def show(*args):
+    try:
+        
+        string_value = show_list_to_string(*args)
+        log_value = string_value
+        
+        string_value = string_value.replace('\n', '\nV:\t\t')
+        text = 'V:\t\t%s' % string_value
+        
+        #do not remove 
+        print text
+        
+        record_temp_log('\n%s' % log_value)
+    
+    except:
+        #do not remove
+        text = 'V:\t\tCould not show %s' % args
+        print text
+        record_temp_log('\n%s' % log_value)
+        raise(RuntimeError)
+        
+        
+def warning(*args):
+    
+    try:    
+        string_value = show_list_to_string(*args)
+        string_value = string_value.replace('\n', '\nV:\t\t')
+        
+        text = 'V: Warning!\t%s' % string_value
+        #do not remove
+        if not is_in_maya():
+             
+            print text 
+        if is_in_maya():
+            import maya.cmds as cmds
+            cmds.warning('V: \t%s' % string_value)
+        
+        record_temp_log('\n%s' % string_value)
+        
+    except:
+        raise(RuntimeError)
+        
+def error(*args):
+    
+    try:    
+        string_value = show_list_to_string(*args)
+        string_value = string_value.replace('\n', '\nV:\t\t')
+        #do not remove
+        
+        text = 'V: Error!\t%s' % string_value 
+        print text
+        
+        record_temp_log('\n%s' % string_value)
+        
+    except:
+        raise(RuntimeError)
+    
+
+def find_possible_combos(names, sort = False, one_increment = False):
+        
+        if not names:
+            return []
+        
+        if sort:
+            names.sort() 
+        
+        if names:         
+            name_count = len(names)
+            
+            found = []
+            
+            if name_count > 1:
+            
+                for inc in range(0, name_count):
+                    next_inc = inc+1
+                    
+                    if next_inc < name_count:             
+                                            
+                        for inc2 in range(next_inc, name_count):
+                            first_name = names[inc]
+                            second_name = names[inc2]
+                            
+                            if first_name == '%sN' % second_name:
+                                continue
+                            
+                            if second_name == '%sN' % first_name:
+                                continue
+                            
+                            name_combo = string.join( [names[inc],names[inc2]], '_' )                    
+                            found.append(name_combo)
+                                                      
+                            sub_names = names[inc2:]             
+                            
+                            if len(sub_names) > 1:
+                                found_sub_combos = find_possible_combos(names[inc2:], False, True)                          
+                                                                                      
+                                for combo in found_sub_combos:
+                                    sub_name_combo = string.join( [names[inc], combo], '_')                              
+                                    
+                                    found.append(sub_name_combo)
+                                    
+                    if one_increment:
+                        return found
+                
+                return found
+
+
+
+#--- sorting
+
+
+class QuickSort(object):
+    """
+    Really fast method for sorting.
+    """
+    def __init__(self, list_of_numbers):
+        
+        self.list_of_numbers = list_of_numbers
+        self.follower_list = []
+        
+    def _sort(self, list_of_numbers, follower_list = []):
+        
+        less = []
+        equal = []
+        greater = []
+        
+        if follower_list:
+            less_follow = []
+            equal_follow = []
+            greater_follow = []
+        
+        count = len(list_of_numbers)
+    
+        if count > 1:
+            pivot = list_of_numbers[0]
+            
+            for inc in xrange(0, count):
+                
+                value = list_of_numbers[inc]
+                if follower_list:
+                    follower_value = follower_list[inc]
+                
+                if value < pivot:
+                    less.append(value)
+                    if follower_list:
+                        less_follow.append(follower_value)
+                if value == pivot:
+                    equal.append(value)
+                    if follower_list:
+                        equal_follow.append(follower_value)
+                if value > pivot:
+                    greater.append(value)
+                    if follower_list:
+                        greater_follow.append(follower_value)
+                    
+                    
+            
+            if not self.follower_list:
+                return self._sort(less)+equal+self._sort(greater)  
+            if self.follower_list:
+                
+                less_list_of_numbers, less_follower_list = self._sort(less, less_follow)
+                greater_list_of_numbers, greater_follower_list = self._sort(greater, greater_follow)  
+                
+                list_of_numbers = less_list_of_numbers + equal + greater_list_of_numbers
+                follower_list = less_follower_list + equal_follow + greater_follower_list
+                
+                return list_of_numbers, follower_list
+                        
+        else:  
+            if not self.follower_list:
+                return list_of_numbers
+            if self.follower_list:
+                return list_of_numbers, follower_list
+        
+    def set_follower_list(self, list_of_anything):
+        """
+        This list much match the length of the list given when the class was initialized.
+        """
+        
+        self.follower_list = list_of_anything
+        
+    def run(self):
+        """
+        If no follower list supplied, return number list sorted: list
+        If follower list supplied, return number list and follower list: (list, list)
+        """
+        
+        if not self.list_of_numbers:
+            return
+        
+        if self.follower_list and len(self.follower_list) != len(self.list_of_numbers):
+            return
+        
+        return self._sort(self.list_of_numbers, self.follower_list)
+        
+
+def encode(key, clear):
+    enc = []
+    for i in range(len(clear)):
+        key_c = key[i % len(key)]
+        enc_c = chr((ord(clear[i]) + ord(key_c)) % 256)
+        enc.append(enc_c)
+    return base64.urlsafe_b64encode("".join(enc))
+
+def decode(key, enc):
+    dec = []
+    enc = base64.urlsafe_b64decode(enc)
+    for i in range(len(enc)):
+        key_c = key[i % len(key)]
+        dec_c = chr((256 + ord(enc[i]) - ord(key_c)) % 256)
+        dec.append(dec_c)
     return "".join(dec)