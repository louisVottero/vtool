--- conflicted
+++ resolved
@@ -1486,8 +1486,7 @@
 # --- sorting
 
 
-<<<<<<< HEAD
-=======
+
 def sort_string_integer(list_of_strings):
 
     return sorted(list_of_strings, key=get_split_string_and_numbers)
@@ -1504,7 +1503,6 @@
     return sorted_strings
 
 
->>>>>>> 6b294bbd
 def encode(key, clear):
     enc = []
     for i in range(len(clear)):
