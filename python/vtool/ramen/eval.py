--- conflicted
+++ resolved
@@ -36,13 +36,6 @@
 
 def run(items):
 
-<<<<<<< HEAD
-    if util.in_unreal:
-        unreal_lib.graph.reset_undo()
-        unreal_lib.graph.open_undo('eval')
-
-=======
->>>>>>> 69afd8a9
     orig_items = items
     watch = util.StopWatch()
     watch.start('Ramen Graph')
@@ -50,6 +43,7 @@
     visited = {}
 
     if util.in_unreal:
+        unreal_lib.graph.reset_undo()
         unreal_lib.graph.open_undo('eval')
         unreal_lib.graph.clean_graph()
 
