# Copyright (C) 2024 Louis Vottero louis.vot@gmail.com    All rights reserved.

import traceback
import copy

from . import rigs
from . import util as util_ramen

from vtool import util
from vtool import util_file
from vtool.maya_lib.core import get_uuid

in_unreal = util.in_unreal

if in_unreal:
    import unreal
    from .. import unreal_lib
    from ..unreal_lib import graph
    from ..unreal_lib import lib_function


def n(unreal_node):
    """
    returns the node path
    """
    if not in_unreal:
        return
    if unreal_node is None:
        return
    return unreal_node.get_node_path()


cached_library_function_names = graph.get_vetala_lib_function_names(lib_function.VetalaLib())


class UnrealUtil(rigs.PlatformUtilRig):

    def __init__(self):
        super(UnrealUtil, self).__init__()

        self.layer = 0

        self.function = None
        self._function_name = self._get_function_name()

        self.construct_controller = None
        self.construct_node = None

        self.forward_controller = None
        self.forward_node = None

        self.backward_controller = None
        self.backward_node = None

        self.graph = None
        self.library = None
        self.controller = None

        self.library_functions = {}
        self._cached_library_function_names = cached_library_function_names

    def _use_mode(self):
        return False

    def _init_graph(self):
        if not self.graph:
            return

        unreal_lib.graph.add_forward_solve()

        self.function_node = None

        if self.construct_controller is None:
            self.construct_controller = None

        if self.construct_controller:
            if not self.construct_controller.get_graph():
                self.construct_controller = None

        if not self.construct_controller:

            model = unreal_lib.graph.add_construct_graph()
            self.construct_controller = self.graph.get_controller_by_name(model.get_graph_name())
            self.construct_node = None

        if self.backward_controller is None:
            self.backward_controller = None
        if self.backward_controller:
            if not self.backward_controller.get_graph():
                self.backward_controller = None

        if not self.backward_controller:
            model = unreal_lib.graph.add_backward_graph()
            self.backward_controller = self.graph.get_controller_by_name(model.get_graph_name())
            self.backward_node = None

        self.function_library = self.graph.get_controller_by_name('RigVMFunctionLibrary')

    def _get_function_name(self):
        rig_name = 'vetala_%s' % self.__class__.__name__
        rig_name = rig_name.replace('Unreal', '')
        return rig_name

    def _get_existing_rig_function(self):
        found = self.controller.get_graph().find_function(self._function_name)
        if found:
            self.function = found
            self.function_controller = self.graph.get_controller_by_name(n(self.function))
            return True
        if not found:
            return False

    def _init_rig_use_attributes(self):

        self.function_controller.add_exposed_pin('uuid', unreal.RigVMPinDirection.INPUT, 'FString', 'None', '')
        if self._use_mode():
            self.function_controller.add_exposed_pin('mode', unreal.RigVMPinDirection.INPUT, 'int32', 'None', '')

    def _init_rig_function(self):
        if not self.graph:
            return

        self.function = self.controller.add_function_to_library(self._function_name, True, unreal.Vector2D(0, 0))
        self.function_controller = self.graph.get_controller_by_name(n(self.function))
        self.function_library.set_node_category(self.function, 'Vetala_Node')

        self._init_rig_use_attributes()

        self._initialize_attributes()

    def _init_library(self):
        if not self.graph:
            return

        controller = self.function_library
        missing = False
        for name in self._cached_library_function_names:

            function = controller.get_graph().find_function(name)

            if function:
                self.library_functions[name] = function
                controller.set_node_category(function, 'Vetala_Lib')
            else:
                missing = True
        if not missing:
            return

        util.show('Init Library')
        self.library_functions = {}

        function_dict = self._build_function_lib()
        if function_dict:
            self.library_functions.update(function_dict)

    def _build_function_lib(self):

        controller = self.function_library
        library = graph.get_local_function_library()

        vetala_lib = lib_function.VetalaLib()

        function_dict = graph.build_vetala_lib_class(vetala_lib, controller, library)
        return function_dict

    def _add_bool_in(self, name, value):
        value = str(value)
        value = value.lower()

        self.function_controller.add_exposed_pin(name, unreal.RigVMPinDirection.INPUT, 'bool', 'None', value)

    def _add_int_in(self, name, value):
        value = str(value)

        self.function_controller.add_exposed_pin(name, unreal.RigVMPinDirection.INPUT, 'int32', 'None', value)

    def _add_number_in(self, name, value):
        value = str(value)

        self.function_controller.add_exposed_pin(name, unreal.RigVMPinDirection.INPUT, 'float', 'None', value)

    def _add_color_array_in(self, name, value):

        color = value[0]

        if not isinstance(color, list):
            color = value

        color_pin = self.function_controller.add_exposed_pin(name, unreal.RigVMPinDirection.INPUT,
                                                             'TArray<FLinearColor>', '/Script/CoreUObject.LinearColor',
                                                             '')

        f_name = self.function.get_name()
        self.function_library.insert_array_pin(f'{f_name}.{color_pin}', -1, '')
        self.function_library.set_pin_default_value(f'{f_name}.{color_pin}.0.R', str(color[0]), False)
        self.function_library.set_pin_default_value(f'{f_name}.{color_pin}.0.G', str(color[1]), False)
        self.function_library.set_pin_default_value(f'{f_name}.{color_pin}.0.B', str(color[2]), False)

    def _add_color_array_out(self, name, value):

        color = value[0]

        color_pin = self.function_controller.add_exposed_pin(name, unreal.RigVMPinDirection.OUTPUT,
                                                             'TArray<FLinearColor>', '/Script/CoreUObject.LinearColor',
                                                             '')

        f_name = self.function.get_name()
        self.function_library.insert_array_pin(f'{f_name}.{color_pin}', -1, '')
        self.function_library.set_pin_default_value(f'{f_name}.{color_pin}.0.R', str(color[0]), False)
        self.function_library.set_pin_default_value(f'{f_name}.{color_pin}.0.G', str(color[1]), False)
        self.function_library.set_pin_default_value(f'{f_name}.{color_pin}.0.B', str(color[2]), False)

    def _add_transform_array_in(self, name, value):
        transform_pin = self.function_controller.add_exposed_pin(name, unreal.RigVMPinDirection.INPUT,
                                                                 'TArray<FRigElementKey>',
                                                                 '/Script/ControlRig.RigElementKey', '')

        # self.function_controller.insert_array_pin('%s.%s' % (self.function.get_name(),transform_pin), -1, '')

    def _add_vector_array_in(self, name, value):
        pin = self.function_controller.add_exposed_pin(name, unreal.RigVMPinDirection.INPUT, 'TArray<FVector>',
                                                       '/Script/CoreUObject.Vector', '()')

    def _add_transform_array_out(self, name):
        transform_pin = self.function_controller.add_exposed_pin(name, unreal.RigVMPinDirection.OUTPUT,
                                                                 'TArray<FRigElementKey>',
                                                                 '/Script/ControlRig.RigElementKey', '')
        # self.function_controller.insert_array_pin('%s.%s' % (self.function.get_name(),transform_pin), -1, '')

    def _initialize_input(self, name):

        value, attr_type = super(UnrealUtil, self)._initialize_input(name)

        if attr_type == rigs.AttrType.INT:
            self._add_int_in(name, value)

        if attr_type == rigs.AttrType.BOOL:
            self._add_bool_in(name, value)

        if attr_type == rigs.AttrType.NUMBER:
            self._add_number_in(name, value)

        if attr_type == rigs.AttrType.COLOR:
            self._add_color_array_in(name, value)

        if attr_type == rigs.AttrType.STRING:
            if not value:
                value = ['']
            value = value[0]
            self.function_controller.add_exposed_pin(name, unreal.RigVMPinDirection.INPUT, 'FString', 'None', value)

        if attr_type == rigs.AttrType.TRANSFORM:
            self._add_transform_array_in(name, value)

        if attr_type == rigs.AttrType.VECTOR:
            self._add_vector_array_in(name, value)

    def _initialize_node_attribute(self, name):
        value, attr_type = super(UnrealUtil, self)._initialize_node_attribute(name)

        if attr_type == rigs.AttrType.INT:
            self._add_int_in(name, value)

        if attr_type == rigs.AttrType.BOOL:
            self._add_bool_in(name, value)

        if attr_type == rigs.AttrType.NUMBER:
            self._add_number_in(name, value)

        if attr_type == rigs.AttrType.COLOR:
            self._add_color_array_in(name, value)

        if attr_type == rigs.AttrType.STRING:
            if value is None:
                value = ['']
            self.function_controller.add_exposed_pin(name, unreal.RigVMPinDirection.INPUT, 'FString', 'None', str(value[0]))

        if attr_type == rigs.AttrType.TRANSFORM:
            self._add_transform_array_in(name, value)

        if attr_type == rigs.AttrType.VECTOR:
            self._add_vector_array_in(name, value)

    def _initialize_output(self, name):
        value, attr_type = super(UnrealUtil, self)._initialize_output(name)

        if attr_type == rigs.AttrType.COLOR:
            self._add_color_array_out(name, value)

        if attr_type == rigs.AttrType.STRING:
            if value is None:
                value = ''
            self.function_controller.add_exposed_pin(name, unreal.RigVMPinDirection.OUTPUT, 'FString', 'None',
                                                     value)

        if attr_type == rigs.AttrType.TRANSFORM:
            self._add_transform_array_out(name)

    def _get_function_node(self, function_controller):

        if not function_controller:
            return

        nodes = function_controller.get_graph().get_nodes()

        if not nodes:
            return

        for node in nodes:

            pin = function_controller.get_graph().find_pin('%s.uuid' % n(node))
            if pin:
                node_uuid = pin.get_default_value()
                if node_uuid == self.rig.uuid:
                    return node

    def _add_construct_node_to_graph(self):
        function_node = self.construct_controller.add_function_reference_node(self.function, unreal.Vector2D(100, 100),
                                                                              n(self.function))
        self.construct_node = function_node

        self.construct_controller.set_pin_default_value('%s.uuid' % function_node.get_node_path(), self.rig.uuid, False)

    def _add_forward_node_to_graph(self):

        controller = self.forward_controller

        function_node = controller.add_function_reference_node(self.function, unreal.Vector2D(100, 100),
                                                               self.function.get_node_path())
        self.forward_node = function_node

        controller.set_pin_default_value(f'{n(function_node)}.uuid', self.rig.uuid, False)

        if self._use_mode():
            self.forward_controller.set_pin_default_value(f'{n(self.forward_node)}.mode', '1', False)

    def _add_backward_node_to_graph(self):

        controller = self.backward_controller

        function_node = controller.add_function_reference_node(self.function, unreal.Vector2D(100, 100),
                                                               self.function.get_node_path())
        self.backward_node = function_node

        controller.set_pin_default_value(f'{n(function_node)}.uuid', self.rig.uuid, False)

        if self._use_mode():
            self.backward_controller.set_pin_default_value(f'{n(self.backward_node)}.mode', '2', False)

    def _reset_array(self, name, value):

        graph = self.construct_controller.get_graph()
        pin = graph.find_pin('%s.%s' % (n(self.construct_node), name))

        array_size = pin.get_array_size()

        if array_size == 0:
                return

        if value:
            if array_size == len(value):
                return

        self.construct_controller.clear_array_pin('%s.%s' % (n(self.construct_node), name))
        self.forward_controller.clear_array_pin('%s.%s' % (n(self.forward_node), name))
        self.backward_controller.clear_array_pin('%s.%s' % (n(self.backward_node), name))

        self.construct_controller.set_pin_default_value('%s.%s' % (self.construct_node.get_node_path(), name),
                                                        '()',
                                                        True)
        self.forward_controller.set_pin_default_value('%s.%s' % (self.forward_node.get_node_path(), name), '()', True)
        self.backward_controller.set_pin_default_value('%s.%s' % (self.backward_node.get_node_path(), name), '()', True)

    def _add_array_entry(self, name, value):
        pass

    def _set_attr_on_function(self, name, custom_value=None):
        if not self.construct_controller:
            return
        if not self.forward_controller:
            return
        if not self.construct_node or not n(self.construct_node):
            self.build()
            return

        construct_pin = f'{n(self.construct_node)}.{name}'
        forward_pin = f'{n(self.forward_node)}.{name}'
        backward_pin = f'{n(self.backward_node)}.{name}'
        controllers = [self.construct_controller, self.forward_controller, self.backward_controller]
        pins = [construct_pin, forward_pin, backward_pin]

        value, value_type = self.rig.attr.get(name, True)

        if custom_value:
            value = custom_value

        if value_type == rigs.AttrType.INT:
            value = str(value[0])
            for controller, pin in zip(controllers, pins):
                controller.set_pin_default_value(pin, value, False)

        if value_type == rigs.AttrType.BOOL:
            value = str(value)
            if value == '1':
                value = 'true'
            if value == '0':
                value = 'false'

            for controller, pin in zip(controllers, pins):
                controller.set_pin_default_value(pin, value, False)

        if value_type == rigs.AttrType.NUMBER:
            value = str(value[0])
            for controller, pin in zip(controllers, pins):
                controller.set_pin_default_value(pin, value, False)

        if value_type == rigs.AttrType.STRING:
            if value is None:
                value = ''
            else:
                value = value[0]

            for controller, pin in zip(controllers, pins):
                controller.set_pin_default_value(pin, str(value), False)

        if value_type == rigs.AttrType.COLOR:
            self._reset_array(name, value)

            if not value:
                return

            for controller, pin in zip(controllers, pins):
                for inc, color in enumerate(value):
                    controller.set_array_pin_size(pin, len(value))
                    controller.set_pin_default_value(f'{pin}.{inc}.R', str(color[0]), True)
                    controller.set_pin_default_value(f'{pin}.{inc}.G', str(color[1]), True)
                    controller.set_pin_default_value(f'{pin}.{inc}.B', str(color[2]), True)
                    controller.set_pin_default_value(f'{pin}.{inc}.A', str(color[3]), True)

        if value_type == rigs.AttrType.TRANSFORM:
            if not util.is_iterable(value):
                return

            self._reset_array(name, value)
            if not value:
                return

            elements = self.graph.hierarchy.get_all_keys()
            type_map = {
                        unreal.RigElementType.BONE: 'Bone',
                        unreal.RigElementType.CONTROL: 'Control',
                        unreal.RigElementType.NULL: 'Null'
                        }

            found = [[str(element.name), type_map.get(element.type, '')] for element in elements if str(element.name) in value]

            for controller, pin in zip(controllers, pins):
                controller.set_array_pin_size(pin, len(found))
                for inc, (name, type_name) in enumerate(found):
                    if not type_name:
                        continue
                    controller.set_pin_default_value(f'{pin}.{inc}.Type', type_name, False)
                    controller.set_pin_default_value(f'{pin}.{inc}.Name', name, False)

        if value_type == rigs.AttrType.VECTOR:
            self._reset_array(name, value)

            if not value:
                return
            for controller, pin in zip(controllers, pins):
                controller.set_array_pin_size(pin, len(value))
                for inc, vector in enumerate(value):
                    controller.set_pin_default_value(f'{pin}.{inc}.X', str(vector[0]), False)
                    controller.set_pin_default_value(f'{pin}.{inc}.Z', str(vector[1]), False)
                    controller.set_pin_default_value(f'{pin}.{inc}.Y', str(vector[2]), False)

    def _create_control(self, controller, x=0, y=0):
        control_node = self.library_functions['vetalaLib_Control']
        control = controller.add_function_reference_node(control_node,
                                                         unreal.Vector2D(x, y),
                                                         n(control_node))

        controller.add_link('Entry.color', f'{n(control)}.color')

        controller.add_link('Entry.shape', f'{n(control)}.shape')
        controller.add_link('Entry.description', f'{n(control)}.description')
        controller.add_link('Entry.side', f'{n(control)}.side')
        controller.add_link('Entry.restrain_numbering', f'{n(control)}.restrain_numbering')

        if self.rig.attr.exists('joint_token'):
            controller.add_link('Entry.joint_token', f'{n(control)}.joint_token')
        controller.add_link('Entry.shape_translate', f'{n(control)}.translate')
        controller.add_link('Entry.shape_rotate', f'{n(control)}.rotate')
        controller.add_link('Entry.shape_scale', f'{n(control)}.scale')

        graph = controller.get_graph()

        if graph.find_pin('Entry.sub_count'):
            controller.add_link('Entry.sub_count', f'{n(control)}.sub_count')
        if graph.find_pin('Entry.sub_color'):
            controller.add_link('Entry.sub_color', f'{n(control)}.sub_color')

        return control

    def _build_entry(self):
        controller = self.function_controller

        mode = controller.add_template_node('DISPATCH_RigVMDispatch_SwitchInt32(in Index)',
                                                            unreal.Vector2D(225, -160),
                                                            'DISPATCH_RigVMDispatch_SwitchInt32')
        controller.insert_array_pin(f'{n(mode)}.Cases', -1, '')
        controller.insert_array_pin(f'{n(mode)}.Cases', -1, '')

        graph.add_link('Entry', 'mode', mode, 'Index', controller)
        graph.add_link('Entry', 'ExecuteContext', mode, 'ExecuteContext', controller)

        graph.add_link(mode, 'Completed', 'Return', 'ExecuteContext', controller)

        controller.set_node_position_by_name('Return', unreal.Vector2D(4000, 0))
        self.mode = mode

    def _build_function_graph(self):

        if self._use_mode():
            self._build_entry()

    def add_library_node(self, name, controller, x, y):
        node = self.library_functions[name]
        added_node = controller.add_function_reference_node(node,
                                                         unreal.Vector2D(x, y),
                                                         n(node))

        return added_node

    def select_node(self):

        controllers = self.get_controllers()
        nodes = self.get_nodes()

        for node, controller in zip(nodes, controllers):
            if node:
                controller.select_node(node)

    def set_node_position(self, position_x, position_y):

        if self.construct_node:
            self.construct_controller.set_node_position_by_name(n(self.construct_node),
                                                                unreal.Vector2D(position_x, position_y))
        if self.forward_node:
            self.forward_controller.set_node_position_by_name(n(self.forward_node),
                                                              unreal.Vector2D(position_x, position_y))
        if self.backward_node:
            self.backward_controller.set_node_position_by_name(n(self.backward_node),
                                                               unreal.Vector2D(position_x, position_y))

    def remove_connections(self):

        nodes = (self.construct_node, self.forward_node, self.backward_node)
        controllers = self.get_controllers()

        for node, controller in zip(nodes, controllers):
            graph.break_all_links_to_node(node, controller)

    def is_valid(self):
        if self.rig.state == rigs.RigState.CREATED:
            if not self.forward_node or not self.construct_node or not self.backward_node:
                return False

        if self.rig.state == rigs.RigState.LOADED:
            if not self.graph:
                return False

        if self.construct_controller:
            if self.construct_node:
                if not n(self.construct_node):
                    return False

        return True

    def is_built(self):
        if not self.graph:
            return False
        try:
            if self.forward_node is None or self.construct_node is None or self.backward_node is None:
                self.forward_node = None
                self.construct_node = None
                self.backward_node = None
                return False
            elif self.forward_node.get_graph() is None or self.construct_node.get_graph() is None or self.backward_node.get_graph() is None:
                self.forward_node = None
                self.construct_node = None
                self.backward_node = None
                return False
            else:
                return True
        except:
            return False

    def get_controllers(self):
        return [self.construct_controller, self.forward_controller, self.backward_controller]

    def get_nodes(self):
        return [self.construct_node, self.forward_node, self.backward_node]

    def get_graph_start_nodes(self):

        if not self.forward_controller:
            return

        forward_start = 'BeginExecution'

        if not self.forward_controller.get_graph().find_node('BeginExecution'):
            forward_start = 'RigUnit_BeginExecution'

        return ['PrepareForExecution', forward_start, 'InverseExecution']

    def name(self):
        # the name is the same for construct, forward and backward. The controller for the graph is what changes.
        return n(self.construct_node)

    @property
    def controls(self):
        return

    @controls.setter
    def controls(self, value):
        return

    @property
    def parent(self):
        return

    @parent.setter
    def parent(self, value):
        return

    @property
    def shape(self):
        return self.rig.attr.get('shape')

    @shape.setter
    def shape(self, str_shape):

        if not str_shape:
            str_shape = 'Default'

        self.rig.attr.set('shape', str_shape)

        self._set_attr_on_function('shape')

    def load(self):
        super(UnrealUtil, self).load()

        if not self.graph:

            self.graph = unreal_lib.graph.get_current_control_rig()

            if not self.graph:
                util.warning('No control rig set, cannot load.')
                return

        if not self.library:
            self.library = self.graph.get_local_function_library()
        if not self.controller:
            self.controller = self.graph.get_controller(self.library)

        if not self.forward_controller:
            self.forward_controller = unreal_lib.graph.get_forward_controller(self.graph)

        if not self.construct_controller:
            self.construct_controller = unreal_lib.graph.get_construct_controller(self.graph)

        if not self.backward_controller:
            self.backward_controller = unreal_lib.graph.get_backward_controller(self.graph)

        if not self.construct_controller:
            util.warning('No construction graph found.')
            return

        self.construct_node = self._get_function_node(self.construct_controller)
        self.forward_node = self._get_function_node(self.forward_controller)
        self.backward_node = self._get_function_node(self.backward_controller)

        if self.is_built():
            self.rig.state = rigs.RigState.CREATED

        if self.construct_controller:
            self.rig.dirty = False

        self._get_existing_rig_function()

    @util_ramen.decorator_undo('Build')
    def build(self):
        super(UnrealUtil, self).build()

        if not in_unreal:
            return

        if not self.graph:
            util.warning('No control rig for Unreal rig')
            return

        self.load()

        if not self.is_built():

            self._init_graph()
            self._init_library()

            found = self._get_existing_rig_function()

            if not found:
                self._init_rig_function()
                self._build_function_graph()

            if not self.construct_node:
                self._add_construct_node_to_graph()

            if not self.forward_node:
                self._add_forward_node_to_graph()

            if not self.backward_node:
                self._add_backward_node_to_graph()

            if not self.construct_node:
                util.warning('No construct function for Unreal rig')
                graph.close_undo('build')
                return

        self.rig.state = rigs.RigState.CREATED

        for name in self.rig.attr.node:
            self._set_attr_on_function(name)
        for name in self.rig.attr.inputs:
            self._set_attr_on_function(name)

    def unbuild(self):
        super(UnrealUtil, self).unbuild()

    def delete(self):
        super(UnrealUtil, self).delete()
        if not self.graph:
            return

        if not self.construct_node:
            self.load()

        super(UnrealUtil, self).unbuild()

        if self.construct_node:
            self.construct_controller.remove_node_by_name(n(self.construct_node))
            self.construct_node = None

        if self.forward_node:
            self.forward_controller.remove_node_by_name(n(self.forward_node))
            self.forward_node = None

        if self.backward_node:
            self.backward_controller.remove_node_by_name(n(self.backward_node))
            self.backward_node = None

        self.rig.state = rigs.RigState.LOADED


class UnrealUtilRig(UnrealUtil):

    def _use_mode(self):
        return True

    def set_layer(self, int_value):
        super(UnrealUtilRig, self).set_layer(int_value)

        if self.is_built():
            controllers = self.get_controllers()
            nodes = self.get_nodes()

            for node, controller in zip(nodes, controllers):
                controller.set_pin_default_value(f'{n(node)}.layer', str(int_value), False)

    def _init_rig_use_attributes(self):
        super(UnrealUtilRig, self)._init_rig_use_attributes()

        self.function_controller.add_exposed_pin('layer', unreal.RigVMPinDirection.INPUT, 'int32', 'None', '')
        self.function_controller.add_exposed_pin('switch', unreal.RigVMPinDirection.INPUT, 'int32', 'None', '')

    def _build_entry(self):

        controller = self.function_controller

        controller.add_local_variable_from_object_path('control_layer', 'FName',
                                                                     '', '')

        mode = controller.add_template_node('DISPATCH_RigVMDispatch_SwitchInt32(in Index)',
                                                            unreal.Vector2D(225, -160),
                                                            'DISPATCH_RigVMDispatch_SwitchInt32')
        controller.insert_array_pin(f'{n(mode)}.Cases', -1, '')
        controller.insert_array_pin(f'{n(mode)}.Cases', -1, '')

        switch_node = self.library_functions['vetalaLib_SwitchMode']
        switch = controller.add_function_reference_node(switch_node,
                                                        unreal.Vector2D(0, -30),
                                                        n(switch_node))

        graph.add_link('Entry', 'mode', switch, 'mode', controller)
        graph.add_link('Entry', 'layer', switch, 'layer', controller)
        graph.add_link('Entry', 'switch', switch, 'switch', controller)
        graph.add_link('Entry', 'joints', switch, 'joints', controller)

        graph.add_link(switch, 'Result', mode, 'Index', controller)

        concat = controller.add_template_node('Concat::Execute(in A,in B,out Result)', unreal.Vector2D(-250, -200), 'Concat')
        control_layer = controller.add_variable_node('control_layer', 'FName', None, False, '', unreal.Vector2D(-50, -180), 'VariableNode')
        graph.add_link(concat, 'Result', control_layer, 'Value', controller)

        int_to_name = controller.add_template_node('Int to Name::Execute(in Number,in PaddedSize,out Result)', unreal.Vector2D(-400, -200), 'Int to Name')
        graph.add_link(int_to_name, 'Result', concat, 'B', controller)
        graph.add_link('Entry', 'layer', int_to_name, 'Number', controller)
        controller.set_pin_default_value(f'{n(concat)}.A', 'Control_', False)

        graph.add_link('Entry', 'ExecuteContext', control_layer, 'ExecuteContext', controller)
        graph.add_link(control_layer, 'ExecuteContext', switch, 'ExecuteContext', controller)
        graph.add_link(switch, 'ExecuteContext', mode, 'ExecuteContext', controller)

        graph.add_link(mode, 'Completed', 'Return', 'ExecuteContext', controller)

        self.mode = mode

    def _build_return(self):
        controller = self.function_controller
        library = graph.get_local_function_library()
        controller.add_local_variable_from_object_path('local_controls', 'TArray<FRigElementKey>',
                                                                     '/Script/ControlRig.RigElementKey', '')

        get_uuid = controller.add_variable_node('uuid', 'FString', None, True, '', unreal.Vector2D(3136.0, -112.0), 'Get uuid')
        get_local_controls = controller.add_variable_node_from_object_path('local_controls', 'TArray<FRigElementKey>', '/Script/ControlRig.RigElementKey', True, '()', unreal.Vector2D(3136.0, 32.0), 'Get local_controls')
        vetala_lib_output_rig_controls = controller.add_function_reference_node(library.find_function('vetalaLib_OutputRigControls'), unreal.Vector2D(3392.0, -64.0), 'vetalaLib_OutputRigControls')

        graph.add_link('DISPATCH_RigVMDispatch_SwitchInt32', 'Completed', vetala_lib_output_rig_controls, 'ExecuteContext', controller)

        graph.add_link(get_uuid, 'Value', vetala_lib_output_rig_controls, 'uuid', controller)
        graph.add_link(get_local_controls, 'Value', vetala_lib_output_rig_controls, 'controls', controller)

        graph.add_link(vetala_lib_output_rig_controls, 'out_controls', 'Return', 'controls', controller)
        graph.add_link(vetala_lib_output_rig_controls, 'ExecuteContext', 'Return', 'ExecuteContext', controller)

        controller.set_node_position_by_name('Return', unreal.Vector2D(4000, 0))

    def _build_function_graph(self):
        super(UnrealUtilRig, self)._build_function_graph()

        self._build_return()

        self._build_function_construct_graph()
        self._build_function_forward_graph()
        self._build_function_backward_graph()

    def _build_function_construct_graph(self):
        return

    def _build_function_forward_graph(self):
        return

    def _build_function_backward_graph(self):
        return


class UnrealFkRig(UnrealUtilRig):

    def _build_function_construct_graph(self):
        controller = self.function_controller
        library = graph.get_local_function_library()

        controller.add_local_variable_from_object_path('local_controls', 'TArray<FRigElementKey>',
                                                                     '/Script/ControlRig.RigElementKey', '')

        for_each = controller.add_template_node('DISPATCH_RigVMDispatch_ArrayIterator(in Array,out Element,out Index,out Count,out Ratio)', unreal.Vector2D(600.0, -1700.0), 'For Each')
        vetala_lib_control = self._create_control(controller, 1600.0, -1750.0)
        vetala_lib_get_parent = controller.add_function_reference_node(library.find_function('vetalaLib_GetParent'), unreal.Vector2D(1072.0, -1888.0), 'vetalaLib_GetParent')
        get_control_layer = controller.add_variable_node('control_layer', 'FName', None, True, '', unreal.Vector2D(930.0, -1600.0), 'Get control_layer')
        vetala_lib_get_joint_description = controller.add_function_reference_node(library.find_function('vetalaLib_GetJointDescription'), unreal.Vector2D(1000.0, -1450.0), 'vetalaLib_GetJointDescription')
        set_item_metadata = controller.add_template_node('DISPATCH_RigDispatch_SetMetadata(in Item,in Name,in NameSpace,in Value,out Success)', unreal.Vector2D(2100.0, -1900.0), 'Set Item Metadata')
        equals = controller.add_template_node('DISPATCH_RigVMDispatch_CoreEquals(in A,in B,out Result)', unreal.Vector2D(900.0, -1900.0), 'Equals')
        get_description = controller.add_variable_node('description', 'FString', None, True, '', unreal.Vector2D(624.0, -1184.0), 'Get description')
        get_use_joint_name = controller.add_variable_node('use_joint_name', 'bool', None, True, '', unreal.Vector2D(600.0, -1050.0), 'Get use_joint_name')
        get_joint_token = controller.add_variable_node('joint_token', 'FString', None, True, '', unreal.Vector2D(600.0, -1450.0), 'Get joint_token')
        if1 = controller.add_template_node('DISPATCH_RigVMDispatch_If(in Condition,in True,in False,out Result)', unreal.Vector2D(1350.0, -1150.0), 'If')
        add = controller.add_template_node('DISPATCH_RigVMDispatch_ArrayAdd(io Array,in Element,out Index)', unreal.Vector2D(1900.0, -1350.0), 'Add')
        get_local_controls = controller.add_variable_node_from_object_path('local_controls', 'TArray<FRigElementKey>', '/Script/ControlRig.RigElementKey', True, '()', unreal.Vector2D(1800.0, -1150.0), 'Get local_controls')
        get_attach = controller.add_variable_node('attach', 'bool', None, True, '', unreal.Vector2D(1472.0, -1872.0), 'Get attach')
        branch = controller.add_unit_node_from_struct_path('/Script/RigVM.RigVMFunction_ControlFlowBranch', 'Execute', unreal.Vector2D(1780.4921968269605, -1914.7317030423264), 'Branch')

        graph.add_link('DISPATCH_RigVMDispatch_SwitchInt32', 'Cases.0', for_each, 'ExecuteContext', controller)
        graph.add_link(for_each, 'ExecuteContext', vetala_lib_get_joint_description, 'ExecuteContext', controller)
        graph.add_link(vetala_lib_get_joint_description, 'ExecuteContext', vetala_lib_control, 'ExecuteContext', controller)
        graph.add_link(vetala_lib_control, 'ExecuteContext', branch, 'ExecuteContext', controller)
        graph.add_link(branch, 'True', set_item_metadata, 'ExecuteContext', controller)
        graph.add_link(branch, 'Completed', add, 'ExecuteContext', controller)
        graph.add_link('Entry', 'joints', for_each, 'Array', controller)
        graph.add_link(for_each, 'Element', vetala_lib_control, 'driven', controller)
        graph.add_link(for_each, 'Element', set_item_metadata, 'Item', controller)
        graph.add_link(for_each, 'Element', vetala_lib_get_parent, 'joint', controller)
        graph.add_link(for_each, 'Element', vetala_lib_get_joint_description, 'joint', controller)
        graph.add_link(for_each, 'Index', vetala_lib_control, 'increment', controller)
        graph.add_link(for_each, 'Index', equals, 'A', controller)
        graph.add_link(vetala_lib_get_parent, 'Result', vetala_lib_control, 'parent', controller)
        graph.add_link(if1, 'Result', vetala_lib_control, 'description', controller)
        graph.add_link('Entry', 'side', vetala_lib_control, 'side', controller)
        graph.add_link('Entry', 'joint_token', vetala_lib_control, 'joint_token', controller)
        graph.add_link('Entry', 'sub_count', vetala_lib_control, 'sub_count', controller)
        graph.add_link('Entry', 'restrain_numbering', vetala_lib_control, 'restrain_numbering', controller)
        graph.add_link('Entry', 'shape', vetala_lib_control, 'shape', controller)
        graph.add_link('Entry', 'color', vetala_lib_control, 'color', controller)
        graph.add_link('Entry', 'sub_color', vetala_lib_control, 'sub_color', controller)
        graph.add_link('Entry', 'shape_translate', vetala_lib_control, 'translate', controller)
        graph.add_link('Entry', 'shape_rotate', vetala_lib_control, 'rotate', controller)
        graph.add_link('Entry', 'shape_scale', vetala_lib_control, 'scale', controller)
        graph.add_link(vetala_lib_control, 'Last Control', set_item_metadata, 'Value', controller)
        graph.add_link(vetala_lib_control, 'Control', add, 'Element', controller)
        graph.add_link('Entry', 'parent', vetala_lib_get_parent, 'default_parent', controller)
        graph.add_link(equals, 'Result', vetala_lib_get_parent, 'is_top_joint', controller)
        graph.add_link('Entry', 'hierarchy', vetala_lib_get_parent, 'in_hierarchy', controller)
        graph.add_link(get_control_layer, 'Value', vetala_lib_get_parent, 'control_layer', controller)
        graph.add_link(get_control_layer, 'Value', set_item_metadata, 'Name', controller)
        graph.add_link(get_description, 'Value', vetala_lib_get_joint_description, 'description', controller)
        graph.add_link(get_joint_token, 'Value', vetala_lib_get_joint_description, 'joint_token', controller)
        graph.add_link(vetala_lib_get_joint_description, 'Result', if1, 'True', controller)
        graph.add_link(get_description, 'Value', if1, 'False', controller)
        graph.add_link(get_use_joint_name, 'Value', if1, 'Condition', controller)
        graph.add_link(get_local_controls, 'Value', add, 'Array', controller)

        graph.add_link(get_attach, 'Value', branch, 'Condition', controller)

        graph.set_pin(set_item_metadata, 'NameSpace', 'Self', controller)
        graph.set_pin(equals, 'B', '0', controller)

        current_locals = locals()
        nodes = unreal_lib.graph.filter_nodes(current_locals.values())
        node = unreal_lib.graph.comment_nodes(nodes, controller, 'Construction')

        nodes.append(node)
        unreal_lib.graph.move_nodes(500, -2000, nodes, controller)

    def _build_function_forward_graph(self):
        controller = self.function_controller
        library = graph.get_local_function_library()

        for_each = controller.add_template_node('DISPATCH_RigVMDispatch_ArrayIterator(in Array,out Element,out Index,out Count,out Ratio)', unreal.Vector2D(928.0, 96.0), 'For Each')
        get_item_metadata = controller.add_template_node('DISPATCH_RigDispatch_GetMetadata(in Item,in Name,in NameSpace,in Default,out Value,out Found)', unreal.Vector2D(1328.0, 196.0), 'Get Item Metadata')
        get_control_layer = controller.add_variable_node('control_layer', 'FName', None, True, '', unreal.Vector2D(1128.0, 246.0), 'Get control_layer')
        get_transform = controller.add_unit_node_from_struct_path('/Script/ControlRig.RigUnit_GetTransform', 'Execute', unreal.Vector2D(1628.0, 196.0), 'Get Transform')
        set_transform = controller.add_unit_node_from_struct_path('/Script/ControlRig.RigUnit_SetTransform', 'Execute', unreal.Vector2D(2078.0, 96.0), 'Set Transform')
        vetala_lib_rig_layer_solve = controller.add_function_reference_node(library.find_function('vetalaLib_rigLayerSolve'), unreal.Vector2D(2578.0, 96.0), 'vetalaLib_rigLayerSolve')
        branch = controller.add_unit_node_from_struct_path('/Script/RigVM.RigVMFunction_ControlFlowBranch', 'Execute', unreal.Vector2D(720.0, 96.0), 'Branch')

        graph.add_link(branch, 'True', for_each, 'ExecuteContext', controller)
        graph.add_link(for_each, 'ExecuteContext', set_transform, 'ExecuteContext', controller)
        graph.add_link(for_each, 'Completed', vetala_lib_rig_layer_solve, 'ExecuteContext', controller)
        graph.add_link('DISPATCH_RigVMDispatch_SwitchInt32', 'Cases.1', branch, 'ExecuteContext', controller)
        graph.add_link('Entry', 'joints', for_each, 'Array', controller)
        graph.add_link(for_each, 'Element', get_item_metadata, 'Item', controller)
        graph.add_link(for_each, 'Element', set_transform, 'Item', controller)
        graph.add_link(get_control_layer, 'Value', get_item_metadata, 'Name', controller)
        graph.add_link(get_item_metadata, 'Value', get_transform, 'Item', controller)
        graph.add_link(get_transform, 'Transform', set_transform, 'Value', controller)
        graph.add_link('Entry', 'joints', vetala_lib_rig_layer_solve, 'Joints', controller)
        graph.add_link('Entry', 'attach', branch, 'Condition', controller)

        graph.set_pin(get_item_metadata, 'NameSpace', 'Self', controller)
        graph.set_pin(get_item_metadata, 'Default', '(Type=Bone,Name="None")', controller)
        graph.set_pin(get_transform, 'Space', 'GlobalSpace', controller)
        graph.set_pin(get_transform, 'bInitial', 'False', controller)
        graph.set_pin(set_transform, 'Space', 'GlobalSpace', controller)
        graph.set_pin(set_transform, 'bInitial', 'False', controller)
        graph.set_pin(set_transform, 'Weight', '1.000000', controller)
        graph.set_pin(set_transform, 'bPropagateToChildren', 'True', controller)

        current_locals = locals()
        nodes = unreal_lib.graph.filter_nodes(current_locals.values())
        node = unreal_lib.graph.comment_nodes(nodes, controller, 'Forward Solve')

        nodes.append(node)
        unreal_lib.graph.move_nodes(500, 0, nodes, controller)

    def _build_function_backward_graph(self):
        controller = self.function_controller

        for_each = controller.add_template_node(
            'DISPATCH_RigVMDispatch_ArrayIterator(in Array,out Element,out Index,out Count,out Ratio)',
            unreal.Vector2D(850, 1250), 'DISPATCH_RigVMDispatch_ArrayIterator')
        controller.add_link(f'{n(self.mode)}.Cases.2', f'{n(for_each)}.ExecuteContext')
        controller.add_link('Entry.joints', f'{n(for_each)}.Array')

        set_transform = self.function_controller.add_template_node(
            'Set Transform::Execute(in Item,in Space,in bInitial,in Value,in Weight,in bPropagateToChildren)',
            unreal.Vector2D(2000, 1250), 'Set Transform')

        meta_data = self.function_controller.add_template_node(
            'DISPATCH_RigDispatch_GetMetadata(in Item,in Name,in Default,out Value,out Found)',
            unreal.Vector2D(1250, 1350), 'DISPATCH_RigDispatch_GetMetadata')
        self.function_controller.set_pin_default_value('%s.Name' % meta_data.get_node_path(), 'Control', False)
        # self.function_controller.add_link('%s.Element' % for_each.get_node_path(), '%s.Item' % meta_data.get_node_path())

        self.function_controller.add_link(f'{n(meta_data)}.Value', f'{n(set_transform)}.Item')

        control_layer = controller.add_variable_node('control_layer', 'FName', None, True, '', unreal.Vector2D(1050, 1400), 'VariableNode')
        graph.add_link(control_layer, 'Value', meta_data, 'Name', controller)

        get_transform = self.function_controller.add_unit_node_from_struct_path(
            '/Script/ControlRig.RigUnit_GetTransform', 'Execute', unreal.Vector2D(1550, 1350), 'GetTransform')
        self.function_controller.add_link(f'{n(for_each)}.Element', f'{n(get_transform)}.Item')

        self.function_controller.add_link('%s.Transform' % get_transform.get_node_path(),
                                          '%s.Value' % set_transform.get_node_path())

        self.function_controller.add_link('%s.ExecuteContext' % for_each.get_node_path(),
                                          '%s.ExecuteContext' % set_transform.get_node_path())

        current_locals = locals()
        nodes = unreal_lib.graph.filter_nodes(current_locals.values())
        node = unreal_lib.graph.comment_nodes(nodes, self.function_controller, 'Backward Solve')

        nodes.append(node)
        unreal_lib.graph.move_nodes(500, 1000, nodes, self.function_controller)


class UnrealIkRig(UnrealUtilRig):

    def _build_controls(self, controller, library):

        vetala_lib_find_pole_vector = controller.add_function_reference_node(library.find_function('vetalaLib_findPoleVector'), unreal.Vector2D(4704.0, -1600.0), 'vetalaLib_findPoleVector')
        for_each = controller.add_template_node('DISPATCH_RigVMDispatch_ArrayIterator(in Array,out Element,out Index,out Count,out Ratio)', unreal.Vector2D(1412.0, -1696.0), 'For Each')
        vetala_lib_control = self._create_control(controller, 2412.0, -1746.0)
        vetala_lib_get_parent = controller.add_function_reference_node(library.find_function('vetalaLib_GetParent'), unreal.Vector2D(1824.0, -1904.0), 'vetalaLib_GetParent')
        vetala_lib_get_joint_description = controller.add_function_reference_node(library.find_function('vetalaLib_GetJointDescription'), unreal.Vector2D(1912.0, -1580.0), 'vetalaLib_GetJointDescription')
        set_item_metadata = controller.add_template_node('DISPATCH_RigDispatch_SetMetadata(in Item,in Name,in NameSpace,in Value,out Success)', unreal.Vector2D(2912.0, -1896.0), 'Set Item Metadata')
        get_control_layer = controller.add_variable_node('control_layer', 'FName', None, True, '', unreal.Vector2D(1240.0, -1836.0), 'Get control_layer')
        equals = controller.add_template_node('DISPATCH_RigVMDispatch_CoreEquals(in A,in B,out Result)', unreal.Vector2D(1592.0, -1900.0), 'Equals')
        get_description = controller.add_variable_node('description', 'FString', None, True, '', unreal.Vector2D(1752.0, -1088.0), 'Get description')
        get_use_joint_name = controller.add_variable_node('use_joint_name', 'bool', None, True, '', unreal.Vector2D(1752.0, -988.0), 'Get use_joint_name')
        get_joint_token = controller.add_variable_node('joint_token', 'FString', None, True, '', unreal.Vector2D(1412.0, -1446.0), 'Get joint_token')
        if1 = controller.add_template_node('DISPATCH_RigVMDispatch_If(in Condition,in True,in False,out Result)', unreal.Vector2D(2162.0, -1146.0), 'If')
        get_world = controller.add_variable_node('world', 'bool', None, True, '', unreal.Vector2D(1160.0, -1292.0), 'Get world')
        get_mirror = controller.add_variable_node('mirror', 'bool', None, True, '', unreal.Vector2D(1160.0, -1192.0), 'Get mirror')
        add = controller.add_template_node('DISPATCH_RigVMDispatch_ArrayAdd(io Array,in Element,out Index)', unreal.Vector2D(3344.0, -1920.0), 'Add')
        get_local_controls = controller.add_variable_node_from_object_path('local_controls', 'TArray<FRigElementKey>', '/Script/ControlRig.RigElementKey', True, '()', unreal.Vector2D(2696.0, -1724.0), 'Get local_controls')
        get_local_controls1 = controller.add_variable_node_from_object_path('local_controls', 'TArray<FRigElementKey>', '/Script/ControlRig.RigElementKey', True, '()', unreal.Vector2D(3976.0, -908.0), 'Get local_controls')
        get_pole_vector_shape = controller.add_variable_node('pole_vector_shape', 'FString', None, True, '', unreal.Vector2D(3012.0, -1471.0), 'Get pole_vector_shape')
        from_string = controller.add_template_node('DISPATCH_RigDispatch_FromString(in String,out Result)', unreal.Vector2D(3212.0, -1446.0), 'From String')
        shape_exists = controller.add_unit_node_from_struct_path('/Script/ControlRig.RigUnit_ShapeExists', 'Execute', unreal.Vector2D(3412.0, -1446.0), 'Shape Exists')
        if2 = controller.add_template_node('DISPATCH_RigVMDispatch_If(in Condition,in True,in False,out Result)', unreal.Vector2D(3336.0, -1644.0), 'If')
        set_shape_settings = controller.add_unit_node_from_struct_path('/Script/ControlRig.RigUnit_HierarchySetShapeSettings', 'Execute', unreal.Vector2D(3612.0, -1546.0), 'Set Shape Settings')
        vetala_lib_parent = controller.add_function_reference_node(library.find_function('vetalaLib_Parent'), unreal.Vector2D(4012.0, -1446.0), 'vetalaLib_Parent')
        vetala_lib_parent1 = controller.add_function_reference_node(library.find_function('vetalaLib_Parent'), unreal.Vector2D(4312.0, -1246.0), 'vetalaLib_Parent')
        get_color = controller.add_variable_node_from_object_path('color', 'TArray<FLinearColor>', '/Script/CoreUObject.LinearColor', True, '()', unreal.Vector2D(3012.0, -1396.0), 'Get color')
        at = controller.add_template_node('DISPATCH_RigVMDispatch_ArrayGetAtIndex(in Array,in Index,out Element)', unreal.Vector2D(3312.0, -1346.0), 'At')
        at1 = controller.add_template_node('DISPATCH_RigVMDispatch_ArrayGetAtIndex(in Array,in Index,out Element)', unreal.Vector2D(3384.0, -1180.0), 'At')
        at2 = controller.add_template_node('DISPATCH_RigVMDispatch_ArrayGetAtIndex(in Array,in Index,out Element)', unreal.Vector2D(3384.0, -1052.0), 'At')
        at3 = controller.add_template_node('DISPATCH_RigVMDispatch_ArrayGetAtIndex(in Array,in Index,out Element)', unreal.Vector2D(3384.0, -892.0), 'At')
        get_shape_scale = controller.add_variable_node_from_object_path('shape_scale', 'TArray<FVector>', '/Script/CoreUObject.Vector', True, '()', unreal.Vector2D(2612.0, -1546.0), 'Get shape_scale')
        at4 = controller.add_template_node('DISPATCH_RigVMDispatch_ArrayGetAtIndex(in Array,in Index,out Element)', unreal.Vector2D(2762.0, -1546.0), 'At')
        multiply = controller.add_unit_node_from_struct_path('/Script/RigVM.RigVMFunction_MathVectorMul', 'Execute', unreal.Vector2D(2912.0, -1546.0), 'Multiply')
        get_joints = controller.add_variable_node_from_object_path('joints', 'TArray<FRigElementKey>', '/Script/ControlRig.RigElementKey', True, '()', unreal.Vector2D(3784.0, -1708.0), 'Get joints')
        at5 = controller.add_template_node('DISPATCH_RigVMDispatch_ArrayGetAtIndex(in Array,in Index,out Element)', unreal.Vector2D(4056.0, -1812.0), 'At')
        at6 = controller.add_template_node('DISPATCH_RigVMDispatch_ArrayGetAtIndex(in Array,in Index,out Element)', unreal.Vector2D(4056.0, -1712.0), 'At')
        at7 = controller.add_template_node('DISPATCH_RigVMDispatch_ArrayGetAtIndex(in Array,in Index,out Element)', unreal.Vector2D(4056.0, -1612.0), 'At')
        get_pole_vector_offset = controller.add_variable_node('pole_vector_offset', 'float', None, True, '', unreal.Vector2D(4312.0, -1696.0), 'Get pole_vector_offset')
        set_translation = controller.add_unit_node_from_struct_path('/Script/ControlRig.RigUnit_SetTranslation', 'Execute', unreal.Vector2D(5112.0, -1548.0), 'Set Translation')
        greater = controller.add_unit_node_from_struct_path('/Script/RigVM.RigVMFunction_MathIntGreater', 'Execute', unreal.Vector2D(704.0, -1712.0), 'Greater')
        if3 = controller.add_template_node('DISPATCH_RigVMDispatch_If(in Condition,in True,in False,out Result)', unreal.Vector2D(904.0, -1612.0), 'If')
        spawn_null = controller.add_unit_node_from_struct_path('/Script/ControlRig.RigUnit_HierarchyAddNull', 'Execute', unreal.Vector2D(5904.0, -1920.0), 'Spawn Null')
        if4 = controller.add_template_node('DISPATCH_RigVMDispatch_If(in Condition,in True,in False,out Result)', unreal.Vector2D(5128.0, -684.0), 'If')
        get_item_array_metadata = controller.add_template_node('DISPATCH_RigDispatch_GetMetadata(in Item,in Name,in NameSpace,in Default,out Value,out Found)', unreal.Vector2D(4664.0, -700.0), 'Get Item Array Metadata')
        vetala_lib_get_item = controller.add_function_reference_node(library.find_function('vetalaLib_GetItem'), unreal.Vector2D(5400.0, -732.0), 'vetalaLib_GetItem')
        get_transform = controller.add_unit_node_from_struct_path('/Script/ControlRig.RigUnit_GetTransform', 'Execute', unreal.Vector2D(5704.0, -1308.0), 'Get Transform')
        get_local_ik = controller.add_variable_node_from_object_path('local_ik', 'TArray<FRigElementKey>', '/Script/ControlRig.RigElementKey', True, '()', unreal.Vector2D(6104.0, -1340.0), 'Get local_ik')
        add1 = controller.add_template_node('DISPATCH_RigVMDispatch_ArrayAdd(io Array,in Element,out Index)', unreal.Vector2D(6264.0, -1628.0), 'Add')
        num = controller.add_template_node('DISPATCH_RigVMDispatch_ArrayGetNum(in Array,out Num)', unreal.Vector2D(4824.0, -492.0), 'Num')
        greater1 = controller.add_unit_node_from_struct_path('/Script/RigVM.RigVMFunction_MathIntGreater', 'Execute', unreal.Vector2D(4984.0, -540.0), 'Greater')
        get_joints1 = controller.add_variable_node_from_object_path('joints', 'TArray<FRigElementKey>', '/Script/ControlRig.RigElementKey', True, '()', unreal.Vector2D(4976.0, -1088.0), 'Get joints')
        vetala_lib_get_item1 = controller.add_function_reference_node(library.find_function('vetalaLib_GetItem'), unreal.Vector2D(6216.0, -1132.0), 'vetalaLib_GetItem')
        set_item_array_metadata = controller.add_template_node('DISPATCH_RigDispatch_SetMetadata(in Item,in Name,in NameSpace,in Value,out Success)', unreal.Vector2D(6688.0, -1776.0), 'Set Item Array Metadata')
        get_local_ik1 = controller.add_variable_node_from_object_path('local_ik', 'TArray<FRigElementKey>', '/Script/ControlRig.RigElementKey', True, '()', unreal.Vector2D(3720.0, -412.0), 'Get local_ik')
        spawn_bool_animation_channel = controller.add_unit_node_from_struct_path('/Script/ControlRig.RigUnit_HierarchyAddAnimationChannelBool', 'Execute', unreal.Vector2D(7032.0, -1612.0), 'Spawn Bool Animation Channel')
        spawn_float_animation_channel = controller.add_unit_node_from_struct_path('/Script/ControlRig.RigUnit_HierarchyAddAnimationChannelFloat', 'Execute', unreal.Vector2D(7048.0, -1052.0), 'Spawn Float Animation Channel')
        rig_element_key = controller.add_free_reroute_node('FRigElementKey', unreal.load_object(None, '/Script/ControlRig.RigElementKey').get_name(), is_constant=False, custom_widget_name='', default_value='', position=[6818.0, -1215.0], node_name='', setup_undo_redo=True)
        spawn_float_animation_channel1 = controller.add_unit_node_from_struct_path('/Script/ControlRig.RigUnit_HierarchyAddAnimationChannelFloat', 'Execute', unreal.Vector2D(5432.0, -1532.0), 'Spawn Float Animation Channel')
        num1 = controller.add_template_node('DISPATCH_RigVMDispatch_ArrayGetNum(in Array,out Num)', unreal.Vector2D(824.0, -780.0), 'Num')
        equals1 = controller.add_template_node('DISPATCH_RigVMDispatch_CoreEquals(in A,in B,out Result)', unreal.Vector2D(984.0, -588.0), 'Equals')
        branch = controller.add_unit_node_from_struct_path('/Script/RigVM.RigVMFunction_ControlFlowBranch', 'Execute', unreal.Vector2D(2872.0, -1196.0), 'Branch')
        get_local_controls2 = controller.add_variable_node_from_object_path('local_controls', 'TArray<FRigElementKey>', '/Script/ControlRig.RigElementKey', True, '()', unreal.Vector2D(3032.0, -988.0), 'Get local_controls')
        at8 = controller.add_template_node('DISPATCH_RigVMDispatch_ArrayGetAtIndex(in Array,in Index,out Element)', unreal.Vector2D(4280.0, -908.0), 'At')
        vetala_lib_parent2 = controller.add_function_reference_node(library.find_function('vetalaLib_Parent'), unreal.Vector2D(3256.0, -636.0), 'vetalaLib_Parent')
        branch1 = controller.add_unit_node_from_struct_path('/Script/RigVM.RigVMFunction_ControlFlowBranch', 'Execute', unreal.Vector2D(6776.0, -844.0), 'Branch')
        greater2 = controller.add_unit_node_from_struct_path('/Script/RigVM.RigVMFunction_MathIntGreater', 'Execute', unreal.Vector2D(920.0, -1004.0), 'Greater')
        if5 = controller.add_template_node('DISPATCH_RigVMDispatch_If(in Condition,in True,in False,out Result)', unreal.Vector2D(1208.0, -972.0), 'If')
        make_array = controller.add_template_node('DISPATCH_RigVMDispatch_ArrayMake(in Values,out Array)', unreal.Vector2D(1544.0, -732.0), 'Make Array')
        get_joints2 = controller.add_variable_node_from_object_path('joints', 'TArray<FRigElementKey>', '/Script/ControlRig.RigElementKey', True, '()', unreal.Vector2D(600.0, -780.0), 'Get joints')
        at9 = controller.add_template_node('DISPATCH_RigVMDispatch_ArrayGetAtIndex(in Array,in Index,out Element)', unreal.Vector2D(1208.0, -684.0), 'At')
        at10 = controller.add_template_node('DISPATCH_RigVMDispatch_ArrayGetAtIndex(in Array,in Index,out Element)', unreal.Vector2D(1208.0, -572.0), 'At')
        or1 = controller.add_unit_node_from_struct_path('/Script/RigVM.RigVMFunction_MathBoolOr', 'Execute', unreal.Vector2D(2560.0, -496.0), 'Or')
        vetala_lib_get_item2 = controller.add_function_reference_node(library.find_function('vetalaLib_GetItem'), unreal.Vector2D(5392.0, -576.0), 'vetalaLib_GetItem')
        spawn_null1 = controller.add_unit_node_from_struct_path('/Script/ControlRig.RigUnit_HierarchyAddNull', 'Execute', unreal.Vector2D(5888.0, -1648.0), 'Spawn Null')
        get_transform1 = controller.add_unit_node_from_struct_path('/Script/ControlRig.RigUnit_GetTransform', 'Execute', unreal.Vector2D(5792.0, -944.0), 'Get Transform')
        set_item_metadata1 = controller.add_template_node('DISPATCH_RigDispatch_SetMetadata(in Item,in Name,in NameSpace,in Value,out Success)', unreal.Vector2D(6672.0, -1552.0), 'Set Item Metadata')
        vetala_lib_get_item3 = controller.add_function_reference_node(library.find_function('vetalaLib_GetItem'), unreal.Vector2D(5392.0, -400.0), 'vetalaLib_GetItem')

        graph.add_link(if4, 'Result', vetala_lib_get_item, 'Array', controller)

        controller.set_array_pin_size(f'{n(if4)}.False', 1)
        controller.set_array_pin_size(f'{n(make_array)}.Values', 2)

        graph.add_link(vetala_lib_parent1, 'ExecuteContext', vetala_lib_find_pole_vector, 'ExecuteContext', controller)
        graph.add_link(vetala_lib_find_pole_vector, 'ExecuteContext', set_translation, 'ExecutePin', controller)
        graph.add_link('DISPATCH_RigVMDispatch_SwitchInt32', 'Cases.0', for_each, 'ExecuteContext', controller)
        graph.add_link(for_each, 'ExecuteContext', vetala_lib_get_joint_description, 'ExecuteContext', controller)
        graph.add_link(for_each, 'Completed', branch, 'ExecuteContext', controller)
        graph.add_link(vetala_lib_get_joint_description, 'ExecuteContext', vetala_lib_control, 'ExecuteContext', controller)
        graph.add_link(vetala_lib_control, 'ExecuteContext', set_item_metadata, 'ExecuteContext', controller)
        graph.add_link(set_item_metadata, 'ExecuteContext', add, 'ExecuteContext', controller)
        graph.add_link(set_shape_settings, 'ExecutePin', vetala_lib_parent, 'ExecuteContext', controller)
        graph.add_link(vetala_lib_parent, 'ExecuteContext', vetala_lib_parent1, 'ExecuteContext', controller)
        graph.add_link(spawn_null1, 'ExecutePin', add1, 'ExecuteContext', controller)
        graph.add_link(add1, 'ExecuteContext', set_item_array_metadata, 'ExecuteContext', controller)
        graph.add_link(set_item_array_metadata, 'ExecuteContext', set_item_metadata1, 'ExecuteContext', controller)
        graph.add_link(set_item_metadata1, 'ExecuteContext', spawn_bool_animation_channel, 'ExecutePin', controller)
        graph.add_link(spawn_bool_animation_channel, 'ExecutePin', branch1, 'ExecuteContext', controller)
        graph.add_link(branch, 'True', vetala_lib_parent2, 'ExecuteContext', controller)
        graph.add_link(at5, 'Element', vetala_lib_find_pole_vector, 'BoneA', controller)
        graph.add_link(at6, 'Element', vetala_lib_find_pole_vector, 'BoneB', controller)
        graph.add_link(at7, 'Element', vetala_lib_find_pole_vector, 'BoneC', controller)
        graph.add_link(get_pole_vector_offset, 'Value', vetala_lib_find_pole_vector, 'output', controller)
        graph.add_link(vetala_lib_find_pole_vector, 'Transform.Translation', set_translation, 'Value', controller)

        graph.add_link(for_each, 'Element', set_item_metadata, 'Item', controller)
        graph.add_link(for_each, 'Element', vetala_lib_control, 'driven', controller)
        graph.add_link(for_each, 'Element', vetala_lib_get_joint_description, 'joint', controller)
        graph.add_link(for_each, 'Element', vetala_lib_get_parent, 'joint', controller)
        graph.add_link(for_each, 'Index', greater, 'A', controller)
        graph.add_link(for_each, 'Index', vetala_lib_control, 'increment', controller)
        graph.add_link(vetala_lib_get_parent, 'Result', vetala_lib_control, 'parent', controller)
        graph.add_link(if1, 'Result', vetala_lib_control, 'description', controller)
        graph.add_link('Entry', 'side', vetala_lib_control, 'side', controller)
        graph.add_link('Entry', 'joint_token', vetala_lib_control, 'joint_token', controller)
        graph.add_link(if3, 'Result', vetala_lib_control, 'sub_count', controller)
        graph.add_link('Entry', 'restrain_numbering', vetala_lib_control, 'restrain_numbering', controller)
        graph.add_link('Entry', 'shape', vetala_lib_control, 'shape', controller)
        graph.add_link('Entry', 'color', vetala_lib_control, 'color', controller)
        graph.add_link('Entry', 'sub_color', vetala_lib_control, 'sub_color', controller)
        graph.add_link('Entry', 'shape_translate', vetala_lib_control, 'translate', controller)
        graph.add_link('Entry', 'shape_rotate', vetala_lib_control, 'rotate', controller)
        graph.add_link('Entry', 'shape_scale', vetala_lib_control, 'scale', controller)
        graph.add_link(get_world, 'Value', vetala_lib_control, 'world', controller)
        graph.add_link(get_mirror, 'Value', vetala_lib_control, 'mirror', controller)
        graph.add_link(vetala_lib_control, 'Last Control', set_item_metadata, 'Value', controller)
        graph.add_link(vetala_lib_control, 'Control', add, 'Element', controller)
        graph.add_link('Entry', 'parent', vetala_lib_get_parent, 'default_parent', controller)
        graph.add_link(equals, 'Result', vetala_lib_get_parent, 'is_top_joint', controller)
        graph.add_link(get_control_layer, 'Value', vetala_lib_get_parent, 'control_layer', controller)
        graph.add_link(get_description, 'Value', vetala_lib_get_joint_description, 'description', controller)
        graph.add_link(get_joint_token, 'Value', vetala_lib_get_joint_description, 'joint_token', controller)
        graph.add_link(vetala_lib_get_joint_description, 'Result', if1, 'True', controller)
        graph.add_link(get_control_layer, 'Value', set_item_metadata, 'Name', controller)
        graph.add_link('Num_1', 'Num', equals, 'A', controller)
        graph.add_link(get_description, 'Value', if1, 'False', controller)
        graph.add_link(get_use_joint_name, 'Value', if1, 'Condition', controller)
        graph.add_link(get_local_controls, 'Value', add, 'Array', controller)
        graph.add_link(get_local_controls1, 'Value', at8, 'Array', controller)
        graph.add_link(get_local_controls1, 'Value', vetala_lib_get_item2, 'Array', controller)
        graph.add_link(get_pole_vector_shape, 'Value', from_string, 'String', controller)
        graph.add_link(from_string, 'Result', shape_exists, 'ShapeName', controller)
        graph.add_link(from_string, 'Result', if2, 'True', controller)
        graph.add_link(shape_exists, 'Result', if2, 'Condition', controller)
        graph.add_link(branch, 'False', set_shape_settings, 'ExecutePin', controller)
        graph.add_link(at2, 'Element', set_shape_settings, 'Item', controller)
        graph.add_link(at1, 'Element', vetala_lib_parent, 'Parent', controller)
        graph.add_link(at2, 'Element', vetala_lib_parent, 'Child', controller)
        graph.add_link(at1, 'Element', vetala_lib_parent1, 'Parent', controller)
        graph.add_link(at3, 'Element', vetala_lib_parent1, 'Child', controller)
        graph.add_link(get_color, 'Value', at, 'Array', controller)
        graph.add_link(get_local_controls2, 'Value', at1, 'Array', controller)
        graph.add_link(at1, 'Element', vetala_lib_parent2, 'Parent', controller)
        graph.add_link(get_local_controls2, 'Value', at2, 'Array', controller)
        graph.add_link(at2, 'Element', set_translation, 'Item', controller)
        graph.add_link(at2, 'Element', spawn_float_animation_channel1, 'Parent', controller)
        graph.add_link(at2, 'Element', vetala_lib_parent2, 'Child', controller)
        graph.add_link(get_local_controls2, 'Value', at3, 'Array', controller)
        graph.add_link(get_shape_scale, 'Value', at4, 'Array', controller)
        graph.add_link(at4, 'Element', multiply, 'A', controller)
        graph.add_link(get_joints, 'Value', at5, 'Array', controller)
        graph.add_link(get_joints, 'Value', at6, 'Array', controller)
        graph.add_link(get_joints, 'Value', at7, 'Array', controller)
        graph.add_link(set_translation, 'ExecutePin', spawn_float_animation_channel1, 'ExecutePin', controller)
        graph.add_link(greater, 'Result', if3, 'Condition', controller)
        graph.add_link('Entry', 'sub_count', if3, 'True', controller)
        graph.add_link(branch, 'Completed', spawn_null, 'ExecutePin', controller)
        graph.add_link(spawn_null, 'ExecutePin', spawn_null1, 'ExecutePin', controller)
        graph.add_link(vetala_lib_get_item, 'Element', spawn_null, 'Parent', controller)
        graph.add_link(spawn_null, 'Item', add1, 'Element', controller)
        graph.add_link(get_transform, 'Transform', spawn_null, 'Transform', controller)
        graph.add_link(greater1, 'Result', if4, 'Condition', controller)
        graph.add_link(get_item_array_metadata, 'Value', if4, 'True', controller)

        graph.add_link(at8, 'Element', get_item_array_metadata, 'Item', controller)
        graph.add_link(get_item_array_metadata, 'Value', num, 'Array', controller)
        graph.add_link(vetala_lib_get_item, 'Element', get_transform, 'Item', controller)
        graph.add_link(get_local_ik, 'Value', add1, 'Array', controller)
        graph.add_link(add1, 'Array', set_item_array_metadata, 'Value', controller)
        graph.add_link(num, 'Num', 'Greater_1', 'A', controller)
        graph.add_link(num, 'Num', greater1, 'A', controller)
        graph.add_link(get_joints1, 'Value', vetala_lib_get_item1, 'Array', controller)
        graph.add_link(get_joints1, 'Value', vetala_lib_get_item3, 'Array', controller)
        graph.add_link(vetala_lib_get_item1, 'Element', set_item_array_metadata, 'Item', controller)
        graph.add_link(get_local_ik1, 'Value', 'Return', 'ik', controller)
        graph.add_link(rig_element_key, 'Value', spawn_bool_animation_channel, 'Parent', controller)
        graph.add_link(branch1, 'False', spawn_float_animation_channel, 'ExecutePin', controller)
        graph.add_link(rig_element_key, 'Value', spawn_float_animation_channel, 'Parent', controller)
        graph.add_link(at8, 'Element', rig_element_key, 'Value', controller)
        graph.add_link(get_joints2, 'Value', num1, 'Array', controller)
        graph.add_link(num1, 'Num', equals, 'A', controller)
        graph.add_link(num1, 'Num', 'Greater_2', 'A', controller)
        graph.add_link(num1, 'Num', 'Equals_1', 'A', controller)
        graph.add_link('Num_1', 'Num', equals1, 'A', controller)
        graph.add_link(equals1, 'Result', or1, 'A', controller)
        graph.add_link(or1, 'Result', branch, 'Condition', controller)
        graph.add_link(or1, 'Result', branch1, 'Condition', controller)
        graph.add_link('Num_1', 'Num', greater2, 'A', controller)
        graph.add_link(greater2, 'Result', if5, 'Condition', controller)
        graph.add_link(greater2, 'Result', or1, 'B', controller)
        graph.add_link(get_joints2, 'Value', if5, 'False', controller)
        graph.add_link(make_array, 'Array', if5, 'True', controller)
        graph.add_link(get_joints2, 'Value', at9, 'Array', controller)
        graph.add_link(get_joints2, 'Value', at10, 'Array', controller)
        graph.add_link(vetala_lib_get_item2, 'Element', spawn_null1, 'Parent', controller)
        graph.add_link(vetala_lib_get_item2, 'Element', set_item_metadata1, 'Item', controller)
        graph.add_link(spawn_null1, 'Item', set_item_metadata1, 'Value', controller)
        graph.add_link(get_transform1, 'Transform', spawn_null1, 'Transform', controller)
        graph.add_link(vetala_lib_get_item3, 'Element', get_transform1, 'Item', controller)
        graph.add_link(if2, 'Result', set_shape_settings, 'Settings.Name', controller)
        graph.add_link(at, 'Element', set_shape_settings, 'Settings.Color', controller)
        graph.add_link(at8, 'Element', if4, 'False.0', controller)
        graph.add_link(at9, 'Element', make_array, 'Values.0', controller)
        graph.add_link(at10, 'Element', make_array, 'Values.1', controller)
        graph.add_link(multiply, 'Result', set_shape_settings, 'Settings.Transform.Scale3D', controller)

        graph.add_link(if5, 'Result', for_each, 'Array', controller)

        graph.set_pin(vetala_lib_get_parent, 'in_hierarchy', 'False', controller)
        graph.set_pin(set_item_metadata, 'NameSpace', 'Self', controller)
        graph.set_pin(equals, 'B', '0', controller)
        graph.set_pin(if2, 'False', 'Sphere_Solid', controller)
        graph.set_pin(set_shape_settings, 'Settings', '(bVisible=True,Name="Default",Color=(R=1.000000,G=0.000000,B=0.000000,A=1.000000),Transform=(Rotation=(X=0.000000,Y=0.000000,Z=0.000000,W=1.000000),Translation=(X=0.000000,Y=0.000000,Z=0.000000),Scale3D=(X=1.000000,Y=1.000000,Z=1.000000)))', controller)
        graph.set_pin(at, 'Index', '0', controller)
        graph.set_pin(at1, 'Index', '0', controller)
        graph.set_pin(at2, 'Index', '1', controller)
        graph.set_pin(at3, 'Index', '2', controller)
        graph.set_pin(at4, 'Index', '0', controller)
        graph.set_pin(multiply, 'B', '(X=0.333,Y=0.333,Z=0.333)', controller)
        graph.set_pin(at5, 'Index', '0', controller)
        graph.set_pin(at6, 'Index', '1', controller)
        graph.set_pin(at7, 'Index', '2', controller)
        graph.set_pin(set_translation, 'Space', 'GlobalSpace', controller)
        graph.set_pin(set_translation, 'bInitial', 'true', controller)
        graph.set_pin(set_translation, 'Weight', '1.000000', controller)
        graph.set_pin(set_translation, 'bPropagateToChildren', 'True', controller)
        graph.set_pin(greater, 'B', '1', controller)
        graph.set_pin(if3, 'False', '0', controller)
        graph.set_pin(spawn_null, 'Name', 'ik', controller)
        graph.set_pin(spawn_null, 'Space', 'GlobalSpace', controller)
        graph.set_pin(if4, 'False', '((Type=None,Name="None"))', controller)
        graph.set_pin(get_item_array_metadata, 'Name', 'Sub', controller)
        graph.set_pin(get_item_array_metadata, 'NameSpace', 'Self', controller)
        graph.set_pin(vetala_lib_get_item, 'index', '-1', controller)
        graph.set_pin(get_transform, 'Space', 'GlobalSpace', controller)
        graph.set_pin(get_transform, 'bInitial', 'False', controller)
        graph.set_pin(greater1, 'B', '0', controller)
        graph.set_pin(vetala_lib_get_item1, 'index', '-1', controller)
        graph.set_pin(set_item_array_metadata, 'Name', 'ik', controller)
        graph.set_pin(set_item_array_metadata, 'NameSpace', 'Self', controller)
        graph.set_pin(spawn_bool_animation_channel, 'Name', 'stretch', controller)
        graph.set_pin(spawn_bool_animation_channel, 'InitialValue', 'False', controller)
        graph.set_pin(spawn_bool_animation_channel, 'MinimumValue', 'False', controller)
        graph.set_pin(spawn_bool_animation_channel, 'MaximumValue', 'True', controller)
        graph.set_pin(spawn_float_animation_channel, 'Name', 'nudge', controller)
        graph.set_pin(spawn_float_animation_channel, 'InitialValue', '0.000000', controller)
        graph.set_pin(spawn_float_animation_channel, 'MinimumValue', '0.000000', controller)
        graph.set_pin(spawn_float_animation_channel, 'MaximumValue', '1.000000', controller)
        graph.set_pin(spawn_float_animation_channel, 'LimitsEnabled', '(Enabled=(bMinimum=True,bMaximum=True))', controller)
        graph.set_pin(spawn_float_animation_channel1, 'Name', 'lock', controller)
        graph.set_pin(spawn_float_animation_channel1, 'InitialValue', '0.000000', controller)
        graph.set_pin(spawn_float_animation_channel1, 'MinimumValue', '0.000000', controller)
        graph.set_pin(spawn_float_animation_channel1, 'MaximumValue', '1.000000', controller)
        graph.set_pin(spawn_float_animation_channel1, 'LimitsEnabled', '(Enabled=(bMinimum=True,bMaximum=True))', controller)
        graph.set_pin(equals1, 'B', '2', controller)
        graph.set_pin(at8, 'Index', '-1', controller)
        graph.set_pin(greater2, 'B', '3', controller)
        graph.set_pin(make_array, 'Values', '((Type=None,Name="None"),(Type=None,Name="None"))', controller)
        graph.set_pin(at9, 'Index', '0', controller)
        graph.set_pin(at10, 'Index', '-1', controller)
        graph.set_pin(spawn_null1, 'Name', 'top_ik', controller)
        graph.set_pin(spawn_null1, 'Space', 'GlobalSpace', controller)
        graph.set_pin(get_transform1, 'Space', 'GlobalSpace', controller)
        graph.set_pin(get_transform1, 'bInitial', 'False', controller)
        graph.set_pin(set_item_metadata1, 'Name', 'top_ik', controller)
        graph.set_pin(set_item_metadata1, 'NameSpace', 'Self', controller)

        current_locals = locals()
        nodes = unreal_lib.graph.filter_nodes(current_locals.values())

        return nodes

    def _build_function_construct_graph(self):
        controller = self.function_controller
        library = graph.get_local_function_library()

        controller.add_local_variable_from_object_path('local_controls', 'TArray<FRigElementKey>',
                                                                     '/Script/ControlRig.RigElementKey', '')

        controller.add_local_variable_from_object_path('local_ik', 'TArray<FRigElementKey>',
                                                                     '/Script/ControlRig.RigElementKey', '')

        nodes = self._build_controls(controller, library)

        nodes = list(set(nodes))

        node = unreal_lib.graph.comment_nodes(nodes, controller, 'Construction')
        nodes.append(node)
        unreal_lib.graph.move_nodes(500, -2000, nodes, controller)

    def _build_function_forward_graph(self):

        controller = self.function_controller
        library = graph.get_local_function_library()

        at = controller.add_template_node('DISPATCH_RigVMDispatch_ArrayGetAtIndex(in Array,in Index,out Element)', unreal.Vector2D(704.0, 1472.0), 'At')
        at1 = controller.add_template_node('DISPATCH_RigVMDispatch_ArrayGetAtIndex(in Array,in Index,out Element)', unreal.Vector2D(728.0, 1726.0), 'At')
        at2 = controller.add_template_node('DISPATCH_RigVMDispatch_ArrayGetAtIndex(in Array,in Index,out Element)', unreal.Vector2D(760.0, 1976.0), 'At')
        get_item_metadata = controller.add_template_node('DISPATCH_RigDispatch_GetMetadata(in Item,in Name,in NameSpace,in Default,out Value,out Found)', unreal.Vector2D(1024.0, 1616.0), 'Get Item Metadata')
        get_control_layer = controller.add_variable_node('control_layer', 'FName', None, True, '', unreal.Vector2D(672.0, 1640.0), 'Get control_layer')
        basic_ik = controller.add_unit_node_from_struct_path('/Script/ControlRig.RigUnit_TwoBoneIKSimplePerItem', 'Execute', unreal.Vector2D(3416.0, 1448.0), 'Basic IK')
<<<<<<< HEAD
        get_transform = controller.add_unit_node_from_struct_path('/Script/ControlRig.RigUnit_GetTransform', 'Execute', unreal.Vector2D(1728.0, 1568.0), 'Get Transform')
=======
        get_transform = controller.add_unit_node_from_struct_path('/Script/ControlRig.RigUnit_GetTransform', 'Execute', unreal.Vector2D(1744.0, 1552.0), 'Get Transform')
>>>>>>> 34a29ddb
        vetala_lib_find_bone_aim_axis = controller.add_function_reference_node(library.find_function('vetalaLib_findBoneAimAxis'), unreal.Vector2D(2616.0, 1288.0), 'vetalaLib_findBoneAimAxis')
        draw_line = controller.add_unit_node_from_struct_path('/Script/RigVM.RigVMFunction_DebugLineNoSpace', 'Execute', unreal.Vector2D(3816.0, 1608.0), 'Draw Line')
        get_transform1 = controller.add_unit_node_from_struct_path('/Script/ControlRig.RigUnit_GetTransform', 'Execute', unreal.Vector2D(1416.0, 1784.0), 'Get Transform')
        project_to_new_parent = controller.add_unit_node_from_struct_path('/Script/ControlRig.RigUnit_ProjectTransformToNewParent', 'Execute', unreal.Vector2D(2016.0, 1944.0), 'Project to new Parent')
        vetala_lib_get_item = controller.add_function_reference_node(library.find_function('vetalaLib_GetItem'), unreal.Vector2D(1648.0, 2088.0), 'vetalaLib_GetItem')
        get_item_array_metadata = controller.add_template_node('DISPATCH_RigDispatch_GetMetadata(in Item,in Name,in NameSpace,in Default,out Value,out Found)', unreal.Vector2D(1264.0, 2072.0), 'Get Item Array Metadata')
        vetala_lib_ik_nudge_lock = controller.add_function_reference_node(library.find_function('vetalaLib_IK_NudgeLock'), unreal.Vector2D(2968.0, 1432.0), 'vetalaLib_IK_NudgeLock')
        get_item_metadata1 = controller.add_template_node('DISPATCH_RigDispatch_GetMetadata(in Item,in Name,in NameSpace,in Default,out Value,out Found)', unreal.Vector2D(784.0, 1088.0), 'Get Item Metadata')
        get_bool_channel = controller.add_unit_node_from_struct_path('/Script/ControlRig.RigUnit_GetBoolAnimationChannel', 'Execute', unreal.Vector2D(1608.0, 2232.0), 'Get Bool Channel')
        get_item_metadata2 = controller.add_template_node('DISPATCH_RigDispatch_GetMetadata(in Item,in Name,in NameSpace,in Default,out Value,out Found)', unreal.Vector2D(632.0, 2120.0), 'Get Item Metadata')
        item = controller.add_unit_node_from_struct_path('/Script/ControlRig.RigUnit_Item', 'Execute', unreal.Vector2D(1236.0, 2320.0), 'Item')
        get_float_channel = controller.add_unit_node_from_struct_path('/Script/ControlRig.RigUnit_GetFloatAnimationChannel', 'Execute', unreal.Vector2D(1608.0, 2392.0), 'Get Float Channel')
        item1 = controller.add_unit_node_from_struct_path('/Script/ControlRig.RigUnit_Item', 'Execute', unreal.Vector2D(1224.0, 2456.0), 'Item')
        item2 = controller.add_unit_node_from_struct_path('/Script/ControlRig.RigUnit_Item', 'Execute', unreal.Vector2D(1752.0, 1400.0), 'Item')
        get_float_channel1 = controller.add_unit_node_from_struct_path('/Script/ControlRig.RigUnit_GetFloatAnimationChannel', 'Execute', unreal.Vector2D(2168.0, 1416.0), 'Get Float Channel')
        get_item_metadata3 = controller.add_template_node('DISPATCH_RigDispatch_GetMetadata(in Item,in Name,in NameSpace,in Default,out Value,out Found)', unreal.Vector2D(600.0, 2392.0), 'Get Item Metadata')
        if1 = controller.add_template_node('DISPATCH_RigVMDispatch_If(in Condition,in True,in False,out Result)', unreal.Vector2D(1000.0, 2483.0), 'If')
        num = controller.add_template_node('DISPATCH_RigVMDispatch_ArrayGetNum(in Array,out Num)', unreal.Vector2D(1192.0, 664.0), 'Num')
        branch = controller.add_unit_node_from_struct_path('/Script/RigVM.RigVMFunction_ControlFlowBranch', 'Execute', unreal.Vector2D(1784.0, 600.0), 'Branch')
        equals = controller.add_template_node('DISPATCH_RigVMDispatch_CoreEquals(in A,in B,out Result)', unreal.Vector2D(1400.0, 664.0), 'Equals')
        basic_fabrik = controller.add_unit_node_from_struct_path('/Script/ControlRig.RigUnit_FABRIKItemArray', 'Execute', unreal.Vector2D(4056.0, 648.0), 'Basic FABRIK')
        get_joints = controller.add_variable_node_from_object_path('joints', 'TArray<FRigElementKey>', '/Script/ControlRig.RigElementKey', True, '()', unreal.Vector2D(3040.0, 1120.0), 'Get joints')
        vetala_lib_get_item1 = controller.add_function_reference_node(library.find_function('vetalaLib_GetItem'), unreal.Vector2D(3432.0, 1016.0), 'vetalaLib_GetItem')
        vetala_lib_get_item2 = controller.add_function_reference_node(library.find_function('vetalaLib_GetItem'), unreal.Vector2D(3432.0, 1160.0), 'vetalaLib_GetItem')
        set_transform = controller.add_unit_node_from_struct_path('/Script/ControlRig.RigUnit_SetTransform', 'Execute', unreal.Vector2D(2976.0, 720.0), 'Set Transform')
        get_transform2 = controller.add_unit_node_from_struct_path('/Script/ControlRig.RigUnit_GetTransform', 'Execute', unreal.Vector2D(2456.0, 728.0), 'Get Transform')
        rotation_constraint = controller.add_unit_node_from_struct_path('/Script/ControlRig.RigUnit_RotationConstraintLocalSpaceOffset', 'Execute', unreal.Vector2D(4008.0, 1112.0), 'Rotation Constraint')
        greater = controller.add_unit_node_from_struct_path('/Script/RigVM.RigVMFunction_MathIntGreater', 'Execute', unreal.Vector2D(1400.0, 776.0), 'Greater')
        or1 = controller.add_unit_node_from_struct_path('/Script/RigVM.RigVMFunction_MathBoolOr', 'Execute', unreal.Vector2D(1640.0, 744.0), 'Or')
<<<<<<< HEAD
        vetala_lib_constrain_transform = controller.add_function_reference_node(library.find_function('vetalaLib_ConstrainTransform'), unreal.Vector2D(1440.0, 1008.0), 'vetalaLib_ConstrainTransform')
        get_item_metadata4 = controller.add_template_node('DISPATCH_RigDispatch_GetMetadata(in Item,in Name,in NameSpace,in Default,out Value,out Found)', unreal.Vector2D(1152.0, 1184.0), 'Get Item Metadata')
        set_transform1 = controller.add_unit_node_from_struct_path('/Script/ControlRig.RigUnit_SetTransform', 'Execute', unreal.Vector2D(1728.0, 912.0), 'Set Transform')
        get_transform4 = controller.add_unit_node_from_struct_path('/Script/ControlRig.RigUnit_GetTransform', 'Execute', unreal.Vector2D(1472.0, 1200.0), 'Get Transform')
=======
        constrain_transform = controller.add_function_reference_node(library.find_function('vetalaLib_ConstrainTransform'), unreal.Vector2D(1440.0, 1008.0), 'vetalaLib_ConstrainTransform')
>>>>>>> 34a29ddb

        controller.set_array_pin_size(f'{n(vetala_lib_ik_nudge_lock)}.joints', 3)
        controller.set_array_pin_size(f'{n(vetala_lib_ik_nudge_lock)}.controls', 3)
        controller.set_array_pin_size(f'{n(rotation_constraint)}.Parents', 1)

        graph.add_link(vetala_lib_ik_nudge_lock, 'ExecuteContext', basic_ik, 'ExecutePin', controller)
        graph.add_link(branch, 'False', vetala_lib_find_bone_aim_axis, 'ExecuteContext', controller)
        graph.add_link(vetala_lib_find_bone_aim_axis, 'ExecuteContext', vetala_lib_ik_nudge_lock, 'ExecuteContext', controller)
<<<<<<< HEAD
        graph.add_link(set_transform1, 'ExecutePin', branch, 'ExecuteContext', controller)
=======
        graph.add_link(constrain_transform, 'ExecuteContext', branch, 'ExecuteContext', controller)
        graph.add_link('DISPATCH_RigVMDispatch_SwitchInt32', 'Cases.1', constrain_transform, 'ExecuteContext', controller)
>>>>>>> 34a29ddb
        graph.add_link('Entry', 'joints', at, 'Array', controller)
        graph.add_link(at, 'Element', basic_ik, 'ItemA', controller)
        graph.add_link(at, 'Element', vetala_lib_find_bone_aim_axis, 'Bone', controller)
        graph.add_link(at, 'Element', get_item_metadata1, 'Item', controller)
<<<<<<< HEAD
        graph.add_link(at, 'Element', vetala_lib_constrain_transform, 'TargetTransform', controller)
        graph.add_link(at, 'Element', set_transform1, 'Item', controller)
=======
        graph.add_link(at, 'Element', constrain_transform, 'TargetTransform', controller)
>>>>>>> 34a29ddb
        graph.add_link('Entry', 'joints', at1, 'Array', controller)
        graph.add_link(at1, 'Element', basic_ik, 'ItemB', controller)
        graph.add_link(at1, 'Element', get_item_metadata, 'Item', controller)
        graph.add_link(at1, 'Element', get_transform1, 'Item', controller)
        graph.add_link('Entry', 'joints', at2, 'Array', controller)
        graph.add_link(at2, 'Element', basic_ik, 'EffectorItem', controller)
        graph.add_link(at2, 'Element', get_item_array_metadata, 'Item', controller)
        graph.add_link(at2, 'Element', project_to_new_parent, 'Child', controller)
        graph.add_link(at2, 'Element', get_item_metadata2, 'Item', controller)
        graph.add_link(get_control_layer, 'Value', get_item_metadata, 'Name', controller)
        graph.add_link(get_item_metadata, 'Value', get_transform, 'Item', controller)
        graph.add_link(get_item_metadata, 'Value', 'Item_2', 'Item', controller)
        graph.add_link(get_control_layer, 'Value', get_item_metadata1, 'Name', controller)
        graph.add_link(get_control_layer, 'Value', get_item_metadata2, 'Name', controller)
        graph.add_link(basic_ik, 'ExecutePin', draw_line, 'ExecutePin', controller)
        graph.add_link(project_to_new_parent, 'Transform', basic_ik, 'Effector', controller)
        graph.add_link(vetala_lib_find_bone_aim_axis, 'Result', basic_ik, 'PrimaryAxis', controller)
        graph.add_link(get_transform, 'Transform.Translation', basic_ik, 'PoleVector', controller)
        graph.add_link(get_bool_channel, 'Value', basic_ik, 'bEnableStretch', controller)
        graph.add_link(vetala_lib_ik_nudge_lock, 'scale1', basic_ik, 'ItemALength', controller)
        graph.add_link(vetala_lib_ik_nudge_lock, 'scale2', basic_ik, 'ItemBLength', controller)
        graph.add_link(get_transform, 'Transform.Translation', draw_line, 'B', controller)
        graph.add_link(get_transform1, 'Transform.Translation', draw_line, 'A', controller)
        graph.add_link(vetala_lib_get_item, 'Element', project_to_new_parent, 'OldParent', controller)
        graph.add_link(vetala_lib_get_item, 'Element', project_to_new_parent, 'NewParent', controller)
        graph.add_link(project_to_new_parent, 'Transform', basic_fabrik, 'EffectorTransform', controller)
        graph.add_link(get_item_array_metadata, 'Value', vetala_lib_get_item, 'Array', controller)
        graph.add_link(get_float_channel, 'Value', vetala_lib_ik_nudge_lock, 'nudge', controller)
        graph.add_link(get_float_channel1, 'Value', vetala_lib_ik_nudge_lock, 'lock', controller)
<<<<<<< HEAD
        graph.add_link(get_item_metadata1, 'Value', vetala_lib_constrain_transform, 'SourceTransform', controller)
=======
        graph.add_link(get_item_metadata1, 'Value', 'Get Transform_3', 'Item', controller)
        graph.add_link(get_item_metadata1, 'Value', constrain_transform, 'SourceTransform', controller)
>>>>>>> 34a29ddb
        graph.add_link(item, 'Item.Name', get_bool_channel, 'Control', controller)
        graph.add_link(get_bool_channel, 'Value', basic_fabrik, 'bSetEffectorTransform', controller)
        graph.add_link(get_item_metadata2, 'Value', 'Get Item Metadata_3', 'Item', controller)
        graph.add_link(get_item_metadata2, 'Value', if1, 'False', controller)
        graph.add_link('If_5', 'Result', item, 'Item', controller)
        graph.add_link(item1, 'Item.Name', get_float_channel, 'Control', controller)
        graph.add_link('If_5', 'Result', item1, 'Item', controller)
        graph.add_link(get_item_metadata, 'Value', item2, 'Item', controller)
        graph.add_link(item2, 'Item.Name', get_float_channel1, 'Control', controller)
        graph.add_link(get_item_metadata2, 'Value', get_item_metadata3, 'Item', controller)
        graph.add_link(get_item_metadata3, 'Value', if1, 'True', controller)
        graph.add_link(get_item_metadata3, 'Found', if1, 'Condition', controller)
        graph.add_link(if1, 'Result', item, 'Item', controller)
<<<<<<< HEAD
        graph.add_link(if1, 'Result', item1, 'Item', controller)
=======
        graph.add_link(if1, 'Result', 'Item_1', 'Item', controller)
>>>>>>> 34a29ddb
        graph.add_link('Entry', 'joints', num, 'Array', controller)
        graph.add_link(num, 'Num', equals, 'A', controller)
        graph.add_link(num, 'Num', greater, 'A', controller)
        graph.add_link(or1, 'Result', branch, 'Condition', controller)
        graph.add_link(branch, 'True', set_transform, 'ExecutePin', controller)
        graph.add_link(equals, 'Result', or1, 'A', controller)
        graph.add_link(set_transform, 'ExecutePin', basic_fabrik, 'ExecutePin', controller)
        graph.add_link(basic_fabrik, 'ExecutePin', rotation_constraint, 'ExecutePin', controller)
        graph.add_link('Entry', 'joints', basic_fabrik, 'Items', controller)
        graph.add_link(get_joints, 'Value', vetala_lib_get_item1, 'Array', controller)
        graph.add_link(get_joints, 'Value', vetala_lib_get_item2, 'Array', controller)
        graph.add_link(vetala_lib_get_item1, 'Element', 'Set Transform', 'Item', controller)
        graph.add_link(vetala_lib_get_item2, 'Element', rotation_constraint, 'Child', controller)
<<<<<<< HEAD
        graph.add_link(vetala_lib_get_item1, 'Element', set_transform, 'Item', controller)
=======
        graph.add_link('vetalaLib_GetItem_3', 'Element', set_transform, 'Item', controller)
>>>>>>> 34a29ddb
        graph.add_link(get_transform2, 'Transform', set_transform, 'Value', controller)
        graph.add_link(get_item_metadata1, 'Value', get_transform2, 'Item', controller)
        graph.add_link(greater, 'Result', or1, 'B', controller)
        graph.add_link(get_item_metadata1, 'Value', get_item_metadata4, 'Item', controller)
        graph.add_link('DISPATCH_RigVMDispatch_SwitchInt32', 'Cases.1', set_transform1, 'ExecutePin', controller)
        graph.add_link(at, 'Element', set_transform1, 'Item', controller)
        graph.add_link(get_transform4, 'Transform', set_transform1, 'Value', controller)
        graph.add_link(get_item_metadata4, 'Value', get_transform4, 'Item', controller)
        graph.add_link(at, 'Element', vetala_lib_ik_nudge_lock, 'joints.0', controller)
        graph.add_link(at1, 'Element', vetala_lib_ik_nudge_lock, 'joints.1', controller)
        graph.add_link(at2, 'Element', vetala_lib_ik_nudge_lock, 'joints.2', controller)
        graph.add_link(get_item_metadata, 'Value', vetala_lib_ik_nudge_lock, 'controls.1', controller)
        graph.add_link(vetala_lib_get_item, 'Element', vetala_lib_ik_nudge_lock, 'controls.2', controller)
        graph.add_link(get_item_metadata1, 'Value', vetala_lib_ik_nudge_lock, 'controls.0', controller)
        graph.add_link(vetala_lib_get_item, 'Element', rotation_constraint, 'Parents.0.Item', controller)

        graph.set_pin(at, 'Index', '0', controller)
        graph.set_pin(at1, 'Index', '1', controller)
        graph.set_pin(at2, 'Index', '-1', controller)
        graph.set_pin(get_item_metadata, 'NameSpace', 'Self', controller)
        graph.set_pin(get_item_metadata, 'Default', '(Type=Bone,Name="None")', controller)
        graph.set_pin(basic_ik, 'SecondaryAxis', '(X=0.000000,Y=0.000000,Z=0.000000)', controller)
        graph.set_pin(basic_ik, 'SecondaryAxisWeight', '1.000000', controller)
        graph.set_pin(basic_ik, 'PoleVectorKind', 'Direction', controller)
        graph.set_pin(basic_ik, 'PoleVectorSpace', '(Type=Bone,Name="None")', controller)
        graph.set_pin(basic_ik, 'StretchStartRatio', '1.000000', controller)
        graph.set_pin(basic_ik, 'StretchMaximumRatio', '10.000000', controller)
        graph.set_pin(basic_ik, 'Weight', '1.000000', controller)
        graph.set_pin(basic_ik, 'bPropagateToChildren', 'True', controller)
        graph.set_pin(basic_ik, 'DebugSettings', '(bEnabled=False,Scale=10.000000,WorldOffset=(Rotation=(X=0.000000,Y=0.000000,Z=0.000000,W=1.000000),Translation=(X=0.000000,Y=0.000000,Z=0.000000),Scale3D=(X=1.000000,Y=1.000000,Z=1.000000)))', controller)
        graph.set_pin(get_transform, 'Space', 'GlobalSpace', controller)
        graph.set_pin(get_transform, 'bInitial', 'False', controller)
        graph.set_pin(draw_line, 'DebugDrawSettings', '(DepthPriority=SDPG_Foreground,Lifetime=-1.000000)', controller)
        graph.set_pin(draw_line, 'Color', '(R=0.05,G=0.05,B=0.05,A=1.000000)', controller)
        graph.set_pin(draw_line, 'Thickness', '0.000000', controller)
        graph.set_pin(draw_line, 'WorldOffset', '(Rotation=(X=0.000000,Y=0.000000,Z=0.000000,W=1.000000),Translation=(X=0.000000,Y=0.000000,Z=0.000000),Scale3D=(X=1.000000,Y=1.000000,Z=1.000000))', controller)
        graph.set_pin(draw_line, 'bEnabled', 'True', controller)
        graph.set_pin(get_transform1, 'Space', 'GlobalSpace', controller)
        graph.set_pin(get_transform1, 'bInitial', 'False', controller)
        graph.set_pin(project_to_new_parent, 'bChildInitial', 'True', controller)
        graph.set_pin(project_to_new_parent, 'bOldParentInitial', 'True', controller)
        graph.set_pin(project_to_new_parent, 'bNewParentInitial', 'False', controller)
        graph.set_pin(vetala_lib_get_item, 'index', '-1', controller)
        graph.set_pin(get_item_array_metadata, 'Name', 'ik', controller)
        graph.set_pin(get_item_array_metadata, 'NameSpace', 'Self', controller)
        graph.set_pin(vetala_lib_ik_nudge_lock, 'joints', '((Type=None,Name="None"),(Type=None,Name="None"),(Type=None,Name="None"))', controller)
        graph.set_pin(vetala_lib_ik_nudge_lock, 'controls', '((Type=None,Name="None"),(Type=None,Name="None"),(Type=None,Name="None"))', controller)
        graph.set_pin(get_item_metadata1, 'NameSpace', 'Self', controller)
        graph.set_pin(get_item_metadata1, 'Default', '(Type=Bone,Name="None")', controller)
        graph.set_pin(get_bool_channel, 'Channel', 'stretch', controller)
        graph.set_pin(get_bool_channel, 'bInitial', 'False', controller)
        graph.set_pin(get_item_metadata2, 'NameSpace', 'Self', controller)
        graph.set_pin(get_item_metadata2, 'Default', '(Type=Bone,Name="None")', controller)
        graph.set_pin(get_float_channel, 'Channel', 'nudge', controller)
        graph.set_pin(get_float_channel, 'bInitial', 'False', controller)
        graph.set_pin(get_float_channel1, 'Channel', 'lock', controller)
        graph.set_pin(get_float_channel1, 'bInitial', 'False', controller)
        graph.set_pin(get_item_metadata3, 'Name', 'main', controller)
        graph.set_pin(get_item_metadata3, 'NameSpace', 'Self', controller)
        graph.set_pin(get_item_metadata3, 'Default', '(Type=Bone,Name="None")', controller)
        graph.set_pin(equals, 'B', '2', controller)
        graph.set_pin(basic_fabrik, 'Precision', '0.010000', controller)
        graph.set_pin(basic_fabrik, 'Weight', '1.000000', controller)
        graph.set_pin(basic_fabrik, 'bPropagateToChildren', 'True', controller)
        graph.set_pin(basic_fabrik, 'MaxIterations', '100', controller)
        graph.set_pin(basic_fabrik, 'WorkData', '(CachedEffector=(Key=(Type=None,Name="None"),Index=65535,ContainerVersion=-1))', controller)
        graph.set_pin(vetala_lib_get_item2, 'index', '-1', controller)
        graph.set_pin(set_transform, 'Space', 'GlobalSpace', controller)
        graph.set_pin(set_transform, 'bInitial', 'False', controller)
        graph.set_pin(set_transform, 'Weight', '1.000000', controller)
        graph.set_pin(set_transform, 'bPropagateToChildren', 'True', controller)
        graph.set_pin(get_transform2, 'Space', 'GlobalSpace', controller)
        graph.set_pin(get_transform2, 'bInitial', 'False', controller)
        graph.set_pin(rotation_constraint, 'bMaintainOffset', 'True', controller)
        graph.set_pin(rotation_constraint, 'Filter', '(bX=True,bY=True,bZ=True)', controller)
        graph.set_pin(rotation_constraint, 'Parents', '((Item=(Type=Bone,Name="None"),Weight=1.000000))', controller)
        graph.set_pin(rotation_constraint, 'AdvancedSettings', '(InterpolationType=Average,RotationOrderForFilter=XZY)', controller)
        graph.set_pin(rotation_constraint, 'Weight', '1.000000', controller)
        graph.set_pin(greater, 'B', '3', controller)

        graph.set_pin(get_item_metadata4, 'Name', 'top_ik', controller)
        graph.set_pin(get_item_metadata4, 'NameSpace', 'Self', controller)
        graph.set_pin(get_item_metadata4, 'Default', '(Type=Bone,Name="None")', controller)
        graph.set_pin(set_transform1, 'Space', 'GlobalSpace', controller)
        graph.set_pin(set_transform1, 'bInitial', 'False', controller)
        graph.set_pin(set_transform1, 'Weight', '1.000000', controller)
        graph.set_pin(set_transform1, 'bPropagateToChildren', 'True', controller)
        graph.set_pin(get_transform4, 'Space', 'GlobalSpace', controller)
        graph.set_pin(get_transform4, 'bInitial', 'False', controller)

        current_locals = locals()
        nodes = unreal_lib.graph.filter_nodes(current_locals.values())
        node = unreal_lib.graph.comment_nodes(nodes, controller, 'Forward Solve')

        nodes.append(node)
        unreal_lib.graph.move_nodes(0, 0, nodes, controller)
        unreal_lib.graph.move_nodes(500, 500, nodes, controller)

    def _build_function_backward_graph(self):
        return


class UnrealSplineIkRig(UnrealUtilRig):

    def _build_function_construct_graph(self):

        controller = self.function_controller
        library = graph.get_local_function_library()

        controller.add_local_variable_from_object_path('spline_controls',
                                                       'TArray<FRigElementKey>',
                                                       '/Script/ControlRig.RigElementKey', '')

        controller.add_local_variable_from_object_path('last_control', 'FRigElementKey', '/Script/ControlRig.RigElementKey', '')

        set_local_controls = controller.add_variable_node_from_object_path('local_controls', 'TArray<FRigElementKey>', '/Script/ControlRig.RigElementKey', False, '()', unreal.Vector2D(6688.0, -1344.0), 'Set local_controls')
        spline_from_items = controller.add_external_function_reference_node('/ControlRigSpline/SplineFunctionLibrary/SplineFunctionLibrary.SplineFunctionLibrary_C', 'SplineFromItems', unreal.Vector2D(1600.0, -2900.0), 'SplineFromItems')
        get_joints = controller.add_variable_node_from_object_path('joints', 'TArray<FRigElementKey>', '/Script/ControlRig.RigElementKey', True, '()', unreal.Vector2D(1100.0, -1160.0), 'Get joints')
        get_spline_controls = controller.add_variable_node_from_object_path('spline_controls', 'TArray<FRigElementKey>', '/Script/ControlRig.RigElementKey', True, '()', unreal.Vector2D(1300.0, -2080.0), 'Get spline_controls')
        get_control_count = controller.add_variable_node('control_count', 'int32', None, True, '', unreal.Vector2D(1100.0, -2200.0), 'Get control_count')
        get_hierarchy = controller.add_variable_node('hierarchy', 'bool', None, True, '', unreal.Vector2D(1100.0, -2060.0), 'Get hierarchy')
        get_parent = controller.add_variable_node_from_object_path('parent', 'TArray<FRigElementKey>', '/Script/ControlRig.RigElementKey', True, '()', unreal.Vector2D(1100.0, -1760.0), 'Get parent')
        get_last_control = controller.add_variable_node_from_object_path('last_control', 'FRigElementKey', '/Script/ControlRig.RigElementKey', True, '', unreal.Vector2D(1100.039335, -1900.0), 'Get last_control')
        reset = controller.add_template_node('DISPATCH_RigVMDispatch_ArrayReset(io Array)', unreal.Vector2D(2000.0, -2500.0), 'Reset')
        for_loop = controller.add_unit_node_from_struct_path('/Script/RigVM.RigVMFunction_ForLoopCount', 'Execute', unreal.Vector2D(2300.0, -2400.0), 'For Loop')
        greater = controller.add_unit_node_from_struct_path('/Script/RigVM.RigVMFunction_MathIntGreater', 'Execute', unreal.Vector2D(1750.0, -2300.0), 'Greater')
        if1 = controller.add_template_node('DISPATCH_RigVMDispatch_If(in Condition,in True,in False,out Result)', unreal.Vector2D(2000.0, -2200.0), 'If')
        num = controller.add_template_node('DISPATCH_RigVMDispatch_ArrayGetNum(in Array,out Num)', unreal.Vector2D(1800.0, -1900.0), 'Num')
        greater1 = controller.add_unit_node_from_struct_path('/Script/RigVM.RigVMFunction_MathIntGreater', 'Execute', unreal.Vector2D(2000.0, -1900.0), 'Greater')
        if2 = controller.add_template_node('DISPATCH_RigVMDispatch_If(in Condition,in True,in False,out Result)', unreal.Vector2D(2300.0, -1800.0), 'If')
        equals = controller.add_template_node('DISPATCH_RigVMDispatch_CoreEquals(in A,in B,out Result)', unreal.Vector2D(2500.0, -2200.0), 'Equals')
        if3 = controller.add_template_node('DISPATCH_RigVMDispatch_If(in Condition,in True,in False,out Result)', unreal.Vector2D(2700.0, -2050.0), 'If')
        if4 = controller.add_template_node('DISPATCH_RigVMDispatch_If(in Condition,in True,in False,out Result)', unreal.Vector2D(2900.0, -1900.0), 'If')
        position_from_spline = controller.add_unit_node_from_struct_path('/Script/ControlRigSpline.RigUnit_PositionFromControlRigSpline', 'Execute', unreal.Vector2D(2800.0, -2500.0), 'Position From Spline')
        make_transform = controller.add_unit_node_from_struct_path('/Script/RigVM.RigVMFunction_MathTransformMake', 'Execute', unreal.Vector2D(3100.0, -2500.0), 'Make Transform')
        spawn_null = controller.add_unit_node_from_struct_path('/Script/ControlRig.RigUnit_HierarchyAddNull', 'Execute', unreal.Vector2D(3500.0, -2500.0), 'Spawn Null')
        set_default_parent = controller.add_unit_node_from_struct_path('/Script/ControlRig.RigUnit_SetDefaultParent', 'Execute', unreal.Vector2D(4800.0, -2700.0), 'Set Default Parent')
        set_last_control = controller.add_variable_node_from_object_path('last_control', 'FRigElementKey', '/Script/ControlRig.RigElementKey', False, '', unreal.Vector2D(5200.0, -2100.0), 'Set last_control')
        get_spline_controls1 = controller.add_variable_node_from_object_path('spline_controls', 'TArray<FRigElementKey>', '/Script/ControlRig.RigElementKey', True, '()', unreal.Vector2D(5280.0, -1888.0), 'Get spline_controls')
        at = controller.add_template_node('DISPATCH_RigVMDispatch_ArrayGetAtIndex(in Array,in Index,out Element)', unreal.Vector2D(5200.0, -1160.0), 'At')
        add = controller.add_template_node('DISPATCH_RigVMDispatch_ArrayAdd(io Array,in Element,out Index)', unreal.Vector2D(5800.0, -1800.0), 'Add')
        set_item_array_metadata = controller.add_template_node('DISPATCH_RigDispatch_SetMetadata(in Item,in Name,in NameSpace,in Value,out Success)', unreal.Vector2D(6300.0, -1500.0), 'Set Item Array Metadata')
        at1 = controller.add_template_node('DISPATCH_RigVMDispatch_ArrayGetAtIndex(in Array,in Index,out Element)', unreal.Vector2D(6600.0, -1800.0), 'At')
        spawn_bool_animation_channel = controller.add_unit_node_from_struct_path('/Script/ControlRig.RigUnit_HierarchyAddAnimationChannelBool', 'Execute', unreal.Vector2D(6900.0, -1500.0), 'Spawn Bool Animation Channel')
        get_spline_controls2 = controller.add_variable_node_from_object_path('spline_controls', 'TArray<FRigElementKey>', '/Script/ControlRig.RigElementKey', True, '()', unreal.Vector2D(6144.0, -1120.0), 'Get spline_controls')
        vetala_lib_get_item = controller.add_function_reference_node(library.find_function('vetalaLib_GetItem'), unreal.Vector2D(1792.0, -1760.0), 'vetalaLib_GetItem')
        vetala_lib_control = self._create_control(controller, 4224.0, -2000.0)

        graph.add_link(set_item_array_metadata, 'ExecuteContext', set_local_controls, 'ExecuteContext', controller)
        graph.add_link(set_local_controls, 'ExecuteContext', spawn_bool_animation_channel, 'ExecuteContext', controller)
        graph.add_link('DISPATCH_RigVMDispatch_SwitchInt32', 'Cases.0', spline_from_items, 'ExecuteContext', controller)
        graph.add_link(spline_from_items, 'ExecuteContext', reset, 'ExecuteContext', controller)
        graph.add_link(reset, 'ExecuteContext', for_loop, 'ExecuteContext', controller)
        graph.add_link(for_loop, 'ExecuteContext', spawn_null, 'ExecuteContext', controller)
        graph.add_link(for_loop, 'Completed', set_item_array_metadata, 'ExecuteContext', controller)
        graph.add_link(spawn_null, 'ExecuteContext', vetala_lib_control, 'ExecuteContext', controller)
        graph.add_link(vetala_lib_control, 'ExecuteContext', set_default_parent, 'ExecuteContext', controller)
        graph.add_link(set_default_parent, 'ExecuteContext', set_last_control, 'ExecuteContext', controller)
        graph.add_link(set_last_control, 'ExecuteContext', add, 'ExecuteContext', controller)
        graph.add_link(get_spline_controls2, 'Value', set_local_controls, 'Value', controller)
        graph.add_link(get_joints, 'Value', spline_from_items, 'Items', controller)
        graph.add_link(spline_from_items, 'Spline', position_from_spline, 'Spline', controller)
        graph.add_link(get_joints, 'Value', at, 'Array', controller)
        graph.add_link(get_spline_controls, 'Value', reset, 'Array', controller)
        graph.add_link(get_control_count, 'Value', greater, 'A', controller)
        graph.add_link(get_control_count, 'Value', if1, 'True', controller)
        graph.add_link(get_hierarchy, 'Value', if4, 'Condition', controller)
        graph.add_link(get_parent, 'Value', num, 'Array', controller)
        graph.add_link(get_parent, 'Value', vetala_lib_get_item, 'Array', controller)
        graph.add_link(get_last_control, 'Value', if3, 'False', controller)
        graph.add_link(if1, 'Result', for_loop, 'Count', controller)
        graph.add_link(for_loop, 'Index', equals, 'A', controller)
        graph.add_link(for_loop, 'Index', vetala_lib_control, 'increment', controller)
        graph.add_link(for_loop, 'Ratio', position_from_spline, 'U', controller)
        graph.add_link(greater, 'Result', if1, 'Condition', controller)
        graph.add_link(num, 'Num', 'Greater_1', 'A', controller)
        graph.add_link(num, 'Num', greater1, 'A', controller)
        graph.add_link(greater1, 'Result', if2, 'Condition', controller)
        graph.add_link(vetala_lib_get_item, 'Element', if2, 'True', controller)
        graph.add_link(if2, 'Result', if3, 'True', controller)
        graph.add_link(if2, 'Result', if4, 'False', controller)
        graph.add_link(equals, 'Result', if3, 'Condition', controller)
        graph.add_link(if3, 'Result', if4, 'True', controller)
        graph.add_link(if4, 'Result', vetala_lib_control, 'parent', controller)
        graph.add_link(position_from_spline, 'Position', make_transform, 'Translation', controller)
        graph.add_link(make_transform, 'Result', spawn_null, 'Transform', controller)
        graph.add_link(spawn_null, 'Item', set_default_parent, 'Child', controller)
        graph.add_link(spawn_null, 'Item', vetala_lib_control, 'driven', controller)
        graph.add_link(vetala_lib_control, 'Control', set_default_parent, 'Parent', controller)
        graph.add_link(vetala_lib_control, 'Control', set_last_control, 'Value', controller)
        graph.add_link(get_spline_controls1, 'Value', add, 'Array', controller)
        graph.add_link(at, 'Element', set_item_array_metadata, 'Item', controller)
        graph.add_link(add, 'Array', at1, 'Array', controller)
        graph.add_link(add, 'Array', set_item_array_metadata, 'Value', controller)
        graph.add_link(vetala_lib_control, 'Control', add, 'Element', controller)
        graph.add_link(at1, 'Element', spawn_bool_animation_channel, 'Parent', controller)
        graph.add_link('Entry', 'description', vetala_lib_control, 'description', controller)
        graph.add_link('Entry', 'side', vetala_lib_control, 'side', controller)
        graph.add_link('Entry', 'sub_count', vetala_lib_control, 'sub_count', controller)
        graph.add_link('Entry', 'restrain_numbering', vetala_lib_control, 'restrain_numbering', controller)
        graph.add_link('Entry', 'shape', vetala_lib_control, 'shape', controller)
        graph.add_link('Entry', 'color', vetala_lib_control, 'color', controller)
        graph.add_link('Entry', 'sub_color', vetala_lib_control, 'sub_color', controller)
        graph.add_link('Entry', 'shape_translate', vetala_lib_control, 'translate', controller)
        graph.add_link('Entry', 'shape_rotate', vetala_lib_control, 'rotate', controller)
        graph.add_link('Entry', 'shape_scale', vetala_lib_control, 'scale', controller)

        graph.set_pin(spline_from_items, 'Spline Mode', 'Hermite', controller)
        graph.set_pin(spline_from_items, 'Samples Per Segment', '16', controller)
        graph.set_pin(greater, 'B', '3', controller)
        graph.set_pin(if1, 'False', '4', controller)
        graph.set_pin(greater1, 'B', '0', controller)
        graph.set_pin(equals, 'B', '0', controller)
        graph.set_pin(make_transform, 'Rotation', '(X=0.000000,Y=0.000000,Z=0.000000,W=1.000000)', controller)
        graph.set_pin(make_transform, 'Scale', '(X=1.000000,Y=1.000000,Z=1.000000)', controller)
        graph.set_pin(spawn_null, 'Parent', '(Type=Bone,Name="None")', controller)
        graph.set_pin(spawn_null, 'Name', 'NewNull', controller)
        graph.set_pin(spawn_null, 'Space', 'LocalSpace', controller)
        graph.set_pin(at, 'Index', '0', controller)
        graph.set_pin(set_item_array_metadata, 'Name', 'controls', controller)
        graph.set_pin(set_item_array_metadata, 'NameSpace', 'Self', controller)
        graph.set_pin(at1, 'Index', '0', controller)
        graph.set_pin(spawn_bool_animation_channel, 'Name', 'stretch', controller)
        graph.set_pin(spawn_bool_animation_channel, 'InitialValue', 'true', controller)
        graph.set_pin(spawn_bool_animation_channel, 'MinimumValue', 'False', controller)
        graph.set_pin(spawn_bool_animation_channel, 'MaximumValue', 'True', controller)
        graph.set_pin(vetala_lib_get_item, 'index', '-1', controller)

        current_locals = locals()
        nodes = unreal_lib.graph.filter_nodes(current_locals.values())
        node = unreal_lib.graph.comment_nodes(nodes, controller, 'Construction')

        nodes.append(node)
        unreal_lib.graph.move_nodes(0, 0, nodes, controller)
        unreal_lib.graph.move_nodes(1000, -3000, nodes, controller)

    def _build_function_forward_graph(self):
        controller = self.function_controller
        library = graph.get_local_function_library()

        controller.add_exposed_pin('Secondary Spline Direction', unreal.RigVMPinDirection.INPUT, 'FVector', '/Script/CoreUObject.Vector', '(X=0.000000,Y=5.0,Z=0.000000)')

        get_joints = controller.add_variable_node_from_object_path('joints', 'TArray<FRigElementKey>', '/Script/ControlRig.RigElementKey', True, '()', unreal.Vector2D(800.0, 100.0), 'Get joints')
        spline_ik = controller.add_external_function_reference_node('/ControlRigSpline/SplineFunctionLibrary/SplineFunctionLibrary.SplineFunctionLibrary_C', 'SplineIK', unreal.Vector2D(2600.0, 100.0), 'SplineIK')
        at = controller.add_template_node('DISPATCH_RigVMDispatch_ArrayGetAtIndex(in Array,in Index,out Element)', unreal.Vector2D(900.0, 400.0), 'At')
        vetala_lib_get_item = controller.add_function_reference_node(library.find_function('vetalaLib_GetItem'), unreal.Vector2D(1400.0, 400.0), 'vetalaLib_GetItem')
        get_item_array_metadata = controller.add_template_node('DISPATCH_RigDispatch_GetMetadata(in Item,in Name,in NameSpace,in Default,out Value,out Found)', unreal.Vector2D(1100.0, 400.0), 'Get Item Array Metadata')
        get_bool_channel = controller.add_unit_node_from_struct_path('/Script/ControlRig.RigUnit_GetBoolAnimationChannel', 'Execute', unreal.Vector2D(1700.0, 400.0), 'Get Bool Channel')
        reset = controller.add_template_node('DISPATCH_RigVMDispatch_ArrayReset(io Array)', unreal.Vector2D(900.0, 600.0), 'Reset')
        for_each = controller.add_template_node('DISPATCH_RigVMDispatch_ArrayIterator(in Array,out Element,out Index,out Count,out Ratio)', unreal.Vector2D(1300.0, 600.0), 'For Each')
        add = controller.add_template_node('DISPATCH_RigVMDispatch_ArrayAdd(io Array,in Element,out Index)', unreal.Vector2D(2000.0, 600.0), 'Add')
        get_item_array_metadata1 = controller.add_template_node('DISPATCH_RigDispatch_GetMetadata(in Item,in Name,in NameSpace,in Default,out Value,out Found)', unreal.Vector2D(1500.0, 800.0), 'Get Item Array Metadata')
        num = controller.add_template_node('DISPATCH_RigVMDispatch_ArrayGetNum(in Array,out Num)', unreal.Vector2D(1500.0, 1000.0), 'Num')
        greater = controller.add_unit_node_from_struct_path('/Script/RigVM.RigVMFunction_MathIntGreater', 'Execute', unreal.Vector2D(1700.0, 1000.0), 'Greater')
        if1 = controller.add_template_node('DISPATCH_RigVMDispatch_If(in Condition,in True,in False,out Result)', unreal.Vector2D(1900.0, 1000.0), 'If')
        vetala_lib_get_item1 = controller.add_function_reference_node(library.find_function('vetalaLib_GetItem'), unreal.Vector2D(1792.0, 672.0), 'vetalaLib_GetItem')
        vetala_lib_find_bone_aim_axis = controller.add_function_reference_node(library.find_function('vetalaLib_findBoneAimAxis'), unreal.Vector2D(1952.0, 128.0), 'vetalaLib_findBoneAimAxis')
        vetala_lib_find_pole_axis = controller.add_function_reference_node(library.find_function('vetalaLib_findPoleAxis'), unreal.Vector2D(1952.0, 256.0), 'vetalaLib_findPoleAxis')
        multiply = controller.add_unit_node_from_struct_path('/Script/RigVM.RigVMFunction_MathVectorMul', 'Execute', unreal.Vector2D(2320.0, 128.0), 'Multiply')

        graph.add_link(vetala_lib_find_pole_axis, 'ExecuteContext', spline_ik, 'ExecuteContext', controller)
        graph.add_link('DISPATCH_RigVMDispatch_SwitchInt32', 'Cases.1', reset, 'ExecuteContext', controller)
        graph.add_link(reset, 'ExecuteContext', for_each, 'ExecuteContext', controller)
        graph.add_link(for_each, 'ExecuteContext', add, 'ExecuteContext', controller)
        graph.add_link(for_each, 'Completed', vetala_lib_find_bone_aim_axis, 'ExecuteContext', controller)
        graph.add_link(vetala_lib_find_bone_aim_axis, 'ExecuteContext', vetala_lib_find_pole_axis, 'ExecuteContext', controller)
        graph.add_link(get_joints, 'Value', at, 'Array', controller)
        graph.add_link(get_joints, 'Value', spline_ik, 'Bones', controller)
        graph.add_link(get_joints, 'Value', vetala_lib_find_pole_axis, 'Bones', controller)
        graph.add_link(add, 'Array', spline_ik, 'Controls', controller)
        graph.add_link(get_bool_channel, 'Value', spline_ik, 'Stretch', controller)
        graph.add_link(vetala_lib_find_bone_aim_axis, 'Result', spline_ik, 'Primary Axis', controller)
        graph.add_link(vetala_lib_find_pole_axis, 'PoleAxis', spline_ik, 'Up Axis', controller)
        graph.add_link(multiply, 'Result', spline_ik, 'Secondary Spline Direction', controller)
        graph.add_link(at, 'Element', get_item_array_metadata, 'Item', controller)
        graph.add_link(at, 'Element', vetala_lib_find_bone_aim_axis, 'Bone', controller)
        graph.add_link(get_item_array_metadata, 'Value', vetala_lib_get_item, 'Array', controller)
        graph.add_link(vetala_lib_get_item, 'Element.Name', get_bool_channel, 'Control', controller)
        graph.add_link(get_item_array_metadata, 'Value', for_each, 'Array', controller)
        graph.add_link(reset, 'Array', add, 'Array', controller)
        graph.add_link(for_each, 'Element', get_item_array_metadata1, 'Item', controller)
        graph.add_link(for_each, 'Element', if1, 'False', controller)
        graph.add_link(if1, 'Result', add, 'Element', controller)
        graph.add_link(get_item_array_metadata1, 'Value', vetala_lib_get_item1, 'Array', controller)
        graph.add_link(get_item_array_metadata1, 'Value', num, 'Array', controller)
        graph.add_link(num, 'Num', greater, 'A', controller)
        graph.add_link(greater, 'Result', if1, 'Condition', controller)
        graph.add_link(vetala_lib_get_item1, 'Element', if1, 'True', controller)
        graph.add_link(vetala_lib_find_pole_axis, 'PoleAxis', multiply, 'A', controller)

        graph.set_pin(spline_ik, 'Spline Mode', 'BSpline', controller)
        graph.set_pin(spline_ik, 'Samples Per Segment', '16', controller)
        graph.set_pin(at, 'Index', '0', controller)
        graph.set_pin(vetala_lib_get_item, 'index', '0', controller)
        graph.set_pin(get_item_array_metadata, 'Name', 'controls', controller)
        graph.set_pin(get_item_array_metadata, 'NameSpace', 'Self', controller)
        graph.set_pin(get_bool_channel, 'Channel', 'stretch', controller)
        graph.set_pin(get_bool_channel, 'bInitial', 'False', controller)
        graph.set_pin(get_item_array_metadata1, 'Name', 'Sub', controller)
        graph.set_pin(get_item_array_metadata1, 'NameSpace', 'Self', controller)
        graph.set_pin(greater, 'B', '0', controller)
        graph.set_pin(vetala_lib_get_item1, 'index', '-1', controller)
        graph.set_pin(vetala_lib_find_pole_axis, 'Multiply', '(X=0.000000,Y=0.000000,Z=0.000000)', controller)
        graph.set_pin(multiply, 'B', '(X=5.000000,Y=5.000000,Z=5.000000)', controller)

        current_locals = locals()
        nodes = unreal_lib.graph.filter_nodes(current_locals.values())
        node = unreal_lib.graph.comment_nodes(nodes, controller, 'Forward Solve')

        nodes.append(node)
        unreal_lib.graph.move_nodes(700, 0, nodes, controller)

    def _build_function_backward_graph(self):
        return


class UnrealFootRollRig(UnrealUtilRig):

    def _build_function_construct_graph(self):

        controller = self.function_controller
        library = graph.get_local_function_library()
        self.function_controller.add_local_variable_from_object_path('local_controls', 'TArray<FRigElementKey>',
                                                                    '/Script/ControlRig.RigElementKey', '')

        vetala_lib_control = self._create_control(controller, 6704.0, -1392.0)
        vetala_lib_get_parent = controller.add_function_reference_node(library.find_function('vetalaLib_GetParent'), unreal.Vector2D(1408.0, -1792.0), 'vetalaLib_GetParent')
        set_item_metadata = controller.add_template_node('DISPATCH_RigDispatch_SetMetadata(in Item,in Name,in Value,out Success)', unreal.Vector2D(9888.0, -1376.0), 'Set Item Metadata')
        get_control_layer = controller.add_variable_node('control_layer', 'FName', None, True, '', unreal.Vector2D(992.0, -2000.0), 'Get control_layer')
        get_description = controller.add_variable_node('description', 'FString', None, True, '', unreal.Vector2D(5264.0, -1056.0), 'Get description')
        add = controller.add_template_node('DISPATCH_RigVMDispatch_ArrayAdd(io Array,in Element,out Index)', unreal.Vector2D(7056.0, -1376.0), 'Add')
        get_local_controls = controller.add_variable_node_from_object_path('local_controls', 'TArray<FRigElementKey>', '/Script/ControlRig.RigElementKey', True, '()', unreal.Vector2D(8000.0, -1792.0), 'Get local_controls')
        branch = controller.add_unit_node_from_struct_path('/Script/RigVM.RigVMFunction_ControlFlowBranch', 'Execute', unreal.Vector2D(1440.0, -1552.0), 'Branch')
        num = controller.add_template_node('DISPATCH_RigVMDispatch_ArrayGetNum(in Array,out Num)', unreal.Vector2D(832.0, -1568.0), 'Num')
        equals = controller.add_template_node('DISPATCH_RigVMDispatch_CoreEquals(in A,in B,out Result)', unreal.Vector2D(1072.0, -1568.0), 'Equals')
        get_joints = controller.add_variable_node_from_object_path('joints', 'TArray<FRigElementKey>', '/Script/ControlRig.RigElementKey', True, '()', unreal.Vector2D(704.0, -1856.0), 'Get joints')
        at = controller.add_template_node('DISPATCH_RigVMDispatch_ArrayGetAtIndex(in Array,in Index,out Element)', unreal.Vector2D(1024.0, -1792.0), 'At')
        vetala_lib_control1 = self._create_control(controller, 3712.0, -1551.0)
        add1 = controller.add_template_node('DISPATCH_RigVMDispatch_ArrayAdd(io Array,in Element,out Index)', unreal.Vector2D(4656.0, -1536.0), 'Add')
        at1 = controller.add_template_node('DISPATCH_RigVMDispatch_ArrayGetAtIndex(in Array,in Index,out Element)', unreal.Vector2D(2944.0, -1808.0), 'At')
        make_array = controller.add_template_node('DISPATCH_RigVMDispatch_ArrayMake(in Values,out Array)', unreal.Vector2D(2800.0, -944.0), 'Make Array')
        get_transform = controller.add_unit_node_from_struct_path('/Script/ControlRig.RigUnit_GetTransform', 'Execute', unreal.Vector2D(2368.0, -1040.0), 'Get Transform')
        get_heel_pivot = controller.add_variable_node_from_object_path('heel_pivot', 'TArray<FVector>', '/Script/CoreUObject.Vector', True, '()', unreal.Vector2D(2064.0, -640.0), 'Get heel_pivot')
        get_yaw_in_pivot = controller.add_variable_node_from_object_path('yaw_in_pivot', 'TArray<FVector>', '/Script/CoreUObject.Vector', True, '()', unreal.Vector2D(2064.0, -448.0), 'Get yaw_in_pivot')
        get_yaw_out_pivot = controller.add_variable_node_from_object_path('yaw_out_pivot', 'TArray<FVector>', '/Script/CoreUObject.Vector', True, '()', unreal.Vector2D(2064.0, -544.0), 'Get yaw_out_pivot')
        vetala_lib_get_item_vector = controller.add_function_reference_node(library.find_function('vetalaLib_GetItemVector'), unreal.Vector2D(2272.0, -688.0), 'vetalaLib_GetItemVector')
        vetala_lib_get_item_vector1 = controller.add_function_reference_node(library.find_function('vetalaLib_GetItemVector'), unreal.Vector2D(2272.0, -536.0), 'vetalaLib_GetItemVector')
        vetala_lib_get_item_vector2 = controller.add_function_reference_node(library.find_function('vetalaLib_GetItemVector'), unreal.Vector2D(2272.0, -384.0), 'vetalaLib_GetItemVector')
        for_each = controller.add_template_node('DISPATCH_RigVMDispatch_ArrayIterator(in Array,out Element,out Index,out Count,out Ratio)', unreal.Vector2D(2848.0, -1552.0), 'For Each')
        make_array1 = controller.add_template_node('DISPATCH_RigVMDispatch_ArrayMake(in Values,out Array)', unreal.Vector2D(2800.0, -336.0), 'Make Array')
        at2 = controller.add_template_node('DISPATCH_RigVMDispatch_ArrayGetAtIndex(in Array,in Index,out Element)', unreal.Vector2D(3216.0, -672.0), 'At')
        get_description1 = controller.add_variable_node('description', 'FString', None, True, '', unreal.Vector2D(2608.0, -1360.0), 'Get description')
        join = controller.add_unit_node_from_struct_path('/Script/RigVM.RigVMFunction_StringJoin', 'Execute', unreal.Vector2D(2960.0, -1271.0), 'Join')
        get_local_controls1 = controller.add_variable_node_from_object_path('local_controls', 'TArray<FRigElementKey>', '/Script/ControlRig.RigElementKey', True, '()', unreal.Vector2D(3200.0, -1808.0), 'Get local_controls')
        at3 = controller.add_template_node('DISPATCH_RigVMDispatch_ArrayGetAtIndex(in Array,in Index,out Element)', unreal.Vector2D(3536.0, -1808.0), 'At')
        get_local_controls2 = controller.add_variable_node_from_object_path('local_controls', 'TArray<FRigElementKey>', '/Script/ControlRig.RigElementKey', True, '()', unreal.Vector2D(4192.0, -1808.0), 'Get local_controls')
        join1 = controller.add_unit_node_from_struct_path('/Script/RigVM.RigVMFunction_StringJoin', 'Execute', unreal.Vector2D(5488.0, -880.0), 'Join')
        add2 = controller.add_template_node('DISPATCH_RigVMDispatch_ArrayAdd(io Array,in Element,out Index)', unreal.Vector2D(2448.0, -1553.0), 'Add')
        get_local_controls3 = controller.add_variable_node_from_object_path('local_controls', 'TArray<FRigElementKey>', '/Script/ControlRig.RigElementKey', True, '()', unreal.Vector2D(2320.0, -1824.0), 'Get local_controls')
        get_local_controls4 = controller.add_variable_node_from_object_path('local_controls', 'TArray<FRigElementKey>', '/Script/ControlRig.RigElementKey', True, '()', unreal.Vector2D(4576.0, -1808.0), 'Get local_controls')
        at4 = controller.add_template_node('DISPATCH_RigVMDispatch_ArrayGetAtIndex(in Array,in Index,out Element)', unreal.Vector2D(5504.0, -1776.0), 'At')
        vetala_lib_control2 = self._create_control(controller, 8160.0, -1392.0)
        join2 = controller.add_unit_node_from_struct_path('/Script/RigVM.RigVMFunction_StringJoin', 'Execute', unreal.Vector2D(7184.0, -896.0), 'Join')
        get_transform1 = controller.add_unit_node_from_struct_path('/Script/ControlRig.RigUnit_GetTransform', 'Execute', unreal.Vector2D(8432.0, -1616.0), 'Get Transform')
        set_transform = controller.add_unit_node_from_struct_path('/Script/ControlRig.RigUnit_SetTransform', 'Execute', unreal.Vector2D(9088.0, -1376.0), 'Set Transform')
        set_item_metadata1 = controller.add_template_node('DISPATCH_RigDispatch_SetMetadata(in Item,in Name,in Value,out Success)', unreal.Vector2D(10240.0, -1376.0), 'Set Item Metadata')
        set_item_metadata2 = controller.add_template_node('DISPATCH_RigDispatch_SetMetadata(in Item,in Name,in Value,out Success)', unreal.Vector2D(5152.0, -1376.0), 'Set Item Metadata')
        vetala_lib_get_item_vector3 = controller.add_function_reference_node(library.find_function('vetalaLib_GetItemVector'), unreal.Vector2D(6544.0, -494.0), 'vetalaLib_GetItemVector')
        get_shape_scale = controller.add_variable_node_from_object_path('shape_scale', 'TArray<FVector>', '/Script/CoreUObject.Vector', True, '()', unreal.Vector2D(6352.0, -467.0), 'Get shape_scale')
        multiply = controller.add_unit_node_from_struct_path('/Script/RigVM.RigVMFunction_MathVectorMul', 'Execute', unreal.Vector2D(6800.0, -496.0), 'Multiply')
        make_array2 = controller.add_template_node('DISPATCH_RigVMDispatch_ArrayMake(in Values,out Array)', unreal.Vector2D(6976.0, -496.0), 'Make Array')
        vetala_lib_get_item_vector4 = controller.add_function_reference_node(library.find_function('vetalaLib_GetItemVector'), unreal.Vector2D(3376.0, -510.0), 'vetalaLib_GetItemVector')
        get_shape_scale1 = controller.add_variable_node_from_object_path('shape_scale', 'TArray<FVector>', '/Script/CoreUObject.Vector', True, '()', unreal.Vector2D(3184.0, -483.0), 'Get shape_scale')
        multiply1 = controller.add_unit_node_from_struct_path('/Script/RigVM.RigVMFunction_MathVectorMul', 'Execute', unreal.Vector2D(3632.0, -512.0), 'Multiply')
        make_array3 = controller.add_template_node('DISPATCH_RigVMDispatch_ArrayMake(in Values,out Array)', unreal.Vector2D(3808.0, -512.0), 'Make Array')
        get_ik = controller.add_variable_node_from_object_path('ik', 'TArray<FRigElementKey>', '/Script/ControlRig.RigElementKey', True, '()', unreal.Vector2D(9264.0, -640.0), 'Get ik')
        get_joints1 = controller.add_variable_node_from_object_path('joints', 'TArray<FRigElementKey>', '/Script/ControlRig.RigElementKey', True, '()', unreal.Vector2D(8688.0, -1792.0), 'Get joints')
        vetala_lib_get_item = controller.add_function_reference_node(library.find_function('vetalaLib_GetItem'), unreal.Vector2D(9040.0, -1568.0), 'vetalaLib_GetItem')
        set_item_array_metadata = controller.add_template_node('DISPATCH_RigDispatch_SetMetadata(in Item,in Name,in Value,out Success)', unreal.Vector2D(10544.0, -1376.0), 'Set Item Array Metadata')
        add3 = controller.add_template_node('DISPATCH_RigVMDispatch_ArrayAdd(io Array,in Element,out Index)', unreal.Vector2D(8480.0, -1376.0), 'Add')
        get_parent = controller.add_variable_node_from_object_path('parent', 'TArray<FRigElementKey>', '/Script/ControlRig.RigElementKey', True, '()', unreal.Vector2D(10040.0, -1660.0), 'Get parent')
        get_item_metadata = controller.add_template_node('DISPATCH_RigDispatch_GetMetadata(in Item,in Name,in Default,out Value,out Found)', unreal.Vector2D(10424.0, -1660.0), 'Get Item Metadata')
        if1 = controller.add_template_node('DISPATCH_RigVMDispatch_If(in Condition,in True,in False,out Result)', unreal.Vector2D(10986.0, -1660.0), 'If')
        item_exists = controller.add_unit_node_from_struct_path('/Script/ControlRig.RigUnit_ItemExists', 'Execute', unreal.Vector2D(10698.0, -1660.0), 'Item Exists')
        vetala_lib_get_item1 = controller.add_function_reference_node(library.find_function('vetalaLib_GetItem'), unreal.Vector2D(10200.0, -1660.0), 'vetalaLib_GetItem')
        spawn_float_animation_channel = controller.add_unit_node_from_struct_path('/Script/ControlRig.RigUnit_HierarchyAddAnimationChannelFloat', 'Execute', unreal.Vector2D(11040.0, -960.0), 'Spawn Float Animation Channel')
        for_each1 = controller.add_template_node('DISPATCH_RigVMDispatch_ArrayIterator(in Array,out Element,out Index,out Count,out Ratio)', unreal.Vector2D(10592.0, -880.0), 'For Each')
        make_array4 = controller.add_template_node('DISPATCH_RigVMDispatch_ArrayMake(in Values,out Array)', unreal.Vector2D(10240.0, -976.0), 'Make Array')
        double = controller.add_unit_node_from_struct_path('/Script/RigVM.RigVMFunction_MathDoubleMake', 'Execute', unreal.Vector2D(10896.0, -480.0), 'Double')
        set_name_metadata = controller.add_template_node('DISPATCH_RigDispatch_SetMetadata(in Item,in Name,in Value,out Success)', unreal.Vector2D(11552.0, -960.0), 'Set Name Metadata')
        set_item_metadata3 = controller.add_template_node('DISPATCH_RigDispatch_SetMetadata(in Item,in Name,in Value,out Success)', unreal.Vector2D(4752.0, -928.0), 'Set Item Metadata')
        from_string = controller.add_template_node('DISPATCH_RigDispatch_FromString(in String,out Result)', unreal.Vector2D(3584.0, -912.0), 'From String')
        get_joints2 = controller.add_variable_node_from_object_path('joints', 'TArray<FRigElementKey>', '/Script/ControlRig.RigElementKey', True, '()', unreal.Vector2D(4256.0, -784.0), 'Get joints')
        vetala_lib_get_item2 = controller.add_function_reference_node(library.find_function('vetalaLib_GetItem'), unreal.Vector2D(4468.0, -768.0), 'vetalaLib_GetItem')
        set_vector_metadata = controller.add_template_node('DISPATCH_RigDispatch_SetMetadata(in Item,in Name,in Value,out Success)', unreal.Vector2D(4752.0, -672.0), 'Set Vector Metadata')
        get_forward_axis = controller.add_variable_node_from_object_path('forward_axis', 'TArray<FVector>', '/Script/CoreUObject.Vector', True, '()', unreal.Vector2D(4246.0, -544.0), 'Get forward_axis')
        vetala_lib_get_item_vector5 = controller.add_function_reference_node(library.find_function('vetalaLib_GetItemVector'), unreal.Vector2D(4448.0, -544.0), 'vetalaLib_GetItemVector')
        get_up_axis = controller.add_variable_node_from_object_path('up_axis', 'TArray<FVector>', '/Script/CoreUObject.Vector', True, '()', unreal.Vector2D(4256.0, -352.0), 'Get up_axis')
        vetala_lib_get_item_vector6 = controller.add_function_reference_node(library.find_function('vetalaLib_GetItemVector'), unreal.Vector2D(4448.0, -352.0), 'vetalaLib_GetItemVector')
        set_vector_metadata1 = controller.add_template_node('DISPATCH_RigDispatch_SetMetadata(in Item,in Name,in Value,out Success)', unreal.Vector2D(4752.0, -416.0), 'Set Vector Metadata')
        get_relative_transform = controller.add_unit_node_from_struct_path('/Script/ControlRig.RigUnit_GetRelativeTransformForItem', 'Execute', unreal.Vector2D(8656.0, -1216.0), 'Get Relative Transform')
        from_string1 = controller.add_template_node('DISPATCH_RigDispatch_FromString(in String,out Result)', unreal.Vector2D(2720.0, -1216.0), 'From String')
        spawn_null1 = controller.add_unit_node_from_struct_path('/Script/ControlRig.RigUnit_HierarchyAddNull', 'Execute', unreal.Vector2D(5904.0, -1360.0), 'Spawn Null')
        from_string2 = controller.add_template_node('DISPATCH_RigDispatch_FromString(in String,out Result)', unreal.Vector2D(5728.0, -1008.0), 'From String')
        set_transform1 = controller.add_unit_node_from_struct_path('/Script/ControlRig.RigUnit_SetTransform', 'Execute', unreal.Vector2D(6272.0, -1360.0), 'Set Transform')
        get_transform2 = controller.add_unit_node_from_struct_path('/Script/ControlRig.RigUnit_GetTransform', 'Execute', unreal.Vector2D(5984.0, -1616.0), 'Get Transform')
        spawn_null2 = controller.add_unit_node_from_struct_path('/Script/ControlRig.RigUnit_HierarchyAddNull', 'Execute', unreal.Vector2D(7344.0, -1376.0), 'Spawn Null')
        from_string3 = controller.add_template_node('DISPATCH_RigDispatch_FromString(in String,out Result)', unreal.Vector2D(7410.0, -776.0), 'From String')
        vetala_lib_get_item3 = controller.add_function_reference_node(library.find_function('vetalaLib_GetItem'), unreal.Vector2D(5840.0, -1904.0), 'vetalaLib_GetItem')
        set_transform2 = controller.add_unit_node_from_struct_path('/Script/ControlRig.RigUnit_SetTransform', 'Execute', unreal.Vector2D(7760.0, -1376.0), 'Set Transform')
        vetala_lib_get_item4 = controller.add_function_reference_node(library.find_function('vetalaLib_GetItem'), unreal.Vector2D(9584.0, -1584.0), 'vetalaLib_GetItem')
        spawn_transform_control = controller.add_unit_node_from_struct_path('/Script/ControlRig.RigUnit_HierarchyAddControlTransform', 'Execute', unreal.Vector2D(1904.0, -1552.0), 'Spawn Transform Control')
        spawn_transform_control1 = controller.add_unit_node_from_struct_path('/Script/ControlRig.RigUnit_HierarchyAddControlTransform', 'Execute', unreal.Vector2D(3088.0, -1632.0), 'Spawn Transform Control')
        set_transform3 = controller.add_unit_node_from_struct_path('/Script/ControlRig.RigUnit_SetTransform', 'Execute', unreal.Vector2D(4077.0, -1532.0), 'Set Transform')
        join3 = controller.add_unit_node_from_struct_path('/Script/RigVM.RigVMFunction_StringJoin', 'Execute', unreal.Vector2D(3168.0, -1274.0), 'Join')
        from_string4 = controller.add_template_node('DISPATCH_RigDispatch_FromString(in String,out Result)', unreal.Vector2D(3392.0, -1232.0), 'From String')
        equals1 = controller.add_template_node('DISPATCH_RigVMDispatch_CoreEquals(in A,in B,out Result)', unreal.Vector2D(10896.0, -624.0), 'Equals')
        if2 = controller.add_template_node('DISPATCH_RigVMDispatch_If(in Condition,in True,in False,out Result)', unreal.Vector2D(11152.0, -528.0), 'If')
        get_joints3 = controller.add_variable_node_from_object_path('joints', 'TArray<FRigElementKey>', '/Script/ControlRig.RigElementKey', True, '()', unreal.Vector2D(5584.0, -1920.0), 'Get joints')
        get_control_layer1 = controller.add_variable_node('control_layer', 'FName', None, True, '', unreal.Vector2D(5010.0, -1169.0), 'Get control_layer')
        get_control_layer2 = controller.add_variable_node('control_layer', 'FName', None, True, '', unreal.Vector2D(9630.0, -1725.0), 'Get control_layer')
        spawn_null3 = controller.add_unit_node_from_struct_path('/Script/ControlRig.RigUnit_HierarchyAddNull', 'Execute', unreal.Vector2D(5504.0, -1360.0), 'Spawn Null')
        join4 = controller.add_unit_node_from_struct_path('/Script/RigVM.RigVMFunction_StringJoin', 'Execute', unreal.Vector2D(5488.0, -1120.0), 'Join')
        from_string5 = controller.add_template_node('DISPATCH_RigDispatch_FromString(in String,out Result)', unreal.Vector2D(5312.0, -1168.0), 'From String')
        vetala_lib_get_item5 = controller.add_function_reference_node(library.find_function('vetalaLib_GetItem'), unreal.Vector2D(4960.0, -1792.0), 'vetalaLib_GetItem')

        controller.set_array_pin_size(f'{n(vetala_lib_control)}.color', 1)
        controller.set_array_pin_size(f'{n(vetala_lib_control)}.sub_color', 1)
        controller.set_array_pin_size(f'{n(vetala_lib_control1)}.color', 1)
        controller.set_array_pin_size(f'{n(vetala_lib_control1)}.sub_color', 1)
        controller.set_array_pin_size(f'{n(vetala_lib_control1)}.translate', 1)
        controller.set_array_pin_size(f'{n(vetala_lib_control1)}.rotate', 1)
        controller.set_array_pin_size(f'{n(vetala_lib_control1)}.scale', 1)
        controller.set_array_pin_size(f'{n(make_array)}.Values', 4)
        controller.set_array_pin_size(f'{n(make_array1)}.Values', 4)
        controller.set_array_pin_size(f'{n(join)}.Values', 2)
        controller.set_array_pin_size(f'{n(join1)}.Values', 2)
        controller.set_array_pin_size(f'{n(vetala_lib_control2)}.color', 1)
        controller.set_array_pin_size(f'{n(vetala_lib_control2)}.sub_color', 1)
        controller.set_array_pin_size(f'{n(vetala_lib_control2)}.translate', 1)
        controller.set_array_pin_size(f'{n(vetala_lib_control2)}.rotate', 1)
        controller.set_array_pin_size(f'{n(vetala_lib_control2)}.scale', 1)
        controller.set_array_pin_size(f'{n(join2)}.Values', 2)
        controller.set_array_pin_size(f'{n(make_array2)}.Values', 1)
        controller.set_array_pin_size(f'{n(make_array3)}.Values', 1)
        controller.set_array_pin_size(f'{n(make_array4)}.Values', 11)
        controller.set_array_pin_size(f'{n(join3)}.Values', 2)
        controller.set_array_pin_size(f'{n(join4)}.Values', 3)

        graph.add_link('DISPATCH_RigVMDispatch_SwitchInt32', 'Cases.0', branch, 'ExecuteContext', controller)
        graph.add_link('Entry', 'color', vetala_lib_control, 'color', controller)
        graph.add_link('Entry', 'color', vetala_lib_control1, 'color', controller)
        graph.add_link('Entry', 'color', vetala_lib_control2, 'color', controller)
        graph.add_link('Entry', 'joints', num, 'Array', controller)
        graph.add_link('Entry', 'parent', vetala_lib_get_parent, 'default_parent', controller)
        graph.add_link('Entry', 'restrain_numbering', vetala_lib_control, 'restrain_numbering', controller)
        graph.add_link('Entry', 'restrain_numbering', vetala_lib_control1, 'restrain_numbering', controller)
        graph.add_link('Entry', 'restrain_numbering', vetala_lib_control2, 'restrain_numbering', controller)
        graph.add_link('Entry', 'shape', vetala_lib_control, 'shape', controller)
        graph.add_link('Entry', 'shape', vetala_lib_control1, 'shape', controller)
        graph.add_link('Entry', 'shape', vetala_lib_control2, 'shape', controller)
        graph.add_link('Entry', 'shape_rotate', vetala_lib_control, 'rotate', controller)
        graph.add_link('Entry', 'shape_rotate', vetala_lib_control1, 'rotate', controller)
        graph.add_link('Entry', 'shape_rotate', vetala_lib_control2, 'rotate', controller)
        graph.add_link('Entry', 'shape_scale', vetala_lib_control, 'scale', controller)
        graph.add_link('Entry', 'shape_translate', vetala_lib_control, 'translate', controller)
        graph.add_link('Entry', 'shape_translate', vetala_lib_control1, 'translate', controller)
        graph.add_link('Entry', 'shape_translate', vetala_lib_control2, 'translate', controller)
        graph.add_link('Entry', 'side', vetala_lib_control, 'side', controller)
        graph.add_link('Entry', 'side', vetala_lib_control1, 'side', controller)
        graph.add_link('Entry', 'side', vetala_lib_control2, 'side', controller)
        graph.add_link('Entry', 'sub_color', vetala_lib_control, 'sub_color', controller)
        graph.add_link('Entry', 'sub_color', vetala_lib_control1, 'sub_color', controller)
        graph.add_link('Entry', 'sub_color', vetala_lib_control2, 'sub_color', controller)
        graph.add_link(add, 'ExecuteContext', spawn_null2, 'ExecuteContext', controller)
        graph.add_link(add1, 'ExecuteContext', set_item_metadata3, 'ExecuteContext', controller)
        graph.add_link(add2, 'ExecuteContext', for_each, 'ExecuteContext', controller)
        graph.add_link(add3, 'ExecuteContext', set_transform, 'ExecuteContext', controller)
        graph.add_link(at, 'Element', vetala_lib_get_parent, 'joint', controller)
        graph.add_link(at1, 'Element', get_transform, 'Item', controller)
        graph.add_link(at1, 'Element', set_item_metadata2, 'Item', controller)
        graph.add_link(at2, 'Element', from_string, 'String', controller)
        graph.add_link(at3, 'Element', spawn_transform_control1, 'Parent', controller)
        graph.add_link(at4, 'Element', get_relative_transform, 'Parent', controller)
        graph.add_link(at4, 'Element', spawn_null3, 'Parent', controller)

        graph.add_link(branch, 'True', spawn_transform_control, 'ExecuteContext', controller)
        graph.add_link(double, 'Value', if2, 'False', controller)
        graph.add_link(equals, 'Result', branch, 'Condition', controller)
        graph.add_link(equals1, 'Result', if2, 'Condition', controller)

        graph.add_link(for_each, 'Completed', set_item_metadata2, 'ExecuteContext', controller)
        graph.add_link(for_each, 'Element', set_transform3, 'Value', controller)
        graph.add_link(for_each, 'Element', spawn_transform_control1, 'OffsetTransform', controller)
        graph.add_link(for_each, 'ExecuteContext', spawn_transform_control1, 'ExecuteContext', controller)
        graph.add_link(for_each, 'Index', at2, 'Index', controller)
        graph.add_link(for_each1, 'Element', set_name_metadata, 'Name', controller)

        graph.add_link(make_array4, 'Array', for_each1, 'Array', controller)
        graph.add_link(for_each1, 'Element', equals1, 'A', controller)
        graph.add_link(for_each1, 'Element', spawn_float_animation_channel, 'Name', controller)
        graph.add_link(for_each1, 'ExecuteContext', spawn_float_animation_channel, 'ExecuteContext', controller)
        graph.add_link(from_string, 'Result', set_item_metadata3, 'Name', controller)
        graph.add_link(from_string2, 'Result', spawn_null1, 'Name', controller)
        graph.add_link(from_string3, 'Result', spawn_null2, 'Name', controller)
        graph.add_link(from_string4, 'Result', spawn_transform_control1, 'Name', controller)
        graph.add_link(from_string5, 'Result', spawn_null3, 'Name', controller)

        graph.add_link(get_control_layer, 'Value', vetala_lib_get_parent, 'control_layer', controller)
        graph.add_link(get_control_layer1, 'Value', set_item_metadata2, 'Name', controller)
        graph.add_link(get_control_layer2, 'Value', set_item_metadata, 'Name', controller)
        graph.add_link(get_forward_axis, 'Value', vetala_lib_get_item_vector5, 'Vector', controller)
        graph.add_link(get_heel_pivot, 'Value', vetala_lib_get_item_vector, 'Vector', controller)

        graph.add_link(get_ik, 'Value', set_item_array_metadata, 'Value', controller)

        graph.add_link(vetala_lib_get_item1, 'Element', get_item_metadata, 'Item', controller)
        graph.add_link(vetala_lib_get_item1, 'Element', if1, 'False', controller)
        graph.add_link(get_item_metadata, 'Value', if1, 'True', controller)

        graph.add_link(get_item_metadata, 'Value', item_exists, 'Item', controller)

        graph.add_link(get_joints, 'Value', at, 'Array', controller)
        graph.add_link(get_joints, 'Value', at1, 'Array', controller)
        graph.add_link(get_joints1, 'Value', vetala_lib_get_item, 'Array', controller)
        graph.add_link(get_joints1, 'Value', vetala_lib_get_item4, 'Array', controller)
        graph.add_link(get_joints2, 'Value', vetala_lib_get_item2, 'Array', controller)
        graph.add_link(get_joints3, 'Value', vetala_lib_get_item3, 'Array', controller)

        graph.add_link(get_local_controls, 'Value', add, 'Array', controller)
        graph.add_link(get_local_controls, 'Value', add3, 'Array', controller)
        graph.add_link(get_local_controls1, 'Value', at3, 'Array', controller)
        graph.add_link(get_local_controls2, 'Value', add1, 'Array', controller)
        graph.add_link(get_local_controls3, 'Value', add2, 'Array', controller)
        graph.add_link(get_local_controls4, 'Value', at4, 'Array', controller)
        graph.add_link(get_local_controls4, 'Value', vetala_lib_get_item5, 'Array', controller)
        graph.add_link(get_parent, 'Value', vetala_lib_get_item1, 'Array', controller)
        graph.add_link(get_shape_scale, 'Value', vetala_lib_get_item_vector3, 'Vector', controller)
        graph.add_link(get_shape_scale1, 'Value', vetala_lib_get_item_vector4, 'Vector', controller)
        graph.add_link(get_transform1, 'Transform', set_transform, 'Value', controller)
        graph.add_link(get_transform2, 'Transform', set_transform1, 'Value', controller)
        graph.add_link(get_transform2, 'Transform', set_transform2, 'Value', controller)
        graph.add_link(get_transform2, 'Transform', spawn_null3, 'Transform', controller)
        graph.add_link(get_up_axis, 'Value', vetala_lib_get_item_vector6, 'Vector', controller)
        graph.add_link(get_yaw_in_pivot, 'Value', vetala_lib_get_item_vector2, 'Vector', controller)
        graph.add_link(get_yaw_out_pivot, 'Value', vetala_lib_get_item_vector1, 'Vector', controller)
        graph.add_link(if1, 'Result', spawn_float_animation_channel, 'Parent', controller)
        graph.add_link(if2, 'Result', spawn_float_animation_channel, 'InitialValue', controller)
        graph.add_link(item_exists, 'Exists', if1, 'Condition', controller)

        graph.add_link(join, 'Result', from_string1, 'String', controller)
        graph.add_link(join, 'Result', vetala_lib_control1, 'description', controller)
        graph.add_link(join1, 'Result', from_string2, 'String', controller)
        graph.add_link(join1, 'Result', vetala_lib_control, 'description', controller)
        graph.add_link(join2, 'Result', from_string3, 'String', controller)
        graph.add_link(join2, 'Result', vetala_lib_control2, 'description', controller)
        graph.add_link(join3, 'Result', from_string4, 'String', controller)
        graph.add_link(join4, 'Result', from_string5, 'String', controller)

        graph.add_link(make_array, 'Array', for_each, 'Array', controller)
        graph.add_link(make_array1, 'Array', at2, 'Array', controller)
        graph.add_link(make_array2, 'Array', vetala_lib_control2, 'scale', controller)
        graph.add_link(make_array3, 'Array', vetala_lib_control1, 'scale', controller)
        graph.add_link(num, 'Num', 'Equals', 'A', controller)
        graph.add_link(num, 'Num', equals, 'A', controller)
        graph.add_link(set_item_array_metadata, 'ExecuteContext', for_each1, 'ExecuteContext', controller)
        graph.add_link(set_item_metadata, 'ExecuteContext', set_item_metadata1, 'ExecuteContext', controller)
        graph.add_link(set_item_metadata1, 'ExecuteContext', set_item_array_metadata, 'ExecuteContext', controller)
        graph.add_link(set_item_metadata2, 'ExecuteContext', spawn_null3, 'ExecuteContext', controller)
        graph.add_link(set_item_metadata3, 'ExecuteContext', set_vector_metadata, 'ExecuteContext', controller)
        graph.add_link(set_transform, 'ExecuteContext', set_item_metadata, 'ExecuteContext', controller)
        graph.add_link(set_transform1, 'ExecuteContext', vetala_lib_control, 'ExecuteContext', controller)
        graph.add_link(set_transform2, 'ExecuteContext', vetala_lib_control2, 'ExecuteContext', controller)
        graph.add_link(set_transform3, 'ExecuteContext', add1, 'ExecuteContext', controller)
        graph.add_link(set_vector_metadata, 'ExecuteContext', set_vector_metadata1, 'ExecuteContext', controller)
        graph.add_link(spawn_float_animation_channel, 'ExecuteContext', set_name_metadata, 'ExecuteContext', controller)
        graph.add_link(spawn_float_animation_channel, 'Item.Name', set_name_metadata, 'Value', controller)
        graph.add_link(spawn_null1, 'ExecuteContext', set_transform1, 'ExecuteContext', controller)
        graph.add_link(spawn_null1, 'Item', set_transform1, 'Item', controller)
        graph.add_link(spawn_null1, 'Item', vetala_lib_control, 'parent', controller)
        graph.add_link(spawn_null2, 'ExecuteContext', set_transform2, 'ExecuteContext', controller)
        graph.add_link(spawn_null2, 'Item', set_transform2, 'Item', controller)
        graph.add_link(spawn_null2, 'Item', vetala_lib_control2, 'parent', controller)
        graph.add_link(spawn_null3, 'ExecuteContext', spawn_null1, 'ExecuteContext', controller)
        graph.add_link(spawn_null3, 'Item', spawn_null1, 'Parent', controller)
        graph.add_link(spawn_null3, 'Item', spawn_null2, 'Parent', controller)
        graph.add_link(spawn_transform_control, 'ExecuteContext', add2, 'ExecuteContext', controller)
        graph.add_link(spawn_transform_control, 'Item', add2, 'Element', controller)
        graph.add_link(spawn_transform_control1, 'ExecuteContext', vetala_lib_control1, 'ExecuteContext', controller)
        graph.add_link(spawn_transform_control1, 'Item', vetala_lib_control1, 'parent', controller)
        graph.add_link(vetala_lib_control, 'ExecuteContext', add, 'ExecuteContext', controller)
        graph.add_link(vetala_lib_control, 'Last Control', add, 'Element', controller)
        graph.add_link(vetala_lib_control, 'Last Control', set_item_metadata, 'Value', controller)
        graph.add_link(vetala_lib_control, 'Last Control', set_name_metadata, 'Item', controller)
        graph.add_link(vetala_lib_control1, 'ExecuteContext', set_transform3, 'ExecuteContext', controller)
        graph.add_link(vetala_lib_control1, 'Last Control', add1, 'Element', controller)
        graph.add_link(vetala_lib_control1, 'Last Control', set_item_metadata3, 'Value', controller)
        graph.add_link(vetala_lib_control1, 'Last Control', set_transform3, 'Item', controller)
        graph.add_link(vetala_lib_control2, 'ExecuteContext', add3, 'ExecuteContext', controller)
        graph.add_link(vetala_lib_control2, 'Last Control', add3, 'Element', controller)
        graph.add_link(vetala_lib_control2, 'Last Control', get_relative_transform, 'Child', controller)
        graph.add_link(vetala_lib_control2, 'Last Control', set_item_metadata1, 'Value', controller)
        graph.add_link(vetala_lib_control2, 'Last Control', set_transform, 'Item', controller)
        graph.add_link(vetala_lib_get_item, 'Element', set_item_array_metadata, 'Item', controller)

        graph.add_link(vetala_lib_get_item2, 'Element', set_item_metadata3, 'Item', controller)
        graph.add_link(vetala_lib_get_item2, 'Element', set_vector_metadata, 'Item', controller)
        graph.add_link(vetala_lib_get_item2, 'Element', set_vector_metadata1, 'Item', controller)
        graph.add_link(vetala_lib_get_item3, 'Element', get_transform1, 'Item', controller)
        graph.add_link(vetala_lib_get_item3, 'Element', get_transform2, 'Item', controller)
        graph.add_link(vetala_lib_get_item3, 'Element', vetala_lib_control, 'driven', controller)
        graph.add_link(vetala_lib_get_item4, 'Element', set_item_metadata, 'Item', controller)
        graph.add_link(vetala_lib_get_item4, 'Element', set_item_metadata1, 'Item', controller)
        graph.add_link(vetala_lib_get_item5, 'Element', set_item_metadata2, 'Value', controller)
        graph.add_link(vetala_lib_get_item_vector3, 'Element', multiply, 'A', controller)
        graph.add_link(vetala_lib_get_item_vector4, 'Element', multiply1, 'A', controller)
        graph.add_link(vetala_lib_get_item_vector5, 'Element', set_vector_metadata, 'Value', controller)
        graph.add_link(vetala_lib_get_item_vector6, 'Element', set_vector_metadata1, 'Value', controller)
        graph.add_link(vetala_lib_get_parent, 'Result', spawn_transform_control, 'Parent', controller)
        graph.add_link(at2, 'Element', join, 'Values.1', controller)
        graph.add_link(get_description, 'Value', join1, 'Values.0', controller)
        graph.add_link(get_description, 'Value', join2, 'Values.0', controller)
        graph.add_link(get_description, 'Value', join4, 'Values.0', controller)
        graph.add_link(get_description1, 'Value', join, 'Values.0', controller)
        graph.add_link(join, 'Result', join3, 'Values.1', controller)
        graph.add_link(multiply, 'Result', make_array2, 'Values.0', controller)
        graph.add_link(multiply1, 'Result', make_array3, 'Values.0', controller)
        graph.add_link(get_transform, 'Transform.Rotation', make_array, 'Values.0.Rotation', controller)
        graph.add_link(get_transform, 'Transform.Rotation', make_array, 'Values.1.Rotation', controller)
        graph.add_link(get_transform, 'Transform.Rotation', make_array, 'Values.2.Rotation', controller)
        graph.add_link(get_transform, 'Transform.Rotation', make_array, 'Values.3.Rotation', controller)
        graph.add_link(get_transform, 'Transform.Translation', make_array, 'Values.0.Translation', controller)
        graph.add_link(vetala_lib_get_item_vector, 'Element', make_array, 'Values.1.Translation', controller)
        graph.add_link(vetala_lib_get_item_vector1, 'Element', make_array, 'Values.2.Translation', controller)
        graph.add_link(vetala_lib_get_item_vector2, 'Element', make_array, 'Values.3.Translation', controller)

        controller.set_pin_default_value(f'{n(vetala_lib_control)}.increment', '0', False)
        controller.set_pin_default_value(f'{n(vetala_lib_control)}.sub_count', '0', False)
        controller.set_pin_default_value(f'{n(vetala_lib_get_parent)}.in_hierarchy', 'False', False)
        controller.set_pin_default_value(f'{n(equals)}.B', '3', False)
        controller.set_pin_default_value(f'{n(at)}.Index', '0', False)
        controller.set_pin_default_value(f'{n(vetala_lib_control1)}.increment', '0', False)
        controller.set_pin_default_value(f'{n(vetala_lib_control1)}.sub_count', '0', False)
        controller.set_pin_default_value(f'{n(at1)}.Index', '2', False)
        controller.set_pin_default_value(f'{n(make_array)}.Values', '((Rotation=(X=0.000000,Y=0.000000,Z=0.000000,W=1.000000),Translation=(X=0.000000,Y=0.000000,Z=0.000000),Scale3D=(X=1.000000,Y=1.000000,Z=1.000000)),(Rotation=(X=0.000000,Y=0.000000,Z=0.000000,W=1.000000),Translation=(X=0.000000,Y=0.000000,Z=0.000000),Scale3D=(X=1.000000,Y=1.000000,Z=1.000000)),(Rotation=(X=0.000000,Y=0.000000,Z=0.000000,W=1.000000),Translation=(X=0.000000,Y=0.000000,Z=0.000000),Scale3D=(X=1.000000,Y=1.000000,Z=1.000000)),(Rotation=(X=0.000000,Y=0.000000,Z=0.000000,W=1.000000),Translation=(X=0.000000,Y=0.000000,Z=0.000000),Scale3D=(X=1.000000,Y=1.000000,Z=1.000000)))', False)
        controller.set_pin_default_value(f'{n(get_transform)}.Space', 'GlobalSpace', False)
        controller.set_pin_default_value(f'{n(get_transform)}.bInitial', 'False', False)
        controller.set_pin_default_value(f'{n(make_array1)}.Values', '("toe","heel","yaw_out","yaw_in")', False)
        controller.set_pin_default_value(f'{n(join)}.Values', '("","")', False)
        controller.set_pin_default_value(f'{n(join)}.Separator', '_', False)
        controller.set_pin_default_value(f'{n(at3)}.Index', '-1', False)
        controller.set_pin_default_value(f'{n(join1)}.Values', '("","ball")', False)
        controller.set_pin_default_value(f'{n(join1)}.Separator', '_', False)
        controller.set_pin_default_value(f'{n(at4)}.Index', '-1', False)
        controller.set_pin_default_value(f'{n(vetala_lib_control2)}.increment', '0', False)
        controller.set_pin_default_value(f'{n(vetala_lib_control2)}.sub_count', '0', False)
        controller.set_pin_default_value(f'{n(join2)}.Values', '("","ankle")', False)
        controller.set_pin_default_value(f'{n(join2)}.Separator', '_', False)
        controller.set_pin_default_value(f'{n(get_transform1)}.Space', 'GlobalSpace', False)
        controller.set_pin_default_value(f'{n(get_transform1)}.bInitial', 'False', False)
        controller.set_pin_default_value(f'{n(set_transform)}.Space', 'GlobalSpace', False)
        controller.set_pin_default_value(f'{n(set_transform)}.bInitial', 'true', False)
        controller.set_pin_default_value(f'{n(set_transform)}.Weight', '1.000000', False)
        controller.set_pin_default_value(f'{n(set_transform)}.bPropagateToChildren', 'True', False)
        controller.set_pin_default_value(f'{n(set_item_metadata1)}.Name', 'ik', False)
        controller.set_pin_default_value(f'{n(multiply)}.B', '(X=0.750000,Y=0.750000,Z=0.750000)', False)
        controller.set_pin_default_value(f'{n(make_array2)}.Values', '((X=0.000000,Y=0.000000,Z=0.000000))', False)
        controller.set_pin_default_value(f'{n(multiply1)}.B', '(X=0.200000,Y=0.200000,Z=0.200000)', False)
        controller.set_pin_default_value(f'{n(make_array3)}.Values', '((X=0.000000,Y=0.000000,Z=0.000000))', False)
        controller.set_pin_default_value(f'{n(set_item_array_metadata)}.Name', 'ik', False)
        controller.set_pin_default_value(f'{n(get_item_metadata)}.Name', 'main', False)
        controller.set_pin_default_value(f'{n(get_item_metadata)}.Default', '(Type=Bone,Name="None")', False)
        controller.set_pin_default_value(f'{n(spawn_float_animation_channel)}.MinimumValue', '-90.000000', False)
        controller.set_pin_default_value(f'{n(spawn_float_animation_channel)}.MaximumValue', '90.000000', False)
        controller.set_pin_default_value(f'{n(make_array4)}.Values', '("roll","rollOffset","ankle","heel","ball","toe","toeRotate","yaw","toePivot","ballPivot","heelPivot")', False)
        controller.set_pin_default_value(f'{n(vetala_lib_get_item2)}.index', '-1', False)
        controller.set_pin_default_value(f'{n(set_vector_metadata)}.Name', 'forward_axis', False)
        controller.set_pin_default_value(f'{n(set_vector_metadata1)}.Name', 'up_axis', False)
        controller.set_pin_default_value(f'{n(get_relative_transform)}.bChildInitial', 'False', False)
        controller.set_pin_default_value(f'{n(get_relative_transform)}.bParentInitial', 'False', False)
        controller.set_pin_default_value(f'{n(spawn_null1)}.Transform', '(Rotation=(X=0.000000,Y=0.000000,Z=0.000000,W=1.000000),Translation=(X=0.000000,Y=0.000000,Z=0.000000),Scale3D=(X=1.000000,Y=1.000000,Z=1.000000))', False)
        controller.set_pin_default_value(f'{n(spawn_null1)}.Space', 'LocalSpace', False)
        controller.set_pin_default_value(f'{n(set_transform1)}.Space', 'GlobalSpace', False)
        controller.set_pin_default_value(f'{n(set_transform1)}.bInitial', 'true', False)
        controller.set_pin_default_value(f'{n(set_transform1)}.Weight', '1.000000', False)
        controller.set_pin_default_value(f'{n(set_transform1)}.bPropagateToChildren', 'True', False)
        controller.set_pin_default_value(f'{n(get_transform2)}.Space', 'GlobalSpace', False)
        controller.set_pin_default_value(f'{n(get_transform2)}.bInitial', 'false', False)
        controller.set_pin_default_value(f'{n(spawn_null2)}.Transform', '(Rotation=(X=0.000000,Y=0.000000,Z=0.000000,W=1.000000),Translation=(X=0.000000,Y=0.000000,Z=0.000000),Scale3D=(X=1.000000,Y=1.000000,Z=1.000000))', False)
        controller.set_pin_default_value(f'{n(spawn_null2)}.Space', 'LocalSpace', False)
        controller.set_pin_default_value(f'{n(vetala_lib_get_item3)}.index', '1', False)
        controller.set_pin_default_value(f'{n(set_transform2)}.Space', 'GlobalSpace', False)
        controller.set_pin_default_value(f'{n(set_transform2)}.bInitial', 'true', False)
        controller.set_pin_default_value(f'{n(set_transform2)}.Weight', '1.000000', False)
        controller.set_pin_default_value(f'{n(set_transform2)}.bPropagateToChildren', 'True', False)
        controller.set_pin_default_value(f'{n(vetala_lib_get_item4)}.index', '1', False)
        controller.set_pin_default_value(f'{n(spawn_transform_control)}.Name', 'null_foot_roll', False)
        controller.set_pin_default_value(f'{n(spawn_transform_control)}.OffsetTransform', '(Rotation=(X=0.000000,Y=0.000000,Z=0.000000,W=1.000000),Translation=(X=0.000000,Y=0.000000,Z=0.000000),Scale3D=(X=1.000000,Y=1.000000,Z=1.000000))', False)
        controller.set_pin_default_value(f'{n(spawn_transform_control)}.OffsetSpace', 'LocalSpace', False)
        controller.set_pin_default_value(f'{n(spawn_transform_control)}.InitialValue', '(Rotation=(X=0.000000,Y=0.000000,Z=0.000000,W=1.000000),Translation=(X=0.000000,Y=0.000000,Z=0.000000),Scale3D=(X=1.000000,Y=1.000000,Z=1.000000))', False)
        controller.set_pin_default_value(f'{n(spawn_transform_control)}.Settings', '(DisplayName="None",InitialSpace=LocalSpace,Shape=(bVisible=true,Name="Default",Color=(R=0.020000,G=0.020000,B=0.020000,A=1.000000),Transform=(Rotation=(X=0.000000,Y=0.000000,Z=0.000000,W=1.000000),Translation=(X=0.000000,Y=0.000000,Z=0.000000),Scale3D=(X=0.050000,Y=0.050000,Z=0.050000))),Proxy=(bIsProxy=true,ShapeVisibility=BasedOnSelection))', False)
        controller.set_pin_default_value(f'{n(spawn_transform_control1)}.OffsetSpace', 'GlobalSpace', False)
        controller.set_pin_default_value(f'{n(spawn_transform_control1)}.InitialValue', '(Rotation=(X=0.000000,Y=0.000000,Z=0.000000,W=1.000000),Translation=(X=0.000000,Y=0.000000,Z=0.000000),Scale3D=(X=1.000000,Y=1.000000,Z=1.000000))', False)
        controller.set_pin_default_value(f'{n(spawn_transform_control1)}.Settings', '(DisplayName="None",InitialSpace=LocalSpace,Shape=(bVisible=true,Name="Default",Color=(R=0.020000,G=0.020000,B=0.020000,A=1.000000),Transform=(Rotation=(X=0.000000,Y=0.000000,Z=0.000000,W=1.000000),Translation=(X=0.000000,Y=0.000000,Z=0.000000),Scale3D=(X=0.050000,Y=0.050000,Z=0.050000))),Proxy=(bIsProxy=true,ShapeVisibility=BasedOnSelection))', False)
        controller.set_pin_default_value(f'{n(set_transform3)}.Space', 'GlobalSpace', False)
        controller.set_pin_default_value(f'{n(set_transform3)}.bInitial', 'true', False)
        controller.set_pin_default_value(f'{n(set_transform3)}.Weight', '1.000000', False)
        controller.set_pin_default_value(f'{n(set_transform3)}.bPropagateToChildren', 'True', False)
        controller.set_pin_default_value(f'{n(join3)}.Values', '("null","")', False)
        controller.set_pin_default_value(f'{n(join3)}.Separator', '_', False)
        controller.set_pin_default_value(f'{n(equals1)}.B', 'rollOffset', False)
        controller.set_pin_default_value(f'{n(if2)}.True', '30.000000', False)
        controller.set_pin_default_value(f'{n(spawn_null3)}.Space', 'GlobalSpace', False)
        controller.set_pin_default_value(f'{n(join4)}.Values', '("","ball","pivot")', False)
        controller.set_pin_default_value(f'{n(join4)}.Separator', '_', False)
        controller.set_pin_default_value(f'{n(vetala_lib_get_item5)}.index', '1', False)
        controller.set_pin_default_value(f'{n(vetala_lib_get_item1)}.index', '-1', False)

        current_locals = locals()
        nodes = unreal_lib.graph.filter_nodes(current_locals.values())
        node = unreal_lib.graph.comment_nodes(nodes, controller, 'Construction')
        nodes.append(node)
        unreal_lib.graph.move_nodes(500, -3000, nodes, controller)

    def _build_function_forward_graph(self):

        controller = self.function_controller
        library = graph.get_local_function_library()

        get_control_layer = controller.add_variable_node('control_layer', 'FName', None, True, '', unreal.Vector2D(1072.0, 1892.0), 'Get control_layer')
        get_item_metadata = controller.add_template_node('DISPATCH_RigDispatch_GetMetadata(in Item,in Name,in Default,out Value,out Found)', unreal.Vector2D(1712.0, 1376.0), 'Get Item Metadata')
        set_transform = controller.add_unit_node_from_struct_path('/Script/ControlRig.RigUnit_SetTransform', 'Execute', unreal.Vector2D(3264.0, 592.0), 'Set Transform')
        project_to_new_parent = controller.add_unit_node_from_struct_path('/Script/ControlRig.RigUnit_ProjectTransformToNewParent', 'Execute', unreal.Vector2D(2864.0, 448.0), 'Project to new Parent')
        get_transform = controller.add_unit_node_from_struct_path('/Script/ControlRig.RigUnit_GetTransform', 'Execute', unreal.Vector2D(2535.0, 1524.0), 'Get Transform')
        vetala_lib_get_item = controller.add_function_reference_node(library.find_function('vetalaLib_GetItem'), unreal.Vector2D(1312.0, 2276.0), 'vetalaLib_GetItem')
        get_item_metadata1 = controller.add_template_node('DISPATCH_RigDispatch_GetMetadata(in Item,in Name,in Default,out Value,out Found)', unreal.Vector2D(1712.0, 1972.0), 'Get Item Metadata')
        vetala_lib_get_item1 = controller.add_function_reference_node(library.find_function('vetalaLib_GetItem'), unreal.Vector2D(1296.0, 1540.0), 'vetalaLib_GetItem')
        basic_fabrik = controller.add_unit_node_from_struct_path('/Script/ControlRig.RigUnit_FABRIKItemArray', 'Execute', unreal.Vector2D(3552.0, 1360.0), 'Basic FABRIK')
        make_array = controller.add_template_node('DISPATCH_RigVMDispatch_ArrayMake(in Values,out Array)', unreal.Vector2D(2566.0, 2260.0), 'Make Array')
        basic_fabrik1 = controller.add_unit_node_from_struct_path('/Script/ControlRig.RigUnit_FABRIKItemArray', 'Execute', unreal.Vector2D(3088.0, 1328.0), 'Basic FABRIK')
        make_array1 = controller.add_template_node('DISPATCH_RigVMDispatch_ArrayMake(in Values,out Array)', unreal.Vector2D(2566.0, 1284.0), 'Make Array')
        get_item_metadata2 = controller.add_template_node('DISPATCH_RigDispatch_GetMetadata(in Item,in Name,in Default,out Value,out Found)', unreal.Vector2D(1712.0, 1732.0), 'Get Item Metadata')
        project_to_new_parent1 = controller.add_unit_node_from_struct_path('/Script/ControlRig.RigUnit_ProjectTransformToNewParent', 'Execute', unreal.Vector2D(2534.0, 1780.0), 'Project to new Parent')
        vetala_lib_get_item2 = controller.add_function_reference_node(library.find_function('vetalaLib_GetItem'), unreal.Vector2D(816.0, 1200.0), 'vetalaLib_GetItem')
        item_exists = controller.add_unit_node_from_struct_path('/Script/ControlRig.RigUnit_ItemExists', 'Execute', unreal.Vector2D(1584.0, 752.0), 'Item Exists')
        branch = controller.add_unit_node_from_struct_path('/Script/RigVM.RigVMFunction_ControlFlowBranch', 'Execute', unreal.Vector2D(1968.0, 512.0), 'Branch')
        vetala_lib_get_item3 = controller.add_function_reference_node(library.find_function('vetalaLib_GetItem'), unreal.Vector2D(1312.0, 952.0), 'vetalaLib_GetItem')
        get_item_array_metadata = controller.add_template_node('DISPATCH_RigDispatch_GetMetadata(in Item,in Name,in Default,out Value,out Found)', unreal.Vector2D(1024.0, 921.0), 'Get Item Array Metadata')
        get_item_metadata3 = controller.add_template_node('DISPATCH_RigDispatch_GetMetadata(in Item,in Name,in Default,out Value,out Found)', unreal.Vector2D(1712.0, 1168.0), 'Get Item Metadata')
        make_array2 = controller.add_template_node('DISPATCH_RigVMDispatch_ArrayMake(in Values,out Array)', unreal.Vector2D(3984.0, 1552.0), 'Make Array')
        at = controller.add_template_node('DISPATCH_RigVMDispatch_ArrayGetAtIndex(in Array,in Index,out Element)', unreal.Vector2D(4528.0, 1589.0), 'At')
        get_name_metadata = controller.add_template_node('DISPATCH_RigDispatch_GetMetadata(in Item,in Name,in Default,out Value,out Found)', unreal.Vector2D(4768.0, 1589.0), 'Get Name Metadata')
        get_control_float = controller.add_unit_node_from_struct_path('/Script/ControlRig.RigUnit_GetControlFloat', 'Execute', unreal.Vector2D(5104.0, 1589.0), 'Get Control Float')
        make_array3 = controller.add_template_node('DISPATCH_RigVMDispatch_ArrayMake(in Values,out Array)', unreal.Vector2D(4192.0, 720.0), 'Make Array')
        get_item_metadata4 = controller.add_template_node('DISPATCH_RigDispatch_GetMetadata(in Item,in Name,in Default,out Value,out Found)', unreal.Vector2D(5152.0, 112.0), 'Get Item Metadata')
        get_joints = controller.add_variable_node_from_object_path('joints', 'TArray<FRigElementKey>', '/Script/ControlRig.RigElementKey', True, '()', unreal.Vector2D(4346.0, 1253.0), 'Get joints')
        vetala_lib_get_item4 = controller.add_function_reference_node(library.find_function('vetalaLib_GetItem'), unreal.Vector2D(4522.0, 1253.0), 'vetalaLib_GetItem')
        at1 = controller.add_template_node('DISPATCH_RigVMDispatch_ArrayGetAtIndex(in Array,in Index,out Element)', unreal.Vector2D(4528.0, 112.0), 'At')
        from_string = controller.add_template_node('DISPATCH_RigDispatch_FromString(in String,out Result)', unreal.Vector2D(4727.0, 112.0), 'From String')
        get_vector_metadata = controller.add_template_node('DISPATCH_RigDispatch_GetMetadata(in Item,in Name,in Default,out Value,out Found)', unreal.Vector2D(5952.0, 1216.0), 'Get Vector Metadata')
        cross = controller.add_unit_node_from_struct_path('/Script/RigVM.RigVMFunction_MathVectorCross', 'Execute', unreal.Vector2D(6320.0, 1344.0), 'Cross')
        get_vector_metadata1 = controller.add_template_node('DISPATCH_RigDispatch_GetMetadata(in Item,in Name,in Default,out Value,out Found)', unreal.Vector2D(5952.0, 1376.0), 'Get Vector Metadata')
        from_axis_and_angle = controller.add_unit_node_from_struct_path('/Script/RigVM.RigVMFunction_MathQuaternionFromAxisAndAngle', 'Execute', unreal.Vector2D(6800.0, 1392.0), 'From Axis And Angle')
        multiply = controller.add_unit_node_from_struct_path('/Script/RigVM.RigVMFunction_MathDoubleMul', 'Execute', unreal.Vector2D(5840.0, 1744.0), 'Multiply')
        set_rotation = controller.add_unit_node_from_struct_path('/Script/ControlRig.RigUnit_SetRotation', 'Execute', unreal.Vector2D(8432.0, 112.0), 'Set Rotation')
        get_item_metadata5 = controller.add_template_node('DISPATCH_RigDispatch_GetMetadata(in Item,in Name,in Default,out Value,out Found)', unreal.Vector2D(5152.0, 336.0), 'Get Item Metadata')
        at2 = controller.add_template_node('DISPATCH_RigVMDispatch_ArrayGetAtIndex(in Array,in Index,out Element)', unreal.Vector2D(4537.0, 336.0), 'At')
        from_string1 = controller.add_template_node('DISPATCH_RigDispatch_FromString(in String,out Result)', unreal.Vector2D(4736.0, 336.0), 'From String')
        get_item_metadata6 = controller.add_template_node('DISPATCH_RigDispatch_GetMetadata(in Item,in Name,in Default,out Value,out Found)', unreal.Vector2D(5152.0, 560.0), 'Get Item Metadata')
        at3 = controller.add_template_node('DISPATCH_RigVMDispatch_ArrayGetAtIndex(in Array,in Index,out Element)', unreal.Vector2D(4537.0, 560.0), 'At')
        from_string2 = controller.add_template_node('DISPATCH_RigDispatch_FromString(in String,out Result)', unreal.Vector2D(4736.0, 560.0), 'From String')
        get_item_metadata7 = controller.add_template_node('DISPATCH_RigDispatch_GetMetadata(in Item,in Name,in Default,out Value,out Found)', unreal.Vector2D(5152.0, 784.0), 'Get Item Metadata')
        at4 = controller.add_template_node('DISPATCH_RigVMDispatch_ArrayGetAtIndex(in Array,in Index,out Element)', unreal.Vector2D(4537.0, 784.0), 'At')
        from_string3 = controller.add_template_node('DISPATCH_RigDispatch_FromString(in String,out Result)', unreal.Vector2D(4736.0, 784.0), 'From String')
        evaluate_curve = controller.add_unit_node_with_defaults(unreal.load_object(None, '/Script/RigVM.RigVMFunction_AnimEvalRichCurve'), '(Value=0.000000,Curve=(EditorCurveData=(Keys=((),(Time=0.500000,Value=1.000000),(Time=1.000000)))),SourceMinimum=0.000000,SourceMaximum=1.000000,TargetMinimum=0.000000,TargetMaximum=1.000000,Result=0.000000)', 'Execute', unreal.Vector2D(6272.0, 1776.0), 'Evaluate Curve')
        from_axis_and_angle1 = controller.add_unit_node_from_struct_path('/Script/RigVM.RigVMFunction_MathQuaternionFromAxisAndAngle', 'Execute', unreal.Vector2D(7120.0, 1616.0), 'From Axis And Angle')
        get_parent = controller.add_unit_node_from_struct_path('/Script/ControlRig.RigUnit_HierarchyGetParent', 'Execute', unreal.Vector2D(5984.0, 144.0), 'Get Parent')
        negate = controller.add_unit_node_from_struct_path('/Script/RigVM.RigVMFunction_MathVectorNegate', 'Execute', unreal.Vector2D(6576.0, 1328.0), 'Negate')
        from_axis_and_angle2 = controller.add_unit_node_from_struct_path('/Script/RigVM.RigVMFunction_MathQuaternionFromAxisAndAngle', 'Execute', unreal.Vector2D(6800.0, 1216.0), 'From Axis And Angle')
        get_parent1 = controller.add_unit_node_from_struct_path('/Script/ControlRig.RigUnit_HierarchyGetParent', 'Execute', unreal.Vector2D(5984.0, 912.0), 'Get Parent')
        set_rotation1 = controller.add_unit_node_from_struct_path('/Script/ControlRig.RigUnit_SetRotation', 'Execute', unreal.Vector2D(8432.0, 736.0), 'Set Rotation')
        radians = controller.add_unit_node_from_struct_path('/Script/RigVM.RigVMFunction_MathDoubleRad', 'Execute', unreal.Vector2D(6912.0, 1792.0), 'Radians')
        multiply1 = controller.add_unit_node_from_struct_path('/Script/RigVM.RigVMFunction_MathDoubleMul', 'Execute', unreal.Vector2D(6752.0, 1968.0), 'Multiply')
        get_control_float1 = controller.add_unit_node_from_struct_path('/Script/ControlRig.RigUnit_GetControlFloat', 'Execute', unreal.Vector2D(5104.0, 2144.0), 'Get Control Float')
        get_name_metadata1 = controller.add_template_node('DISPATCH_RigDispatch_GetMetadata(in Item,in Name,in Default,out Value,out Found)', unreal.Vector2D(4768.0, 2133.0), 'Get Name Metadata')
        evaluate_curve1 = controller.add_unit_node_with_defaults(unreal.load_object(None, '/Script/RigVM.RigVMFunction_AnimEvalRichCurve'), '(Value=0.000000,Curve=(EditorCurveData=(Keys=((),(Time=0.250000),(InterpMode=RCIM_Constant,Time=1.000000,Value=1.000000)))),SourceMinimum=0.000000,SourceMaximum=2.000000,TargetMinimum=0.000000,TargetMaximum=90.000000,Result=0.000000)', 'Execute', unreal.Vector2D(6272.0, 2224.0), 'Evaluate Curve')
        radians1 = controller.add_unit_node_from_struct_path('/Script/RigVM.RigVMFunction_MathDoubleRad', 'Execute', unreal.Vector2D(6859.0, 2615.0), 'Radians')
        from_axis_and_angle3 = controller.add_unit_node_from_struct_path('/Script/RigVM.RigVMFunction_MathQuaternionFromAxisAndAngle', 'Execute', unreal.Vector2D(7120.0, 2368.0), 'From Axis And Angle')
        evaluate_curve2 = controller.add_unit_node_with_defaults(unreal.load_object(None, '/Script/RigVM.RigVMFunction_AnimEvalRichCurve'), '(Value=0.000000,Curve=(EditorCurveData=(Keys=((),(InterpMode=RCIM_Constant,Time=1.000000,Value=1.000000)))),SourceMinimum=0.000000,SourceMaximum=2.000000,TargetMinimum=0.000000,TargetMaximum=-90.000000,Result=0.000000)', 'Execute', unreal.Vector2D(6272.0, 2688.0), 'Evaluate Curve')
        multiply2 = controller.add_unit_node_from_struct_path('/Script/RigVM.RigVMFunction_MathDoubleMul', 'Execute', unreal.Vector2D(5840.0, 2304.0), 'Multiply')
        set_rotation2 = controller.add_unit_node_from_struct_path('/Script/ControlRig.RigUnit_SetRotation', 'Execute', unreal.Vector2D(8432.0, 400.0), 'Set Rotation')
        get_parent2 = controller.add_unit_node_from_struct_path('/Script/ControlRig.RigUnit_HierarchyGetParent', 'Execute', unreal.Vector2D(5984.0, 384.0), 'Get Parent')
        from_axis_and_angle4 = controller.add_unit_node_from_struct_path('/Script/RigVM.RigVMFunction_MathQuaternionFromAxisAndAngle', 'Execute', unreal.Vector2D(7120.0, 3040.0), 'From Axis And Angle')
        radians2 = controller.add_unit_node_from_struct_path('/Script/RigVM.RigVMFunction_MathDoubleRad', 'Execute', unreal.Vector2D(6880.0, 3072.0), 'Radians')
        multiply3 = controller.add_unit_node_from_struct_path('/Script/RigVM.RigVMFunction_MathDoubleMul', 'Execute', unreal.Vector2D(5840.0, 2016.0), 'Multiply')
        at5 = controller.add_template_node('DISPATCH_RigVMDispatch_ArrayGetAtIndex(in Array,in Index,out Element)', unreal.Vector2D(4576.0, 2965.0), 'At')
        get_name_metadata2 = controller.add_template_node('DISPATCH_RigDispatch_GetMetadata(in Item,in Name,in Default,out Value,out Found)', unreal.Vector2D(4816.0, 2944.0), 'Get Name Metadata')
        get_control_float2 = controller.add_unit_node_from_struct_path('/Script/ControlRig.RigUnit_GetControlFloat', 'Execute', unreal.Vector2D(5152.0, 2955.0), 'Get Control Float')
        from_axis_and_angle5 = controller.add_unit_node_from_struct_path('/Script/RigVM.RigVMFunction_MathQuaternionFromAxisAndAngle', 'Execute', unreal.Vector2D(7120.0, 3472.0), 'From Axis And Angle')
        multiply4 = controller.add_unit_node_from_struct_path('/Script/RigVM.RigVMFunction_MathQuaternionMul', 'Execute', unreal.Vector2D(7616.0, 3264.0), 'Multiply')
        at6 = controller.add_template_node('DISPATCH_RigVMDispatch_ArrayGetAtIndex(in Array,in Index,out Element)', unreal.Vector2D(4528.0, 3258.0), 'At')
        get_name_metadata3 = controller.add_template_node('DISPATCH_RigDispatch_GetMetadata(in Item,in Name,in Default,out Value,out Found)', unreal.Vector2D(4832.0, 3237.0), 'Get Name Metadata')
        get_control_float3 = controller.add_unit_node_from_struct_path('/Script/ControlRig.RigUnit_GetControlFloat', 'Execute', unreal.Vector2D(5168.0, 3248.0), 'Get Control Float')
        from_axis_and_angle6 = controller.add_unit_node_from_struct_path('/Script/RigVM.RigVMFunction_MathQuaternionFromAxisAndAngle', 'Execute', unreal.Vector2D(7136.0, 3696.0), 'From Axis And Angle')
        multiply5 = controller.add_unit_node_from_struct_path('/Script/RigVM.RigVMFunction_MathQuaternionMul', 'Execute', unreal.Vector2D(7984.0, 3680.0), 'Multiply')
        rig_element_key = controller.add_free_reroute_node('FRigElementKey', unreal.load_object(None, '/Script/ControlRig.RigElementKey').get_name(), is_constant=False, custom_widget_name='', default_value='', position=[3875.0, 2088.0], node_name='', setup_undo_redo=True)
        at7 = controller.add_template_node('DISPATCH_RigVMDispatch_ArrayGetAtIndex(in Array,in Index,out Element)', unreal.Vector2D(4528.0, 2032.0), 'At')
        at8 = controller.add_template_node('DISPATCH_RigVMDispatch_ArrayGetAtIndex(in Array,in Index,out Element)', unreal.Vector2D(4528.0, 3589.0), 'At')
        get_name_metadata4 = controller.add_template_node('DISPATCH_RigDispatch_GetMetadata(in Item,in Name,in Default,out Value,out Found)', unreal.Vector2D(4832.0, 3568.0), 'Get Name Metadata')
        get_control_float4 = controller.add_unit_node_from_struct_path('/Script/ControlRig.RigUnit_GetControlFloat', 'Execute', unreal.Vector2D(5168.0, 3579.0), 'Get Control Float')
        from_axis_and_angle7 = controller.add_unit_node_from_struct_path('/Script/RigVM.RigVMFunction_MathQuaternionFromAxisAndAngle', 'Execute', unreal.Vector2D(7136.0, 3904.0), 'From Axis And Angle')
        multiply6 = controller.add_unit_node_from_struct_path('/Script/RigVM.RigVMFunction_MathQuaternionMul', 'Execute', unreal.Vector2D(7645.0, 3920.0), 'Multiply')
        at9 = controller.add_template_node('DISPATCH_RigVMDispatch_ArrayGetAtIndex(in Array,in Index,out Element)', unreal.Vector2D(4528.0, 3893.0), 'At')
        get_name_metadata5 = controller.add_template_node('DISPATCH_RigDispatch_GetMetadata(in Item,in Name,in Default,out Value,out Found)', unreal.Vector2D(4832.0, 3872.0), 'Get Name Metadata')
        get_control_float5 = controller.add_unit_node_from_struct_path('/Script/ControlRig.RigUnit_GetControlFloat', 'Execute', unreal.Vector2D(5168.0, 3883.0), 'Get Control Float')
        get_parent3 = controller.add_unit_node_from_struct_path('/Script/ControlRig.RigUnit_HierarchyGetParent', 'Execute', unreal.Vector2D(5984.0, 1072.0), 'Get Parent')
        set_rotation3 = controller.add_unit_node_from_struct_path('/Script/ControlRig.RigUnit_SetRotation', 'Execute', unreal.Vector2D(8416.0, 1024.0), 'Set Rotation')
        from_axis_and_angle8 = controller.add_unit_node_from_struct_path('/Script/RigVM.RigVMFunction_MathQuaternionFromAxisAndAngle', 'Execute', unreal.Vector2D(7120.0, 4128.0), 'From Axis And Angle')
        from_axis_and_angle9 = controller.add_unit_node_from_struct_path('/Script/RigVM.RigVMFunction_MathQuaternionFromAxisAndAngle', 'Execute', unreal.Vector2D(6560.0, 3504.0), 'From Axis And Angle')
        at10 = controller.add_template_node('DISPATCH_RigVMDispatch_ArrayGetAtIndex(in Array,in Index,out Element)', unreal.Vector2D(4576.0, 2677.0), 'At')
        get_name_metadata6 = controller.add_template_node('DISPATCH_RigDispatch_GetMetadata(in Item,in Name,in Default,out Value,out Found)', unreal.Vector2D(4816.0, 2656.0), 'Get Name Metadata')
        get_control_float6 = controller.add_unit_node_from_struct_path('/Script/ControlRig.RigUnit_GetControlFloat', 'Execute', unreal.Vector2D(5152.0, 2667.0), 'Get Control Float')
        multiply7 = controller.add_unit_node_from_struct_path('/Script/RigVM.RigVMFunction_MathQuaternionMul', 'Execute', unreal.Vector2D(8208.0, 3600.0), 'Multiply')
        execute_context = controller.add_free_reroute_node('FRigVMExecuteContext', unreal.load_object(None, '/Script/RigVM.RigVMExecuteContext').get_name(), is_constant=False, custom_widget_name='', default_value='', position=[4053.0, 1368.0], node_name='', setup_undo_redo=True)
        at11 = controller.add_template_node('DISPATCH_RigVMDispatch_ArrayGetAtIndex(in Array,in Index,out Element)', unreal.Vector2D(4528.0, 4165.0), 'At')
        get_name_metadata7 = controller.add_template_node('DISPATCH_RigDispatch_GetMetadata(in Item,in Name,in Default,out Value,out Found)', unreal.Vector2D(4832.0, 4144.0), 'Get Name Metadata')
        get_control_float7 = controller.add_unit_node_from_struct_path('/Script/ControlRig.RigUnit_GetControlFloat', 'Execute', unreal.Vector2D(5168.0, 4155.0), 'Get Control Float')
        greater = controller.add_unit_node_from_struct_path('/Script/RigVM.RigVMFunction_MathDoubleGreater', 'Execute', unreal.Vector2D(6976.0, 4528.0), 'Greater')
        if1 = controller.add_template_node('DISPATCH_RigVMDispatch_If(in Condition,in True,in False,out Result)', unreal.Vector2D(7232.0, 4544.0), 'If')
        from_axis_and_angle10 = controller.add_unit_node_from_struct_path('/Script/RigVM.RigVMFunction_MathQuaternionFromAxisAndAngle', 'Execute', unreal.Vector2D(7088.0, 4720.0), 'From Axis And Angle')
        negate1 = controller.add_unit_node_from_struct_path('/Script/RigVM.RigVMFunction_MathVectorNegate', 'Execute', unreal.Vector2D(6336.0, 3856.0), 'Negate')
        from_axis_and_angle11 = controller.add_unit_node_from_struct_path('/Script/RigVM.RigVMFunction_MathQuaternionFromAxisAndAngle', 'Execute', unreal.Vector2D(7088.0, 4864.0), 'From Axis And Angle')
        if2 = controller.add_template_node('DISPATCH_RigVMDispatch_If(in Condition,in True,in False,out Result)', unreal.Vector2D(7136.0, 5072.0), 'If')
        less = controller.add_unit_node_from_struct_path('/Script/RigVM.RigVMFunction_MathDoubleLess', 'Execute', unreal.Vector2D(6928.0, 5072.0), 'Less')
        get_parent4 = controller.add_unit_node_from_struct_path('/Script/ControlRig.RigUnit_HierarchyGetParent', 'Execute', unreal.Vector2D(6000.0, 560.0), 'Get Parent')
        get_parent5 = controller.add_unit_node_from_struct_path('/Script/ControlRig.RigUnit_HierarchyGetParent', 'Execute', unreal.Vector2D(6000.0, 688.0), 'Get Parent')
        set_rotation4 = controller.add_unit_node_from_struct_path('/Script/ControlRig.RigUnit_SetRotation', 'Execute', unreal.Vector2D(8416.0, 1360.0), 'Set Rotation')
        set_rotation5 = controller.add_unit_node_from_struct_path('/Script/ControlRig.RigUnit_SetRotation', 'Execute', unreal.Vector2D(8400.0, 1648.0), 'Set Rotation')
        multiply8 = controller.add_unit_node_from_struct_path('/Script/RigVM.RigVMFunction_MathDoubleMul', 'Execute', unreal.Vector2D(6480.0, 4880.0), 'Multiply')
        at12 = controller.add_template_node('DISPATCH_RigVMDispatch_ArrayGetAtIndex(in Array,in Index,out Element)', unreal.Vector2D(4528.0, 4453.0), 'At')
        get_name_metadata8 = controller.add_template_node('DISPATCH_RigDispatch_GetMetadata(in Item,in Name,in Default,out Value,out Found)', unreal.Vector2D(4832.0, 4432.0), 'Get Name Metadata')
        get_control_float8 = controller.add_unit_node_from_struct_path('/Script/ControlRig.RigUnit_GetControlFloat', 'Execute', unreal.Vector2D(5168.0, 4443.0), 'Get Control Float')
        at13 = controller.add_template_node('DISPATCH_RigVMDispatch_ArrayGetAtIndex(in Array,in Index,out Element)', unreal.Vector2D(4528.0, 4677.0), 'At')
        get_name_metadata9 = controller.add_template_node('DISPATCH_RigDispatch_GetMetadata(in Item,in Name,in Default,out Value,out Found)', unreal.Vector2D(4832.0, 4656.0), 'Get Name Metadata')
        get_control_float9 = controller.add_unit_node_from_struct_path('/Script/ControlRig.RigUnit_GetControlFloat', 'Execute', unreal.Vector2D(5168.0, 4667.0), 'Get Control Float')
        at14 = controller.add_template_node('DISPATCH_RigVMDispatch_ArrayGetAtIndex(in Array,in Index,out Element)', unreal.Vector2D(4528.0, 4885.0), 'At')
        get_name_metadata10 = controller.add_template_node('DISPATCH_RigDispatch_GetMetadata(in Item,in Name,in Default,out Value,out Found)', unreal.Vector2D(4832.0, 4864.0), 'Get Name Metadata')
        get_control_float10 = controller.add_unit_node_from_struct_path('/Script/ControlRig.RigUnit_GetControlFloat', 'Execute', unreal.Vector2D(5168.0, 4875.0), 'Get Control Float')
        from_axis_and_angle12 = controller.add_unit_node_from_struct_path('/Script/RigVM.RigVMFunction_MathQuaternionFromAxisAndAngle', 'Execute', unreal.Vector2D(7120.0, 5328.0), 'From Axis And Angle')
        multiply9 = controller.add_unit_node_from_struct_path('/Script/RigVM.RigVMFunction_MathQuaternionMul', 'Execute', unreal.Vector2D(8288.0, 4288.0), 'Multiply')
        from_axis_and_angle13 = controller.add_unit_node_from_struct_path('/Script/RigVM.RigVMFunction_MathQuaternionFromAxisAndAngle', 'Execute', unreal.Vector2D(7136.0, 5536.0), 'From Axis And Angle')
        vector = controller.add_free_reroute_node('FVector', unreal.load_object(None, '/Script/CoreUObject.Vector').get_name(), is_constant=False, custom_widget_name='', default_value='', position=[6288.0, 5472.0], node_name='', setup_undo_redo=True)
        vector1 = controller.add_free_reroute_node('FVector', unreal.load_object(None, '/Script/CoreUObject.Vector').get_name(), is_constant=False, custom_widget_name='', default_value='', position=[5968.0, 3856.0], node_name='', setup_undo_redo=True)
        get_parent6 = controller.add_unit_node_from_struct_path('/Script/ControlRig.RigUnit_HierarchyGetParent', 'Execute', unreal.Vector2D(6368.0, 896.0), 'Get Parent')
        set_rotation6 = controller.add_unit_node_from_struct_path('/Script/ControlRig.RigUnit_SetRotation', 'Execute', unreal.Vector2D(8912.0, 528.0), 'Set Rotation')
        from_axis_and_angle14 = controller.add_unit_node_from_struct_path('/Script/RigVM.RigVMFunction_MathQuaternionFromAxisAndAngle', 'Execute', unreal.Vector2D(7120.0, 5728.0), 'From Axis And Angle')
        multiply10 = controller.add_unit_node_from_struct_path('/Script/RigVM.RigVMFunction_MathQuaternionMul', 'Execute', unreal.Vector2D(8176.0, 3312.0), 'Multiply')
        radians3 = controller.add_unit_node_from_struct_path('/Script/RigVM.RigVMFunction_MathDoubleRad', 'Execute', unreal.Vector2D(5605.0, 3114.0), 'Radians')
        radians4 = controller.add_unit_node_from_struct_path('/Script/RigVM.RigVMFunction_MathDoubleRad', 'Execute', unreal.Vector2D(5588.0, 2908.0), 'Radians')
        radians5 = controller.add_unit_node_from_struct_path('/Script/RigVM.RigVMFunction_MathDoubleRad', 'Execute', unreal.Vector2D(5617.0, 3429.0), 'Radians')
        radians6 = controller.add_unit_node_from_struct_path('/Script/RigVM.RigVMFunction_MathDoubleRad', 'Execute', unreal.Vector2D(5648.0, 3664.0), 'Radians')
        radians7 = controller.add_unit_node_from_struct_path('/Script/RigVM.RigVMFunction_MathDoubleRad', 'Execute', unreal.Vector2D(5632.0, 3952.0), 'Radians')
        radians8 = controller.add_unit_node_from_struct_path('/Script/RigVM.RigVMFunction_MathDoubleRad', 'Execute', unreal.Vector2D(5648.0, 4304.0), 'Radians')
        radians9 = controller.add_unit_node_from_struct_path('/Script/RigVM.RigVMFunction_MathDoubleRad', 'Execute', unreal.Vector2D(5666.0, 4618.0), 'Radians')
        radians10 = controller.add_unit_node_from_struct_path('/Script/RigVM.RigVMFunction_MathDoubleRad', 'Execute', unreal.Vector2D(5773.0, 4916.0), 'Radians')
        radians11 = controller.add_unit_node_from_struct_path('/Script/RigVM.RigVMFunction_MathDoubleRad', 'Execute', unreal.Vector2D(5806.0, 5104.0), 'Radians')

        controller.set_array_pin_size(f'{n(make_array)}.Values', 2)
        controller.set_array_pin_size(f'{n(make_array1)}.Values', 2)
        controller.set_array_pin_size(f'{n(make_array2)}.Values', 11)
        controller.set_array_pin_size(f'{n(make_array3)}.Values', 4)

        graph.add_link('DISPATCH_RigVMDispatch_SwitchInt32', 'Cases.1', branch, 'ExecuteContext', controller)
        graph.add_link('Entry', 'joints', vetala_lib_get_item, 'Array', controller)
        graph.add_link('Entry', 'joints', vetala_lib_get_item1, 'Array', controller)
        graph.add_link('Entry', 'joints', vetala_lib_get_item2, 'Array', controller)
        graph.add_link(at, 'Element', get_name_metadata, 'Name', controller)
        graph.add_link(at1, 'Element', from_string, 'String', controller)
        graph.add_link(at10, 'Element', get_name_metadata6, 'Name', controller)
        graph.add_link(at11, 'Element', get_name_metadata7, 'Name', controller)
        graph.add_link(at12, 'Element', get_name_metadata8, 'Name', controller)
        graph.add_link(at13, 'Element', get_name_metadata9, 'Name', controller)
        graph.add_link(at14, 'Element', get_name_metadata10, 'Name', controller)
        graph.add_link(at2, 'Element', from_string1, 'String', controller)
        graph.add_link(at3, 'Element', from_string2, 'String', controller)
        graph.add_link(at4, 'Element', from_string3, 'String', controller)
        graph.add_link(at5, 'Element', get_name_metadata2, 'Name', controller)
        graph.add_link(at6, 'Element', get_name_metadata3, 'Name', controller)
        graph.add_link(at7, 'Element', get_name_metadata1, 'Name', controller)
        graph.add_link(at8, 'Element', get_name_metadata4, 'Name', controller)
        graph.add_link(at9, 'Element', get_name_metadata5, 'Name', controller)
        graph.add_link(basic_fabrik, 'ExecuteContext', execute_context, 'Value', controller)
        graph.add_link(basic_fabrik1, 'ExecuteContext', basic_fabrik, 'ExecuteContext', controller)
        graph.add_link(branch, 'Completed', basic_fabrik1, 'ExecuteContext', controller)
        graph.add_link(branch, 'True', set_transform, 'ExecuteContext', controller)
        graph.add_link(cross, 'Result', from_axis_and_angle, 'Axis', controller)
        graph.add_link(cross, 'Result', from_axis_and_angle5, 'Axis', controller)
        graph.add_link(cross, 'Result', negate, 'Value', controller)
        graph.add_link(evaluate_curve, 'Result', multiply1, 'A', controller)
        graph.add_link(evaluate_curve1, 'Result', radians1, 'Value', controller)
        graph.add_link(evaluate_curve2, 'Result', radians2, 'Value', controller)
        graph.add_link(execute_context, 'Value', set_rotation, 'ExecuteContext', controller)
        graph.add_link(from_axis_and_angle1, 'Result', multiply5, 'A', controller)
        graph.add_link(from_axis_and_angle10, 'Result', if1, 'True', controller)
        graph.add_link(from_axis_and_angle11, 'Result', if2, 'True', controller)
        graph.add_link(from_axis_and_angle12, 'Result', multiply9, 'B', controller)
        graph.add_link(from_axis_and_angle13, 'Result', set_rotation6, 'Value', controller)
        graph.add_link(from_axis_and_angle14, 'Result', multiply10, 'B', controller)
        graph.add_link(from_axis_and_angle3, 'Result', multiply6, 'A', controller)
        graph.add_link(from_axis_and_angle4, 'Result', multiply4, 'A', controller)
        graph.add_link(from_axis_and_angle5, 'Result', multiply4, 'B', controller)
        graph.add_link(from_axis_and_angle6, 'Result', multiply5, 'B', controller)
        graph.add_link(from_axis_and_angle7, 'Result', multiply6, 'B', controller)
        graph.add_link(from_axis_and_angle8, 'Result', set_rotation3, 'Value', controller)
        graph.add_link(from_axis_and_angle9, 'Result', multiply7, 'A', controller)
        graph.add_link(from_string, 'Result', get_item_metadata4, 'Name', controller)
        graph.add_link(from_string1, 'Result', get_item_metadata5, 'Name', controller)
        graph.add_link(from_string2, 'Result', get_item_metadata6, 'Name', controller)
        graph.add_link(from_string3, 'Result', get_item_metadata7, 'Name', controller)
        graph.add_link(get_control_float, 'FloatValue', multiply, 'A', controller)
        graph.add_link(get_control_float, 'FloatValue', multiply2, 'A', controller)
        graph.add_link(get_control_float, 'FloatValue', multiply3, 'A', controller)
        graph.add_link(get_control_float1, 'FloatValue', multiply1, 'B', controller)
        graph.add_link(get_control_float10, 'FloatValue', radians11, 'Value', controller)
        graph.add_link(get_control_float2, 'FloatValue', radians3, 'Value', controller)
        graph.add_link(get_control_float3, 'FloatValue', radians5, 'Value', controller)
        graph.add_link(get_control_float4, 'FloatValue', radians6, 'Value', controller)
        graph.add_link(get_control_float5, 'FloatValue', radians7, 'Value', controller)
        graph.add_link(get_control_float6, 'FloatValue', radians4, 'Value', controller)
        graph.add_link(get_control_float7, 'FloatValue', radians8, 'Value', controller)
        graph.add_link(get_control_float8, 'FloatValue', radians9, 'Value', controller)
        graph.add_link(get_control_float9, 'FloatValue', radians10, 'Value', controller)
        graph.add_link(get_control_layer, 'Value', get_item_metadata1, 'Name', controller)
        graph.add_link(get_control_layer, 'Value', get_item_metadata2, 'Name', controller)
        graph.add_link(get_control_layer, 'Value', get_item_metadata3, 'Name', controller)
        graph.add_link(get_item_array_metadata, 'Value', vetala_lib_get_item3, 'Array', controller)
        graph.add_link(get_item_metadata, 'Value', get_parent1, 'Child', controller)
        graph.add_link(get_item_metadata, 'Value', project_to_new_parent, 'NewParent', controller)
        graph.add_link(get_item_metadata, 'Value', project_to_new_parent, 'OldParent', controller)
        graph.add_link(get_item_metadata1, 'Value', project_to_new_parent1, 'Child', controller)
        graph.add_link(get_item_metadata2, 'Value', get_transform, 'Item', controller)
        graph.add_link(get_item_metadata2, 'Value', project_to_new_parent1, 'NewParent', controller)
        graph.add_link(get_item_metadata2, 'Value', project_to_new_parent1, 'OldParent', controller)
        graph.add_link(get_item_metadata2, 'Value', rig_element_key, 'Value', controller)
        graph.add_link(get_item_metadata4, 'Value', get_parent, 'Child', controller)
        graph.add_link(get_item_metadata5, 'Value', get_parent2, 'Child', controller)
        graph.add_link(get_item_metadata6, 'Value', get_parent4, 'Child', controller)
        graph.add_link(get_item_metadata7, 'Value', get_parent5, 'Child', controller)
        graph.add_link(get_joints, 'Value', vetala_lib_get_item4, 'Array', controller)
        graph.add_link(get_name_metadata, 'Value', get_control_float, 'Control', controller)
        graph.add_link(get_name_metadata1, 'Value', get_control_float1, 'Control', controller)
        graph.add_link(get_name_metadata10, 'Value', get_control_float10, 'Control', controller)
        graph.add_link(get_name_metadata2, 'Value', get_control_float2, 'Control', controller)
        graph.add_link(get_name_metadata3, 'Value', get_control_float3, 'Control', controller)
        graph.add_link(get_name_metadata4, 'Value', get_control_float4, 'Control', controller)
        graph.add_link(get_name_metadata5, 'Value', get_control_float5, 'Control', controller)
        graph.add_link(get_name_metadata6, 'Value', get_control_float6, 'Control', controller)
        graph.add_link(get_name_metadata7, 'Value', get_control_float7, 'Control', controller)
        graph.add_link(get_name_metadata8, 'Value', get_control_float8, 'Control', controller)
        graph.add_link(get_name_metadata9, 'Value', get_control_float9, 'Control', controller)
        graph.add_link(get_parent, 'Parent', set_rotation, 'Item', controller)
        graph.add_link(get_parent1, 'Parent', get_parent6, 'Child', controller)
        graph.add_link(get_parent1, 'Parent', set_rotation1, 'Item', controller)
        graph.add_link(get_parent2, 'Parent', set_rotation2, 'Item', controller)
        graph.add_link(get_parent3, 'Parent', set_rotation3, 'Item', controller)
        graph.add_link(get_parent4, 'Parent', set_rotation4, 'Item', controller)
        graph.add_link(get_parent5, 'Parent', set_rotation5, 'Item', controller)
        graph.add_link(get_parent6, 'Parent', set_rotation6, 'Item', controller)
        graph.add_link(get_transform, 'Transform', basic_fabrik1, 'EffectorTransform', controller)
        graph.add_link(get_vector_metadata, 'Value', cross, 'A', controller)
        graph.add_link(get_vector_metadata, 'Value', vector1, 'Value', controller)
        graph.add_link(get_vector_metadata1, 'Value', cross, 'B', controller)
        graph.add_link(get_vector_metadata1, 'Value', vector, 'Value', controller)
        graph.add_link(greater, 'Result', if1, 'Condition', controller)
        graph.add_link(if1, 'Result', set_rotation4, 'Value', controller)
        graph.add_link(if2, 'Result', set_rotation5, 'Value', controller)
        graph.add_link(item_exists, 'Exists', branch, 'Condition', controller)
        graph.add_link(less, 'Result', if2, 'Condition', controller)
        graph.add_link(make_array, 'Array', basic_fabrik, 'Items', controller)
        graph.add_link(make_array1, 'Array', basic_fabrik1, 'Items', controller)
        graph.add_link(make_array2, 'Array', at, 'Array', controller)
        graph.add_link(make_array2, 'Array', at10, 'Array', controller)
        graph.add_link(make_array2, 'Array', at11, 'Array', controller)
        graph.add_link(make_array2, 'Array', at12, 'Array', controller)
        graph.add_link(make_array2, 'Array', at13, 'Array', controller)
        graph.add_link(make_array2, 'Array', at14, 'Array', controller)
        graph.add_link(make_array2, 'Array', at5, 'Array', controller)
        graph.add_link(make_array2, 'Array', at6, 'Array', controller)
        graph.add_link(make_array2, 'Array', at7, 'Array', controller)
        graph.add_link(make_array2, 'Array', at8, 'Array', controller)
        graph.add_link(make_array2, 'Array', at9, 'Array', controller)
        graph.add_link(make_array3, 'Array', at1, 'Array', controller)
        graph.add_link(make_array3, 'Array', at2, 'Array', controller)
        graph.add_link(make_array3, 'Array', at3, 'Array', controller)
        graph.add_link(make_array3, 'Array', at4, 'Array', controller)
        graph.add_link(multiply, 'Result', evaluate_curve, 'Value', controller)
        graph.add_link(multiply, 'Result', from_axis_and_angle, 'Angle', controller)
        graph.add_link(multiply, 'Result', from_axis_and_angle2, 'Angle', controller)
        graph.add_link(multiply1, 'Result', radians, 'Value', controller)
        graph.add_link(multiply10, 'Result', set_rotation2, 'Value', controller)
        graph.add_link(multiply2, 'Result', evaluate_curve2, 'Value', controller)
        graph.add_link(multiply3, 'Result', evaluate_curve1, 'Value', controller)
        graph.add_link(multiply4, 'Result', multiply10, 'A', controller)
        graph.add_link(multiply5, 'Result', multiply7, 'B', controller)
        graph.add_link(multiply6, 'Result', multiply9, 'A', controller)
        graph.add_link(multiply7, 'Result', set_rotation1, 'Value', controller)
        graph.add_link(multiply8, 'Result', from_axis_and_angle11, 'Angle', controller)
        graph.add_link(multiply9, 'Result', set_rotation, 'Value', controller)
        graph.add_link(negate, 'Result', from_axis_and_angle1, 'Axis', controller)
        graph.add_link(negate, 'Result', from_axis_and_angle2, 'Axis', controller)
        graph.add_link(negate, 'Result', from_axis_and_angle3, 'Axis', controller)
        graph.add_link(negate, 'Result', from_axis_and_angle4, 'Axis', controller)
        graph.add_link(negate, 'Result', from_axis_and_angle6, 'Axis', controller)
        graph.add_link(negate, 'Result', from_axis_and_angle7, 'Axis', controller)
        graph.add_link(negate, 'Result', from_axis_and_angle8, 'Axis', controller)
        graph.add_link(negate1, 'Result', from_axis_and_angle11, 'Axis', controller)
        graph.add_link(project_to_new_parent, 'Transform', set_transform, 'Value', controller)
        graph.add_link(project_to_new_parent1, 'Transform', basic_fabrik, 'EffectorTransform', controller)
        graph.add_link(radians, 'Result', from_axis_and_angle1, 'Angle', controller)
        graph.add_link(radians1, 'Result', from_axis_and_angle3, 'Angle', controller)
        graph.add_link(radians10, 'Result', from_axis_and_angle13, 'Angle', controller)
        graph.add_link(radians11, 'Result', from_axis_and_angle14, 'Angle', controller)
        graph.add_link(radians2, 'Result', from_axis_and_angle4, 'Angle', controller)
        graph.add_link(radians3, 'Result', from_axis_and_angle5, 'Angle', controller)
        graph.add_link(radians4, 'Result', from_axis_and_angle9, 'Angle', controller)
        graph.add_link(radians5, 'Result', from_axis_and_angle6, 'Angle', controller)
        graph.add_link(radians6, 'Result', from_axis_and_angle7, 'Angle', controller)
        graph.add_link(radians7, 'Result', from_axis_and_angle8, 'Angle', controller)
        graph.add_link(radians8, 'Result', from_axis_and_angle10, 'Angle', controller)
        graph.add_link(radians8, 'Result', greater, 'A', controller)
        graph.add_link(radians8, 'Result', less, 'A', controller)
        graph.add_link(radians8, 'Result', multiply8, 'A', controller)
        graph.add_link(radians9, 'Result', from_axis_and_angle12, 'Angle', controller)
        graph.add_link(rig_element_key, 'Value', get_name_metadata, 'Item', controller)
        graph.add_link(rig_element_key, 'Value', get_name_metadata1, 'Item', controller)
        graph.add_link(rig_element_key, 'Value', get_name_metadata10, 'Item', controller)
        graph.add_link(rig_element_key, 'Value', get_name_metadata2, 'Item', controller)
        graph.add_link(rig_element_key, 'Value', get_name_metadata3, 'Item', controller)
        graph.add_link(rig_element_key, 'Value', get_name_metadata4, 'Item', controller)
        graph.add_link(rig_element_key, 'Value', get_name_metadata5, 'Item', controller)
        graph.add_link(rig_element_key, 'Value', get_name_metadata6, 'Item', controller)
        graph.add_link(rig_element_key, 'Value', get_name_metadata7, 'Item', controller)
        graph.add_link(rig_element_key, 'Value', get_name_metadata8, 'Item', controller)
        graph.add_link(rig_element_key, 'Value', get_name_metadata9, 'Item', controller)
        graph.add_link(rig_element_key, 'Value', get_parent3, 'Child', controller)
        graph.add_link(set_rotation, 'ExecuteContext', set_rotation2, 'ExecuteContext', controller)
        graph.add_link(set_rotation1, 'ExecuteContext', set_rotation3, 'ExecuteContext', controller)
        graph.add_link(set_rotation2, 'ExecuteContext', set_rotation6, 'ExecuteContext', controller)
        graph.add_link(set_rotation3, 'ExecuteContext', set_rotation4, 'ExecuteContext', controller)
        graph.add_link(set_rotation4, 'ExecuteContext', set_rotation5, 'ExecuteContext', controller)
        graph.add_link(set_rotation6, 'ExecuteContext', set_rotation1, 'ExecuteContext', controller)
        graph.add_link(vector, 'Value', from_axis_and_angle12, 'Axis', controller)
        graph.add_link(vector, 'Value', from_axis_and_angle13, 'Axis', controller)
        graph.add_link(vector, 'Value', from_axis_and_angle14, 'Axis', controller)
        graph.add_link(vector1, 'Value', from_axis_and_angle10, 'Axis', controller)
        graph.add_link(vector1, 'Value', from_axis_and_angle9, 'Axis', controller)
        graph.add_link(vector1, 'Value', negate1, 'Value', controller)
        graph.add_link(vetala_lib_get_item, 'Element', get_item_metadata1, 'Item', controller)
        graph.add_link(vetala_lib_get_item1, 'Element', get_item_metadata, 'Item', controller)
        graph.add_link(vetala_lib_get_item1, 'Element', get_item_metadata2, 'Item', controller)
        graph.add_link(vetala_lib_get_item2, 'Element', get_item_array_metadata, 'Item', controller)
        graph.add_link(vetala_lib_get_item2, 'Element', get_item_metadata3, 'Item', controller)
        graph.add_link(vetala_lib_get_item3, 'Element', item_exists, 'Item', controller)
        graph.add_link(vetala_lib_get_item3, 'Element', project_to_new_parent, 'Child', controller)
        graph.add_link(vetala_lib_get_item3, 'Element', set_transform, 'Item', controller)
        graph.add_link(vetala_lib_get_item4, 'Element', get_item_metadata4, 'Item', controller)
        graph.add_link(vetala_lib_get_item4, 'Element', get_item_metadata5, 'Item', controller)
        graph.add_link(vetala_lib_get_item4, 'Element', get_item_metadata6, 'Item', controller)
        graph.add_link(vetala_lib_get_item4, 'Element', get_item_metadata7, 'Item', controller)
        graph.add_link(vetala_lib_get_item4, 'Element', get_vector_metadata, 'Item', controller)
        graph.add_link(vetala_lib_get_item4, 'Element', get_vector_metadata1, 'Item', controller)
        graph.add_link(vetala_lib_get_item, 'Element', make_array, 'Values.1', controller)
        graph.add_link(vetala_lib_get_item1, 'Element', make_array, 'Values.0', controller)
        graph.add_link(vetala_lib_get_item1, 'Element', make_array1, 'Values.1', controller)
        graph.add_link(vetala_lib_get_item2, 'Element', make_array1, 'Values.0', controller)

        controller.set_pin_default_value(f'{n(get_item_metadata)}.Name', 'ik', False)
        controller.set_pin_default_value(f'{n(get_item_metadata)}.Default', '(Type=Bone,Name="None")', False)
        controller.set_pin_default_value(f'{n(set_transform)}.Space', 'GlobalSpace', False)
        controller.set_pin_default_value(f'{n(set_transform)}.bInitial', 'false', False)
        controller.set_pin_default_value(f'{n(set_transform)}.Weight', '1.000000', False)
        controller.set_pin_default_value(f'{n(set_transform)}.bPropagateToChildren', 'True', False)
        controller.set_pin_default_value(f'{n(project_to_new_parent)}.bChildInitial', 'true', False)
        controller.set_pin_default_value(f'{n(project_to_new_parent)}.bOldParentInitial', 'true', False)
        controller.set_pin_default_value(f'{n(project_to_new_parent)}.bNewParentInitial', 'false', False)
        controller.set_pin_default_value(f'{n(get_transform)}.Space', 'GlobalSpace', False)
        controller.set_pin_default_value(f'{n(get_transform)}.bInitial', 'False', False)
        controller.set_pin_default_value(f'{n(vetala_lib_get_item)}.index', '2', False)
        controller.set_pin_default_value(f'{n(get_item_metadata1)}.Default', '(Type=Bone,Name="None")', False)
        controller.set_pin_default_value(f'{n(vetala_lib_get_item1)}.index', '1', False)
        controller.set_pin_default_value(f'{n(basic_fabrik)}.Precision', '0.010000', False)
        controller.set_pin_default_value(f'{n(basic_fabrik)}.Weight', '1.000000', False)
        controller.set_pin_default_value(f'{n(basic_fabrik)}.bPropagateToChildren', 'true', False)
        controller.set_pin_default_value(f'{n(basic_fabrik)}.MaxIterations', '30', False)
        controller.set_pin_default_value(f'{n(basic_fabrik)}.WorkData', '(CachedEffector=(Key=(Type=None,Name="None"),Index=65535,ContainerVersion=-1))', False)
        controller.set_pin_default_value(f'{n(basic_fabrik)}.bSetEffectorTransform', 'false', False)
        controller.set_pin_default_value(f'{n(make_array)}.Values', '((Type=None,Name="None"),(Type=None,Name="None"))', False)
        controller.set_pin_default_value(f'{n(basic_fabrik1)}.Precision', '0.010000', False)
        controller.set_pin_default_value(f'{n(basic_fabrik1)}.Weight', '1.000000', False)
        controller.set_pin_default_value(f'{n(basic_fabrik1)}.bPropagateToChildren', 'true', False)
        controller.set_pin_default_value(f'{n(basic_fabrik1)}.MaxIterations', '30', False)
        controller.set_pin_default_value(f'{n(basic_fabrik1)}.WorkData', '(CachedEffector=(Key=(Type=None,Name="None"),Index=65535,ContainerVersion=-1))', False)
        controller.set_pin_default_value(f'{n(basic_fabrik1)}.bSetEffectorTransform', 'false', False)
        controller.set_pin_default_value(f'{n(make_array1)}.Values', '((Type=None,Name="None"),(Type=None,Name="None"))', False)
        controller.set_pin_default_value(f'{n(get_item_metadata2)}.Default', '(Type=Bone,Name="None")', False)
        controller.set_pin_default_value(f'{n(project_to_new_parent1)}.bChildInitial', 'True', False)
        controller.set_pin_default_value(f'{n(project_to_new_parent1)}.bOldParentInitial', 'True', False)
        controller.set_pin_default_value(f'{n(project_to_new_parent1)}.bNewParentInitial', 'False', False)
        controller.set_pin_default_value(f'{n(vetala_lib_get_item3)}.index', '-1', False)
        controller.set_pin_default_value(f'{n(get_item_array_metadata)}.Name', 'ik', False)
        controller.set_pin_default_value(f'{n(get_item_metadata3)}.Default', '(Type=Bone,Name="None")', False)
        controller.set_pin_default_value(f'{n(make_array2)}.Values', '("roll","rollOffset","ankle","heel","ball","toe","toeRotate","yaw","toePivot","ballPivot","heelPivot")', False)
        controller.set_pin_default_value(f'{n(at)}.Index', '0', False)
        controller.set_pin_default_value(f'{n(make_array3)}.Values', '("toe","heel","yaw_out","yaw_in")', False)
        controller.set_pin_default_value(f'{n(get_item_metadata4)}.Default', '(Type=Bone,Name="None")', False)
        controller.set_pin_default_value(f'{n(vetala_lib_get_item4)}.index', '-1', False)
        controller.set_pin_default_value(f'{n(at1)}.Index', '0', False)
        controller.set_pin_default_value(f'{n(get_vector_metadata)}.Name', 'forward_axis', False)
        controller.set_pin_default_value(f'{n(get_vector_metadata)}.Default', '(X=0.000000,Y=0.000000,Z=0.000000)', False)
        controller.set_pin_default_value(f'{n(get_vector_metadata1)}.Name', 'up_axis', False)
        controller.set_pin_default_value(f'{n(get_vector_metadata1)}.Default', '(X=0.000000,Y=0.000000,Z=0.000000)', False)
        controller.set_pin_default_value(f'{n(multiply)}.B', '0.100000', False)
        controller.set_pin_default_value(f'{n(set_rotation)}.Space', 'LocalSpace', False)
        controller.set_pin_default_value(f'{n(set_rotation)}.bInitial', 'false', False)
        controller.set_pin_default_value(f'{n(set_rotation)}.Weight', '1.000000', False)
        controller.set_pin_default_value(f'{n(set_rotation)}.bPropagateToChildren', 'true', False)
        controller.set_pin_default_value(f'{n(get_item_metadata5)}.Default', '(Type=Bone,Name="None")', False)
        controller.set_pin_default_value(f'{n(at2)}.Index', '1', False)
        controller.set_pin_default_value(f'{n(get_item_metadata6)}.Default', '(Type=Bone,Name="None")', False)
        controller.set_pin_default_value(f'{n(at3)}.Index', '2', False)
        controller.set_pin_default_value(f'{n(get_item_metadata7)}.Default', '(Type=Bone,Name="None")', False)
        controller.set_pin_default_value(f'{n(at4)}.Index', '3', False)
        controller.set_pin_default_value(f'{n(evaluate_curve)}.Curve', '(EditorCurveData=(Keys=((),(Time=0.500000,Value=1.000000),(Time=1.000000))))', False)
        controller.set_pin_default_value(f'{n(evaluate_curve)}.SourceMinimum', '0.000000', False)
        controller.set_pin_default_value(f'{n(evaluate_curve)}.SourceMaximum', '1.000000', False)
        controller.set_pin_default_value(f'{n(evaluate_curve)}.TargetMinimum', '0.000000', False)
        controller.set_pin_default_value(f'{n(evaluate_curve)}.TargetMaximum', '1.000000', False)
        controller.set_pin_default_value(f'{n(set_rotation1)}.Space', 'LocalSpace', False)
        controller.set_pin_default_value(f'{n(set_rotation1)}.bInitial', 'false', False)
        controller.set_pin_default_value(f'{n(set_rotation1)}.Weight', '1.000000', False)
        controller.set_pin_default_value(f'{n(set_rotation1)}.bPropagateToChildren', 'true', False)
        controller.set_pin_default_value(f'{n(evaluate_curve1)}.Curve', '(EditorCurveData=(Keys=((),(Time=0.250000),(InterpMode=RCIM_Constant,Time=1.000000,Value=1.000000))))', False)
        controller.set_pin_default_value(f'{n(evaluate_curve1)}.SourceMinimum', '0.000000', False)
        controller.set_pin_default_value(f'{n(evaluate_curve1)}.SourceMaximum', '2.000000', False)
        controller.set_pin_default_value(f'{n(evaluate_curve1)}.TargetMinimum', '0.000000', False)
        controller.set_pin_default_value(f'{n(evaluate_curve1)}.TargetMaximum', '90.000000', False)
        controller.set_pin_default_value(f'{n(evaluate_curve2)}.Curve', '(EditorCurveData=(Keys=((),(InterpMode=RCIM_Constant,Time=1.000000,Value=1.000000))))', False)
        controller.set_pin_default_value(f'{n(evaluate_curve2)}.SourceMinimum', '0.000000', False)
        controller.set_pin_default_value(f'{n(evaluate_curve2)}.SourceMaximum', '2.000000', False)
        controller.set_pin_default_value(f'{n(evaluate_curve2)}.TargetMinimum', '0.000000', False)
        controller.set_pin_default_value(f'{n(evaluate_curve2)}.TargetMaximum', '-90.000000', False)
        controller.set_pin_default_value(f'{n(multiply2)}.B', '-0.100000', False)
        controller.set_pin_default_value(f'{n(set_rotation2)}.Space', 'LocalSpace', False)
        controller.set_pin_default_value(f'{n(set_rotation2)}.bInitial', 'false', False)
        controller.set_pin_default_value(f'{n(set_rotation2)}.Weight', '1.000000', False)
        controller.set_pin_default_value(f'{n(set_rotation2)}.bPropagateToChildren', 'true', False)
        controller.set_pin_default_value(f'{n(multiply3)}.B', '0.100000', False)
        controller.set_pin_default_value(f'{n(at5)}.Index', '3', False)
        controller.set_pin_default_value(f'{n(at6)}.Index', '4', False)
        controller.set_pin_default_value(f'{n(at7)}.Index', '1', False)
        controller.set_pin_default_value(f'{n(at8)}.Index', '5', False)
        controller.set_pin_default_value(f'{n(at9)}.Index', '6', False)
        controller.set_pin_default_value(f'{n(set_rotation3)}.Space', 'LocalSpace', False)
        controller.set_pin_default_value(f'{n(set_rotation3)}.bInitial', 'false', False)
        controller.set_pin_default_value(f'{n(set_rotation3)}.Weight', '1.000000', False)
        controller.set_pin_default_value(f'{n(set_rotation3)}.bPropagateToChildren', 'true', False)
        controller.set_pin_default_value(f'{n(at10)}.Index', '2', False)
        controller.set_pin_default_value(f'{n(at11)}.Index', '7', False)
        controller.set_pin_default_value(f'{n(greater)}.B', '0.000000', False)
        controller.set_pin_default_value(f'{n(if1)}.False', '(X=0.000000,Y=0.000000,Z=0.000000,W=1.000000)', False)
        controller.set_pin_default_value(f'{n(if2)}.False', '(X=0.000000,Y=0.000000,Z=0.000000,W=1.000000)', False)
        controller.set_pin_default_value(f'{n(less)}.B', '0.000000', False)
        controller.set_pin_default_value(f'{n(set_rotation4)}.Space', 'LocalSpace', False)
        controller.set_pin_default_value(f'{n(set_rotation4)}.bInitial', 'false', False)
        controller.set_pin_default_value(f'{n(set_rotation4)}.Weight', '1.000000', False)
        controller.set_pin_default_value(f'{n(set_rotation4)}.bPropagateToChildren', 'true', False)
        controller.set_pin_default_value(f'{n(set_rotation5)}.Space', 'LocalSpace', False)
        controller.set_pin_default_value(f'{n(set_rotation5)}.bInitial', 'false', False)
        controller.set_pin_default_value(f'{n(set_rotation5)}.Weight', '1.000000', False)
        controller.set_pin_default_value(f'{n(set_rotation5)}.bPropagateToChildren', 'true', False)
        controller.set_pin_default_value(f'{n(multiply8)}.B', '-1.000000', False)
        controller.set_pin_default_value(f'{n(at12)}.Index', '8', False)
        controller.set_pin_default_value(f'{n(at13)}.Index', '9', False)
        controller.set_pin_default_value(f'{n(at14)}.Index', '10', False)
        controller.set_pin_default_value(f'{n(set_rotation6)}.Space', 'LocalSpace', False)
        controller.set_pin_default_value(f'{n(set_rotation6)}.bInitial', 'false', False)
        controller.set_pin_default_value(f'{n(set_rotation6)}.Weight', '1.000000', False)
        controller.set_pin_default_value(f'{n(set_rotation6)}.bPropagateToChildren', 'true', False)

        current_locals = locals()
        nodes = unreal_lib.graph.filter_nodes(current_locals.values())
        node = unreal_lib.graph.comment_nodes(nodes, controller, 'Forward Solve')
        nodes.append(node)
        unreal_lib.graph.move_nodes(700, 400, nodes, controller)

    def _build_function_backward_graph(self):
        return


class UnrealIkQuadrupedRig(UnrealUtilRig):
    pass


class UnrealWheelRig(UnrealUtilRig):

    def _build_function_construct_graph(self):
        controller = self.function_controller

        control = self._create_control(controller, 2500, -1300)

        control_spin = self._create_control(controller)

        controller.set_node_position(control_spin, unreal.Vector2D(2900, -800.000000))

        joints = controller.add_variable_node_from_object_path('joints', 'TArray<FRigElementKey>', '/Script/ControlRig.RigElementKey', True, '()', unreal.Vector2D(2000, -800), 'VariableNode')

        get_joint_num = controller.add_template_node('DISPATCH_RigVMDispatch_ArrayGetNum(in Array,out Num)', unreal.Vector2D(1700, -1300), 'DISPATCH_RigVMDispatch_ArrayGetNum')
        joint_num_equals = controller.add_template_node('DISPATCH_RigVMDispatch_CoreEquals(in A,in B,out Result)', unreal.Vector2D(1900, -1300), 'DISPATCH_RigVMDispatch_CoreEquals')
        joint_branch = controller.add_unit_node_from_struct_path('/Script/RigVM.RigVMFunction_ControlFlowBranch', 'Execute', unreal.Vector2D(2100, -1300), 'RigVMFunction_ControlFlowBranch')

        graph.add_link(self.mode, 'Cases.0', joint_branch, 'ExecuteContext', controller)

        graph.add_link(joints, 'Value', get_joint_num, 'Array', controller)
        graph.add_link(get_joint_num, 'Num', joint_num_equals, 'A', controller)
        graph.add_link(joint_num_equals, 'Result', joint_branch, 'Condition', controller)
        graph.add_link(joint_branch, 'False', control, 'ExecuteContext', controller)
        graph.add_link(control, 'ExecuteContext', control_spin, 'ExecuteContext', controller)

        graph.add_link(control, 'Control', control_spin, 'parent', controller)
        graph.add_link('Entry', 'spin_control_color', control_spin, 'color', controller)

        at_rotate = controller.add_template_node('DISPATCH_RigVMDispatch_ArrayGetAtIndex(in Array,in Index,out Element)', unreal.Vector2D(1400, -250), 'DISPATCH_RigVMDispatch_ArrayGetAtIndex')
        add_rotate = controller.add_template_node('Add::Execute(in A,in B,out Result)', unreal.Vector2D(1700, -250), 'Add')
        make_array = controller.add_template_node('DISPATCH_RigVMDispatch_ArrayMake(in Values,out Array)', unreal.Vector2D(1900, -250), 'DISPATCH_RigVMDispatch_ArrayMake')
        controller.add_link(f'{n(make_array)}.Array', f'{n(control)}.rotate')
        controller.add_link(f'{n(make_array)}.Array', f'{n(control_spin)}.rotate')

        controller.add_link('Entry.shape_rotate', f'{n(at_rotate)}.Array')
        controller.add_link(f'{n(at_rotate)}.Element', f'{n(add_rotate)}.B')
        controller.add_link(f'{n(add_rotate)}.Result', f'{n(make_array)}.Values.0')
        controller.set_pin_default_value(f'{n(add_rotate)}.A.Y', '90.000000', False)
        controller.add_link(f'{n(make_array)}.Array', f'{n(control)}.rotate')

        shape_equals = controller.add_template_node('DISPATCH_RigVMDispatch_CoreEquals(in A,in B,out Result)', unreal.Vector2D(450, -550), 'DISPATCH_RigVMDispatch_CoreEquals')
        controller.set_pin_default_value(f'{n(shape_equals)}.B', 'Default', False)
        shape_if = controller.add_template_node('DISPATCH_RigVMDispatch_If(in Condition,in True,in False,out Result)', unreal.Vector2D(600, -550), 'DISPATCH_RigVMDispatch_If')

        controller.add_link('Entry.shape', f'{n(shape_equals)}.A')
        controller.add_link(f'{n(shape_equals)}.Result', f'{n(shape_if)}.Condition')
        controller.add_link('Entry.shape', f'{n(shape_if)}.False')
        controller.set_pin_default_value(f'{n(shape_if)}.True', 'Circle_Thin', False)
        controller.add_link(f'{n(shape_if)}.Result', f'{n(control)}.shape')
        controller.set_pin_default_value(f'{n(shape_equals)}.B', 'Default', False)

        shape_spin_equals = controller.add_template_node('DISPATCH_RigVMDispatch_CoreEquals(in A,in B,out Result)', unreal.Vector2D(450, -750), 'DISPATCH_RigVMDispatch_CoreEquals')
        controller.set_pin_default_value(f'{n(shape_spin_equals)}.B', 'Default', False)
        shape_spin_if = controller.add_template_node('DISPATCH_RigVMDispatch_If(in Condition,in True,in False,out Result)', unreal.Vector2D(600, -750), 'DISPATCH_RigVMDispatch_If')

        controller.add_link('Entry.spin_control_shape', f'{n(shape_spin_equals)}.A')
        controller.add_link(f'{n(shape_spin_equals)}.Result', f'{n(shape_spin_if)}.Condition')
        controller.add_link('Entry.spin_control_shape', f'{n(shape_spin_if)}.False')
        controller.set_pin_default_value(f'{n(shape_spin_if)}.True', 'Arrow4_Solid', False)
        controller.add_link(f'{n(shape_spin_if)}.Result', f'{n(control_spin)}.shape')
        controller.set_pin_default_value(f'{n(shape_spin_equals)}.B', 'Default', False)

        description_join = controller.add_unit_node_from_struct_path('/Script/RigVM.RigVMFunction_StringJoin', 'Execute', unreal.Vector2D(450, -350), 'RigVMFunction_StringJoin')
        controller.insert_array_pin(f'{n(description_join)}.Values', -1, '')
        controller.insert_array_pin(f'{n(description_join)}.Values', -1, '')
        controller.set_pin_default_value(f'{n(description_join)}.Separator', '_', False)
        graph.add_link('Entry', 'description', description_join, 'Values.0', controller)
        controller.set_pin_default_value(f'{n(description_join)}.Values.1', 'spin', False)

        graph.add_link(description_join, 'Result', control_spin, 'description', controller)

        parent = controller.add_variable_node_from_object_path('parent', 'TArray<FRigElementKey>', '/Script/ControlRig.RigElementKey', True, '()', unreal.Vector2D(2000, -1000), 'VariableNode')

        at_parent = self.add_library_node('vetalaLib_GetItem', controller, 2200, -1000)
        controller.set_pin_default_value(f'{n(at_parent)}.index', '-1', False)

        graph.add_link(parent, 'Value', at_parent, 'Array', controller)
        graph.add_link(at_parent, 'Element', control, 'parent', controller)

        at_joints = self.add_library_node('vetalaLib_GetItem', controller, 2200, -800)

        controller.set_pin_default_value(f'{n(at_joints)}.index', '0', False)

        graph.add_link(joints, 'Value', at_joints, 'Array', controller)
        graph.add_link(at_joints, 'Element', control, 'driven', controller)
        graph.add_link(at_joints, 'Element', control_spin, 'driven', controller)

        graph.add_link(joints, 'Value', control_spin, 'driven', controller)

        joint_metadata = controller.add_template_node('DISPATCH_RigDispatch_SetMetadata(in Item,in Name,in Value,out Success)', unreal.Vector2D(3200, -800), 'DISPATCH_RigDispatch_SetMetadata')
        controller.set_pin_default_value(f'{n(joint_metadata)}.Name', 'Control', False)
        graph.add_link(control_spin, 'ExecuteContext', joint_metadata, 'ExecuteContext', controller)
        graph.add_link(control_spin, 'Control', joint_metadata, 'Value', controller)
        graph.add_link(at_joints, 'Element', joint_metadata, 'Item', controller)

        graph.add_link('Entry', 'spin_control_shape', control_spin, 'color', controller)
        channel_diameter = graph.add_animation_channel(controller, 'Diameter', 3500, -1200)
        graph.add_link(joint_metadata, 'ExecuteContext', channel_diameter, 'ExecuteContext', controller)
        graph.add_link(control, 'Control', channel_diameter, 'Parent', controller)

        controller.resolve_wild_card_pin(f'{n(channel_diameter)}.InitialValue', 'float', unreal.Name())
        controller.set_pin_default_value(f'{n(channel_diameter)}.MaximumValue', '1000000000000.0', False)
        controller.set_pin_default_value(f'{n(channel_diameter)}.InitialValue', '9.888', False)

        channel_enable = graph.add_animation_channel(controller, 'Enable', 3500, -1000)
        graph.add_link(channel_diameter, 'ExecuteContext', channel_enable, 'ExecuteContext', controller)
        graph.add_link(control, 'Control', channel_enable, 'Parent', controller)

        controller.resolve_wild_card_pin(f'{n(channel_enable)}.InitialValue', 'float', unreal.Name())
        controller.set_pin_default_value(f'{n(channel_enable)}.InitialValue', '1.0', False)

        channel_multiply = graph.add_animation_channel(controller, 'RotateMultiply', 3500, -800)
        graph.add_link(channel_enable, 'ExecuteContext', channel_multiply, 'ExecuteContext', controller)
        graph.add_link(control, 'Control', channel_multiply, 'Parent', controller)

        controller.resolve_wild_card_pin(f'{n(channel_multiply)}.InitialValue', 'float', unreal.Name())
        controller.set_pin_default_value(f'{n(channel_multiply)}.InitialValue', '1.0', False)

        wheel_diameter = controller.add_variable_node('wheel_diameter', 'float', None, True, '', unreal.Vector2D(3200, -600), 'VariableNode')
        graph.add_link(wheel_diameter, 'Value', channel_diameter, 'InitialValue', controller)

        steer_array = controller.add_variable_node_from_object_path('steer_control', 'TArray<FRigElementKey>', '/Script/ControlRig.RigElementKey', True, '()', unreal.Vector2D(3000, -200), 'VariableNode')
        at_steers = self.add_library_node('vetalaLib_GetItem', controller, 3250, -200)
        steer_metadata = controller.add_template_node('DISPATCH_RigDispatch_SetMetadata(in Item,in Name,in Value,out Success)', unreal.Vector2D(3500, -200), 'DISPATCH_RigDispatch_SetMetadata')

        controller.set_pin_default_value(f'{n(steer_metadata)}.Name', 'Steer', False)

        graph.add_link(channel_multiply, 'ExecuteContext', steer_metadata, 'ExecuteContext', controller)
        graph.add_link(control_spin, 'Control', steer_metadata, 'Item', controller)
        graph.add_link(steer_array, 'Value', at_steers, 'Array', controller)
        graph.add_link(at_steers, 'Element', steer_metadata, 'Value', controller)

        current_locals = locals()
        nodes = unreal_lib.graph.filter_nodes(current_locals.values())
        node = unreal_lib.graph.comment_nodes(nodes, controller, 'Construction')

        nodes.append(node)
        unreal_lib.graph.move_nodes(500, -2000, nodes, controller)

    def _build_function_forward_graph(self):
        controller = self.function_controller

        joints = controller.add_variable_node_from_object_path('joints', 'TArray<FRigElementKey>', '/Script/ControlRig.RigElementKey', True, '()', unreal.Vector2D(500, 0), 'VariableNode')

        at_joints = self.add_library_node('vetalaLib_GetItem', controller, 700, 0)

        graph.add_link(joints, 'Value', at_joints, 'Array', controller)

        meta_data = controller.add_template_node('DISPATCH_RigDispatch_GetMetadata(in Item,in Name,in Default,out Value,out Found)', unreal.Vector2D(900, 0), 'DISPATCH_RigDispatch_GetMetadata')
        controller.set_pin_default_value(f'{n(meta_data)}.Name', 'Control', False)
        graph.add_link(at_joints, 'Element', meta_data, 'Item', controller)

        get_parent = controller.add_unit_node_from_struct_path('/Script/ControlRig.RigUnit_HierarchyGetParent', 'Execute', unreal.Vector2D(1200, 0), 'HierarchyGetParent')
        graph.add_link(meta_data, 'Value', get_parent, 'Child', controller)

        get_transform = controller.add_unit_node_from_struct_path('/Script/ControlRig.RigUnit_GetTransform', 'Execute', unreal.Vector2D(2000, 500), 'GetTransform')
        set_transform = controller.add_template_node('Set Transform::Execute(in Item,in Space,in bInitial,in Value,in Weight,in bPropagateToChildren)', unreal.Vector2D(2500, 300), 'Set Transform')

        graph.add_link(meta_data, 'Value', get_transform, 'Item', controller)
        graph.add_link(at_joints, 'Element', set_transform, 'Item', controller)
        graph.add_link(get_transform, 'Transform', set_transform, 'Value', controller)

        wheel_rotate = self.library_functions['vetalaLib_WheelRotate']
        wheel_rotate = controller.add_function_reference_node(wheel_rotate,
                                                         unreal.Vector2D(1900, 0),
                                                         n(wheel_rotate))

        graph.add_link(self.mode, 'Cases.1', wheel_rotate, 'ExecuteContext', controller)
        graph.add_link(wheel_rotate, 'ExecuteContext', set_transform, 'ExecuteContext', controller)

        graph.add_link(set_transform, 'ExecuteContext', wheel_rotate, 'ExecuteContext', controller)
        graph.add_link(meta_data, 'Value', wheel_rotate, 'control_spin', controller)
        graph.add_link(get_parent, 'Parent', wheel_rotate, 'control', controller)

        controller.set_pin_default_value(f'{n(wheel_rotate)}.Diameter', '9.888', False)
        controller.set_pin_default_value(f'{n(wheel_rotate)}.Enable', '1.0', False)
        controller.set_pin_default_value(f'{n(wheel_rotate)}.RotateMultiply', '1.0', False)

        at_forward = controller.add_template_node('DISPATCH_RigVMDispatch_ArrayGetAtIndex(in Array,in Index,out Element)', unreal.Vector2D(1700, 600), 'DISPATCH_RigVMDispatch_ArrayGetAtIndex')
        at_rotate = controller.add_template_node('DISPATCH_RigVMDispatch_ArrayGetAtIndex(in Array,in Index,out Element)', unreal.Vector2D(1700, 800), 'DISPATCH_RigVMDispatch_ArrayGetAtIndex')

        graph.add_link('Entry', 'forward_axis', at_forward, 'Array', controller)
        graph.add_link('Entry', 'rotate_axis', at_rotate, 'Array', controller)

        graph.add_link(at_forward, 'Element', wheel_rotate, 'forwardAxis', controller)
        graph.add_link(at_rotate, 'Element', wheel_rotate, 'rotateAxis', controller)

        channel_enable = controller.add_template_node('GetAnimationChannel::Execute(out Value,in Control,in Channel,in bInitial)', unreal.Vector2D(1200, 250), 'GetAnimationChannel')
        graph.add_link(get_parent, 'Parent.Name', channel_enable, 'Control', controller)
        controller.set_pin_default_value(f'{n(channel_enable)}.Channel', 'Enable', False)
        graph.add_link(channel_enable, 'Value', wheel_rotate, 'Enable', controller)

        channel_multiply = controller.add_template_node('GetAnimationChannel::Execute(out Value,in Control,in Channel,in bInitial)', unreal.Vector2D(1200, 500), 'GetAnimationChannel')
        graph.add_link(get_parent, 'Parent.Name', channel_multiply, 'Control', controller)
        controller.set_pin_default_value(f'{n(channel_multiply)}.Channel', 'RotateMultiply', False)
        graph.add_link(channel_multiply, 'Value', wheel_rotate, 'RotateMultiply', controller)

        channel_diameter = controller.add_template_node('GetAnimationChannel::Execute(out Value,in Control,in Channel,in bInitial)', unreal.Vector2D(1200, 750), 'GetAnimationChannel')
        graph.add_link(get_parent, 'Parent.Name', channel_diameter, 'Control', controller)
        controller.set_pin_default_value(f'{n(channel_diameter)}.Channel', 'Diameter', False)
        graph.add_link(channel_diameter, 'Value', wheel_rotate, 'Diameter', controller)

        steer_meta_data = controller.add_template_node('DISPATCH_RigDispatch_GetMetadata(in Item,in Name,in Default,out Value,out Found)', unreal.Vector2D(800, 1000), 'DISPATCH_RigDispatch_GetMetadata')
        controller.set_pin_default_value(f'{n(steer_meta_data)}.Name', 'Steer', False)
        get_steer_transform = controller.add_unit_node_from_struct_path('/Script/ControlRig.RigUnit_GetTransform', 'Execute', unreal.Vector2D(1100, 1000), 'GetTransform')
        controller.set_pin_default_value(f'{n(get_steer_transform)}.Space', 'LocalSpace', False)
        at_steer_axis = controller.add_template_node('DISPATCH_RigVMDispatch_ArrayGetAtIndex(in Array,in Index,out Element)', unreal.Vector2D(1100, 1300), 'DISPATCH_RigVMDispatch_ArrayGetAtIndex')

        to_euler = controller.add_unit_node_from_struct_path('/Script/RigVM.RigVMFunction_MathQuaternionToEuler', 'Execute', unreal.Vector2D(1400, 1000), 'RigVMFunction_MathQuaternionToEuler')
        if_rotate = controller.add_template_node('DISPATCH_RigVMDispatch_If(in Condition,in True,in False,out Result)', unreal.Vector2D(1800, 1200), 'DISPATCH_RigVMDispatch_If')
        axis_multiply = controller.add_template_node('Multiply::Execute(in A,in B,out Result)', unreal.Vector2D(2000, 1000), 'Multiply')
        add_axis1 = controller.add_template_node('Add::Execute(in A,in B,out Result)', unreal.Vector2D(2200, 1000), 'Add')
        add_axis2 = controller.add_template_node('Add::Execute(in A,in B,out Result)', unreal.Vector2D(2400, 1000), 'Add')

        graph.add_link(meta_data, 'Value', steer_meta_data, 'Item', controller)
        graph.add_link(steer_meta_data, 'Value', get_steer_transform, 'Item', controller)
        graph.add_link(get_steer_transform, 'Transform.Rotation', to_euler, 'Value', controller)
        graph.add_link(to_euler, 'Result', if_rotate, 'True', controller)
        graph.add_link(get_steer_transform, 'Transform.Translation', if_rotate, 'False', controller)
        graph.add_link('Entry', 'steer_use_rotate', if_rotate, 'Condition', controller)

        graph.add_link('Entry', 'steer_axis', at_steer_axis, 'Array', controller)
        graph.add_link(at_steer_axis, 'Element', axis_multiply, 'B', controller)
        graph.add_link(if_rotate, 'Result', axis_multiply, 'A', controller)

        graph.add_link(axis_multiply, 'Result.X', add_axis1, 'A', controller)
        graph.add_link(axis_multiply, 'Result.Y', add_axis1, 'B', controller)

        graph.add_link(add_axis1, 'Result', add_axis2, 'A', controller)
        graph.add_link(axis_multiply, 'Result.Z', add_axis2, 'B', controller)

        graph.add_link(add_axis2, 'Result', wheel_rotate, 'steer', controller)

        current_locals = locals()
        nodes = unreal_lib.graph.filter_nodes(current_locals.values())
        node = unreal_lib.graph.comment_nodes(nodes, controller, 'Forward Solve')
        nodes.append(node)
        unreal_lib.graph.move_nodes(500, 0, nodes, controller)

    def _build_function_backward_graph(self):
        controller = self.function_controller

        joints = controller.add_variable_node_from_object_path('joints', 'TArray<FRigElementKey>', '/Script/ControlRig.RigElementKey', True, '()', unreal.Vector2D(500, 0), 'VariableNode')
        at_joints = controller.add_template_node('DISPATCH_RigVMDispatch_ArrayGetAtIndex(in Array,in Index,out Element)', unreal.Vector2D(700, 0), 'DISPATCH_RigVMDispatch_ArrayGetAtIndex')

        graph.add_link(joints, 'Value', at_joints, 'Array', controller)

        meta_data = self.function_controller.add_template_node(
            'DISPATCH_RigDispatch_GetMetadata(in Item,in Name,in Default,out Value,out Found)',
            unreal.Vector2D(900, 0), 'DISPATCH_RigDispatch_GetMetadata')
        controller.set_pin_default_value(f'{n(meta_data)}.Name', 'Control', False)
        graph.add_link(at_joints, 'Element', meta_data, 'Item', controller)

        get_parent = controller.add_unit_node_from_struct_path('/Script/ControlRig.RigUnit_HierarchyGetParent', 'Execute', unreal.Vector2D(1200, 0), 'HierarchyGetParent')
        graph.add_link(meta_data, 'Value', get_parent, 'Child', controller)

        set_channel = controller.add_template_node('SetAnimationChannel::Execute(in Value,in Control,in Channel,in bInitial)', unreal.Vector2D(1600, 0), 'SetAnimationChannel')

        controller.resolve_wild_card_pin(f'{n(set_channel)}.Value', 'float', unreal.Name())
        controller.set_pin_default_value(f'{n(set_channel)}.Channel', 'Enable', False)
        controller.set_pin_default_value(f'{n(set_channel)}.Value', '0.0', False)
        graph.add_link(self.mode, 'Cases.2', set_channel, 'ExecuteContext', controller)
        graph.add_link(get_parent, 'Parent.Name', set_channel, 'Control', controller)

        get_transform = controller.add_unit_node_from_struct_path(
            '/Script/ControlRig.RigUnit_GetTransform', 'Execute', unreal.Vector2D(1600, 300), 'GetTransform')

        set_transform = controller.add_template_node(
            'Set Transform::Execute(in Item,in Space,in bInitial,in Value,in Weight,in bPropagateToChildren)',
            unreal.Vector2D(2000, 0), 'Set Transform')

        set_transform_spin = controller.add_template_node(
            'Set Transform::Execute(in Item,in Space,in bInitial,in Value,in Weight,in bPropagateToChildren)',
            unreal.Vector2D(2000, 300), 'Set Transform')

        graph.add_link(get_parent, 'Parent', set_transform, 'Item', controller)
        graph.add_link(meta_data, 'Value', set_transform_spin, 'Item', controller)

        graph.add_link(at_joints, 'Element', get_transform, 'Item', controller)

        graph.add_link(get_transform, 'Transform', set_transform_spin, 'Value', controller)
        graph.add_link(get_transform, 'Transform', set_transform, 'Value', controller)

        graph.add_link(set_channel, 'ExecuteContext', set_transform, 'ExecuteContext', controller)

        current_locals = locals()
        nodes = unreal_lib.graph.filter_nodes(current_locals.values())
        node = unreal_lib.graph.comment_nodes(nodes, controller, 'Backward Solve')

        nodes.append(node)
        unreal_lib.graph.move_nodes(500, 2000, nodes, controller)


class UnrealGetTransform(UnrealUtil):

    def _build_function_graph(self):

        if not self.graph:
            return

        controller = self.function_controller

        count = controller.add_template_node('DISPATCH_RigVMDispatch_ArrayGetNum(in Array,out Num)', unreal.Vector2D(-80, 100), 'DISPATCH_RigVMDispatch_ArrayGetNum')
        greater = controller.add_template_node('Greater::Execute(in A,in B,out Result)', unreal.Vector2D(150, 80), 'Greater')
        ifnode = controller.add_template_node('DISPATCH_RigVMDispatch_If(in Condition,in True,in False,out Result)', unreal.Vector2D(450, 150), 'DISPATCH_RigVMDispatch_If')

        graph.add_link('Entry', 'transforms', count, 'Array', controller)
        graph.add_link(count, 'Num', greater, 'A', controller)
        controller.set_pin_default_value(f'{n(greater)}.B', '0', False)
        graph.add_link(greater, 'Result', ifnode, 'Condition', controller)

        at_data = controller.add_template_node('DISPATCH_RigVMDispatch_ArrayGetAtIndex(in Array,in Index,out Element)',
                                                   unreal.Vector2D(-160, 240), 'DISPATCH_RigVMDispatch_ArrayGetAtIndex')

        make_array = controller.add_template_node('DISPATCH_RigVMDispatch_ArrayMake(in Values,out Array)', unreal.Vector2D(0, 0), 'DISPATCH_RigVMDispatch_ArrayMake')

        graph.add_link('Entry', 'transforms', at_data, 'Array', controller)

        graph.add_link(at_data, 'Element', make_array, 'Values.0', controller)

        graph.add_link('Entry', 'index', at_data, 'Index', controller)

        graph.add_link(make_array, 'Array', ifnode, 'True', controller)
        graph.add_link(ifnode, 'Result', 'Return', 'transform', controller)

        graph.add_link('Entry', 'ExecuteContext', 'Return', 'ExecuteContext', controller)


class UnrealGetSubControls(UnrealUtil):

    def _build_function_graph(self):

        if not self.graph:
            return

        controller = self.function_controller

        control_count = controller.add_template_node('DISPATCH_RigVMDispatch_ArrayGetNum(in Array,out Num)', unreal.Vector2D(-80, 100), 'DISPATCH_RigVMDispatch_ArrayGetNum')
        greater = controller.add_template_node('Greater::Execute(in A,in B,out Result)', unreal.Vector2D(150, 80), 'Greater')
        ifnode = controller.add_template_node('DISPATCH_RigVMDispatch_If(in Condition,in True,in False,out Result)', unreal.Vector2D(450, 150), 'DISPATCH_RigVMDispatch_If')

        graph.add_link('Entry', 'controls', control_count, 'Array', controller)
        graph.add_link(control_count, 'Num', greater, 'A', controller)

        controller.set_pin_default_value(f'{n(greater)}.B', '0', False)

        graph.add_link(greater, 'Result', ifnode, 'Condition', controller)
        graph.add_link(ifnode, 'Result', 'Return', 'sub_controls', controller)

        at_controls = controller.add_template_node('DISPATCH_RigVMDispatch_ArrayGetAtIndex(in Array,in Index,out Element)',
                                                   unreal.Vector2D(-160, 240), 'DISPATCH_RigVMDispatch_ArrayGetAtIndex')

        meta_data = controller.add_template_node('DISPATCH_RigDispatch_GetMetadata(in Item,in Name,in Default,out Value,out Found)',
                                                unreal.Vector2D(100, 300), 'DISPATCH_RigDispatch_GetMetadata')

        graph.add_link('Entry', 'controls', at_controls, 'Array', controller)
        graph.add_link('Entry', 'control_index', at_controls, 'Index', controller)
        controller.set_pin_default_value(f'{n(meta_data)}.Name', 'Sub', False)
        graph.add_link(at_controls, 'Element', meta_data, 'Item', controller)

        graph.add_link(meta_data, 'Value', ifnode, 'True', controller)

        graph.add_link('Entry', 'ExecuteContext', 'Return', 'ExecuteContext', controller)


class UnrealParent(UnrealUtil):

    def _use_mode(self):
        return True

    def _build_function_graph(self):
        super(UnrealParent, self)._build_function_graph()
        if not self.graph:
            return

        controller = self.function_controller
        library = graph.get_local_function_library()

        self.function_controller.add_local_variable_from_object_path('local_children', 'TArray<FRigElementKey>',
                                                                    '/Script/ControlRig.RigElementKey', '')

        entry = 'Entry'
        return1 = 'Return'
        switch = controller.add_template_node('DISPATCH_RigVMDispatch_SwitchInt32(in Index)', unreal.Vector2D(225.0, -160.0), 'Switch')
        split = controller.add_unit_node_from_struct_path('/Script/RigVM.RigVMFunction_StringSplit', 'Execute', unreal.Vector2D(464.0, 400.0), 'Split')
        for_each = controller.add_template_node('DISPATCH_RigVMDispatch_ArrayIterator(in Array,out Element,out Index,out Count,out Ratio)', unreal.Vector2D(1568.0, 0.0), 'For Each')
        vetala_lib_get_item = controller.add_function_reference_node(library.find_function('vetalaLib_GetItem'), unreal.Vector2D(2032.0, -208.0), 'vetalaLib_GetItem')
        from_string = controller.add_template_node('DISPATCH_RigDispatch_FromString(in String,out Result)', unreal.Vector2D(1856.0, -80.0), 'From String')
        vetala_lib_get_item1 = controller.add_function_reference_node(library.find_function('vetalaLib_GetItem'), unreal.Vector2D(2208.0, -640.0), 'vetalaLib_GetItem')
        if1 = controller.add_template_node('DISPATCH_RigVMDispatch_If(in Condition,in True,in False,out Result)', unreal.Vector2D(2448.0, 263.0), 'If')
        vetala_lib_parent = controller.add_function_reference_node(library.find_function('vetalaLib_Parent'), unreal.Vector2D(3280.0, 95.0), 'vetalaLib_Parent')
        for_each1 = controller.add_template_node('DISPATCH_RigVMDispatch_ArrayIterator(in Array,out Element,out Index,out Count,out Ratio)', unreal.Vector2D(3008.0, 119.0), 'For Each')
        add = controller.add_template_node('DISPATCH_RigVMDispatch_ArrayAdd(io Array,in Element,out Index)', unreal.Vector2D(2736.0, -76.0), 'Add')
        get_local_children = controller.add_variable_node_from_object_path('local_children', 'TArray<FRigElementKey>', '/Script/ControlRig.RigElementKey', True, '()', unreal.Vector2D(2448.0, -288.0), 'Get local_children')
        branch = controller.add_unit_node_from_struct_path('/Script/RigVM.RigVMFunction_ControlFlowBranch', 'Execute', unreal.Vector2D(2480.0, -80.0), 'Branch')
        item_exists = controller.add_unit_node_from_struct_path('/Script/ControlRig.RigUnit_ItemExists', 'Execute', unreal.Vector2D(2176.0, 23.0), 'Item Exists')
        get_local_children1 = controller.add_variable_node_from_object_path('local_children', 'TArray<FRigElementKey>', '/Script/ControlRig.RigElementKey', True, '()', unreal.Vector2D(2192.0, 528.0), 'Get local_children')
        set_local_children = controller.add_variable_node_from_object_path('local_children', 'TArray<FRigElementKey>', '/Script/ControlRig.RigElementKey', False, '()', unreal.Vector2D(2960.0, -97.0), 'Set local_children')
        num = controller.add_template_node('DISPATCH_RigVMDispatch_ArrayGetNum(in Array,out Num)', unreal.Vector2D(816.0, 256.0), 'Num')
        greater = controller.add_unit_node_from_struct_path('/Script/RigVM.RigVMFunction_MathIntGreater', 'Execute', unreal.Vector2D(992.0, 256.0), 'Greater')
        if2 = controller.add_template_node('DISPATCH_RigVMDispatch_If(in Condition,in True,in False,out Result)', unreal.Vector2D(1168.0, 528.0), 'If')
        make_array = controller.add_template_node('DISPATCH_RigVMDispatch_ArrayMake(in Values,out Array)', unreal.Vector2D(912.0, 640.0), 'Make Array')
        has_metadata = controller.add_unit_node_from_struct_path('/Script/ControlRig.RigUnit_HasMetadata', 'Execute', unreal.Vector2D(3456.0, 464.0), 'Has Metadata')
        get_item_metadata = controller.add_template_node('DISPATCH_RigDispatch_GetMetadata(in Item,in Name,in NameSpace,in Default,out Value,out Found)', unreal.Vector2D(4112.0, 400.0), 'Get Item Metadata')
        branch1 = controller.add_unit_node_from_struct_path('/Script/RigVM.RigVMFunction_ControlFlowBranch', 'Execute', unreal.Vector2D(3840.0, 352.0), 'Branch')
        vetala_lib_parent1 = controller.add_function_reference_node(library.find_function('vetalaLib_Parent'), unreal.Vector2D(4240.0, 112.0), 'vetalaLib_Parent')

        controller.set_array_pin_size(f'{n(switch)}.Cases', 4)
        controller.set_array_pin_size(f'{n(make_array)}.Values', 1)

        graph.add_link(entry, 'ExecuteContext', switch, 'ExecuteContext', controller)
        graph.add_link(switch, 'Completed', return1, 'ExecuteContext', controller)
        graph.add_link(switch, 'Cases.0', for_each, 'ExecuteContext', controller)
        graph.add_link(for_each, 'ExecuteContext', branch, 'ExecuteContext', controller)
        graph.add_link(for_each, 'Completed', for_each1, 'ExecuteContext', controller)
        graph.add_link(for_each1, 'ExecuteContext', vetala_lib_parent, 'ExecuteContext', controller)
        graph.add_link(vetala_lib_parent, 'ExecuteContext', branch1, 'ExecuteContext', controller)
        graph.add_link(branch, 'True', add, 'ExecuteContext', controller)
        graph.add_link(add, 'ExecuteContext', set_local_children, 'ExecuteContext', controller)
        graph.add_link(branch1, 'True', vetala_lib_parent1, 'ExecuteContext', controller)
        graph.add_link(entry, 'mode', switch, 'Index', controller)
        graph.add_link(entry, 'parent', vetala_lib_get_item1, 'Array', controller)
        graph.add_link(entry, 'parent_index', vetala_lib_get_item1, 'index', controller)
        graph.add_link(entry, 'children', vetala_lib_get_item, 'Array', controller)
        graph.add_link(entry, 'children', if1, 'True', controller)
        graph.add_link(entry, 'affect_all_children', if1, 'Condition', controller)
        graph.add_link(entry, 'child_indices', split, 'Value', controller)
        graph.add_link(split, 'Result', num, 'Array', controller)
        graph.add_link(split, 'Result', if2, 'True', controller)
        graph.add_link(if2, 'Result', for_each, 'Array', controller)
        graph.add_link(for_each, 'Element', from_string, 'String', controller)
        graph.add_link(vetala_lib_get_item, 'Element', item_exists, 'Item', controller)
        graph.add_link(vetala_lib_get_item, 'Element', add, 'Element', controller)
        graph.add_link(from_string, 'Result', vetala_lib_get_item, 'index', controller)
        graph.add_link(vetala_lib_get_item1, 'Element', vetala_lib_parent, 'Parent', controller)
        graph.add_link(vetala_lib_get_item1, 'Element', vetala_lib_parent1, 'Parent', controller)
        graph.add_link(get_local_children1, 'Value', if1, 'False', controller)
        graph.add_link(if1, 'Result', for_each1, 'Array', controller)
        graph.add_link(for_each1, 'Element', vetala_lib_parent, 'Child', controller)
        graph.add_link(for_each1, 'Element', has_metadata, 'Item', controller)
        graph.add_link(for_each1, 'Element', get_item_metadata, 'Item', controller)
        graph.add_link(get_local_children, 'Value', add, 'Array', controller)
        graph.add_link(add, 'Array', set_local_children, 'Value', controller)
        graph.add_link(item_exists, 'Exists', branch, 'Condition', controller)
        graph.add_link(num, 'Num', 'Greater', 'A', controller)
        graph.add_link(num, 'Num', greater, 'A', controller)
        graph.add_link(greater, 'Result', if2, 'Condition', controller)
        graph.add_link(make_array, 'Array', if2, 'False', controller)
        graph.add_link(has_metadata, 'Found', branch1, 'Condition', controller)
        graph.add_link(get_item_metadata, 'Value', vetala_lib_parent1, 'Child', controller)
        graph.add_link(entry, 'child_indices', make_array, 'Values.0', controller)

        graph.set_pin(split, 'Separator', ' ', controller)
        graph.set_pin(greater, 'B', '1', controller)
        graph.set_pin(make_array, 'Values', '("")', controller)
        graph.set_pin(has_metadata, 'Name', 'anchor', controller)
        graph.set_pin(has_metadata, 'Type', 'RigElementKey', controller)
        graph.set_pin(has_metadata, 'NameSpace', 'Self', controller)
        graph.set_pin(get_item_metadata, 'Name', 'anchor', controller)
        graph.set_pin(get_item_metadata, 'NameSpace', 'Self', controller)
        graph.set_pin(get_item_metadata, 'Default', '(Type=Bone,Name="None")', controller)


class UnrealAnchor(UnrealUtil):

    def _use_mode(self):
        return True

    def _build_function_graph(self):
        super(UnrealAnchor, self)._build_function_graph()
        if not self.graph:
            return

        controller = self.function_controller
        library = graph.get_local_function_library()

        controller.add_local_variable_from_object_path(
            'local_parents',
            'TArray<FConstraintParent>',
            '/Script/ControlRig.ConstraintParent',
            ''
        )

        entry = 'Entry'
        controller.add_exposed_pin('uuid', unreal.RigVMPinDirection.INPUT, 'FString', 'None', '')
        controller.add_exposed_pin('mode', unreal.RigVMPinDirection.INPUT, 'int32', 'None', '')
        controller.add_exposed_pin('parent', unreal.RigVMPinDirection.INPUT, 'TArray<FRigElementKey>', '/Script/ControlRig.RigElementKey', '()')
        controller.add_exposed_pin('use_all_parents', unreal.RigVMPinDirection.INPUT, 'bool', 'None', 'false')
        controller.add_exposed_pin('parent_index', unreal.RigVMPinDirection.INPUT, 'FString', 'None', '-1')
        controller.add_exposed_pin('children', unreal.RigVMPinDirection.INPUT, 'TArray<FRigElementKey>', '/Script/ControlRig.RigElementKey', '()')
        controller.add_exposed_pin('affect_all_children', unreal.RigVMPinDirection.INPUT, 'bool', 'None', 'false')
        controller.add_exposed_pin('child_indices', unreal.RigVMPinDirection.INPUT, 'FString', 'None', '-1')
        controller.add_exposed_pin('use_child_pivot', unreal.RigVMPinDirection.INPUT, 'bool', 'None', 'false')
        controller.add_exposed_pin('translate', unreal.RigVMPinDirection.INPUT, 'bool', 'None', 'true')
        controller.add_exposed_pin('rotate', unreal.RigVMPinDirection.INPUT, 'bool', 'None', 'true')
        controller.add_exposed_pin('scale', unreal.RigVMPinDirection.INPUT, 'bool', 'None', 'true')
        controller.add_exposed_pin('uuid_1', unreal.RigVMPinDirection.INPUT, 'FString', 'None', '')
        controller.add_exposed_pin('mode_1', unreal.RigVMPinDirection.INPUT, 'int32', 'None', '')
        controller.add_exposed_pin('parent_1', unreal.RigVMPinDirection.INPUT, 'TArray<FRigElementKey>', '/Script/ControlRig.RigElementKey', '()')
        controller.add_exposed_pin('use_all_parents_1', unreal.RigVMPinDirection.INPUT, 'bool', 'None', 'false')
        controller.add_exposed_pin('parent_index_1', unreal.RigVMPinDirection.INPUT, 'FString', 'None', '-1')
        controller.add_exposed_pin('children_1', unreal.RigVMPinDirection.INPUT, 'TArray<FRigElementKey>', '/Script/ControlRig.RigElementKey', '()')
        controller.add_exposed_pin('affect_all_children_1', unreal.RigVMPinDirection.INPUT, 'bool', 'None', 'false')
        controller.add_exposed_pin('child_indices_1', unreal.RigVMPinDirection.INPUT, 'FString', 'None', '-1')
        controller.add_exposed_pin('use_child_pivot_1', unreal.RigVMPinDirection.INPUT, 'bool', 'None', 'false')
        controller.add_exposed_pin('translate_1', unreal.RigVMPinDirection.INPUT, 'bool', 'None', 'true')
        controller.add_exposed_pin('rotate_1', unreal.RigVMPinDirection.INPUT, 'bool', 'None', 'true')
        controller.add_exposed_pin('scale_1', unreal.RigVMPinDirection.INPUT, 'bool', 'None', 'true')
        return1 = 'Return'
        switch = controller.add_template_node('DISPATCH_RigVMDispatch_SwitchInt32(in Index)', unreal.Vector2D(225.0, -160.0), 'Switch')
        switch1 = controller.add_template_node('DISPATCH_RigVMDispatch_SwitchInt32(in Index)', unreal.Vector2D(225.0, -160.0), 'Switch')
        switch2 = controller.add_template_node('DISPATCH_RigVMDispatch_SwitchInt32(in Index)', unreal.Vector2D(225.0, -160.0), 'Switch')
        for_each = controller.add_template_node('DISPATCH_RigVMDispatch_ArrayIterator(in Array,out Element,out Index,out Count,out Ratio)', unreal.Vector2D(1072.0, 944.0), 'For Each')
        vetala_lib_string_to_index = controller.add_function_reference_node(library.find_function('vetalaLib_StringToIndex'), unreal.Vector2D(160.0, 400.0), 'vetalaLib_StringToIndex')
        vetala_lib_index_to_items = controller.add_function_reference_node(library.find_function('vetalaLib_IndexToItems'), unreal.Vector2D(384.0, 416.0), 'vetalaLib_IndexToItems')
        vetala_lib_string_to_index1 = controller.add_function_reference_node(library.find_function('vetalaLib_StringToIndex'), unreal.Vector2D(240.0, 1008.0), 'vetalaLib_StringToIndex')
        vetala_lib_index_to_items1 = controller.add_function_reference_node(library.find_function('vetalaLib_IndexToItems'), unreal.Vector2D(496.0, 1024.0), 'vetalaLib_IndexToItems')
        for_each1 = controller.add_template_node('DISPATCH_RigVMDispatch_ArrayIterator(in Array,out Element,out Index,out Count,out Ratio)', unreal.Vector2D(736.0, 688.0), 'For Each')
        position_constraint = controller.add_unit_node_from_struct_path('/Script/ControlRig.RigUnit_PositionConstraintLocalSpaceOffset', 'Execute', unreal.Vector2D(2096.0, 912.0), 'Position Constraint')
        get_local_parents = controller.add_variable_node_from_object_path('local_parents', 'TArray<FConstraintParent>', '/Script/ControlRig.ConstraintParent', True, '()', unreal.Vector2D(1456.0, 480.0), 'Get local_parents')
        add = controller.add_template_node('DISPATCH_RigVMDispatch_ArrayAdd(io Array,in Element,out Index)', unreal.Vector2D(1632.0, 640.0), 'Add')
        get_local_parents1 = controller.add_variable_node_from_object_path('local_parents', 'TArray<FConstraintParent>', '/Script/ControlRig.ConstraintParent', True, '()', unreal.Vector2D(1392.0, 1360.0), 'Get local_parents')
        parent_constraint = controller.add_unit_node_from_struct_path('/Script/ControlRig.RigUnit_ParentConstraint', 'Execute', unreal.Vector2D(2032.0, 1408.0), 'Parent Constraint')
        branch = controller.add_unit_node_from_struct_path('/Script/RigVM.RigVMFunction_ControlFlowBranch', 'Execute', unreal.Vector2D(1648.0, 976.0), 'Branch')
        get_translate = controller.add_variable_node('translate', 'bool', None, True, '', unreal.Vector2D(1504.0, 1632.0), 'Get translate')
        get_rotate = controller.add_variable_node('rotate', 'bool', None, True, '', unreal.Vector2D(1488.0, 1760.0), 'Get rotate')
        get_scale = controller.add_variable_node('scale', 'bool', None, True, '', unreal.Vector2D(1488.0, 1872.0), 'Get scale')
        rotation_constraint = controller.add_unit_node_from_struct_path('/Script/ControlRig.RigUnit_RotationConstraintLocalSpaceOffset', 'Execute', unreal.Vector2D(2496.0, 1008.0), 'Rotation Constraint')
        scale_constraint = controller.add_unit_node_from_struct_path('/Script/ControlRig.RigUnit_ScaleConstraintLocalSpaceOffset', 'Execute', unreal.Vector2D(2944.0, 1072.0), 'Scale Constraint')
        vetala_lib_string_to_index2 = controller.add_function_reference_node(library.find_function('vetalaLib_StringToIndex'), unreal.Vector2D(700.0, -351.0), 'vetalaLib_StringToIndex')
        vetala_lib_index_to_items2 = controller.add_function_reference_node(library.find_function('vetalaLib_IndexToItems'), unreal.Vector2D(928.0, -352.0), 'vetalaLib_IndexToItems')
        for_each2 = controller.add_template_node('DISPATCH_RigVMDispatch_ArrayIterator(in Array,out Element,out Index,out Count,out Ratio)', unreal.Vector2D(1216.0, -368.0), 'For Each')
        get_parent = controller.add_unit_node_from_struct_path('/Script/ControlRig.RigUnit_HierarchyGetParent', 'Execute', unreal.Vector2D(1504.0, -576.0), 'Get Parent')
        spawn_transform_control = controller.add_unit_node_from_struct_path('/Script/ControlRig.RigUnit_HierarchyAddControlTransform', 'Execute', unreal.Vector2D(1968.0, -976.0), 'Spawn Transform Control')
        get_transform = controller.add_unit_node_from_struct_path('/Script/ControlRig.RigUnit_GetTransform', 'Execute', unreal.Vector2D(1520.0, -288.0), 'Get Transform')
        set_item_metadata = controller.add_template_node('DISPATCH_RigDispatch_SetMetadata(in Item,in Name,in NameSpace,in Value,out Success)', unreal.Vector2D(3008.0, -688.0), 'Set Item Metadata')
        get_item_metadata = controller.add_template_node('DISPATCH_RigDispatch_GetMetadata(in Item,in Name,in NameSpace,in Default,out Value,out Found)', unreal.Vector2D(1056.0, 1280.0), 'Get Item Metadata')
        from_string = controller.add_template_node('DISPATCH_RigDispatch_FromString(in String,out Result)', unreal.Vector2D(768.0, 1360.0), 'From String')
        concat = controller.add_unit_node_from_struct_path('/Script/RigVM.RigVMFunction_NameConcat', 'Execute', unreal.Vector2D(1408.0, -816.0), 'Concat')
        set_transform = controller.add_unit_node_from_struct_path('/Script/ControlRig.RigUnit_SetTransform', 'Execute', unreal.Vector2D(3984.0, 2304.0), 'Set Transform')
        get_transform1 = controller.add_unit_node_from_struct_path('/Script/ControlRig.RigUnit_GetTransform', 'Execute', unreal.Vector2D(3312.0, 1728.0), 'Get Transform')
        create_parent_relationship = controller.add_unit_node_from_struct_path('/Script/ControlRig.RigUnit_AddParent', 'Execute', unreal.Vector2D(3968.0, 1968.0), 'Create Parent Relationship')
        branch1 = controller.add_unit_node_from_struct_path('/Script/RigVM.RigVMFunction_ControlFlowBranch', 'Execute', unreal.Vector2D(3672.603515625, 2055.29150390625), 'Branch')
        equals = controller.add_template_node('DISPATCH_RigVMDispatch_CoreEquals(in A,in B,out Result)', unreal.Vector2D(2480.0, 2080.0), 'Equals')

        controller.set_array_pin_size(f'{n(switch)}.Cases', 4)
        controller.set_array_pin_size(f'{n(switch1)}.Cases', 4)
        controller.set_array_pin_size(f'{n(switch2)}.Cases', 4)

        graph.add_link(entry, 'ExecuteContext', switch2, 'ExecuteContext', controller)
        graph.add_link(switch2, 'Completed', return1, 'ExecuteContext', controller)
        graph.add_link(switch2, 'Cases.0', vetala_lib_string_to_index2, 'ExecuteContext', controller)
        graph.add_link(switch2, 'Cases.1', vetala_lib_string_to_index, 'ExecuteContext', controller)
        graph.add_link(for_each1, 'Completed', for_each, 'ExecuteContext', controller)
        graph.add_link(for_each, 'ExecuteContext', branch, 'ExecuteContext', controller)
        graph.add_link(for_each, 'Completed', branch1, 'ExecuteContext', controller)
        graph.add_link(vetala_lib_string_to_index, 'ExecuteContext', vetala_lib_index_to_items, 'ExecuteContext', controller)
        graph.add_link(vetala_lib_index_to_items, 'ExecuteContext', vetala_lib_string_to_index1, 'ExecuteContext', controller)
        graph.add_link(vetala_lib_string_to_index1, 'ExecuteContext', vetala_lib_index_to_items1, 'ExecuteContext', controller)
        graph.add_link(vetala_lib_index_to_items1, 'ExecuteContext', for_each1, 'ExecuteContext', controller)
        graph.add_link(for_each1, 'ExecuteContext', add, 'ExecuteContext', controller)
        graph.add_link(vetala_lib_string_to_index2, 'ExecuteContext', vetala_lib_index_to_items2, 'ExecuteContext', controller)
        graph.add_link(vetala_lib_index_to_items2, 'ExecuteContext', for_each2, 'ExecuteContext', controller)
        graph.add_link(for_each2, 'ExecuteContext', spawn_transform_control, 'ExecutePin', controller)
        graph.add_link(spawn_transform_control, 'ExecutePin', set_item_metadata, 'ExecuteContext', controller)
        graph.add_link(entry, 'mode', switch, 'Index', controller)
        graph.add_link(entry, 'mode', switch1, 'Index', controller)
        graph.add_link(entry, 'mode', switch2, 'Index', controller)
        graph.add_link(entry, 'parent', vetala_lib_index_to_items, 'Items', controller)
        graph.add_link(entry, 'parent_index', vetala_lib_string_to_index, 'string', controller)
        graph.add_link(entry, 'children', vetala_lib_index_to_items1, 'Items', controller)
        graph.add_link(entry, 'children', vetala_lib_index_to_items2, 'Items', controller)
        graph.add_link(entry, 'child_indices', vetala_lib_string_to_index1, 'string', controller)
        graph.add_link(entry, 'child_indices', vetala_lib_string_to_index2, 'string', controller)
        graph.add_link(entry, 'use_child_pivot', branch, 'Condition', controller)
        graph.add_link(vetala_lib_index_to_items1, 'Result', for_each, 'Array', controller)
        graph.add_link(for_each, 'Element', get_item_metadata, 'Item', controller)
        graph.add_link(for_each, 'Element', set_transform, 'Item', controller)
        graph.add_link(for_each, 'Element', create_parent_relationship, 'Child', controller)
        graph.add_link(vetala_lib_string_to_index, 'index', vetala_lib_index_to_items, 'Index', controller)
        graph.add_link(vetala_lib_index_to_items, 'Result', for_each1, 'Array', controller)
        graph.add_link(vetala_lib_string_to_index1, 'index', vetala_lib_index_to_items1, 'Index', controller)
        graph.add_link(for_each1, 'Element.Type', equals, 'A', controller)
        graph.add_link(branch, 'True', position_constraint, 'ExecutePin', controller)
        graph.add_link(position_constraint, 'ExecutePin', rotation_constraint, 'ExecutePin', controller)
        graph.add_link(get_item_metadata, 'Value', position_constraint, 'Child', controller)
        graph.add_link(get_local_parents1, 'Value', position_constraint, 'Parents', controller)
        graph.add_link(get_local_parents, 'Value', add, 'Array', controller)
        graph.add_link(get_local_parents, 'Value', rotation_constraint, 'Parents', controller)
        graph.add_link(get_local_parents1, 'Value', parent_constraint, 'Parents', controller)
        graph.add_link(get_local_parents1, 'Value', scale_constraint, 'Parents', controller)
        graph.add_link(branch, 'False', parent_constraint, 'ExecutePin', controller)
        graph.add_link(get_item_metadata, 'Value', parent_constraint, 'Child', controller)
        graph.add_link(rotation_constraint, 'ExecutePin', scale_constraint, 'ExecutePin', controller)
        graph.add_link(get_item_metadata, 'Value', rotation_constraint, 'Child', controller)
        graph.add_link(get_item_metadata, 'Value', scale_constraint, 'Child', controller)
        graph.add_link(vetala_lib_string_to_index2, 'index', vetala_lib_index_to_items2, 'Index', controller)
        graph.add_link(vetala_lib_index_to_items2, 'Result', for_each2, 'Array', controller)
        graph.add_link(for_each2, 'Element', get_parent, 'Child', controller)
        graph.add_link(for_each2, 'Element', get_transform, 'Item', controller)
        graph.add_link(for_each2, 'Element', set_item_metadata, 'Item', controller)
        graph.add_link(for_each2, 'Element.Name', concat, 'B', controller)
        graph.add_link(get_parent, 'Parent', spawn_transform_control, 'Parent', controller)
        graph.add_link(concat, 'Result', spawn_transform_control, 'Name', controller)
        graph.add_link(spawn_transform_control, 'Item', set_item_metadata, 'Value', controller)
        graph.add_link(get_transform, 'Transform', spawn_transform_control, 'InitialValue', controller)
        graph.add_link(from_string, 'Result', get_item_metadata, 'Name', controller)
        graph.add_link(get_item_metadata, 'Value', get_transform1, 'Item', controller)
        graph.add_link(get_item_metadata, 'Value', create_parent_relationship, 'Parent', controller)
        graph.add_link(branch1, 'False', set_transform, 'ExecutePin', controller)
        graph.add_link(get_transform1, 'Transform', set_transform, 'Value', controller)
        graph.add_link(branch1, 'True', create_parent_relationship, 'ExecutePin', controller)
        graph.add_link(equals, 'Result', branch1, 'Condition', controller)
        graph.add_link(for_each1, 'Element', add, 'Element.Item', controller)
        graph.add_link(get_translate, 'Value', position_constraint, 'Filter.bX', controller)
        graph.add_link(get_translate, 'Value', position_constraint, 'Filter.bY', controller)
        graph.add_link(get_translate, 'Value', position_constraint, 'Filter.bZ', controller)
        graph.add_link(get_rotate, 'Value', rotation_constraint, 'Filter.bX', controller)
        graph.add_link(get_rotate, 'Value', rotation_constraint, 'Filter.bY', controller)
        graph.add_link(get_rotate, 'Value', rotation_constraint, 'Filter.bZ', controller)
        graph.add_link(get_scale, 'Value', scale_constraint, 'Filter.bX', controller)
        graph.add_link(get_scale, 'Value', scale_constraint, 'Filter.bY', controller)
        graph.add_link(get_scale, 'Value', scale_constraint, 'Filter.bZ', controller)
        graph.add_link(get_translate, 'Value', parent_constraint, 'Filter.TranslationFilter.bX', controller)
        graph.add_link(get_translate, 'Value', parent_constraint, 'Filter.TranslationFilter.bY', controller)
        graph.add_link(get_translate, 'Value', parent_constraint, 'Filter.TranslationFilter.bZ', controller)
        graph.add_link(get_rotate, 'Value', parent_constraint, 'Filter.RotationFilter.bX', controller)
        graph.add_link(get_rotate, 'Value', parent_constraint, 'Filter.RotationFilter.bY', controller)
        graph.add_link(get_rotate, 'Value', parent_constraint, 'Filter.RotationFilter.bZ', controller)
        graph.add_link(get_scale, 'Value', parent_constraint, 'Filter.ScaleFilter.bX', controller)
        graph.add_link(get_scale, 'Value', parent_constraint, 'Filter.ScaleFilter.bY', controller)
        graph.add_link(get_scale, 'Value', parent_constraint, 'Filter.ScaleFilter.bZ', controller)

        graph.set_pin(position_constraint, 'bMaintainOffset', 'True', controller)
        graph.set_pin(position_constraint, 'Filter', '(bX=True,bY=True,bZ=True)', controller)
        graph.set_pin(position_constraint, 'Weight', '1.000000', controller)
        graph.set_pin(add, 'Element', '(Item=(Type=Bone,Name="None"),Weight=1.000000)', controller)
        graph.set_pin(parent_constraint, 'bMaintainOffset', 'True', controller)
        graph.set_pin(parent_constraint, 'Filter', '(TranslationFilter=(bX=True,bY=True,bZ=True),RotationFilter=(bX=True,bY=True,bZ=True),ScaleFilter=(bX=True,bY=True,bZ=True))', controller)
        graph.set_pin(parent_constraint, 'AdvancedSettings', '(InterpolationType=Average,RotationOrderForFilter=XZY)', controller)
        graph.set_pin(parent_constraint, 'Weight', '1.000000', controller)
        graph.set_pin(rotation_constraint, 'bMaintainOffset', 'True', controller)
        graph.set_pin(rotation_constraint, 'Filter', '(bX=True,bY=True,bZ=True)', controller)
        graph.set_pin(rotation_constraint, 'AdvancedSettings', '(InterpolationType=Average,RotationOrderForFilter=XZY)', controller)
        graph.set_pin(rotation_constraint, 'Weight', '1.000000', controller)
        graph.set_pin(scale_constraint, 'bMaintainOffset', 'True', controller)
        graph.set_pin(scale_constraint, 'Filter', '(bX=True,bY=True,bZ=True)', controller)
        graph.set_pin(scale_constraint, 'Weight', '1.000000', controller)
        graph.set_pin(get_parent, 'bDefaultParent', 'True', controller)
        graph.set_pin(spawn_transform_control, 'OffsetTransform', '(Rotation=(X=0.000000,Y=0.000000,Z=0.000000,W=1.000000),Translation=(X=0.000000,Y=0.000000,Z=0.000000),Scale3D=(X=1.000000,Y=1.000000,Z=1.000000))', controller)
        graph.set_pin(spawn_transform_control, 'OffsetSpace', 'LocalSpace', controller)
        graph.set_pin(spawn_transform_control, 'Settings', '(InitialSpace=GlobalSpace,bUsePreferredRotationOrder=False,PreferredRotationOrder=YZX,Limits=(LimitTranslationX=(bMinimum=False,bMaximum=False),LimitTranslationY=(bMinimum=False,bMaximum=False),LimitTranslationZ=(bMinimum=False,bMaximum=False),LimitPitch=(bMinimum=False,bMaximum=False),LimitYaw=(bMinimum=False,bMaximum=False),LimitRoll=(bMinimum=False,bMaximum=False),LimitScaleX=(bMinimum=False,bMaximum=False),LimitScaleY=(bMinimum=False,bMaximum=False),LimitScaleZ=(bMinimum=False,bMaximum=False),MinValue=(Location=(X=-100.000000,Y=-100.000000,Z=-100.000000),Rotation=(Pitch=-180.000000,Yaw=-180.000000,Roll=-180.000000),Scale=(X=0.000000,Y=0.000000,Z=0.000000)),MaxValue=(Location=(X=100.000000,Y=100.000000,Z=100.000000),Rotation=(Pitch=180.000000,Yaw=180.000000,Roll=180.000000),Scale=(X=10.000000,Y=10.000000,Z=10.000000)),bDrawLimits=True),Shape=(bVisible=false,Name="Box_Thin",Color=(R=1.000000,G=0.000000,B=0.000000,A=1.000000),Transform=(Rotation=(X=0.000000,Y=0.000000,Z=0.000000,W=1.000000),Translation=(X=0.000000,Y=0.000000,Z=0.000000),Scale3D=(X=1.000000,Y=1.000000,Z=1.000000))),Proxy=(bIsProxy=true,ShapeVisibility=BasedOnSelection),FilteredChannels=(),DisplayName="None")', controller)
        graph.set_pin(get_transform, 'Space', 'GlobalSpace', controller)
        graph.set_pin(get_transform, 'bInitial', 'False', controller)
        graph.set_pin(set_item_metadata, 'Name', 'anchor', controller)
        graph.set_pin(set_item_metadata, 'NameSpace', 'Self', controller)
        graph.set_pin(get_item_metadata, 'NameSpace', 'Self', controller)
        graph.set_pin(get_item_metadata, 'Default', '(Type=Bone,Name="None")', controller)
        graph.set_pin(from_string, 'String', 'anchor', controller)
        graph.set_pin(concat, 'A', 'anchor_', controller)
        graph.set_pin(set_transform, 'Space', 'GlobalSpace', controller)
        graph.set_pin(set_transform, 'bInitial', 'true', controller)
        graph.set_pin(set_transform, 'Weight', '1.000000', controller)
        graph.set_pin(set_transform, 'bPropagateToChildren', 'True', controller)
        graph.set_pin(get_transform1, 'Space', 'GlobalSpace', controller)
        graph.set_pin(get_transform1, 'bInitial', 'False', controller)
        graph.set_pin(equals, 'B', 'Control', controller)
        <|MERGE_RESOLUTION|>--- conflicted
+++ resolved
@@ -1337,11 +1337,8 @@
         get_item_metadata = controller.add_template_node('DISPATCH_RigDispatch_GetMetadata(in Item,in Name,in NameSpace,in Default,out Value,out Found)', unreal.Vector2D(1024.0, 1616.0), 'Get Item Metadata')
         get_control_layer = controller.add_variable_node('control_layer', 'FName', None, True, '', unreal.Vector2D(672.0, 1640.0), 'Get control_layer')
         basic_ik = controller.add_unit_node_from_struct_path('/Script/ControlRig.RigUnit_TwoBoneIKSimplePerItem', 'Execute', unreal.Vector2D(3416.0, 1448.0), 'Basic IK')
-<<<<<<< HEAD
+
         get_transform = controller.add_unit_node_from_struct_path('/Script/ControlRig.RigUnit_GetTransform', 'Execute', unreal.Vector2D(1728.0, 1568.0), 'Get Transform')
-=======
-        get_transform = controller.add_unit_node_from_struct_path('/Script/ControlRig.RigUnit_GetTransform', 'Execute', unreal.Vector2D(1744.0, 1552.0), 'Get Transform')
->>>>>>> 34a29ddb
         vetala_lib_find_bone_aim_axis = controller.add_function_reference_node(library.find_function('vetalaLib_findBoneAimAxis'), unreal.Vector2D(2616.0, 1288.0), 'vetalaLib_findBoneAimAxis')
         draw_line = controller.add_unit_node_from_struct_path('/Script/RigVM.RigVMFunction_DebugLineNoSpace', 'Execute', unreal.Vector2D(3816.0, 1608.0), 'Draw Line')
         get_transform1 = controller.add_unit_node_from_struct_path('/Script/ControlRig.RigUnit_GetTransform', 'Execute', unreal.Vector2D(1416.0, 1784.0), 'Get Transform')
@@ -1371,14 +1368,11 @@
         rotation_constraint = controller.add_unit_node_from_struct_path('/Script/ControlRig.RigUnit_RotationConstraintLocalSpaceOffset', 'Execute', unreal.Vector2D(4008.0, 1112.0), 'Rotation Constraint')
         greater = controller.add_unit_node_from_struct_path('/Script/RigVM.RigVMFunction_MathIntGreater', 'Execute', unreal.Vector2D(1400.0, 776.0), 'Greater')
         or1 = controller.add_unit_node_from_struct_path('/Script/RigVM.RigVMFunction_MathBoolOr', 'Execute', unreal.Vector2D(1640.0, 744.0), 'Or')
-<<<<<<< HEAD
         vetala_lib_constrain_transform = controller.add_function_reference_node(library.find_function('vetalaLib_ConstrainTransform'), unreal.Vector2D(1440.0, 1008.0), 'vetalaLib_ConstrainTransform')
         get_item_metadata4 = controller.add_template_node('DISPATCH_RigDispatch_GetMetadata(in Item,in Name,in NameSpace,in Default,out Value,out Found)', unreal.Vector2D(1152.0, 1184.0), 'Get Item Metadata')
         set_transform1 = controller.add_unit_node_from_struct_path('/Script/ControlRig.RigUnit_SetTransform', 'Execute', unreal.Vector2D(1728.0, 912.0), 'Set Transform')
         get_transform4 = controller.add_unit_node_from_struct_path('/Script/ControlRig.RigUnit_GetTransform', 'Execute', unreal.Vector2D(1472.0, 1200.0), 'Get Transform')
-=======
-        constrain_transform = controller.add_function_reference_node(library.find_function('vetalaLib_ConstrainTransform'), unreal.Vector2D(1440.0, 1008.0), 'vetalaLib_ConstrainTransform')
->>>>>>> 34a29ddb
+
 
         controller.set_array_pin_size(f'{n(vetala_lib_ik_nudge_lock)}.joints', 3)
         controller.set_array_pin_size(f'{n(vetala_lib_ik_nudge_lock)}.controls', 3)
@@ -1387,22 +1381,16 @@
         graph.add_link(vetala_lib_ik_nudge_lock, 'ExecuteContext', basic_ik, 'ExecutePin', controller)
         graph.add_link(branch, 'False', vetala_lib_find_bone_aim_axis, 'ExecuteContext', controller)
         graph.add_link(vetala_lib_find_bone_aim_axis, 'ExecuteContext', vetala_lib_ik_nudge_lock, 'ExecuteContext', controller)
-<<<<<<< HEAD
         graph.add_link(set_transform1, 'ExecutePin', branch, 'ExecuteContext', controller)
-=======
-        graph.add_link(constrain_transform, 'ExecuteContext', branch, 'ExecuteContext', controller)
-        graph.add_link('DISPATCH_RigVMDispatch_SwitchInt32', 'Cases.1', constrain_transform, 'ExecuteContext', controller)
->>>>>>> 34a29ddb
         graph.add_link('Entry', 'joints', at, 'Array', controller)
         graph.add_link(at, 'Element', basic_ik, 'ItemA', controller)
         graph.add_link(at, 'Element', vetala_lib_find_bone_aim_axis, 'Bone', controller)
         graph.add_link(at, 'Element', get_item_metadata1, 'Item', controller)
-<<<<<<< HEAD
         graph.add_link(at, 'Element', vetala_lib_constrain_transform, 'TargetTransform', controller)
         graph.add_link(at, 'Element', set_transform1, 'Item', controller)
-=======
+
         graph.add_link(at, 'Element', constrain_transform, 'TargetTransform', controller)
->>>>>>> 34a29ddb
+
         graph.add_link('Entry', 'joints', at1, 'Array', controller)
         graph.add_link(at1, 'Element', basic_ik, 'ItemB', controller)
         graph.add_link(at1, 'Element', get_item_metadata, 'Item', controller)
@@ -1432,12 +1420,9 @@
         graph.add_link(get_item_array_metadata, 'Value', vetala_lib_get_item, 'Array', controller)
         graph.add_link(get_float_channel, 'Value', vetala_lib_ik_nudge_lock, 'nudge', controller)
         graph.add_link(get_float_channel1, 'Value', vetala_lib_ik_nudge_lock, 'lock', controller)
-<<<<<<< HEAD
+
         graph.add_link(get_item_metadata1, 'Value', vetala_lib_constrain_transform, 'SourceTransform', controller)
-=======
-        graph.add_link(get_item_metadata1, 'Value', 'Get Transform_3', 'Item', controller)
-        graph.add_link(get_item_metadata1, 'Value', constrain_transform, 'SourceTransform', controller)
->>>>>>> 34a29ddb
+
         graph.add_link(item, 'Item.Name', get_bool_channel, 'Control', controller)
         graph.add_link(get_bool_channel, 'Value', basic_fabrik, 'bSetEffectorTransform', controller)
         graph.add_link(get_item_metadata2, 'Value', 'Get Item Metadata_3', 'Item', controller)
@@ -1451,11 +1436,9 @@
         graph.add_link(get_item_metadata3, 'Value', if1, 'True', controller)
         graph.add_link(get_item_metadata3, 'Found', if1, 'Condition', controller)
         graph.add_link(if1, 'Result', item, 'Item', controller)
-<<<<<<< HEAD
+
         graph.add_link(if1, 'Result', item1, 'Item', controller)
-=======
-        graph.add_link(if1, 'Result', 'Item_1', 'Item', controller)
->>>>>>> 34a29ddb
+
         graph.add_link('Entry', 'joints', num, 'Array', controller)
         graph.add_link(num, 'Num', equals, 'A', controller)
         graph.add_link(num, 'Num', greater, 'A', controller)
@@ -1469,11 +1452,9 @@
         graph.add_link(get_joints, 'Value', vetala_lib_get_item2, 'Array', controller)
         graph.add_link(vetala_lib_get_item1, 'Element', 'Set Transform', 'Item', controller)
         graph.add_link(vetala_lib_get_item2, 'Element', rotation_constraint, 'Child', controller)
-<<<<<<< HEAD
+
         graph.add_link(vetala_lib_get_item1, 'Element', set_transform, 'Item', controller)
-=======
-        graph.add_link('vetalaLib_GetItem_3', 'Element', set_transform, 'Item', controller)
->>>>>>> 34a29ddb
+
         graph.add_link(get_transform2, 'Transform', set_transform, 'Value', controller)
         graph.add_link(get_item_metadata1, 'Value', get_transform2, 'Item', controller)
         graph.add_link(greater, 'Result', or1, 'B', controller)
