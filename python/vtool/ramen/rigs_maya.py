# Copyright (C) 2025 Louis Vottero louis.vot@gmail.com    All rights reserved.

from . import rigs

from . import util as ramen_util

from vtool import util
from vtool import util_file
from vtool import util_math

from ..maya_lib import curve
from vtool.maya_lib.space import create_xform_group

in_maya = util.in_maya

if in_maya:
    import maya.cmds as cmds

    from ..maya_lib import attr
    from ..maya_lib import space
    from ..maya_lib import core
    from ..maya_lib import anim
    from ..maya_lib import expressions
    from ..maya_lib import geo
    from ..maya_lib import deform
    from ..maya_lib import rigs_util

curve_data = curve.CurveDataInfo()
curve_data.set_active_library('default_curves')


class Control(object):

    def __init__(self, name):

        self._color = None
        self._use_joint = False

        self.name = ''
        self.shape = ''
        self.tag = True
        self.shapes = []

        self._shape = 'circle'

        self.name = name

        self.uuid = None

        if cmds.objExists(self.name):
            curve_type = cmds.getAttr('%s.curveType' % self.name)
            self.uuid = cmds.ls(self.name, uuid=True)[0]
            self._shape = curve_type
        else:
            self._create()

    def __repr__(self):
        return self.name

    # def __str__(self):
    #    return self.name

    def _get_components(self):

        if not self.shapes:
            self.shapes = core.get_shapes(str(self))

        return core.get_components_from_shapes(self.shapes)

    def _create(self):

        self.name = cmds.group(em=True, n=self.name)

        self.uuid = cmds.ls(self.name, uuid=True)[0]

        if self._shape:
            self._create_curve()
        if self.tag:
            try:
                cmds.controller(self.name)
            except:
                pass

        cmds.setAttr('%s.visibility' % self.name, k=False, l=True)

    def _create_curve(self):

        shapes = core.get_shapes(self.name)
        color = None
        if shapes:
            color = attr.get_color_rgb(shapes[0], as_float=True)

        curve_data.set_shape_to_curve(self.name, self._shape)

        if color:
            self.shapes = core.get_shapes(self.name)
            attr.set_color_rgb(self.shapes, *color)

        self.scale_shape(2, 2, 2)

    @classmethod
    def get_shapes(cls):

        return curve_data.get_curve_names()

    @property
    def shape(self):
        return self._shape

    @shape.setter
    def shape(self, str_shape):

        if not str_shape:
            return
        self._shape = str_shape
        self._create_curve()

    @property
    def color(self):
        return self._color

    @color.setter
    def color(self, rgb):

        if not rgb:
            return

        self._color = rgb

        self.shapes = core.get_shapes(self.name)

        rgb = rgb[0]
        attr.set_color_rgb(self.shapes, rgb[0], rgb[1], rgb[2])

    @property
    def use_joint(self):
        return self._use_joint

    @use_joint.setter
    def use_joint(self, bool_value):
        self._use_joint = bool_value

        cmds.select(cl=True)
        joint = cmds.joint()

        match = space.MatchSpace(self.name, joint)
        match.translation_rotation()
        match.scale()

        shapes = core.get_shapes(self.name)

        for shape in shapes:
            cmds.parent(shape, joint, s=True, r=True)

        cmds.delete(self.name)
        self.name = cmds.rename(joint, self.name)

        self.shapes = core.get_shapes(self.name)

    def translate_shape(self, x, y, z):
        components = self._get_components()

        if components:
            cmds.move(x, y, z, components, relative=True)

    def rotate_shape(self, x, y, z):
        """
        Rotate the shape curve cvs in object space
        
        Args:
            x (float)
            y (float)
            z (float)
        """
        components = self._get_components()

        if components:
            cmds.rotate(x, y, z, components, relative=True)

    def scale_shape(self, x, y, z):
        components = self._get_components()

        if components:
            cmds.scale(x, y, z, components, relative=True)


class MayaUtilRig(rigs.PlatformUtilRig):

    def __init__(self):
        super(MayaUtilRig, self).__init__()

        self.set = None
        self._controls = []
        self._sub_control_count = 0
        self._subs = {}
        self._blend_matrix_nodes = []
        self._mult_matrix_nodes = []
        self._nodes = []

    def _parent_controls(self, parent):

        controls = self.rig.attr.get('controls')

        if not controls:
            return

        to_parent = [controls[0]]

        if self.rig.attr.exists('hierarchy'):
            hierarchy = self.rig.attr.get('hierarchy')

            if not hierarchy:
                to_parent = controls

        if parent:
            parent = util.convert_to_sequence(parent)
            parent = parent[-1]
            try:
                cmds.parent(to_parent, parent)
            except:
                util.warning('Could not parent %s under %s' % (to_parent, parent))

        else:
            try:
                cmds.parent(to_parent, w=True)
            except:
                pass

        controls = self._get_set_controls()

        for control in controls:
            if not control:
                continue
            if cmds.objExists(control):
                space.zero_out(control)

    def _create_rig_set(self):

        if self.set:
            return
        self.set = cmds.createNode('objectSet', n='rig_%s' % self.rig._get_name())
        attr.create_vetala_type(self.set, 'Rig2')
        cmds.addAttr(ln='rigType', dt='string')
        cmds.addAttr(ln='ramen_uuid', dt='string')
        cmds.setAttr('%s.rigType' % self.set, str(self.rig.__class__.__name__), type='string', l=True)

        cmds.addAttr(self.set, ln='parent', at='message')
        attr.create_multi_message(self.set, 'child')
        attr.create_multi_message(self.set, 'joint')
        attr.create_multi_message(self.set, 'control')

        cmds.setAttr('%s.ramen_uuid' % self.set, self.rig.uuid, type='string')

    def _add_to_set(self, nodes):

        if not self.set:
            return
        cmds.sets(nodes, add=self.set)

        # if not self._set or not cmds.objExists(self._set):
        #    self._create_rig_set()

    def _attach(self):
        if self._blend_matrix_nodes:
            space.blend_matrix_switch(self._blend_matrix_nodes, 'switch', attribute_node=self.rig.joints[0])

    def _tag_parenting(self):

        for control in self._controls:
            parent = cmds.listRelatives(control, p=True)
            if not parent:
                attr.add_message(control, 'parent')
            else:
                attr.connect_message(parent[0], control, 'parent')

    def _get_set_controls(self):

        controls = attr.get_multi_message(self.set, 'control')

        self._controls = controls
        self.rig.attr.set('controls', controls)

        return controls

    def _post_build(self):
        super(MayaUtilRig, self)._post_build()

        found = []
        found += self._controls
        found += self._nodes
        found += self._blend_matrix_nodes
        found += self._mult_matrix_nodes

        self._add_to_set(found)

        cmds.refresh()

    def _create_control(self, description='', sub=False):
<<<<<<< HEAD
        control_name = self.get_control_name(description)
        control_name = control_name.replace('__', '_')
=======
        control_name = self.get_control_name(description, sub)
>>>>>>> 3ca95bb0

        control_name = core.inc_name(control_name, inc_last_number=not sub)

        control = Control(control_name)
        control.shape = self.rig.shape

        attr.append_multi_message(self.set, 'control', str(control))
        self._controls.append(control)

        if sub:
            control.color = self.rig.sub_color
        else:
            control.color = self.rig.color

        return control

    def _create_control_sub(self, control_name):

        control_name = control_name.replace('CNT_', 'CNT_SUB_1_')
        control_name = control_name.replace('__', '_')

        control_name = core.inc_name(control_name, inc_last_number=False)

        control = Control(control_name)
        control.shape = self.rig.shape

        control.color = self.rig.sub_color

        return control

    def _track_sub(self, control, sub_control):
        control = str(control)
        sub_control = str(sub_control)
        if not cmds.objExists('%s.sub' % control):
            attr.create_multi_message(control, 'sub')
        attr.append_multi_message(control, 'sub', sub_control)

    def _place_control_shape(self, control_inst):

        self._translate_shape = self.rig.attr.get('shape_translate')
        self._rotate_shape = self.rig.attr.get('shape_rotate')
        self._scale_shape = self.rig.attr.get('shape_scale')

        control_inst.rotate_shape(self._rotate_shape[0][0], self._rotate_shape[0][1], self._rotate_shape[0][2])
        control_inst.scale_shape(self._scale_shape[0][0], self._scale_shape[0][1], self._scale_shape[0][2])
        control_inst.translate_shape(self._translate_shape[0][0], self._translate_shape[0][1], self._translate_shape[0][2])

    def _reset_offset_matrix(self, joint):
        attr.unlock_attributes(joint, ['offsetParentMatrix'])
        attr.disconnect_attribute('%s.offsetParentMatrix' % joint)
        identity_matrix = [1, 0, 0, 0,
                           0, 1, 0, 0,
                           0, 0, 1, 0,
                           0, 0, 0, 1]
        cmds.setAttr('%s.offsetParentMatrix' % joint, *identity_matrix, type="matrix")

    def _get_unbuild_joints(self):
        return attr.get_multi_message(self.set, 'joint')

    def _unbuild_ik(self):

        outs = self.rig.get_outs()
        if 'ik' in outs:

            ik = self.rig.attr.get('ik')
            found = []
            if ik:
                for thing in ik:
                    if cmds.objExists('%s.origMatrix' % thing):
                        matrix = cmds.getAttr('%s.origMatrix' % thing)
                        orig_position = (matrix[12], matrix[13], matrix[14])
                        const_inst = space.ConstraintEditor()
                        const_inst.delete_constraints(thing, 'pointConstraint')
                        cmds.xform(thing, ws=True, t=orig_position)
                        # this was needed to update the ik bones after deleting the ik
                        core.refresh()
                    if cmds.objExists(thing):
                        found.append(thing)

                if found:
                    cmds.sets(found, remove=self.set)
                    cmds.delete(found)

    def _unbuild_controls(self):
        if not self._controls:
            return

        visited = set()
        for control in self._controls:

            if not control:
                continue

            if not cmds.objExists(control):
                continue

            attr.zero_xform_channels(control)
        cmds.refresh()
        for control in self._controls:
            rels = cmds.listRelatives(control, ad=True, type='transform', f=True)

            # searching relatives to find if any should be parented else where.
            if not rels:
                continue
            for rel in rels:
                if rel in visited:
                    continue
                visited.add(rel)
                if not cmds.objExists('%s.parent' % rel):
                    continue
                orig_parent = attr.get_message_input(rel, 'parent')
                if orig_parent:
                    rel_parent = cmds.listRelatives(rel, p=True)
                    if orig_parent != rel_parent[0]:
                        if orig_parent:
                            cmds.parent(rel, orig_parent)
                        else:
                            cmds.parent(rel, w=True)

                else:
                    control_sets = set(cmds.listSets(object=control) or [])
                    rel_sets = set(cmds.listSets(object=rel) or [])

                    if not control_sets & rel_sets or not rel_sets:
                        cmds.parent(rel, w=True)

    def is_valid(self):
        if self.set and cmds.objExists(self.set):
            return True

        return False

    def is_built(self):
        return False
        # Is built needs to be handled more gracefully in Maya.  However for now just gets left False to force building.
        # There's difference between Unreal and Maya, where Unreal just needs to update the function.
        # Maya needs to rebuild a bunch of nodes, etc
        # return self.is_valid()

    @property
    def parent(self):
        return self.rig.attr.get('parent')

    @parent.setter
    def parent(self, parent):
        self.rig.attr.set('parent', parent)

        self._parent_controls(parent)

    @property
    def color(self):
        return self.rig.attr.get('color')

    @color.setter
    def color(self, color):
        self.rig.attr.set('color', color)

        for control in self._controls:
            control_inst = Control(control)
            control_inst.color = color

    @property
    def sub_color(self):
        return self.rig.attr.get('sub_color')

    @sub_color.setter
    def sub_color(self, color):
        self.rig.attr.set('sub_color', color)

        if in_maya:
            for control in self._controls:
                subs = attr.get_multi_message(control, 'sub')
                for sub in subs:
                    control_inst = Control(sub)
                    control_inst.color = color

    @property
    def shape(self):
        shape = self.rig.attr.get('shape')
        if shape:
            return shape[0]

    @shape.setter
    def shape(self, str_shape):

        if not str_shape:
            str_shape = 'circle'

        self.rig.attr.set('shape', str_shape)

        # eventually can have this interpolate over the sequence of joints, for now just take the first.
        str_shape = str_shape[0]

        if not self._controls:
            return

        if not self.rig.joints:
            return

        for joint, control in zip(self.rig.joints, self._controls):
            control_inst = Control(control)
            control_inst.shape = str_shape
            self._place_control_shape(control_inst)
            # self.rotate_cvs_to_axis(control_inst, joint)

    def load(self):
        super(MayaUtilRig, self).load()

        self.set = None
        sets = cmds.ls(type='objectSet')

        for set_name in sets:
            if not cmds.objExists('%s.ramen_uuid' % set_name):
                continue

            ramen_uuid = cmds.getAttr('%s.ramen_uuid' % set_name)

            if ramen_uuid == self.rig.uuid:
                self.set = set_name
                self._get_set_controls()
                break

        self.rig.state = rigs.RigState.LOADED

    def build(self):
        super(MayaUtilRig, self).build()

        self._create_rig_set()

        joints = self.rig.attr.get('joints')
        if joints:
            attr.fill_multi_message(self.set, 'joint', joints)

    def unbuild(self):
        super(MayaUtilRig, self).unbuild()

        if self.set and cmds.objExists(self.set):
            # TODO break into smaller functions, simplify, use comprehension

            self._unbuild_ik()
            self._unbuild_controls()

            attr.clear_multi(self.set, 'joint')
            attr.clear_multi(self.set, 'control')

            result = core.remove_non_existent(self._mult_matrix_nodes)
            if result:
                cmds.sets(result, remove=self.set)
                cmds.delete(result)

            result = core.remove_non_existent(self._blend_matrix_nodes)
            if result:
                cmds.sets(result, remove=self.set)
                cmds.delete(result)

            if cmds.objExists(self.set):
                children = core.get_set_children(self.set)

                found = []
                if children:
                    for child in children:
                        if 'dagNode' not in cmds.nodeType(child, inherited=True):
                            found.append(child)
                if found:
                    cmds.sets(found, remove=self.set)
                    cmds.delete(found)

            if cmds.objExists(self.set):
                core.delete_set_contents(self.set)

            for joint in self._get_unbuild_joints() or []:
                self._reset_offset_matrix(joint)

        self._controls = []
        self._mult_matrix_nodes = []
        self._blend_matrix_nodes = []
        self._nodes = []
        self._subs = {}

    def delete(self):
        super(MayaUtilRig, self).delete()

        if not self.set:
            return

        self.unbuild()
        if self.set:
            cmds.delete(self.set)
        self.set = None

    def get_name(self, prefix=None, description=None):

        side = self.rig.attr.get('side')
        if side:
            side = side[0]

        rig_description = self.rig.attr.get('description')
        if rig_description:
            rig_description = rig_description[0]

        name_list = [prefix, rig_description, description, '1', side]

        filtered_name_list = []

        for name in name_list:
            if name:
                filtered_name_list.append(str(name))

        name = '_'.join(filtered_name_list)

        name = core.inc_name(name)

<<<<<<< HEAD
        return name

    def get_control_name(self, description=None):

        control_name_inst = util_file.ControlNameFromSettingsFile()
        control_name_inst.set_use_side_alias(False)

        restrain_numbering = self.rig.attr.get('restrain_numbering')
        control_name_inst.set_number_in_control_name(not restrain_numbering)

        rig_description = self.rig.attr.get('description')
        if rig_description:
            rig_description = rig_description[0]
        side = self.rig.attr.get('side')
        if side:
            side = side[0]

        if description:
            description = rig_description + '_' + description
        else:
            description = rig_description

        control_name = control_name_inst.get_name(description, side)

        return control_name

    def get_sub_control_name(self, control_name):
        control_name = control_name.replace('CNT_', 'CNT_SUB_1_')

=======
>>>>>>> 3ca95bb0
    def create_control(self, description=None, sub=False):

        control = self._create_control(description, sub)

        if not sub:
            self.create_sub_control(str(control), description)

        return control

    def create_sub_control(self, control, description):

        if self._sub_control_count == 0:
            return

        self._subs[control] = []
        last_sub_control = None

        for inc in range(self._sub_control_count):
            weight = float(inc + 1) / self._sub_control_count
            scale = util_math.lerp(1.0, 0.5, weight)

            sub_control_inst = self._create_control_sub(core.get_basename(control))

            sub_control_inst.scale_shape(scale, scale, scale)

            self._place_control_shape(sub_control_inst)

            sub_control = str(sub_control_inst)

            if not last_sub_control:
                sub_parent = control
            else:
                sub_parent = str(last_sub_control)
            cmds.parent(sub_control, sub_parent)

            last_sub_control = sub_control
            self._track_sub(control, sub_control)
            self._subs[control].append(sub_control)

        return sub_control

    def rotate_cvs_to_axis(self, control_inst, joint):
        axis = space.get_axis_letter_aimed_at_child(joint)
        if axis:
            if axis == 'X':
                control_inst.rotate_shape(0, 0, -90)

            if axis == 'Y':
                pass
                # control_inst.rotate_shape(0, 90, 0)

            if axis == 'Z':
                control_inst.rotate_shape(90, 0, 0)

            if axis == '-X':
                control_inst.rotate_shape(0, 0, 90)

            if axis == '-Y':
                pass
                # control_inst.rotate_shape(0, 180, 0)

            if axis == '-Z':
                control_inst.rotate_shape(-90, 0, 0)


class MayaFkRig(MayaUtilRig):

    def _create_maya_controls(self):
        joints = cmds.ls(self.rig.joints, l=True)
        joints = core.get_hierarchy_by_depth(joints)

        watch = util.StopWatch()
        watch.round = 2

        watch.start('build')

        last_joint = None
        joint_control = {}

        parenting = {}

        rotate_cvs = True

        if len(joints) == 1:
            rotate_cvs = False

        use_joint_name = self.rig.attr.get('use_joint_name')
        hierarchy = self.rig.attr.get('hierarchy')
        self._sub_control_count = self.rig.attr.get('sub_count')[0]

        description = None

        for joint in joints:

            if use_joint_name:
                joint_nice_name = core.get_basename(joint)
                description = self.get_joint_description(joint_nice_name)

            control_inst = self.create_control(description=description)

            self._place_control_shape(control_inst)

            control = str(control_inst)

            # if rotate_cvs:
                # self.rotate_cvs_to_axis(control_inst, joint)

            joint_control[joint] = control
            last_control = None
            parent = cmds.listRelatives(joint, p=True, f=True)
            if parent:
                parent = parent[0]
                if parent in joint_control:
                    last_control = joint_control[parent]

            if not last_control and last_joint in joint_control:
                last_control = joint_control[last_joint]
            if last_control:
                if last_control not in parenting:
                    parenting[last_control] = []

                parenting[last_control].append(control)

            cmds.matchTransform(control, joint)

            attach_control = control
            if control in self._subs:
                attach_control = self._subs[control][-1]

            mult_matrix, blend_matrix = space.attach(attach_control, joint)

            self._mult_matrix_nodes.append(mult_matrix)
            self._blend_matrix_nodes.append(blend_matrix)

            last_joint = joint

        if hierarchy:
            for parent in parenting:
                children = parenting[parent]
                if parent in self._subs:
                    parent = self._subs[parent][-1]
                cmds.parent(children, parent)

        for control in self._controls:
            space.zero_out(control)

        self.rig.attr.set('controls', self._controls)

        watch.end()

    def build(self):
        super(MayaFkRig, self).build()

        self._parent_controls([])

        self._create_maya_controls()
        self._attach()

        self._tag_parenting()
        self._parent_controls(self.parent)

        return self._controls


class MayaIkRig(MayaUtilRig):

    @property
    def shape(self):
        shape = self.rig.attr.get('shape')
        if shape:
            return shape[0]

    @shape.setter
    def shape(self, str_shape):

        if not str_shape:
            str_shape = 'circle'

        self.rig.attr.set('shape', str_shape)

        # eventually can have this interpolate over the sequence of joints, for now just take the first.
        str_shape = str_shape[0]

        if not self._controls:
            return

        if not self.rig.joints:
            return

        for joint, control in zip(self.rig.joints, self._controls):
            control_inst = Control(control)

            shape_name = str_shape

            if len(self.rig.joints) > 2 and joint == self.rig.joints[1]:
                pole_vector_shape = self.rig.attr.get('pole_vector_shape')[0]
                if pole_vector_shape == 'Default':
                    pole_vector_shape = 'sphere'
                shape_name = pole_vector_shape

            control_inst.shape = shape_name
            self._place_control_shape(control_inst)

    def _create_maya_controls(self):
        joints = cmds.ls(self.rig.joints, l=True)
        joints = core.get_hierarchy_by_depth(joints)

        world = self.rig.attr.get('world')
        mirror = self.rig.attr.get('mirror')

        if not joints:
            return

        watch = util.StopWatch()
        watch.round = 2

        watch.start('build')

        joint_control = {}

        parenting = {}

        pole_vector_offset = self.rig.attr.get('pole_vector_offset')[0]
        pole_vector_shape = self.rig.attr.get('pole_vector_shape')[0]

        first_control = None

        self._sub_control_count = 0

        for joint in joints:

            if joint == joints[-1]:
                self._sub_control_count = self.rig.attr.get('sub_count')[0]

            description = None
            control_inst = self.create_control(description=description)

            if joint == joints[1]:
                if pole_vector_shape == 'Default':
                    pole_vector_shape = 'sphere'
                control_inst.shape = pole_vector_shape

            self._place_control_shape(control_inst)

            control = str(control_inst)

            joint_control[joint] = control

            if joint != joints[1]:

                cmds.matchTransform(control, joint)

            if joint == joints[-1]:
                if world:
                    cmds.xform(control, ws=True, rotation=[0, 0, 0])
                if mirror:
                    space.mirror_matrix(control, axis=[1, 0, 0], translation=False)

            if first_control:
                parenting[first_control].append(control)

            if joint == joints[0]:
                first_control = control
                parenting[control] = []

        for parent in parenting:
            children = parenting[parent]

            cmds.parent(children, parent)

        pole_posiition = space.get_polevector_at_offset(joints[0], joints[1], joints[-1], pole_vector_offset)
        cmds.xform(self._controls[1], ws=True, t=pole_posiition)

        for control in self._controls:
            space.zero_out(control)

        self.rig.attr.set('controls', self._controls)

        watch.end()

    def _create_ik_chain(self, joints):
        if not joints:
            return

        ik_chain_group = cmds.group(n=self.get_name('chain'), em=True)

        dup_inst = space.DuplicateHierarchy(joints[0])
        dup_inst.only_these(joints)
        dup_inst.stop_at(joints[-1])
        self._ik_joints = dup_inst.create()

        for joint in self._ik_joints:
            cmds.makeIdentity(joint, apply=True, r=True)

        cmds.parent(self._ik_joints[0], ik_chain_group)

        self._add_to_set(self._ik_joints)

        return ik_chain_group

    def _attach(self, joints):

        group = cmds.group(n=self.get_name('setup'), em=True)
        cmds.setAttr('%s.inheritsTransform' % group, 0)
        cmds.hide(group)

        loc_ik = cmds.spaceLocator(n=self.get_name('loc', 'ik'))[0]
        cmds.hide(loc_ik + 'Shape')
        space.MatchSpace(self._ik_joints[-1], loc_ik).translation_rotation()

        handle = space.IkHandle(self.get_name('ik'))
        handle.set_start_joint(self._ik_joints[0])
        handle.set_end_joint(self._ik_joints[-1])
        handle.set_solver(handle.solver_rp)
        handle.create()
        cmds.hide(handle.ik_handle)
        ik_handle = handle.ik_handle

        attr.store_world_matrix_to_attribute(ik_handle, 'origMatrix')

        subs = attr.get_multi_message(self._controls[-1], 'sub')

        ik_control = self._controls[-1]
        if subs:
            ik_control = subs[-1]

        cmds.parent(ik_handle, ik_control)
        cmds.parent(loc_ik, ik_control)

        cmds.poleVectorConstraint(self._controls[1], ik_handle)
        cmds.orientConstraint(loc_ik, self._ik_joints[-1], mo=True)

        self._ik_transform = [ik_handle, loc_ik]

        space.attach(self._controls[0], self._ik_joints[0])

        for joint, ik_joint in zip(joints, self._ik_joints):

            mult_matrix, blend_matrix = space.attach(ik_joint, joint)

            self._mult_matrix_nodes.append(mult_matrix)
            self._blend_matrix_nodes.append(blend_matrix)

        if self._blend_matrix_nodes:
            space.blend_matrix_switch(self._blend_matrix_nodes, 'switch', attribute_node=self.rig.joints[0])

        rig_line = rigs_util.RiggedLine(self.rig.joints[1], self._controls[1], self.get_name('line')).create()
        cmds.parent(rig_line, self._controls[0])

        return group

    def build(self):
        super(MayaIkRig, self).build()

        self._ik_transform = None

        joints = cmds.ls(self.rig.joints, l=True)
        joints = core.get_hierarchy_by_depth(joints)

        self._parent_controls([])

        if joints:
            ik_chain_group = self._create_ik_chain(joints)

            self._create_maya_controls()

            group = self._attach(joints)
            cmds.parent(ik_chain_group, group)

            cmds.parent(group, self._controls[0])

            self._tag_parenting()
            self._parent_controls(self.parent)

            self.rig.attr.set('ik', self._ik_transform)

        self.rig.attr.set('controls', self._controls)
        return self._controls


class MayaSplineIkRig(MayaUtilRig):

    def _setup_ribbon_stretchy(self, joints, control, rivets, stretch_curve, arc_len_node, surface):

        scale_compensate_node, blend_length = self._create_scale_compensate_node(control, arc_len_node)

        motion_paths = []

        for rivet in rivets:
            motion_path = self._motion_path_rivet(rivet, stretch_curve, blend_length, surface)
            motion_paths.append(motion_path)

        last_axis_letter = None

        length_condition = cmds.createNode('condition', n=core.inc_name(self.get_name('length_condition')))
        cmds.setAttr('%s.operation' % length_condition, 4)

        cmds.connectAttr('%s.arcLengthInV' % arc_len_node, '%s.firstTerm' % length_condition)
        cmds.connectAttr('%s.outputX' % scale_compensate_node, '%s.secondTerm' % length_condition)

        for joint, motion in zip(joints[1:], motion_paths[1:]):

            axis_letter = space.get_axis_letter_aimed_at_child(joint)

            if not axis_letter and last_axis_letter:
                axis_letter = last_axis_letter

            if axis_letter.startswith('-'):
                axis_letter = axis_letter[-1]

            last_axis_letter = axis_letter

            condition = cmds.createNode('condition', n=core.inc_name(self.get_name('lock_condition')))
            cmds.setAttr('%s.operation' % condition, 3)

            cmds.connectAttr('%s.uValue' % motion, '%s.firstTerm' % condition)
            param = cmds.getAttr('%s.uValue' % motion)
            max_value = self._get_max_value(param)
            cmds.setAttr('%s.secondTerm' % condition, max_value)

            cmds.connectAttr('%s.stretchOffOn' % control, '%s.colorIfTrueR' % condition)
            cmds.setAttr('%s.colorIfFalseR' % condition, 1)

            self._blend_two_lock('%s.outColorR' % condition, joint, axis_letter)

    def _blend_two_lock(self, condition_attr, transform, axis_letter):

        input_axis_attr = '%s.translate%s' % (transform, axis_letter)

        input_attr = attr.get_attribute_input(input_axis_attr)
        value = cmds.getAttr(input_attr)

        blend_two = cmds.createNode('blendTwoAttr', n=core.inc_name(self.get_name('lock_length')))

        cmds.connectAttr(condition_attr, '%s.attributesBlender' % blend_two)

        cmds.setAttr('%s.input[0]' % blend_two, value)

        cmds.connectAttr(input_attr, '%s.input[1]' % blend_two)

        attr.disconnect_attribute(input_axis_attr)
        cmds.connectAttr('%s.output' % blend_two, input_axis_attr)

        return blend_two

    def _create_scale_compensate_node(self, control, arc_length_node):

        cmds.addAttr(control, ln='stretchOffOn', dv=1, min=0, max=1, k=True)

        div_length = cmds.createNode('multiplyDivide', n=core.inc_name(self.get_name('normalize_length')))
        blend_length = cmds.createNode('blendTwoAttr', n=core.inc_name(self.get_name('blend_length')))

        cmds.setAttr(blend_length + '.input[1]', 1)
        cmds.connectAttr('%s.outputX' % div_length, blend_length + '.input[0]')
        cmds.connectAttr('%s.stretchOffOn' % control, '%s.attributesBlender' % blend_length)

        length = cmds.getAttr('%s.arcLengthInV' % arc_length_node)
        cmds.setAttr('%s.operation' % div_length, 2)

        mult_scale = cmds.createNode('multiplyDivide', n=core.inc_name(self.get_name('multiplyDivide_scaleOffset')))
        cmds.setAttr('%s.input1X' % mult_scale, length)
        cmds.connectAttr('%s.outputX' % mult_scale, '%s.input1X' % div_length)
        # cmds.connectAttr('%s.sizeY' % self.control_group, '%s.input2X' % mult_scale)

        cmds.connectAttr('%s.arcLengthInV' % arc_length_node, '%s.input2X' % div_length)

        return mult_scale, blend_length

    def _get_max_value(self, param):
        max_value = 1.0 - (1.0 - param) * 0.1
        return max_value

    def _motion_path_rivet(self, rivet, ribbon_curve, scale_compensate_node, surface):
        motion_path = cmds.createNode('motionPath', n=core.inc_name(self.get_name('motionPath')))
        cmds.setAttr('%s.fractionMode' % motion_path, 1)

        cmds.connectAttr('%s.worldSpace' % ribbon_curve, '%s.geometryPath' % motion_path)

        position_node = attr.get_attribute_input('%s.translateX' % rivet, node_only=True)

        param = cmds.getAttr('%s.parameterV' % position_node)

        mult_offset = cmds.createNode('multDoubleLinear', n=core.inc_name(self.get_name('multiply_offset')))
        cmds.setAttr('%s.input2' % mult_offset, param)
        cmds.connectAttr('%s.output' % scale_compensate_node, '%s.input1' % mult_offset)

        clamp = cmds.createNode('clamp', n=core.inc_name(self.get_name('clamp_offset')))

        max_value = self._get_max_value(param)
        cmds.setAttr('%s.maxR' % clamp, max_value)
        cmds.connectAttr('%s.output' % mult_offset, '%s.inputR' % clamp)

        cmds.connectAttr('%s.outputR' % clamp, '%s.uValue' % motion_path)
        cmds.connectAttr('%s.outputR' % clamp, '%s.parameterV' % position_node)

        attr.disconnect_attribute('%s.translateX' % rivet)
        attr.disconnect_attribute('%s.translateY' % rivet)
        attr.disconnect_attribute('%s.translateZ' % rivet)

        cmds.connectAttr('%s.xCoordinate' % motion_path, '%s.translateX' % rivet)
        cmds.connectAttr('%s.yCoordinate' % motion_path, '%s.translateY' % rivet)
        cmds.connectAttr('%s.zCoordinate' % motion_path, '%s.translateZ' % rivet)

        closest = cmds.createNode('closestPointOnSurface', n=core.inc_name(self.get_name('closestPoint')))

        cmds.connectAttr('%s.xCoordinate' % motion_path, '%s.inPositionX' % closest)
        cmds.connectAttr('%s.yCoordinate' % motion_path, '%s.inPositionY' % closest)
        cmds.connectAttr('%s.zCoordinate' % motion_path, '%s.inPositionZ' % closest)
        cmds.connectAttr('%s.worldSpace' % surface, '%s.inputSurface' % closest)

        cmds.connectAttr('%s.parameterV' % closest, '%s.parameterV' % position_node, f=True)

        return motion_path

    def _create_clusters(self, surface, description):

        cluster_surface = deform.ClusterSurface(surface, description)
        cluster_surface.set_first_cluster_pivot_at_start(True)
        cluster_surface.set_last_cluster_pivot_at_end(True)
        cluster_surface.set_join_ends(True)
        cluster_surface.create()

        clusters = cluster_surface.handles

        return clusters

    def _create_surface(self, joints, span_count, description=None):

        aim_axis = self.rig.attr.get('aim_axis')[0]
        up_axis = self.rig.attr.get('up_axis')[0]

        tangent_axis = util_math.vector_cross(aim_axis, up_axis, normalize=True)
        letter = util_math.get_vector_axis_letter(tangent_axis)

        surface = geo.transforms_to_nurb_surface(joints, self.get_name(description=description),
                                                      spans=span_count - 1,
                                                      offset_amount=1,
                                                      offset_axis=letter)

        cmds.setAttr('%s.inheritsTransform' % surface, 0)

        max_u = cmds.getAttr('%s.minMaxRangeU' % surface)[0][1]
        u_value = max_u / 2.0
        curve, curve_node = cmds.duplicateCurve(surface + '.u[' + str(u_value) + ']', ch=True, rn=0, local=0,
                                                r=True, n=core.inc_name(self.get_name('liveCurve')))
        curve_node = cmds.rename(curve_node, self.get_name('curveFromSurface'))
        ribbon_stretch_curve = curve
        ribbon_stretch_curve_node = curve_node

        cmds.setAttr('%s.inheritsTransform' % curve, 0)

        arclen = cmds.createNode('arcLengthDimension')

        parent = cmds.listRelatives(arclen, p=True)
        arclen = cmds.rename(parent, core.inc_name(self.get_name('arcLengthDimension')))

        ribbon_arc_length_node = arclen

        cmds.setAttr('%s.vParamValue' % arclen, 1)
        cmds.setAttr('%s.uParamValue' % arclen, u_value)
        cmds.connectAttr('%s.worldSpace' % surface, '%s.nurbsGeometry' % arclen)

        return surface, ribbon_stretch_curve, ribbon_arc_length_node

    def _create_ribbon_ik(self, joints, surface, group):

        rivet_group = group

        rivets = []
        ribbon_follows = []

        for joint in joints:

            joint_name = core.get_basename(joint)

            nurb_follow = None

            buffer_group = None

            constrain = True
            transform = joint

            # if buffer group
            buffer_group = cmds.group(em=True, n=core.inc_name('ribbonBuffer_%s' % joint_name))
            xform = space.create_xform_group(buffer_group)

            space.MatchSpace(joint, xform).translation_rotation()

            constrain = False
            transform = xform
            # if buffer group end

            rivet = None

            rivet = geo.attach_to_surface(transform, surface, constrain=constrain)
            nurb_follow = rivet
            cmds.setAttr('%s.inheritsTransform' % rivet, 0)
            cmds.parent(rivet, rivet_group)
            rivets.append(rivet)

            if buffer_group:
                cmds.parentConstraint(buffer_group, joint, mo=True)

            ribbon_follows.append(nurb_follow)

        return rivets, ribbon_follows

    def _aim_joints(self, joints, ribbon_follows):

        last_follow = None
        last_parent = None
        last_joint = None

        for joint, ribbon_follow in zip(joints, ribbon_follows):

            child = cmds.listRelatives(ribbon_follow, type='transform')

            for c in child:
                if not cmds.nodeType(c) == 'aimConstraint':
                    child = c

            space.create_xform_group(child)

            if last_follow:
                axis = space.get_axis_aimed_at_child(last_joint)

                ribbon_rotate_up = cmds.duplicate(ribbon_follow,
                                                  po=True,
                                                  n=core.inc_name(self.get_name('rotationUp'))
                                                  )[0]
                cmds.setAttr('%s.inheritsTransform' % ribbon_rotate_up, 1)
                cmds.parent(ribbon_rotate_up, last_parent)
                space.MatchSpace(last_follow, ribbon_rotate_up).translation_rotation()

                cmds.aimConstraint(child,
                                   last_follow,
                                   aimVector=axis,

                                   upVector=[0, 1, 0],
                                   wut='objectrotation',
                                   wuo=ribbon_rotate_up,
                                   mo=True,
                                   wu=[0, 1, 0])[0]

            last_joint = joint
            last_follow = child
            last_parent = ribbon_follow

    def _attach(self, joints):

        span_count = self.rig.attr.get('control_count')[0]

        group = cmds.group(n=self.get_name('setup'), em=True)
        cmds.setAttr('%s.inheritsTransform' % group, 0)
        cmds.hide(group)

        surface, ribbon_stretch_curve, ribbon_arc_length_node = self._create_surface(joints, span_count, None)

        cmds.parent(surface, ribbon_stretch_curve, ribbon_arc_length_node, group)

        clusters = self._create_clusters(surface, None)

        for control, cluster in zip(self._controls, clusters):
            sub = attr.get_multi_message(control, 'sub')
            if sub:
                control = sub[-1]
            cmds.parent(cluster, control)
            cmds.hide(cluster)

        rivets, ribbon_follows = self._create_ribbon_ik(joints, surface, group)

        self._setup_ribbon_stretchy(joints, self._controls[0], rivets, ribbon_stretch_curve, ribbon_arc_length_node, surface)

        self._aim_joints(joints, ribbon_follows)

        cmds.parent(group, self._controls[0])
        # if self._blend_matrix_nodes:
        #    space.blend_matrix_switch(self._blend_matrix_nodes, 'switch', attribute_node=self.rig.joints[0])

    def _create_maya_controls(self, joints):

        watch = util.StopWatch()
        watch.round = 2

        watch.start('build')

        last_control = None

        parenting = {}

        rotate_cvs = True

        if len(joints) == 1:
            rotate_cvs = False

        # use_joint_name = self.rig.attr.get('use_joint_name')
        hierarchy = self.rig.attr.get('hierarchy')
        joint_token = self.rig.attr.get('joint_token')[0]
        self._sub_control_count = self.rig.attr.get('sub_count')[0]
        self._subs = {}

        description = None

        control_count = self.rig.attr.get('control_count')[0]

        temp_curve = geo.transforms_to_curve(joints, len(joints), description)

        section = 1.0 / (control_count - 1)
        offset = 0

        for inc in range(0, control_count):

            position = cmds.pointOnCurve(temp_curve, pr=offset, p=True)
            offset += section

            control_inst = self.create_control(description=description)
            self._place_control_shape(control_inst)
            control = str(control_inst)
            cmds.xform(control, ws=True, t=position)

            if last_control:
                if last_control not in parenting:
                    parenting[last_control] = []

                parenting[last_control].append(control)

            last_control = control

        cmds.delete(temp_curve)

        if hierarchy:
            for parent in parenting:
                children = parenting[parent]
                # if parent in self._subs:
                #    parent = self._subs[parent][-1]
                cmds.parent(children, parent)

        for control in self._controls:
            space.zero_out(control)

        self.rig.attr.set('controls', self._controls)

        watch.end()

    def build(self):
        super(MayaSplineIkRig, self).build()

        joints = cmds.ls(self.rig.joints, l=True)
        joints = core.get_hierarchy_by_depth(joints)

        if not joints:
            return

        self._parent_controls([])

        self._create_maya_controls(joints)
        self._attach(joints)

        self._tag_parenting()
        self._parent_controls(self.parent)

        return self._controls


class MayaFootRollRig(MayaUtilRig):

    def __init__(self):
        super(MayaFootRollRig, self).__init__()
        self.offset_control = None
        self.ik_loc = None

    @property
    def shape(self):
        shape = self.rig.attr.get('shape')
        if shape:
            return shape[0]

    @shape.setter
    def shape(self, str_shape):

        if not str_shape:
            str_shape = 'circle'

        self.rig.attr.set('shape', str_shape)

        # eventually can have this interpolate over the sequence of joints, for now just take the first.
        str_shape = str_shape[0]

        if not self._controls:
            return

        if not self.rig.joints:
            return

        for joint, control in zip(self.rig.joints, self._controls):
            control_inst = Control(control)

            shape_name = str_shape

            control_inst.shape = shape_name
            self._place_control_shape(control_inst)

    @property
    def ik(self):
        shape = self.rig.attr.get('shape')
        if shape:
            return shape[0]

    @ik.setter
    def ik(self, ik_transform):

        self.rig.attr.set('ik', ik_transform)

        if not self._controls:
            return

        self._parent_ik()

    def _create_maya_controls(self):
        joints = cmds.ls(self.rig.joints, l=True)
        joints = core.get_hierarchy_by_depth(joints)

        if not joints:
            return

        watch = util.StopWatch()
        watch.round = 2

        watch.start('build')

        joint_control = {}

        parenting = {}

        first_control = None
        last_control = None

        self._sub_control_count = 0

        for joint in joints:

            if joint == joints[0]:
                control = cmds.spaceLocator(n=self.get_name('loc', 'ankle'))[0]
                self._add_to_set(control)
                cmds.hide(control + 'Shape')
                self._controls.append(control)

            elif joint == joints[1]:
                control_inst = self.create_control(description='ball')

                self._place_control_shape(control_inst)
                control = str(control_inst)

                if not self.attribute_control:
                    self.attribute_control = control

                control_inst2 = self.create_control(description='ball_offset')
                self._place_control_shape(control_inst2)
                control_inst2.shape = 'square'
                control_inst2.scale_shape(.8, .8, .8)

                loc_ik = cmds.spaceLocator(n=self.get_name('loc', 'ik'))[0]
                cmds.hide(loc_ik + 'Shape')
                self.ik_loc = loc_ik

                cmds.matchTransform(str(control_inst2), joint)
                cmds.parent(loc_ik, str(control_inst2))
                cmds.matchTransform(loc_ik, joints[0])
                self.offset_control = control_inst2

            elif joint == joints[-1]:
                control = cmds.spaceLocator(n=self.get_name('loc', 'toe'))[0]
                cmds.hide(control + 'Shape')
                self._controls.append(control)

            joint_control[joint] = control

            cmds.matchTransform(control, joint)

            if joint == joints[1]:
                parenting[first_control] = [str(self.offset_control), control, ]

            if joint == joints[2]:
                parenting[last_control] = [control]

            if joint == joints[0]:
                first_control = control

            last_control = control

        for parent in parenting:
            children = parenting[parent]

            cmds.parent(children, parent)

        for control in self._controls:
            space.zero_out(control)

        attr.create_title(self.attribute_control, 'FOOT_ROLL')
        xform_dict, control_dict = self._create_rolls(joints)
        self._connect_rolls(xform_dict, control_dict)

        self.rig.attr.set('controls', self._controls)

        watch.end()

    def _create_rolls(self, joints):

        toe_pivot = cmds.xform(joints[-1], q=True, ws=True, t=True)
        heel_pivot = self.rig.attr.get('heel_pivot')[0]
        yaw_in_pivot = self.rig.attr.get('yaw_in_pivot')[0]
        yaw_out_pivot = self.rig.attr.get('yaw_out_pivot')[0]

        yaw_in_control = self.create_control('yaw_in', sub=True)
        yaw_out_control = self.create_control('yaw_out', sub=True)
        heel_control = self.create_control('heel', sub=True)
        toe_control = self.create_control('toe', sub=True)

        space.MatchSpace(joints[1], str(yaw_in_control)).rotation()
        space.MatchSpace(joints[1], str(yaw_out_control)).rotation()
        space.MatchSpace(joints[1], str(heel_control)).rotation()

        control_dict = {}
        control_dict['toe'] = toe_control
        control_dict['heel'] = heel_control
        control_dict['ball_toe'] = self._controls[1]
        control_dict['ball'] = self._controls[2]
        control_dict['yaw_out'] = yaw_out_control
        control_dict['yaw_in'] = yaw_in_control

        pivots = [toe_pivot, heel_pivot, yaw_in_pivot, yaw_out_pivot]
        controls = [toe_control, heel_control, yaw_in_control, yaw_out_control]

        xforms = {}

        for pivot, control in zip(pivots, controls):
            control_name = str(control)
            control.scale_shape(.25, .25, .25)
            cmds.xform(control, ws=True, t=pivot)
            xforms[control] = space.create_xform_group_zeroed(control_name, 'driver')

        heel_pivot_xform = cmds.group(em=True, n=self.get_name('pivot', 'heel'))
        ball_pivot_xform = cmds.group(em=True, n=self.get_name('pivot', 'ball'))
        toe_pivot_xform = cmds.group(em=True, n=self.get_name('pivot', 'toe'))

        space.MatchSpace(joints[1], heel_pivot_xform).rotation()
        space.MatchSpace(joints[1], ball_pivot_xform).rotation()
        space.MatchSpace(joints[1], toe_pivot_xform).rotation()

        ball_pivot = cmds.xform(control_dict['ball'], q=True, ws=True, t=True)

        pivots = [heel_pivot, toe_pivot, ball_pivot]
        pivot_xforms = [heel_pivot_xform, toe_pivot_xform, ball_pivot_xform]

        for pivot, xform in zip(pivots, pivot_xforms):
            cmds.xform(xform, ws=True, t=pivot)

        cmds.parent(toe_pivot_xform, heel_pivot_xform)
        cmds.parent(ball_pivot_xform, toe_pivot_xform)
        cmds.parent(heel_pivot_xform, toe_control)

        cmds.parent(xforms[toe_control], heel_control)
        cmds.parent(xforms[heel_control], yaw_out_control)
        cmds.parent(xforms[yaw_out_control], yaw_in_control)
        cmds.parent(xforms[yaw_in_control], self._controls[0])

        xforms['heel_pivot'] = heel_pivot_xform
        xforms['ball_pivot'] = ball_pivot_xform
        xforms['toe_pivot'] = toe_pivot_xform

        for xform in xforms.values():
            space.zero_out(xform)

        cmds.parent(self.offset_control, ball_pivot_xform)
        cmds.parent(self._controls[1], ball_pivot_xform)

        xform_ball = space.create_xform_group_zeroed(str(control_dict['ball']), 'driver')
        xform_ball_2 = create_xform_group(str(control_dict['ball']), 'driver2')
        xform_ball_3 = create_xform_group(str(control_dict['ball']), 'driver3')

        xform_heel_2 = create_xform_group(str(control_dict['heel']), 'driver2')
        xform_toe_2 = create_xform_group(str(control_dict['toe']), 'driver2')

        xforms[control_dict['ball']] = xform_ball
        xforms['ball_offset'] = xform_ball_2
        xforms['ball_offset_2'] = xform_ball_3
        xforms['toe_offset'] = xform_toe_2
        xforms['heel_offset'] = xform_heel_2

        return xforms, control_dict

    def _connect_rolls(self, xform_dict, control_dict):

        mirror = self.rig.attr.get('mirror')

        forward_axis = self.rig.attr.get('forward_axis')[0]
        neg_forward_axis = util_math.vector_multiply(forward_axis, -1)

        up_axis = self.rig.attr.get('up_axis')[0]

        roll_axis = util_math.vector_cross(forward_axis, up_axis)

        neg_roll_axis = util_math.vector_multiply(roll_axis, -1)

        if mirror:
            temp = roll_axis
            roll_axis = neg_roll_axis
            neg_roll_axis = temp

            temp = forward_axis
            forward_axis = neg_forward_axis
            neg_forward_axis = temp

            up_axis = util_math.vector_multiply(up_axis, -1)

        self._connect_foot_roll(xform_dict, neg_roll_axis)

        xform_ball_2 = xform_dict['ball_offset']
        self._connect_roll(xform_ball_2, neg_forward_axis, 'ankle')

        rolls = ['heel', 'ball', 'toe']
        axis = [roll_axis, neg_roll_axis, neg_roll_axis]

        for current_axis, roll in zip(axis, rolls):

            control_inst = control_dict[roll]
            xform = xform_dict[control_inst]

            self._connect_roll(xform, current_axis, roll)

        self._connect_yaw(xform_dict, control_dict, neg_forward_axis, mirror)

        self._connect_pivot_rolls(xform_dict, control_dict, up_axis)

    def _connect_foot_roll(self, xform_dict, axis):

        ball_driver = xform_dict['ball_offset_2']
        heel_driver = xform_dict['heel_offset']
        toe_driver = xform_dict['toe_offset']
        title = 'roll'
        title2 = 'roll_offset'

        attribute = '%s.%s' % (self.attribute_control, title)
        attribute_offset = '%s.%s' % (self.attribute_control, title2)

        if not cmds.objExists(attribute):
            cmds.addAttr(self.attribute_control, ln=title, k=True)
        if not cmds.objExists(attribute_offset):
            cmds.addAttr(self.attribute_control, ln=title2, k=True, dv=30)

        mult_ball = self._connect_roll(ball_driver, axis, title, connect=False)
        mult_heel = self._connect_roll(heel_driver, axis, title, connect=False)
        mult_toe = self._connect_roll(toe_driver, axis, title, connect=False)

        key_ball = anim.quick_driven_key(attribute, '%s.input1X' % mult_ball, [0, 5, 10], [0, 1, 0], tangent_type=['spline', 'linear', 'spline'])
        cmds.connectAttr('%s.output' % key_ball, '%s.input1Y' % mult_ball)
        cmds.connectAttr('%s.output' % key_ball, '%s.input1Z' % mult_ball)

        mult_offset = attr.connect_multiply(attribute_offset, '%s.input2X' % mult_ball, axis[0])
        cmds.connectAttr(attribute_offset, '%s.input1Y' % mult_offset)
        cmds.connectAttr(attribute_offset, '%s.input1Z' % mult_offset)
        cmds.setAttr('%s.input2Y' % mult_offset, axis[1])
        cmds.setAttr('%s.input2Z' % mult_offset, axis[2])

        key_toe = anim.quick_driven_key(attribute, '%s.input1X' % mult_toe, [0, 5, 10], [0, 0, 45], tangent_type=['spline', 'linear', 'spline'])
        cmds.setInfinity('%s.input1X' % mult_toe, postInfinite='linear')
        cmds.connectAttr('%s.output' % key_toe, '%s.input1Y' % mult_toe)
        cmds.connectAttr('%s.output' % key_toe, '%s.input1Z' % mult_toe)

        key_heel = anim.quick_driven_key(attribute, '%s.input1X' % mult_heel, [0, -10], [0, -45], tangent_type='spline')
        cmds.setInfinity('%s.input1X' % mult_heel, preInfinite='linear')
        cmds.connectAttr('%s.output' % key_heel, '%s.input1Y' % mult_heel)
        cmds.connectAttr('%s.output' % key_heel, '%s.input1Z' % mult_heel)

    def _connect_pivot_rolls(self, xform_dict, control_dict, axis):

        rolls = ['heel', 'toe', 'ball']

        for roll in rolls:
            title = roll + '_pivot'
            xform = xform_dict[title]

            pass_axis = list(axis)

            if roll == 'toe':
                util_math.vector_multiply(pass_axis, -1)

            self._connect_roll(xform, pass_axis, title)

    def _connect_yaw(self, xform_dict, control_dict, axis, mirror):
        yaw_in_value = [0, -90]
        yaw_out_value = [0, 90]
        if mirror:
            temp = yaw_in_value
            yaw_in_value = yaw_out_value
            yaw_out_value = temp

        mult_yaw_in = self._connect_roll(xform_dict[control_dict['yaw_in']], axis, 'yaw', connect=False)
        mult_yaw_out = self._connect_roll(xform_dict[control_dict['yaw_out']], axis, 'yaw', connect=False)

        key_in = anim.quick_driven_key('%s.yaw' % self.attribute_control,
                                       '%s.input1X' % mult_yaw_in,
                                       yaw_in_value, yaw_in_value)
        cmds.connectAttr('%s.output' % key_in, '%s.input1Y' % mult_yaw_in)
        cmds.connectAttr('%s.output' % key_in, '%s.input1Z' % mult_yaw_in)

        key_out = anim.quick_driven_key('%s.yaw' % self.attribute_control,
                                      '%s.input1X' % mult_yaw_out,
                                      yaw_out_value, yaw_out_value)
        cmds.connectAttr('%s.output' % key_out, '%s.input1Y' % mult_yaw_out)
        cmds.connectAttr('%s.output' % key_out, '%s.input1Z' % mult_yaw_out)

    def _connect_roll(self, xform, roll_axis, title, connect=True):

        attribute = '%s.%s' % (self.attribute_control, title)

        if not cmds.objExists(attribute):
            cmds.addAttr(self.attribute_control, ln=title, k=True)

        mult = attr.connect_multiply(attribute, '%s.rotateX' % xform, roll_axis[0])

        if connect:
            cmds.connectAttr(attribute, '%s.input1Y' % mult)
            cmds.connectAttr(attribute, '%s.input1Z' % mult)
        else:
            attr.disconnect_attribute('%s.input1X' % mult)

        cmds.setAttr('%s.input2Y' % mult, roll_axis[1])
        cmds.setAttr('%s.input2Z' % mult, roll_axis[2])

        cmds.connectAttr('%s.outputY' % mult, '%s.rotateY' % xform)
        cmds.connectAttr('%s.outputZ' % mult, '%s.rotateZ' % xform)

        return mult

    def _create_ik_chain(self, joints):
        if not joints:
            return

        ik_chain_group = cmds.group(n=self.get_name('setup'), em=True)

        dup_inst = space.DuplicateHierarchy(joints[0])
        dup_inst.only_these(joints)
        dup_inst.stop_at(joints[-1])
        self._ik_joints = dup_inst.create()

        # cmds.pointConstraint(joints[0], self._ik_joints[0], mo=True)

        for joint in self._ik_joints:
            cmds.makeIdentity(joint, apply=True, r=True)

        cmds.parent(self._ik_joints[0], ik_chain_group)

        self._add_to_set(self._ik_joints)

        return ik_chain_group

    def _attach(self, joints):

        group = cmds.group(n=self.get_name('setup'), em=True)
        cmds.setAttr('%s.inheritsTransform' % group, 0)
        cmds.hide(group)

        handle = space.IkHandle(self.get_name('ik'))
        handle.set_start_joint(self._ik_joints[0])
        handle.set_end_joint(self._ik_joints[1])
        handle.set_solver(handle.solver_sc)
        handle.create()
        cmds.hide(handle.ik_handle)
        ik_handle = handle.ik_handle

        handle2 = space.IkHandle(self.get_name('ik'))
        handle2.set_start_joint(self._ik_joints[1])
        handle2.set_end_joint(self._ik_joints[2])
        handle2.set_solver(handle2.solver_sc)
        handle2.create()
        cmds.hide(handle2.ik_handle)
        ik_handle2 = handle2.ik_handle

        subs = attr.get_multi_message(self._controls[-1], 'sub')

        ik_control = self._controls[1]
        if subs:
            ik_control = subs[1]

        attr.store_world_matrix_to_attribute(ik_handle, 'origMatrix')
        attr.store_world_matrix_to_attribute(ik_handle2, 'origMatrix')

        cmds.parent(ik_handle, ik_control)
        cmds.parent(ik_handle2, self._controls[3])

        # cmds.poleVectorConstraint(self._controls[1], ik_handle)
        if not subs:
            cmds.orientConstraint(self._controls[-1], self._ik_joints[-1], mo=True)
        else:
            cmds.orientConstraint(subs, self._ik_joints[-1], mo=True)

        # space.attach(self._controls[0], self._ik_joints[0])

        for joint, ik_joint in zip(joints, self._ik_joints):
            if joint == joints[0]:
                continue
            mult_matrix, blend_matrix = space.attach(ik_joint, joint)

            self._mult_matrix_nodes.append(mult_matrix)
            self._blend_matrix_nodes.append(blend_matrix)

        if self._blend_matrix_nodes:
            space.blend_matrix_switch(self._blend_matrix_nodes, 'switch', attribute_node=self.rig.joints[0])

        return group

    def _get_unbuild_joints(self):
        joints = attr.get_multi_message(self.set, 'joint')
        if joints:
            return joints[1:]

    def _parent_ik(self):

        ik = self.rig.attr.get('ik')
        if ik:
            if cmds.objExists(ik[0]):
                effector = attr.get_attribute_input('%s.endEffector' % ik[0], node_only=True)
                if effector:
                    effector_transform = attr.get_attribute_input('%s.translateX' % effector, node_only=True)

                    cmds.pointConstraint(effector_transform, self._ik_joints[0], mo=True)

                cmds.pointConstraint(self.ik_loc, ik[0], mo=True)
            if cmds.objExists(ik[1]):
                cmds.orientConstraint(self._ik_joints[0], ik[1], mo=True)

    def build(self):
        super(MayaFootRollRig, self).build()

        joints = cmds.ls(self.rig.joints, l=True)
        joints = core.get_hierarchy_by_depth(joints)

        attribute_control = self.rig.attr.get('attribute_control')

        if attribute_control:
            attribute_control = attribute_control[0]

        if not attribute_control:
            parent = self.rig.attr.get('parent')
            if parent:
                attribute_control = parent[-1]

        self.attribute_control = attribute_control

        self._parent_controls([])

        if not joints:
            return

        ik_chain_group = self._create_ik_chain(joints)

        self._create_maya_controls()

        group = self._attach(joints)
        cmds.parent(ik_chain_group, group)

        cmds.parent(group, self._controls[0])

        self._tag_parenting()
        self._parent_controls(self.parent)
        self._parent_ik()

        self.rig.attr.set('controls', self._controls)

        return self._controls


class MayaWheelRig(MayaUtilRig):

    def _place_control_shape(self, control_inst):

        control_name = str(control_inst)
        if control_name.lower().find('spin') > -1:
            return
        else:
            control_inst.rotate_shape(0, 0, 90)

        self._translate_shape = self.rig.attr.get('shape_translate')
        self._rotate_shape = self.rig.attr.get('shape_rotate')
        self._scale_shape = self.rig.attr.get('shape_scale')

        control_inst.rotate_shape(self._rotate_shape[0][0], self._rotate_shape[0][1], self._rotate_shape[0][2])
        control_inst.scale_shape(self._scale_shape[0][0], self._scale_shape[0][1], self._scale_shape[0][2])
        control_inst.translate_shape(self._translate_shape[0][0], self._translate_shape[0][1], self._translate_shape[0][2])

    def _build_wheel_automation(self, control, spin_control):

        forward_axis = self.rig.attr.get('forward_axis')
        rotate_axis = self.rig.attr.get('rotate_axis')
        diameter = self.rig.attr.get('wheel_diameter')

        steer_control = self.rig.attr.get('steer_control')

        attr.create_title(control, 'WHEEL')
        wheel_expression = expressions.initialize_wheel_script(control)
        expression_node = expressions.create_expression('wheel_expression', wheel_expression)

        cmds.setAttr('%s.targetAxisX' % control, forward_axis[0][0])
        cmds.setAttr('%s.targetAxisY' % control, forward_axis[0][1])
        cmds.setAttr('%s.targetAxisZ' % control, forward_axis[0][2])

        cmds.setAttr('%s.spinAxisX' % control, rotate_axis[0][0])
        cmds.setAttr('%s.spinAxisY' % control, rotate_axis[0][1])
        cmds.setAttr('%s.spinAxisZ' % control, rotate_axis[0][2])

        cmds.setAttr('%s.diameter' % control, diameter[0])

        compose = cmds.createNode('composeMatrix', n='composeMatrix_wheel_%s' % control)
        cmds.connectAttr('%s.spinX' % control, '%s.inputRotateX' % compose)
        cmds.connectAttr('%s.spinY' % control, '%s.inputRotateY' % compose)
        cmds.connectAttr('%s.spinZ' % control, '%s.inputRotateZ' % compose)

        cmds.addAttr(control, ln='steer', k=True)

        if steer_control:
            self._build_steer_control(steer_control[0], control)

        vector_product = cmds.createNode('vectorProduct', n=self.get_name('vectorProduct', 'steer'))

        cmds.setAttr('%s.operation' % vector_product, 2)
        cmds.connectAttr('%s.targetAxisX' % control, '%s.input1X' % vector_product)
        cmds.connectAttr('%s.targetAxisY' % control, '%s.input1Y' % vector_product)
        cmds.connectAttr('%s.targetAxisZ' % control, '%s.input1Z' % vector_product)

        cmds.connectAttr('%s.spinAxisX' % control, '%s.input2X' % vector_product)
        cmds.connectAttr('%s.spinAxisY' % control, '%s.input2Y' % vector_product)
        cmds.connectAttr('%s.spinAxisZ' % control, '%s.input2Z' % vector_product)

        mult = cmds.createNode('multiplyDivide', n=self.get_name('multiplyDivide', 'steer'))

        cmds.connectAttr('%s.outputX' % vector_product, '%s.input1X' % mult)
        cmds.connectAttr('%s.outputY' % vector_product, '%s.input1Y' % mult)
        cmds.connectAttr('%s.outputZ' % vector_product, '%s.input1Z' % mult)

        cmds.connectAttr('%s.steer' % control, '%s.input2X' % mult)
        cmds.connectAttr('%s.steer' % control, '%s.input2Y' % mult)
        cmds.connectAttr('%s.steer' % control, '%s.input2Z' % mult)

        compose_steer = cmds.createNode('composeMatrix', n=self.get_name('composeMatrix', 'steer'))
        mult_matrix_steer = cmds.createNode('multMatrix', n=self.get_name('multMatrix', 'steer'))
        mult_matrix_target = cmds.createNode('multMatrix', n=self.get_name('multMatrix', 'target'))

        cmds.connectAttr('%s.outputX' % mult, '%s.inputRotateX' % compose_steer)
        cmds.connectAttr('%s.outputY' % mult, '%s.inputRotateY' % compose_steer)
        cmds.connectAttr('%s.outputZ' % mult, '%s.inputRotateZ' % compose_steer)

        cmds.connectAttr('%s.outputMatrix' % compose, '%s.matrixIn[0]' % mult_matrix_steer)
        cmds.connectAttr('%s.outputMatrix' % compose_steer, '%s.matrixIn[1]' % mult_matrix_steer)

        cmds.connectAttr('%s.outputMatrix' % compose_steer, '%s.matrixIn[0]' % mult_matrix_target)
        cmds.connectAttr('%s.worldMatrix[0]' % control, '%s.matrixIn[1]' % mult_matrix_target)

        target_vector_product = attr.get_attribute_input('%s.targetX' % control, node_only=True)
        if target_vector_product:
            cmds.connectAttr('%s.matrixSum' % mult_matrix_target, '%s.matrix' % target_vector_product, f=True)

        cmds.connectAttr('%s.matrixSum' % mult_matrix_steer, '%s.offsetParentMatrix' % spin_control)

        self._add_to_set([expression_node])

    def _build_steer_control(self, steer_control, wheel_control):

        attr_name = 'translate'

        steer_axis = self.rig.attr.get('steer_axis')
        steer_use_rotate = self.rig.attr.get('steer_use_rotate')

        steer_axis = list(steer_axis[0])

        letter = util_math.get_vector_axis_letter(steer_axis)

        if letter.startswith('-'):
            letter = letter[1]

        if steer_use_rotate:
            attr_name = 'rotate'

        if letter == 'X':
            value = steer_axis[0]
        if letter == 'Y':
            value = steer_axis[1]
        if letter == 'Z':
            value = steer_axis[2]

        steer_attr = '%s.steer' % wheel_control
        steer_attr_name = steer_attr.replace('.', '_')
        multiply_name = 'multiplyDivide_' + steer_attr_name

        input_steer = attr.get_attribute_input(steer_attr, node_only=True)
        if input_steer == multiply_name:
            cmds.delete(multiply_name)
        else:
            attr.disconnect_attribute(steer_attr)

        attr.connect_multiply('%s.%s%s' % (steer_control, attr_name, letter), '%s.steer' % wheel_control, value=value)

    @property
    def steer_control(self):
        return self.rig.attr.get('steer_control')

    @steer_control.setter
    def steer_control(self, controls):
        self.rig.attr.set('steer_control', controls)

        steer_control = controls[0]

        controls = self.rig.attr.get('controls')
        if controls:
            self._build_steer_control(steer_control, controls[0])

    def build(self):
        super(MayaWheelRig, self).build()

        joints = cmds.ls(self.rig.joints, l=True)
        joints = core.get_hierarchy_by_depth(joints)

        if not joints:
            return

        control = self._create_control()

        spin_control = self._create_control('spin')
        spin_control.shape = self.rig.spin_control_shape[0]
        if spin_control.shape == 'Default':
            spin_control.shape = 'circle_point'

        spin_control.color = self.rig.spin_control_color
        spin_control.rotate_shape(0, 0, 90)

        diameter = self.rig.attr.get('wheel_diameter')[0]
        diameter = diameter * .3
        spin_control.scale_shape(diameter, diameter, diameter)

        self._place_control_shape(control)

        control = str(control)
        spin_control = str(spin_control)

        cmds.parent(str(spin_control), control)

        cmds.matchTransform(control, joints[0])

        for _control in self._controls:
            space.zero_out(_control)

        self._build_wheel_automation(control, spin_control)

        self.rig.attr.set('controls', self._controls)

        cmds.setAttr('%s.enable' % self._controls[0], 1)

        mult_matrix, blend_matrix = space.attach(spin_control, joints[0])

        self._mult_matrix_nodes.append(mult_matrix)
        self._blend_matrix_nodes.append(blend_matrix)

        self._tag_parenting()
        self._parent_controls(self.parent)

        return self._controls
<|MERGE_RESOLUTION|>--- conflicted
+++ resolved
@@ -296,12 +296,8 @@
         cmds.refresh()
 
     def _create_control(self, description='', sub=False):
-<<<<<<< HEAD
         control_name = self.get_control_name(description)
         control_name = control_name.replace('__', '_')
-=======
-        control_name = self.get_control_name(description, sub)
->>>>>>> 3ca95bb0
 
         control_name = core.inc_name(control_name, inc_last_number=not sub)
 
@@ -614,7 +610,6 @@
 
         name = core.inc_name(name)
 
-<<<<<<< HEAD
         return name
 
     def get_control_name(self, description=None):
@@ -644,8 +639,6 @@
     def get_sub_control_name(self, control_name):
         control_name = control_name.replace('CNT_', 'CNT_SUB_1_')
 
-=======
->>>>>>> 3ca95bb0
     def create_control(self, description=None, sub=False):
 
         control = self._create_control(description, sub)
