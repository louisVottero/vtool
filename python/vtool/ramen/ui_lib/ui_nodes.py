# Copyright (C) 2024 Louis Vottero louis.vot@gmail.com    All rights reserved.
from __future__ import print_function
from __future__ import absolute_import

import os
import uuid
import math

from .. import rigs_maya
from .. import rigs_crossplatform
from .. import rigs

from ...process_manager import process
from ... import util_math
from ... import util_file
from ... import util
from .. import util as util_ramen
from ... import qt_ui
from ... import qt
from ...util import StopWatch

from ... import logger

log = logger.get_logger(__name__)

in_maya = util.in_maya
if in_maya:
    import maya.cmds as cmds

in_unreal = util.in_unreal

from ... import unreal_lib

in_houdini = util.in_houdini
if in_houdini:
    from ... import houdini_lib

uuids = {}


class ItemType(object):
    SOCKET = 1
    WIDGET = 2
    PROXY = 3
    LINE = 4
    NODE = 10001
    JOINTS = 10002
    COLOR = 10003
    CURVE_SHAPE = 10004
    TRANSFORM_VECTOR = 10005
    PLATFORM_VECTOR = 10006
    CONTROLS = 10005
    RIG = 20002
    FKRIG = 20003
    IKRIG = 20004
    SPLINEIKRIG = 20005
    WHEELRIG = 20010
    GET_SUB_CONTROLS = 21000
    GET_TRANSFORM = 21001
    DATA = 30002
    PRINT = 30003
    UNREAL_SKELETAL_MESH = 30004


class SocketType(object):
    IN = 'in'
    OUT = 'out'
    TOP = 'top'


class NodeWindow(qt_ui.BasicGraphicsWindow):
    title = 'RAMEN'

    def __init__(self, parent=None):

        super(NodeWindow, self).__init__(parent)
        self.setWindowTitle('Ramen')

    def sizeHint(self):
        return qt.QtCore.QSize(800, 800)

    def _define_main_view(self):

        self.main_view_class = NodeViewDirectory()
        self.main_view = self.main_view_class.node_view

    def _build_widgets(self):

        self.side_menu = SideMenu()
        self.main_layout.addWidget(self.side_menu)

        self.side_menu.hide()

    def focusNextPrevChild(self, next):
        # this helps insure that focus doesn't drift when hitting tab
        return False


class NodeDirectoryWindow(NodeWindow):

    def __init__(self, parent=None):
        super(NodeDirectoryWindow, self).__init__(parent)
        self.directory = None

    def set_directory(self, directory):
        self.directory = directory
        self.main_view_class.set_directory(directory)


class NodeGraphicsView(qt_ui.BasicGraphicsView):

    def __init__(self, parent=None, base=None):
        super(NodeGraphicsView, self).__init__(parent)

        self.base = base

        self.prev_position = None
        self.prev_offset = 0
        self._cache = None
        self._zoom = 1
        self._zoom_min = 0.1
        self._zoom_max = 3.0

        self._cancel_context_popup = False
        self.drag = False
        self.alt_drag = False

        self.right_click = False
        self.drag_accum = 0
        self._build_context_menu_later = False

        if qt.is_pyside6():
            self.setRenderHints(qt.QPainter.Antialiasing)
        else:
            self.setRenderHints(qt.QPainter.Antialiasing |
                            qt.QPainter.HighQualityAntialiasing)

        brush = qt.QBrush()
        brush.setColor(qt.QColor(15, 15, 15, 1))
        self.setBackgroundBrush(brush)

        self.setFocusPolicy(qt.QtCore.Qt.StrongFocus)

        self.setHorizontalScrollBarPolicy(qt.QtCore.Qt.ScrollBarAlwaysOff)
        self.setVerticalScrollBarPolicy(qt.QtCore.Qt.ScrollBarAlwaysOff)

    def drawBackground(self, painter, rect):

        size = 40

        pixmap = qt.QPixmap(size, size)
        pixmap.fill(qt.QtCore.Qt.transparent)

        pix_painter = qt.QPainter(pixmap)
        pix_painter.setBrush(qt.QColor.fromRgbF(.15, .15, .15, 1))

        pen = qt.QPen()
        pen.setStyle(qt.Qt.NoPen)
        pix_painter.setPen(pen)
        pix_painter.drawRect(0, 0, size, size)

        pen = qt.QPen()
        pen.setColor(qt.QColor.fromRgbF(0, 0, 0, .6))
        pen.setStyle(qt.Qt.SolidLine)

        middle = size * .5

        if self._zoom >= 2.5:
            pen.setWidth(1.5)
            pix_painter.setPen(pen)

            offset = 2

            pix_painter.drawLine(middle - offset, middle, middle + offset, middle)
            pix_painter.drawLine(middle, middle - offset, middle, middle + offset)

        if self._zoom >= .75 and self._zoom < 2.5:
            pen.setWidth(3)
            pix_painter.setPen(pen)
            pix_painter.drawPoint(qt.QtCore.QPointF(middle, middle))

        pix_painter.end()

        painter.fillRect(rect, pixmap)

    def _define_main_scene(self):

        if hasattr(self, 'main_scene') and self.main_scene:
            self.main_scene.clear()

        self.main_scene = NodeScene()

        self.main_scene.setObjectName('main_scene')

        self.setScene(self.main_scene)

        # small scene size helps the panning
        self.main_scene.setSceneRect(0, 0, 1, 1)

        self.setResizeAnchor(qt.QGraphicsView.AnchorViewCenter)

    def keyPressEvent(self, event):
        items = self.main_scene.selectedItems()

        if event.modifiers() == qt.QtCore.Qt.ControlModifier and event.key() == qt.QtCore.Qt.Key_D:
            new_items = []
            for item in items:
                new_item = self.duplicate_rig_node(item)
                new_items.append(new_item)

            for item in new_items:
                item.graphic.setSelected(True)

        if event.key() == qt.Qt.Key_F:
            if items:
                self.main_scene.center_on(items[0])

        if event.key() == qt.Qt.Key_Delete:
            self.base.delete(items)

        super(NodeGraphicsView, self).keyPressEvent(event)
        return True

    def wheelEvent(self, event):
        """
        Zooms the QGraphicsView in/out.

        """

        if qt.is_pyside6():
            mouse_pos = event.scenePosition()
            mouse_pos = mouse_pos.toPoint()
        else:
            mouse_pos = event.pos()

        item = self.itemAt(mouse_pos)
        item_string = str(item)

        if item_string.find('widget=QComboBoxPrivateContainer') > -1:
            return super(NodeGraphicsView, self).wheelEvent(event)

        else:
            in_factor = .85
            out_factor = 1.0 / in_factor

        if qt.is_pyside6():
            mouse_pos = event.scenePosition()
            mouse_pos = mouse_pos.toPoint()
        else:
            mouse_pos = event.pos()

        mouse_pos *= 1.0
        zoom_factor = None

        if qt.is_pyside6():
            delta = event.angleDelta().y()
        else:
            delta = event.delta()

        if delta < 0:
            zoom_factor = in_factor
        if delta > 0:
            zoom_factor = out_factor
        if delta == 0:
            return True

        self._zoom = self.transform().m11() * zoom_factor

        if self._zoom <= self._zoom_min:
            self._zoom = self._zoom_min

        if self._zoom >= self._zoom_max:
            self._zoom = self._zoom_max

        self.setTransform(qt.QTransform().scale(self._zoom, self._zoom))

        return True

    def mousePressEvent(self, event):
        if event.button() == qt.QtCore.Qt.MiddleButton or event.button() == qt.QtCore.Qt.RightButton:
            self.setDragMode(qt.QGraphicsView.NoDrag)
            self.prev_position = event.pos()
            if event.modifiers() == qt.QtCore.Qt.AltModifier and event.button() == qt.QtCore.Qt.RightButton:
                self.alt_drag = True
            else:
                self.drag = True

        if event.button() == qt.QtCore.Qt.RightButton:
            self.right_click = True
            return True

        if event.button() == qt.QtCore.Qt.MiddleButton:
            return True

        elif event.button() == qt.QtCore.Qt.LeftButton:
            self.setDragMode(qt.QGraphicsView.RubberBandDrag)

        return super(NodeGraphicsView, self).mousePressEvent(event)

    def mouseMoveEvent(self, event):

        if self.drag:
            self.setCursor(qt.QtCore.Qt.SizeAllCursor)
            offset = self.prev_position - event.pos()

            distance = util_math.get_distance_2D([self.prev_position.x(), self.prev_position.y()],
                                                 [event.pos().x(), event.pos().y()])
            self.drag_accum += distance
            self.prev_position = event.pos()

            transform = self.transform()
            offset_x = offset.x() / transform.m11()
            offset_y = offset.y() / transform.m22()
            self.main_scene.setSceneRect(self.main_scene.sceneRect().translated(offset_x, offset_y))

            return True

        if self.alt_drag:
            self.setCursor(qt.QtCore.Qt.SizeAllCursor)
            offset = self.prev_position - event.pos()

            offset = offset.x()
            zoom_factor = 1
            in_factor = .9
            out_factor = 1.0 / in_factor

            if offset > self.prev_offset:
                zoom_factor = in_factor
            if offset < self.prev_offset:
                zoom_factor = out_factor

            self._zoom = self.transform().m11() * zoom_factor

            if self._zoom <= self._zoom_min:
                self._zoom = self._zoom_min

            if self._zoom >= self._zoom_max:
                self._zoom = self._zoom_max

            self.setTransform(qt.QTransform().scale(self._zoom, self._zoom))
            self.prev_offset = offset

            return True

        return super(NodeGraphicsView, self).mouseMoveEvent(event)

    def mouseReleaseEvent(self, event):
        if self.drag:
            self.drag = False

            self.setCursor(qt.QtCore.Qt.ArrowCursor)
            self.setDragMode(qt.QGraphicsView.RubberBandDrag)

        if self.alt_drag:
            self.setCursor(qt.QtCore.Qt.ArrowCursor)
            self.setDragMode(qt.QGraphicsView.RubberBandDrag)
            self.alt_drag = False
            self._cancel_context_popup = True

        if self.right_click:
            if abs (self.drag_accum) > 30:
                self._cancel_context_popup = True

            # better for linux to build the context menu after mouse release
            if self._build_context_menu_later:
                self._build_context_menu(event)

            self.right_click = False
            self._build_context_menu_later = False

        self.drag_accum = 0
        return super(NodeGraphicsView, self).mouseReleaseEvent(event)
        # return True

    def contextMenuEvent(self, event):
        result = super(NodeGraphicsView, self).contextMenuEvent(event)

        if self._cancel_context_popup:
            self._cancel_context_popup = False
            return True
        else:
            if util.is_linux():
                self._build_context_menu_later = True
            else:
                self._build_context_menu(event)

        return result

    def _build_context_menu(self, event):
        self.menu = qt.QMenu()

        item_action_dict = {}

        self.store_action = qt.QAction('Save', self.menu)
        self.rebuild_action = qt.QAction('Open', self.menu)
        self.menu.addAction(self.store_action)
        self.menu.addAction(self.rebuild_action)

        self.menu.addSeparator()

        for node_number in register_item:

            node_name = register_item[node_number].item_name
            node_path = register_item[node_number].path
            actions = self.menu.actions()

            # this can be updated later to create nested sub menus.
            # for now it only handles one level
            path_menu = None
            for action in actions:
                if action.menu() and action.text() == node_path:
                    path_menu = action.menu()
            if not path_menu:
                path_menu = self.menu.addMenu(node_path)
                # self.menu.addMenu(path_menu)

            item_action = qt.QAction(node_name)
            if path_menu:
                path_menu.addAction(item_action)
            else:
                self.menu.addAction(item_action)

            item_action_dict[item_action] = node_number

        self.menu.addSeparator()

        action = self.menu.exec_(event.globalPos())

        pos = event.pos()
        pos = self.mapToScene(pos)

        if action in item_action_dict:
            node_number = item_action_dict[action]
            self.base.add_rig_item(node_number, pos)

        if action == self.store_action:
            self.base.save()

        if action == self.rebuild_action:
            self.base.open()

    def duplicate_rig_node(self, item):
        position = item.pos()

        new_position = [position.x() + 10, position.y() + 10]

        item_inst = self.base.add_rig_item(item.base.item_type, new_position)

        transfer_values(item.base, item_inst)

        return item_inst


class NodeView(object):

    def __init__(self):

        if not qt.is_batch():
            self.node_view = NodeGraphicsView(base=self)
        else:
            self.node_view = None

        self.items = []

        self._scene_signals()

    def _scene_signals(self):
        if not self.node_view:
            return

        self.node_view.main_scene.node_connect.connect(self._node_connected)
        self.node_view.main_scene.node_disconnect.connect(self._node_disconnected)
        self.node_view.main_scene.node_selected.connect(self._node_selected)

    def _node_connected(self, line_item):

        source_socket = line_item.source
        target_socket = line_item.target
        connect_socket(source_socket, target_socket)

        # exec_string = 'node_item._rig.%s = %s' % (socket_item.name, socket_item.value)
        # exec(exec_string, {'node_item':node_item})

    def _node_disconnected(self, source_socket, target_socket):
        disconnect_socket(target_socket)

    def _node_selected(self, node_items):
        pass
        """
        if node_items:
            self.side_menu.show()
            self.side_menu.nodes = node_items
        else:
            self.side_menu.hide()
            self.side_menu.nodes = []
        """

    def delete(self, items):
        for item in items:
            self.items.remove(item.base)
            item.base.delete()

    def clear(self):
        self.items = []
        if self.node_view:
            self.node_view.main_scene.clear()

    def save(self):

        log.info('Save Nodes')

        found = []

        if self.node_view:
            graphic_items = self.node_view.scene().items()
            items = [graphic_item.base for graphic_item in graphic_items if hasattr(graphic_item, 'base')]
        else:
            items = self.items

        all_lines = []
        all_nodes = []
        for item in items:

            if not hasattr(item, 'item_type'):
                continue
            if not item.item_type:
                continue

            if item.item_type < ItemType.NODE:
                continue

            all_nodes.append(item)

            lines = []

            if hasattr(item, '_out_sockets'):
                for socket in item._out_sockets:
                    socket_lines = item._out_sockets[socket].lines
                    if socket_lines:
                        lines += socket_lines

            if lines:
                all_lines += lines

        for node in all_nodes:
            item_dict = node.store()
            found.append(item_dict)

        for line in all_lines:
            item_dict = line.store()
            found.append(item_dict)

        self._cache = found

        return found

    def open(self):

        watch = util.StopWatch()
        watch.start('Opening Graph')

        if not self._cache:
            watch.end()
            return

        item_dicts = self._cache

        self.clear()

        lines = []

        for item_dict in item_dicts:
            if len(item_dict) == 1:
                util.warning('Saved out item, only had one key: %s, skipping load on item.' % item_dict)
                continue
            type_value = item_dict['type']
            if type_value == ItemType.LINE:
                lines.append(item_dict)
            if type_value >= ItemType.NODE:
                self._build_rig_item(item_dict)

        for line in lines:
            self._build_line(line)

        util.show('%s items loaded' % len(item_dicts))
        watch.end()

    def _build_rig_item(self, item_dict):
        type_value = item_dict['type']
        uuid_value = item_dict['uuid']
        item_inst = register_item[type_value](uuid_value=uuid_value)

        uuids[uuid_value] = item_inst

        item_inst.load(item_dict)

        if item_inst:
            self.add_item(item_inst)

            if self.node_view:
                item_inst.graphic.setZValue(item_inst.graphic._z_value)

    def _build_line(self, item_dict):
        line_inst = NodeLine()
        line_inst.load(item_dict)

        self.add_item(line_inst)

    def add_item(self, item_inst):

        if self.node_view:
            if hasattr(item_inst, 'base'):
                item_inst = item_inst.base
            self.node_view.main_scene.addItem(item_inst.graphic)
            self.items.append(item_inst)

    def add_rig_item(self, node_type, position):
        item_inst = None
        if type(position) != qt.QtCore.QPointF:
            new_position = qt.QtCore.QPointF()

            new_position.setX(position[0])
            new_position.setY(position[1])
            position = new_position

        if node_type in register_item:
            item_inst = register_item[node_type]()

            self.add_item(item_inst)
            if self.node_view:

                item_inst.graphic.setPos(position)
                item_inst.graphic.setZValue(item_inst.graphic._z_value)

        self.node_view.main_scene.clearSelection()
        item_inst.graphic.setSelected(True)
        return item_inst


class NodeViewDirectory(NodeView):

    def set_directory(self, directory):

        self._cache = None
        self.directory = directory

        self.clear()
        self.open()

    def get_file(self):

        if not hasattr(self, 'directory'):
            return

        if not util_file.exists(self.directory):
            util_file.create_dir(self.directory)

        path = os.path.join(self.directory, 'ramen.json')

        return path

    def save(self, comment='Auto Saved'):
        result = super(NodeViewDirectory, self).save()

        filepath = self.get_file()

        util_file.set_json(filepath, self._cache, append=False)

        version = util_file.VersionFile(filepath)
        version.save(comment)

        util.show('Saved Ramen to: %s' % filepath)

        return filepath

    def open(self, filepath=None):
        self.node_view.main_scene.clear()
        if not filepath:
            filepath = self.get_file()
        if filepath and util_file.exists(filepath):
            self._cache = util_file.get_json(filepath)
        util.show('Loading %s' % filepath)
        super(NodeViewDirectory, self).open()


class NodeScene(qt.QGraphicsScene):
    node_disconnect = qt.create_signal(object, object)
    node_connect = qt.create_signal(object)
    node_selected = qt.create_signal(object)

    def __init__(self):
        super(NodeScene, self).__init__()
        self.selection = None
        self.selectionChanged.connect(self._selection_changed)

    def mouseMoveEvent(self, event):
        super(NodeScene, self).mouseMoveEvent(event)

        if not self.selection:
            return True

        if in_unreal:
            if self.selection:
                scope = get_base(self.selection)
                update_node_positions(scope)

        if not self.selection or len(self.selection) == 1:
            return True

        if not event.buttons() == qt.QtCore.Qt.LeftButton:
            return True

        for item in self.selection:

            item = item.base

            sockets = item.get_all_sockets()

            visited = {}

            for socket_name in sockets:
                socket = sockets[socket_name]
                if socket_name in visited:
                    continue
                if hasattr(socket, 'lines'):
                    for line in socket.lines:
                        if line.source and line.target:
                            line.graphic.point_a = line.source.graphic.get_center()
                            line.graphic.point_b = line.target.graphic.get_center()

                visited[socket_name] = None

        return True

    def _selection_changed(self):

        items = self.selectedItems()

        if items:
            self.selection = items
        else:
            self.selection = []

        self.node_selected.emit(items)

    def center_on(self, item):
        item_pos = item.scenePos()
        scene_rect = self.sceneRect()
        translation = item_pos - scene_rect.center()

        self.setSceneRect(scene_rect.translated(translation))


class SideMenu(qt.QFrame):

    def __init__(self, parent=None):
        super(SideMenu, self).__init__(parent)
        self.setObjectName('side_menu')
        self._build_widgets()

        self._items = []
        self._group_widgets = []

    def _build_widgets(self):
        # Frame.
        self.setFixedWidth(200)

        self.main_layout = qt.QVBoxLayout(self)
        self.main_layout.setAlignment(qt.Qt.AlignCenter)

    def _clear_widgets(self):
        for widget in self._group_widgets:
            self.main_layout.removeWidget(widget)
            widget.deleteLater()

        self._group_widgets = []

    @property
    def items(self):
        return self._items

    @items.setter
    def items(self, items):
        self._items = items

        self._clear_widgets()

        for item in self._items:
            name = item.name

            group = qt_ui.Group(name)
            self.main_layout.addWidget(group)
            self._group_widgets.append(group)

            if hasattr(item, '_rig'):

                rig_class = item._rig
                node_attributes = rig_class.get_node_attributes()

                for attribute in node_attributes:

                    value, attr_type = rig_class.get_node_attribute(attribute)

                    if attr_type == rigs.AttrType.STRING:
                        string_attr = qt_ui.GetString(attribute)
                        string_attr.set_text(value)
                        group.main_layout.addWidget(string_attr)

#--- Attributes


class AttributeItem(object):
    item_type = None

    name = None
    value = None
    data_type = None

    def __init__(self, graphic=None):

        self._name = None
        self._value = None
        self._data_type = None
        self.graphic = graphic
        if self.graphic:
            self.graphic.base = self
        self.parent = None

    def _get_value(self):
        if self._value == None and self.graphic:
            graphic_value = self.graphic.get_value()
            if graphic_value != None:
                self._value = graphic_value
        return self._value

    def _set_value(self, value):

        self._value = value

        if self.graphic:
            self.graphic.set_value(value)

    def _set_name(self, name):
        self._name = name
        if self.graphic:
            self.graphic.set_name(name)

    @property
    def value(self):
        return self._get_value()

    @value.setter
    def value(self, value):
        if hasattr(self, 'blockSignals'):
            self.blockSignals(True)

        self._set_value(value)

        if hasattr(self, 'blockSignals'):
            self.blockSignals(False)

    @property
    def name(self):
        return self._name

    @name.setter
    def name(self, name):
        self._set_name(name)

    @property
    def data_type(self):
        return self._data_type

    @data_type.setter
    def data_type(self, data_type):
        self._data_type = data_type

    def set_graphic(self, item_inst):
        if not qt.is_batch():
            self.graphic = item_inst
            self.graphic.base = self

    def store(self):

        item_dict = {}
        if self.graphic:
            self.item_type = self.graphic.item_type
        else:
            item_dict['type'] = self.item_type

        return item_dict

    def load(self, item_dict):
        pass

    def set_parent(self, parent_item):
        if hasattr(parent_item, 'base'):
            parent_item = parent_item.base

        self.parent = parent_item

        if self.graphic:
            self.graphic.setParentItem(parent_item.graphic)

            if hasattr(parent_item.graphic, 'node_width'):
                self.graphic.node_width = parent_item.graphic.node_width

    def get_parent(self):
        return self.parent
        """
        if not self.graphic:
            return

        return self.graphic.parentItem().base
        """


class AttributeGraphicItem(qt.QGraphicsObject):
    item_type = ItemType.WIDGET
    changed = qt.create_signal(object, object)

    def __init__(self, parent=None, width=80, height=16):
        self.base = None
        self.value = None
        self.name = None
        super(AttributeGraphicItem, self).__init__(parent)

    def _convert_to_nicename(self, name):

        name = name.replace('_', ' ')
        name = name.title()

        return name

    def get_value(self):
        return self.value

    def set_value(self, value):
        self.value = value

    def set_name(self, name):
        self.name = name


class GraphicTextItem(qt.QGraphicsTextItem):

    edit = qt.create_signal(object)
    before_text_changed = qt.create_signal()
    after_text_changed = qt.create_signal()
    send_change = qt.create_signal()
    tab_pressed = qt.create_signal()
    backtab_pressed = qt.create_signal()

    def __init__(self, text=None, parent=None, rect=None):
        super(GraphicTextItem, self).__init__(text, parent)
        self.rect = rect
        self.setFlag(qt.QGraphicsTextItem.ItemIsSelectable, False)
        self.setFlag(qt.QGraphicsTextItem.ItemIsFocusable, True)

        self.setDefaultTextColor(qt.QColor(160, 160, 160, 255))
        self.limit = True
        self.setTabChangesFocus(False)
        self.setTextInteractionFlags(qt.QtCore.Qt.TextEditable)
        self._cache_value = None
        self._select_text = False
        self._just_mouse_pressed = True
        self._placeholder = False

    def boundingRect(self):

        if self.limit:
            return self.rect
        else:
            rect = super(GraphicTextItem, self).boundingRect()
            return rect

    def mousePressEvent(self, event):

        accepted = super(GraphicTextItem, self).mousePressEvent(event)

        if self._select_text:
            self.select_text()
            self._select_text = False

        if self._just_mouse_pressed:
            self._just_mouse_pressed = False

        if self._placeholder:
            self.cursor_start()

        return accepted

    def mouseMoveEvent(self, event):

        if self._placeholder:
            event.ignore()
        else:
            super(GraphicTextItem, self).mouseMoveEvent(event)

    def focusInEvent(self, event):
        self.setTextInteractionFlags(qt.QtCore.Qt.TextEditorInteraction)
        accepted = super(GraphicTextItem, self).focusInEvent(event)
        self._cache_value = self.toPlainText()
        self.edit.emit(True)
        return accepted

    def focusOutEvent(self, event):

        accepted = super(GraphicTextItem, self).focusOutEvent(event)

        self.edit.emit(False)
        self.setTextInteractionFlags(qt.QtCore.Qt.TextEditable)
        self._just_mouse_pressed = True
        return accepted

    def event(self, event):
        if event.type() == qt.QtCore.QEvent.KeyPress:
            if event.key() == qt.QtCore.Qt.Key_Tab:
                self._emit_tab(self.tab_pressed)
                return True
            if event.key() == qt.QtCore.Qt.Key_Backtab:
                self._emit_tab(self.backtab_pressed)
                return True

        return super(GraphicTextItem, self).event(event)

    def _emit_tab(self, tab_signal):
        self.clearFocus()
        if self.toPlainText() != self._cache_value:
            self.send_change.emit()
        tab_signal.emit()

    def keyPressEvent(self, event):
        self.limit = False
        self.before_text_changed.emit()
        key = event.key()
        if key == qt.QtCore.Qt.Key_Return or key == qt.QtCore.Qt.Key_Enter:
            self._cache_value = self.toPlainText()
            self.cursor_end()

            self.send_change.emit()
            self.edit.emit(False)

            return True
        else:
            result = super(GraphicTextItem, self).keyPressEvent(event)
            self.after_text_changed.emit()
            return result

    def paint(self, painter, option, widget):
        option.state = qt.QStyle.State_None
        super(GraphicTextItem, self).paint(painter, option, widget)

    def select_text(self):
        cursor = self.textCursor()
        cursor.select(qt.QTextCursor.Document)
        self.setTextCursor(cursor)

    def clear_selection(self):
        cursor = qt.QTextCursor(self.document())
        cursor.clearSelection()
        self.setTextCursor(cursor)

    def cursor_start(self):
        text_cursor = qt.QTextCursor(self.document())
        text_cursor.movePosition(qt.QTextCursor.Start)
        self.setTextCursor(text_cursor)

    def cursor_end(self):
        text_cursor = qt.QTextCursor(self.document())
        text_cursor.movePosition(qt.QTextCursor.End)
        self.setTextCursor(text_cursor)

    def cursor_reset(self):
        cursor = qt.QTextCursor()
        self.setTextCursor(cursor)

    def strip(self):
        text = self.toPlainText()
        text = text.strip()
        text.replace('\t', '')
        self.setPlainText(text)


class CompletionTextItem(GraphicTextItem):

    text_clicked = qt.create_signal(object)

    def __init__(self, text=None, parent=None, rect=None):
        super(CompletionTextItem, self).__init__(text, parent, rect)
        self.setFlag(qt.QGraphicsTextItem.ItemIsFocusable, False)
        self.setFlag(qt.QGraphicsTextItem.ItemStopsClickFocusPropagation, True)
        self.setFlag(qt.QGraphicsTextItem.ItemStopsFocusHandling, True)

    def mousePressEvent(self, event):

        position = event.pos()

        pos_y = position.y() - self.pos().y()
        if pos_y < 1:
            self.hide()
            return True
        font_metrics = qt.QFontMetrics(self.font())
        line_height = font_metrics.height()
        part = pos_y / line_height
        section = math.floor(part)

        block = self.document().findBlockByLineNumber(section)

        self.edit.emit(True)
        self.limit = False

        self.text_clicked.emit(block.text())
        self.hide()

        event.isAccepted()
        return True


class NumberTextItem(GraphicTextItem):

    # tab_pressed = qt.create_signal()

    def __init__(self, text=None, parent=None, rect=None):
        super(NumberTextItem, self).__init__(text, parent, rect)
        self.setDefaultTextColor(qt.QColor(0, 0, 0, 255))

    def keyPressEvent(self, event):
        self.before_text_changed.emit()

        accept_text = True
        result = True
        text = event.text()

        if event.key() == qt.QtCore.Qt.Key_Return:
            self.send_change.emit()
            self.edit.emit(False)

            accept_text = False

        if event.key() == qt.QtCore.Qt.Key_Tab:
            accept_text = False

        if accept_text and not self._is_text_acceptable(text):
            accept_text = False

        if accept_text:
            result = super(NumberTextItem, self).keyPressEvent(event)

        self.after_text_changed.emit()

        return result

    def mousePressEvent(self, event):
        just_pressed = self._just_mouse_pressed
        if just_pressed:
            self.select_text()
            if self._just_mouse_pressed:
                self._just_mouse_pressed = False
            return True
        else:
            return super(GraphicTextItem, self).mousePressEvent(event)

    def _is_text_acceptable(self, text):
        full_text = self.toPlainText()

        if text == '.' and full_text.find('.') > -1:
            selected_text = self.textCursor().selectedText()
            if selected_text.find('.') > -1:
                return True

            return False
        elif text.isalpha():
            return False
        else:
            return True


class StringItem(AttributeGraphicItem):
    item_type = ItemType.WIDGET
    edit = qt.create_signal(object)
    changed = qt.create_signal(object, object)

    def __init__(self, parent=None, width=80, height=16):
        self._using_placeholder = False

        super(StringItem, self).__init__()

        self.setParentItem(parent)
        self.width = width
        self.height = height
        self._init_values()
        self._init_paint()
        self._build_items()

        self.setFlag(qt.QGraphicsItem.ItemIsFocusable)

        self._paint_base_text = True

    def _init_values(self):

        self.limit = True
        self._text_pixel_size = 12
        self._background_color = qt.QColor(30, 30, 30, 255)
        self._edit_mode = False
        self._completion_examples = []
        self._completion_examples_current = []
        self._completion_rect = None

        self.rect = qt.QtCore.QRect(10, 2, self.width, self.height)
        text_rect = qt.QtCore.QRect(0, self.rect.y(), self.width, self.height)
        self.text_rect = text_rect

        self.text_item = None

    def _build_items(self):
        self.place_holder = ''

        self.text_item = self._define_text_item()

        self.text_item.setTextWidth(self.width)
        self.text_item.edit.connect(self._edit)

        self.text_item.setPos(10, -2)
        self.text_item.setFont(self.font)
        self.text_item.setFlag(qt.QGraphicsItem.ItemIsFocusable)
        self.text_item.setFlag(qt.QGraphicsItem.ItemClipsToShape)

        self.text_item.setParentItem(self)
        self.text_item.before_text_changed.connect(self._before_text_changed)
        self.text_item.after_text_changed.connect(self._after_text_changed)
        self.text_item.send_change.connect(self._emit_change)

        self.completion_text_item = CompletionTextItem(rect=self.text_rect)
        self.completion_text_item.hide()
        self.completion_text_item.setParentItem(self)
        self.completion_text_item.setPos(15, 5)
        self.completion_text_item.text_clicked.connect(self._update_text)

        self.dynamic_text_rect = self._get_dynamic_text_rect()

    def _init_paint(self):
        self.font = qt.QFont()
        self.font.setPixelSize(self._text_pixel_size)

        # Brush.
        self.brush = qt.QBrush()
        self.brush.setStyle(qt.QtCore.Qt.SolidPattern)
        self.brush.setColor(self._background_color)

        # Pen.
        self.pen = qt.QPen()
        self.pen.setStyle(qt.QtCore.Qt.SolidLine)
        self.pen.setWidth(.5)
        self.pen.setColor(qt.QColor(90, 90, 90, 255))

    def _define_text_item(self):
        return GraphicTextItem(rect=self.text_rect)

    def _define_text_color(self):
        return qt.QColor(160, 160, 160, 255)

    def boundingRect(self):
        return self.rect

    def paint(self, painter, option, widget):
        # TODO refactor into smaller functions
        self.brush.setColor(self._background_color)
        self.font.setPixelSize(self._text_pixel_size)
        if not self._paint_base_text:
            return
        if self.placeholder_state():
            self.text_item.setDefaultTextColor(qt.QColor(80, 80, 80, 255))
            self.text_item._placeholder = True
        else:
            self.text_item.setDefaultTextColor(self._define_text_color())
            self.text_item._placeholder = False

        painter.setBrush(self.brush)
        painter.setFont(self.font)
        painter.setPen(self.pen)

        painter.drawRoundedRect(self.dynamic_text_rect, 0, 0)

        if self._completion_examples_current and self._completion_rect:

            painter.drawRoundedRect(self._completion_rect, 0, 0)

    def _update_text(self, text):
        self.text_item.setPlainText(text)
        self.placeholder_state(False)

        self._completion_examples_current = []
        self.completion_text_item.hide()

        if self._edit_mode:
            self.text_item.setFocus(qt.QtCore.Qt.MouseFocusReason)
            self.text_item.cursor_end()

        else:
            self.text_item.clearFocus()

    def _edit(self, bool_value):
        if self._edit_mode == bool_value:
            return

        self._edit_mode = bool_value
        self.edit.emit(bool_value)
        self.scene().clearSelection()

        if bool_value:
            self._edit_on()

        else:
            self._edit_off()

    def _edit_on(self):
        self._edit_mode = True
        self.limit = False

        self.text_item.limit = False
        self.completion_text_item.setFlag(qt.QGraphicsItem.ItemClipsToShape)

        if self.placeholder_state():
            self.text_item.cursor_start()
        #    self.text_item._select_text = True
        else:
            self.text_item.cursor_end()

        current_text = self.text_item.toPlainText()
        self._update_completion(current_text)
        self.dynamic_text_rect = self._get_dynamic_text_rect()

    def _edit_off(self):
        self._edit_mode = False
        self.limit = True
        self.text_item.limit = True

        self._completion_examples_current = []
        self.completion_text_item.hide()

        self.dynamic_text_rect = self._get_dynamic_text_rect()
        self.text_item.clear_selection()

        if self.text_item.toPlainText() != self.text_item._cache_value:
            self._emit_change()

        self.text_item.clearFocus()
        self.text_item.cursor_reset()

    def _before_text_changed(self):

        current_text = self.text_item.toPlainText()
        if self.placeholder_state() and current_text:
            self.text_item.setPlainText('')
            self.placeholder_state(False)

    def _after_text_changed(self):
        self.dynamic_text_rect = self._get_dynamic_text_rect()
        current_text = self.text_item.toPlainText()
        if current_text:
            self._update_completion(current_text)
        else:
            if self.place_holder:
                self.text_item.setPlainText(self.place_holder)
                self.placeholder_state(True)

    def _update_completion(self, current_text):
        matches = self._get_completion_matches(current_text)
        if matches:
            self._load_matches(matches)

    def _get_completion_matches(self, text):
        if self._completion_examples:
            matches = []

            for example in self._completion_examples:
                found = False
                if example.find(text) > -1:
                    matches.append(example)
                    found = True
                if not found:
                    if example.find(text.title()) > -1:
                        matches.append(example)

            return matches

    def _load_matches(self, matches):
        self._completion_examples_current = matches

        text = ''
        for example in self._completion_examples_current:
            text += '\n%s' % example

        self.completion_text_item.setPlainText(text)
        self.completion_text_item.setFlag(qt.QGraphicsItem.ItemClipsToShape)
        self.completion_text_item.show()

        self._completion_rect = self._get_completion_rect()

    def _get_completion_rect(self):

        size_value = self.completion_text_item.document().size()
        width = self.rect.width() * 1.3
        height = size_value.height()
        if height > 200:
            height = 200
        rect = qt.QtCore.QRect(0,
                               12,
                               width,
                               height)
        self.completion_text_item.rect = rect

        rect = qt.QtCore.QRect(10,
                   self.height + 7,
                   width,
                   height + 7)

        return rect

    def _get_dynamic_text_rect(self):
        size_value = self.text_item.document().size()

        if self.text_item.limit:
            rect = self.rect
        else:

            width = self.rect.width() * 1.3

            rect = qt.QtCore.QRect(10,
                                   0,
                                   width,
                                   size_value.height())
            if self.text_item:
                self.text_item.setTextWidth(width)

        return rect

    def _emit_change(self):
        if self.text_item:
            self.base.value = self.get_value()
        self.changed.emit(self.base.name, self.get_value())

    def set_background_color(self, qcolor):

        self._background_color = qcolor

    def set_text_pixel_size(self, pixel_size):
        self._text_pixel_size = pixel_size
        self.font.setPixelSize(self._text_pixel_size)

    def set_placeholder(self, text):
        self.place_holder = text
        self.placeholder_state(True)
        if self.text_item:
            self.text_item.setPlainText(self.place_holder)

    def placeholder_state(self, state=None):
        if state != None:
            self._using_placeholder = state

            if self.text_item:
                self.text_item._placeholder = self._using_placeholder

        return self._using_placeholder

    def set_completion_examples(self, list_of_strings):
        self._completion_examples = list_of_strings

    def get_value(self):
        if self.placeholder_state():
            return ['']
        value = self.text_item.toPlainText()
        return [value]

    def set_value(self, value):

        if isinstance(value, list) and len(value) == 1:
            value = value[0]

        if not value:
            self.placeholder_state(True)
            if self.place_holder:
                self.text_item.setPlainText(self.place_holder)
            return

        self.placeholder_state(False)

        self.text_item.setPlainText(str(value))

    def set_name(self, name):
        self.set_placeholder(self._convert_to_nicename(name))


class BoolGraphicItem(AttributeGraphicItem):
    item_type = ItemType.WIDGET
    changed = qt_ui.create_signal(object, object)

    def __init__(self, parent=None, width=15, height=15):
        self.value = None
        super(AttributeGraphicItem, self).__init__(parent)
        self.setFlag(qt.QGraphicsItem.ItemIsSelectable, False)
        self.nice_name = ''

        self.rect = qt.QtCore.QRect(10, 0, width, height)

        self._init_paint()

    def _init_paint(self):
        # Brush.
        self.brush = qt.QBrush()
        self.brush.setStyle(qt.QtCore.Qt.SolidPattern)
        self.brush.setColor(qt.QColor(30, 30, 30, 255))

        # Pen.
        self.pen = qt.QPen()
        self.pen.setStyle(qt.QtCore.Qt.SolidLine)
        self.pen.setWidth(1)
        self.pen.setColor(qt.QColor(120, 120, 120, 255))

        self.pen_select = qt.QPen()
        self.pen_select.setStyle(qt.QtCore.Qt.SolidLine)
        self.pen_select.setWidth(3)
        self.pen_select.setColor(qt.QColor(255, 255, 255, 255))

        self.title_font = qt.QFont()
        self.title_font.setPixelSize(10)
        self.title_pen = qt.QPen()
        self.title_pen.setWidth(.5)
        self.title_pen.setColor(qt.QColor(200, 200, 200, 255))

        self.check_pen = qt.QPen()
        self.check_pen.setWidth(2)
        self.check_pen.setCapStyle(qt.QtCore.Qt.RoundCap)
        self.check_pen.setColor(qt.QColor(200, 200, 200, 255))

    def paint(self, painter, option, widget):
        painter.setBrush(self.brush)
        painter.setPen(self.pen)

        painter.drawRoundedRect(self.rect, 5, 5)

        painter.setPen(self.title_pen)
        painter.setFont(self.title_font)
        painter.drawText(30, 12, self.nice_name)
        if self.value:
            painter.setPen(self.check_pen)
            line1 = qt.QtCore.QLine(self.rect.x() + 3,
                            self.rect.y() + 7,
                            self.rect.x() + 6,
                            self.rect.y() + 12)

            line2 = qt.QtCore.QLine(self.rect.x() + 6,
                            self.rect.y() + 12,
                            self.rect.x() + 12,
                            self.rect.y() + 4)

            painter.drawLines([line1, line2])

        # painter.drawRect(self.rect)

    def mousePressEvent(self, event):

        # super(BoolGraphicItem, self).mousePressEvent(event)

        if self.value == 1:
            self.value = 0
        else:
            self.value = 1

        self.update()
        self.changed.emit(self.name, self.value)

        return True

    def boundingRect(self):
        return qt.QtCore.QRectF(self.rect)

    def get_value(self):
        value = super(BoolGraphicItem, self).get_value()
        return value

    def set_value(self, value):
        super(BoolGraphicItem, self).set_value(value)

    def set_name(self, name):
        super(BoolGraphicItem, self).set_name(name)
        self.nice_name = self._convert_to_nicename(name)


class IntGraphicItem(StringItem):

    def __init__(self, parent=None, width=50, height=14):
        super(IntGraphicItem, self).__init__(parent, width, height)

        self._using_placeholder = False
        self._nice_name = None
        self._background_color = qt.QColor(255 * .6 * .8, 255 * 1 * .8, 255 * .8 * .8, 255)

    def _define_text_item(self):
        return NumberTextItem(rect=self.text_rect)

    def _define_text_color(self):
        return qt.QColor(20, 20, 20, 255)

    def _init_paint(self):

        self.font = qt.QFont()
        self.font.setPixelSize(self._text_pixel_size)
        self.font.setBold(False)

        # Brush.
        self.brush = qt.QBrush()
        self.brush.setStyle(qt.QtCore.Qt.SolidPattern)
        self.brush.setColor(self._background_color)

        # Pen.
        self.pen = qt.QPen()
        self.pen.setStyle(qt.QtCore.Qt.SolidLine)
        self.pen.setWidth(.5)
        self.pen.setColor(qt.QColor(90, 90, 90, 255))

        self.title_font = qt.QFont()
        self.title_font.setPixelSize(10)
        self.title_pen = qt.QPen()
        self.title_pen.setWidth(.5)
        self.title_pen.setColor(qt.QColor(200, 200, 200, 255))

    def paint(self, painter, option, widget):
        option.state = qt.QStyle.State_None
        if self._nice_name:
            painter.setPen(self.title_pen)
            painter.setFont(self.title_font)
            painter.drawText(self.width + 15, 15, self._nice_name)

        super(IntGraphicItem, self).paint(painter, option, widget)

    def _edit(self, bool_value):
        if self._edit_mode == bool_value:
            return

        self._edit_mode = bool_value

        self.edit.emit(bool_value)
        self.scene().clearSelection()
        if bool_value:
            self.limit = False
            self.text_item.limit = False
            self.text_item.select_text()
            self.dynamic_text_rect = self._get_dynamic_text_rect()
        else:
            self.limit = True
            self.text_item.limit = True
            self.text_item.clear_selection()
            self.text_item.clearFocus()
            self.dynamic_text_rect = self._get_dynamic_text_rect()
            # self._emit_change()

    def _number_to_text(self, number):
        return str(int(number))

    def _text_to_number(self, text):
        number = 0
        if text:
            number = int(round(float(text), 0))

        return number

    def _current_text_to_number(self):

        if not self.text_item:
            return
        text = self.text_item.toPlainText()
        if text:
            number = self._text_to_number(text)
        else:
            number = 0

        return number

    def _emit_change(self):
        if self.text_item:
            if self.text_item.toPlainText() == self.text_item._cache_value:
                return
            number = self._current_text_to_number()
            self.text_item.setPlainText(str(number))
        super(IntGraphicItem, self)._emit_change()

    def _before_text_changed(self):
        return

    def _after_text_changed(self):
        return

    def get_value(self):
        value = self._current_text_to_number()
        return [value]

    def set_value(self, value):
        if value:
            value = value[0]

        if self.text_item:
            self.text_item.setPlainText(self._number_to_text(value))

    def set_name(self, name):
        super(IntGraphicItem, self).set_name(name)
        self._nice_name = self._convert_to_nicename(name)


class NumberGraphicItem(IntGraphicItem):

    def _text_to_number(self, text):
        number = 0.00
        if text:
            number = round(float(text), 3)

        return number

    def _number_to_text(self, number):
        return str(round(number, 3))

    def set_value(self, value):
        super(StringItem, self).set_value(value)
        if isinstance(value, float):
            value = [value]

        value = value[0]
        if self.text_item:
            self.text_item.setPlainText(self._number_to_text(value))


class VectorGraphicItem(NumberGraphicItem):

    def __init__(self, parent=None, width=100, height=14):
        super(VectorGraphicItem, self).__init__(parent, width, height)
        self._paint_base_text = False

    def _build_items(self):
        text_size = 8
        self.vector_x = AttributeItem()
        self.vector_x.set_graphic(NumberGraphicItem(self, 35))
        self.vector_x.graphic.setZValue(100)
        self.vector_x.graphic.set_background_color(qt.QColor(255 * .8, 200 * .8, 200 * .8, 255))

        self.vector_y = AttributeItem()
        self.vector_y.set_graphic(NumberGraphicItem(self, 35))
        self.vector_y.graphic.moveBy(35, 0)
        self.vector_y.graphic.setZValue(90)
        self.vector_y.graphic.set_background_color(qt.QColor(200 * .8, 255 * .8, 200 * .8, 255))

        self.vector_z = AttributeItem()
        self.vector_z.set_graphic(NumberGraphicItem(self, 35))
        self.vector_z.graphic.moveBy(70, 0)
        self.vector_z.graphic.setZValue(80)
        self.vector_z.graphic.set_background_color(qt.QColor(200 * .8, 200 * .8, 255 * .8, 255))

        self.vector_x.graphic.changed.connect(self._emit_vector_change)
        self.vector_y.graphic.changed.connect(self._emit_vector_change)
        self.vector_z.graphic.changed.connect(self._emit_vector_change)

        self.numbers = [self.vector_x, self.vector_y, self.vector_z]

        for vector in self.numbers:
            vector.graphic.set_text_pixel_size(text_size)

        self.vector_x.graphic.text_item.tab_pressed.connect(self._handle_tab_x)
        self.vector_y.graphic.text_item.tab_pressed.connect(self._handle_tab_y)
        self.vector_z.graphic.text_item.tab_pressed.connect(self._handle_tab_z)
        self.vector_x.graphic.text_item.backtab_pressed.connect(self._handle_backtab_x)
        self.vector_y.graphic.text_item.backtab_pressed.connect(self._handle_backtab_y)
        self.vector_z.graphic.text_item.backtab_pressed.connect(self._handle_backtab_z)

    def _set_other_focus(self, other_item):
        graphic = other_item.graphic

        graphic.text_item.setTextInteractionFlags(qt.QtCore.Qt.TextEditorInteraction)
        graphic.text_item.setFocus(qt.QtCore.Qt.TabFocusReason)

    def _handle_tab_x(self):
        self._set_other_focus(self.vector_y)

    def _handle_tab_y(self):
        self._set_other_focus(self.vector_z)

    def _handle_tab_z(self):
        self._set_other_focus(self.vector_x)

    def _handle_backtab_x(self):
        self._set_other_focus(self.vector_z)

    def _handle_backtab_y(self):
        self._set_other_focus(self.vector_x)

    def _handle_backtab_z(self):
        self._set_other_focus(self.vector_y)

    def _emit_vector_change(self):
        self._emit_change()

    def _emit_change(self):
        self.changed.emit(self.base.name, self.get_value())

    def _init_paint(self):
        super(VectorGraphicItem, self)._init_paint()
        self.title_font = qt.QFont()
        self.title_font.setPixelSize(8)

    def get_value(self):

        value_x = self.numbers[0].value[0]
        value_y = self.numbers[1].value[0]
        value_z = self.numbers[2].value[0]

        return [(value_x, value_y, value_z)]

    def set_value(self, value):
        if not value:
            return
        self.numbers[0].value = [value[0][0]]
        self.numbers[1].value = [value[0][1]]
        self.numbers[2].value = [value[0][2]]


class ColorPickerItem(AttributeGraphicItem):
    item_type = ItemType.WIDGET
    changed = qt_ui.create_signal(object, object)

    def __init__(self, parent=None, width=40, height=14):
        super(ColorPickerItem, self).__init__(parent)
        self._name = 'color'

        self.rect = qt.QtCore.QRect(10, 15, width, height)

        self._init_paint()

    def _init_paint(self):
        # Brush.
        self.brush = qt.QBrush()
        self.brush.setStyle(qt.QtCore.Qt.SolidPattern)
        self.brush.setColor(qt.QColor(90, 90, 90, 255))

        # Pen.
        self.pen = qt.QPen()
        self.pen.setStyle(qt.QtCore.Qt.SolidLine)
        self.pen.setWidth(1)
        self.pen.setColor(qt.QColor(20, 20, 20, 255))

        self.pen_select = qt.QPen()
        self.pen_select.setStyle(qt.QtCore.Qt.SolidLine)
        self.pen_select.setWidth(3)
        self.pen_select.setColor(qt.QColor(255, 255, 255, 255))

    def paint(self, painter, option, widget):
        painter.setBrush(self.brush)
        if self.isSelected():
            painter.setPen(self.pen_select)
        else:
            painter.setPen(self.pen)

        painter.drawRoundedRect(self.rect, 5, 5)

    def mousePressEvent(self, event):

        # super(ColorPickerItem, self).mousePressEvent(event)

        color_dialog = qt.QColorDialog(self.scene().activeWindow())
        color_dialog.setWindowFlags(color_dialog.windowFlags() | qt.QtCore.Qt.WindowStaysOnTopHint)
        # color = color_dialog.getColor()
        color_dialog.activateWindow()
        color_dialog.setFocus()

        initial_value = self.get_value()[0]
        initial_color = qt.QColor()
        initial_color.setRgbF(initial_value[0], initial_value[1], initial_value[2], 1.0)
        color_dialog.setCurrentColor(initial_color)

        color_dialog.exec_()

        color = color_dialog.currentColor()

        if not color.isValid():
            return True

        self.brush.setColor(color)
        self.update()

        self.changed.emit(self.name, self.get_value())

        return True

    def boundingRect(self):
        return qt.QtCore.QRectF(self.rect)

    def get_value(self):
        color = self.brush.color()
        color_value = color.getRgbF()
        color_value = [color_value[0], color_value[1], color_value[2], 1.0]
        return [color_value]

    def set_value(self, value):
        if not value:
            return
        if isinstance(value, list) and len(value) == 1:
            value = value[0]
        color = qt.QColor()
        color.setRgbF(value[0], value[1], value[2], 1.0)
        self.brush.setColor(color)


class TitleItem(AttributeGraphicItem):

    item_type = ItemType.WIDGET

    def __init__(self, parent=None):
        super(TitleItem, self).__init__(parent)

        self.rect = qt.QtCore.QRect(0, 0, 150, 20)
        # self.rect = qt.QtCore.QRect(10,10,50,20)

        self.font = qt.QFont()
        self.font.setPixelSize(10)
        self.font.setBold(True)

        self.font_metrics = qt.QFontMetrics(self.font)

        # Brush.
        self.brush = qt.QBrush()
        self.brush.setStyle(qt.QtCore.Qt.SolidPattern)
        self.brush.setColor(qt.QColor(60, 60, 60, 255))

        # Pen.
        self.pen = qt.QPen()
        self.pen.setStyle(qt.QtCore.Qt.DotLine)
        self.pen.setWidth(.5)
        self.pen.setColor(qt.QColor(200, 200, 200, 255))

    def paint(self, painter, option, widget):
        painter.setBrush(self.brush)
        painter.setFont(self.font)
        painter.setPen(self.pen)

        bounding_rect = self.font_metrics.boundingRect(self.name)

        painter.drawText(6, 13, self.name)

        parent_item = self.parentItem()
        rect = parent_item.boundingRect()
        painter.drawLine(bounding_rect.width() + 15, 10, rect.width() - 20, 10)

    def boundingRect(self):
        return qt.QtCore.QRectF(self.rect)

#--- Sockets


class NodeSocketItem(AttributeGraphicItem):

    def __init__(self, base=None):
        super(NodeSocketItem, self).__init__()
        self.base = base
        self.new_line = None
        self.color = None
        self.rect = None
        self.side_socket_height = None
        self.pen = None
        self.brush = None
        self.node_width = None

        self.init_socket(self.base.socket_type, self.base.data_type)

        self.font = qt.QFont()
        self.font.setPixelSize(10)

        self.get_nice_name()

    def get_nice_name(self):

        name = self.base._name

        if name:
            split_name = name.split('_')
            if split_name:
                found = []
                for name in split_name:
                    name = name.title()
                    found.append(name)
                self.nice_name = ' '.join(found)
            else:
                self.nice_name = name.title()
        else:
            self.nice_name = None

    def init_socket(self, socket_type, data_type):
        self.node_width = 150
        self.rect = qt.QtCore.QRectF(0.0, 0.0, 0.0, 0.0)

        self.side_socket_height = 0

        # Brush.
        self.brush = qt.QBrush()
        self.brush.setStyle(qt.QtCore.Qt.SolidPattern)

        self.color = qt.QColor(60, 60, 60, 255)

        self.brush.setColor(self.color)

        # Pen.
        self.pen = qt.QPen()

        self.pen.setColor(qt.QColor(200, 200, 200, 255))

        if data_type == rigs.AttrType.TRANSFORM:
            self.color = qt.QColor(100, 200, 100, 255)
        if data_type == rigs.AttrType.STRING:
            self.color = qt.QColor(100, 150, 220, 255)
        if data_type == rigs.AttrType.COLOR:
            self.color = qt.QColor(220, 150, 100, 255)
        if data_type == rigs.AttrType.INT:
            self.color = qt.QColor(170, 90, 160, 255)
        if data_type == rigs.AttrType.NUMBER:
            self.color = qt.QColor(170, 110, 160, 255)
        if data_type == rigs.AttrType.VECTOR:
            self.color = qt.QColor(170, 70, 160, 255)
        self.brush.setColor(self.color)

        if socket_type == SocketType.IN:
            self.rect = qt.QtCore.QRect(-10.0, self.side_socket_height, 20.0, 20.0)

        if socket_type == SocketType.OUT:
            self.rect = qt.QtCore.QRect(self.node_width + 23, 5, 20.0, 20.0)

        if socket_type == SocketType.TOP:
            self.rect = qt.QtCore.QRect(10.0, -10.0, 15.0, 15.0)

    def boundingRect(self):
        return qt.QtCore.QRectF(self.rect)

    def paint(self, painter, option, widget):
        painter.setBrush(self.brush)
        painter.setPen(self.pen)
        self.pen.setStyle(qt.QtCore.Qt.NoPen)
        self.pen.setWidth(0)
        painter.setPen(self.pen)

        painter.setFont(self.font)

        if self.base.socket_type == SocketType.IN:

            rect = qt.QtCore.QRectF(self.rect)
            rect.adjust(3.0, 3.0, -3.0, -3.0)
            painter.drawEllipse(rect)

            self.pen.setStyle(qt.QtCore.Qt.SolidLine)
            self.pen.setWidth(1)
            painter.setPen(self.pen)

            if self.base._data_type == rigs.AttrType.STRING:
                pass
            elif self.base._data_type == rigs.AttrType.VECTOR:
                pass
            elif self.base._data_type == rigs.AttrType.COLOR:
                painter.drawText(qt.QtCore.QPoint(55, self.side_socket_height + 14), self.nice_name)
            else:
                painter.drawText(qt.QtCore.QPoint(15, self.side_socket_height + 14), self.nice_name)

        if self.base.socket_type == SocketType.OUT:

            parent = self.get_parent()
            if parent:
                self.node_width = parent.graphic.node_width

            self.rect.setX(self.node_width)

            poly = qt.QPolygon()

            poly.append(qt.QtCore.QPoint(0, 3))
            poly.append(qt.QtCore.QPoint(0, 17))
            poly.append(qt.QtCore.QPoint(6, 17))

            poly.append(qt.QtCore.QPoint(14, 12))
            poly.append(qt.QtCore.QPoint(15, 10))
            poly.append(qt.QtCore.QPoint(14, 8))

            poly.append(qt.QtCore.QPoint(6, 3))

            poly.translate(self.rect.x(), self.rect.y())
            painter.drawPolygon(poly)

            self.pen.setStyle(qt.QtCore.Qt.SolidLine)
            self.pen.setWidth(1)
            painter.setPen(self.pen)
            if qt.is_pyside6():
                name_len = painter.fontMetrics().horizontalAdvance(self.nice_name)
            else:
                name_len = painter.fontMetrics().width(self.nice_name)

            offset = self.node_width - 10 - name_len

            painter.drawText(qt.QtCore.QPoint(offset, self.side_socket_height + 17), self.nice_name)

        if self.base.socket_type == SocketType.TOP:
            rect = qt.QtCore.QRectF(self.rect)
            painter.drawRect(rect)

            self.pen.setStyle(qt.QtCore.Qt.SolidLine)
            self.pen.setWidth(1)
            painter.setPen(self.pen)

    def mousePressEvent(self, event):

        self.new_line = None

        if self.base.socket_type == SocketType.OUT:
            point_a = self.get_center()

            point_b = self.mapToScene(event.pos())
            self.new_line = NodeLine(point_a, point_b)

        elif self.base.socket_type == SocketType.IN:

            point_a = self.mapToScene(event.pos())
            point_b = self.get_center()

            self.new_line = NodeLine(point_a, point_b)

        else:
            super(NodeSocketItem, self).mousePressEvent(event)

        if self.new_line:
            self.base.add_line(self.new_line)

            views = self.scene().views()
            for view in views:
                view.base.add_item(self.new_line)
            self.new_line.graphic.color = self.color

        return True

    def mouseMoveEvent(self, event):
        if self.base.socket_type == SocketType.OUT:
            point_b = self.mapToScene(event.pos())
            self.new_line.graphic.point_b = point_b
        elif self.base.socket_type == SocketType.IN:
            point_a = self.mapToScene(event.pos())
            self.new_line.graphic.point_a = point_a
        else:
            super(NodeSocketItem, self).mouseMoveEvent(event)

        return True

    def mouseReleaseEvent(self, event):
        self.new_line.graphic.hide()

        graphic = self.scene().itemAt(event.scenePos().toPoint(), qt.QTransform())

        if not graphic or not hasattr(graphic, 'base'):
            self.base.remove_line(self.new_line)
            self.new_line = None
            return True

        item = graphic.base

        self.new_line.graphic.show()

        connection_fail = False
        if item:
            if not hasattr(item, 'data_type'):
                self.base.remove_line(self.new_line)
                self.new_line = None
                return True

            item_socket_type = None
            if hasattr(graphic, 'base'):
                if hasattr(graphic.base, 'socket_type'):
                    item_socket_type = graphic.base.socket_type

            if item == self.get_parent():
                connection_fail = 'Same node'

            if self.base.data_type != item.data_type:

                if self.base.socket_type == SocketType.IN and not self.base.data_type == rigs.AttrType.ANY:
                    connection_fail = 'Different Type'

                if hasattr(item, 'socket_type'):
                    if item.socket_type == SocketType.IN and not item.data_type == rigs.AttrType.ANY:
                        connection_fail = 'Different Type'

        if connection_fail:
            self.base.remove_line(self.new_line)
            self.new_line = None
            util.warning('Cannot connect sockets: %s' % connection_fail)
            return True

        if not item:
            self.base.remove_line(self.new_line)
            self.new_line = None
            return True

        socket_type = self.base.socket_type

        if item == self.new_line or not item_socket_type:
            self.base.remove_line(self.new_line)
            self.new_line = None
            return True
        if socket_type == item_socket_type:
            self.base.remove_line(self.new_line)
            self.new_line = None
            return True
        if socket_type == SocketType.OUT and item_socket_type == SocketType.IN:
            self.new_line.source = self.base
            self.new_line.target = item
            self.new_line.graphic.point_b = item.graphic.get_center()

        elif socket_type == SocketType.OUT and item_socket_type == SocketType.TOP:
            self.new_line.source = self.base
            self.new_line.target = item
            self.new_line.graphic.point_b = item.graphic.get_center()

        elif socket_type == SocketType.TOP and item_socket_type == SocketType.OUT:
            self.new_line.source = item
            self.new_line.target = self.base
            self.new_line.graphic.point_a = item.graphic.get_center()

        elif socket_type == SocketType.IN and item_socket_type == SocketType.OUT:
            self.new_line.source = item
            self.new_line.target = self.base
            self.new_line.graphic.point_a = item.graphic.get_center()

        else:
            super(NodeSocketItem, self).mouseReleaseEvent(event)

        if self.new_line:
            self.connect_line(item, self.new_line)
        return True

    def remove_existing(self, new_line):
        target_socket = new_line.target
        if target_socket.lines:
            disconnect_socket(target_socket, run_target=False)

    def connect_line(self, socket, new_line):
        self.remove_existing(new_line)

        socket.lines.append(new_line)
        self.scene().node_connect.emit(new_line)

    def get_center(self):
        rect = self.boundingRect()
        center = None
        if self.base.socket_type == SocketType.OUT:
            center = qt.QtCore.QPointF(self.node_width + 14, rect.y() + rect.height() / 2.0)
        if self.base.socket_type == SocketType.IN:
            center = qt.QtCore.QPointF(rect.x() + rect.width() / 2.0, rect.y() + rect.height() / 2.0)
        if self.base.socket_type == SocketType.TOP:
            center = qt.QtCore.QPointF(rect.x() + rect.width() / 2.0, rect.y() + rect.height() / 2.0)

        center = self.mapToScene(center)

        return center

    def get_parent(self):
        return self.base.parent


class NodeSocket(AttributeItem):
    item_type = ItemType.SOCKET

    def __init__(self, socket_type=SocketType.IN, name=None, value=None, data_type=None):
        self.socket_type = socket_type
        self.dirty = True
        self.parent = None
        self.lines = []

        super(NodeSocket, self).__init__()

        self._name = name
        self._value = value
        self._data_type = data_type

        self.graphic = None
        if not qt.is_batch():
            self.graphic = NodeSocketItem(self)

    def check_draw_number(self):
        if not self.graphic:
            return
        line_count = len(self.lines)

        draw = False

        if line_count > 1:
            draw = True

        for line in self.lines:
            line.graphic.draw_number = draw

    def add_line(self, line_item):

        self.lines.append(line_item)

        line_count = len(self.lines)
        line_item.number = line_count

        self.check_draw_number()

    def remove_line(self, line_item):

        removed = False

        if line_item in self.lines:

            if line_item.source:
                line_item.source.lines.remove(line_item)
            if line_item.target:
                line_item.target.lines.remove(line_item)

            if line_item in self.lines:
                self.lines.remove(line_item)

            removed = True

        if removed:
            self.graphic.scene().removeItem(line_item.graphic)

        self.check_draw_number()


class GraphicLine(qt.QGraphicsPathItem):

    def __init__(self, base, point_a=None, point_b=None):
        self.base = base
        super(GraphicLine, self).__init__()

        self.color = None
        self.number = 0
        self.draw_number = False
        self._point_a = point_a
        self._point_b = point_b
        self.setZValue(0)

        self.brush = qt.QBrush()
        self.brush.setStyle(qt.QtCore.Qt.SolidPattern)
        self.brush.setColor(qt.QColor(200, 200, 200, 255))

        self.pen = qt.QPen()
        self.pen.setStyle(qt.QtCore.Qt.SolidLine)
        self.pen.setWidth(2)
        self.pen.setColor(qt.QColor(200, 200, 200, 255))
        self.setPen(self.pen)

    def mousePressEvent(self, event):
        self.point_b = event.pos()
        return True

    def mouseMoveEvent(self, event):
        self.point_b = event.pos()
        return True

    def mouseReleaseEvent(self, event):

        items = self.scene().items(event.scenePos().toPoint())
        for item in items:
            if hasattr(item, 'item_type'):
                if item.item_type == ItemType.SOCKET:
                    if item.socket_type == SocketType.IN:
                        self.point_b = item.get_center()
                        return

        if hasattr(self.base._target.graphic, 'scene'):
            self.base._target.graphic.scene().node_disconnect.emit(self.base.source, self.base.target)

        self.base._source.remove_line(self)
        return True

    def update_path(self):
        path = qt.QPainterPath()
        path.moveTo(self.point_a)

        distance = util_math.get_distance_2D([self.point_a.x(), self.point_a.y()], [self.point_b.x(), self.point_b.y()])
        if distance == 0:
            distance = .1

        offset_out = .3
        offset_in = .4

        max_distance = 500
        fade = 1
        if distance > max_distance:
            fade = max(0.5, 1 - (util_math.fade_smoothstep(1 - (max_distance / distance))))

        spacing_out = distance * offset_out * fade
        spacing_in = distance * offset_in * fade

        ctrl1 = qt.QtCore.QPointF(self.point_a.x() + spacing_out, self.point_a.y())
        ctrl2 = qt.QtCore.QPointF(self.point_b.x() + -spacing_in, self.point_b.y())

        path.cubicTo(ctrl1, ctrl2, self.point_b)

        self.setPath(path)

    def paint(self, painter, option, widget):

        if hasattr(self, 'color') and self.color:
            lighter = False
            if self.color == qt.QColor(60, 60, 60, 255):
                lighter = True

            if lighter:
                color = self.color.darker(70)
            else:
                color = self.color.lighter(70)
            self.brush.setColor(color)
            self.pen.setColor(color)

        path = self.path()
        painter.setPen(self.pen)
        painter.drawPath(path)

        painter.setBrush(self.brush)
        if self.point_a and self.point_b:
            painter.drawEllipse(self.point_b.x() - 3.0,
                                self.point_b.y() - 3.0,
                                6.0,
                                6.0)

        # draw arrow

        if path.length() < 50:
            return

        point = path.pointAtPercent(0.5)
        point_test = path.pointAtPercent(0.51)

        point_orig = qt.QtCore.QPointF(point.x() + 1.0, point.y())

        point_orig = point_orig - point
        point_test = point_test - point

        dot = point_orig.x() * point_test.x() + point_orig.y() * point_test.y()
        det = point_orig.x() * point_test.y() - point_orig.y() * point_test.x()
        angle = math.atan2(det, dot)

        poly = qt.QPolygonF()
        poly.append(qt.QtCore.QPointF(math.cos(angle) * 0 - math.sin(angle) * -5,
                                      math.sin(angle) * 0 + math.cos(angle) * -5))
        poly.append(qt.QtCore.QPointF(math.cos(angle) * 10 - math.sin(angle) * 0,
                                      math.sin(angle) * 10 + math.cos(angle) * 0))

        poly.append(qt.QtCore.QPointF(math.cos(angle) * 0 - math.sin(angle) * 5,
                                      math.sin(angle) * 0 + math.cos(angle) * 5))

        poly.translate(point.x(), point.y())

        painter.drawPolygon(poly)

        if self.draw_number:

            if hasattr(self, 'color') and self.color:
                color = self.color.lighter(60)
                self.pen.setColor(color)
            painter.setPen(self.pen)
            rect = poly.boundingRect()
            rect.translate(30, 0)
            text_point = rect.bottomLeft()
            painter.drawText(text_point, str(self.number))

    @property
    def point_a(self):
        return self._point_a

    @point_a.setter
    def point_a(self, point):
        self._point_a = point
        self.update_path()

    @property
    def point_b(self):
        return self._point_b

    @point_b.setter
    def point_b(self, point):
        self._point_b = point
        self.update_path()


class NodeLine(object):
    item_type = ItemType.LINE

    def __init__(self, point_a=None, point_b=None):
        self.graphic = None
        self._source = None
        self._target = None
        self._number = 0

        if not qt.is_batch():
            self.graphic = GraphicLine(self, point_a, point_b)

    @property
    def source(self):
        return self._source

    @source.setter
    def source(self, widget):
        self._source = widget

    @property
    def target(self):
        return self._target

    @target.setter
    def target(self, widget):
        self._target = widget

    @property
    def number(self):
        return self._number

    @number.setter
    def number(self, value):
        if self.graphic:
            self.graphic.number = value
        self._number = value

    def store(self):
        item_dict = {}

        source = self._source
        target = self._target

        item_dict['type'] = self.item_type

        if source:
            item_dict['source'] = source.get_parent().uuid
            item_dict['source name'] = source.name
        if target:
            item_dict['target'] = target.get_parent().uuid
            item_dict['target name'] = target.name

        return item_dict

    def load(self, item_dict):
        if 'source' not in item_dict:
            return

        source_uuid = item_dict['source']
        target_uuid = item_dict['target']

        source_name = item_dict['source name']
        target_name = item_dict['target name']

        if source_uuid in uuids and target_uuid in uuids:

            source_item = uuids[source_uuid]
            target_item = uuids[target_uuid]

            source_socket = source_item.get_socket(source_name)
            target_socket = target_item.get_socket(target_name)

            if not source_socket:
                return

            if not target_socket:
                return

            self._source = source_socket
            self._target = target_socket

            source_socket.lines.append(self)
            target_socket.lines.append(self)

            line_count = len(source_socket.lines)
            self.number = line_count

            if self.graphic:

                center_a = source_socket.graphic.get_center()
                center_b = target_socket.graphic.get_center()

                self.graphic._point_a = center_a
                self.graphic._point_b = center_b

                self.graphic.color = source_socket.graphic.color
                source_socket.check_draw_number()

                self.graphic.update_path()

#--- Nodes


__nodes__ = {}


class GraphicsItem(qt.QGraphicsItem):

    def __init__(self, parent=None, base=None):
        self.base = base
        self.node_width = self._init_node_width()
        self._left_over_space = None
        self._current_socket_pos = None
        self.brush = None
        self.pen_run = None
        self.pen_select = None
        self.pen = None
        self.rect = None
        self._running = False

        super(GraphicsItem, self).__init__(parent)

        self._z_value = 2000

        self.draw_node()

        self.setFlag(qt.QGraphicsItem.ItemIsFocusable)

        self.timer = qt.QtCore.QTimer()

        self.timer.timeout.connect(self._update_running)

    def _init_node_width(self):
        return 150

    def mouseMoveEvent(self, event):
        super(GraphicsItem, self).mouseMoveEvent(event)

        if not self.scene():
            return

        selection = self.scene().selectedItems()
        if len(selection) > 1:
            return True

        for name in self.base._out_sockets:
            socket = self.base._out_sockets[name]
            for line in socket.lines:
                line.graphic.point_a = line.source.graphic.get_center()
                line.graphic.point_b = line.target.graphic.get_center()

        for name in self.base._in_sockets:
            socket = self.base._in_sockets[name]
            for line in socket.lines:
                line.graphic.point_a = line.source.graphic.get_center()
                line.graphic.point_b = line.target.graphic.get_center()

        return True

    def draw_node(self):

        self._left_over_space = 0
        self._current_socket_pos = 0

        self.rect = qt.QtCore.QRect(0, 0, self.node_width, 40)
        self.setFlag(qt.QGraphicsItem.ItemIsMovable)
        self.setFlag(qt.QGraphicsItem.ItemIsSelectable)

        # Brush.
        self.brush = qt.QBrush()
        self.brush.setStyle(qt.QtCore.Qt.SolidPattern)

        self.brush.setColor(qt.QColor(*self.base._init_color()))

        self.node_text_pen = qt.QPen()
        self.node_text_pen.setStyle(qt.QtCore.Qt.SolidLine)
        self.node_text_pen.setWidth(1)
        self.node_text_pen.setColor(qt.QColor(255, 255, 255, 255))

        # Pen.
        self.pen = qt.QPen()
        self.pen.setStyle(qt.QtCore.Qt.SolidLine)
        self.pen.setWidth(2)
        self.pen.setColor(qt.QColor(120, 120, 120, 255))

        self.pen_select = qt.QPen()
        self.pen_select.setStyle(qt.QtCore.Qt.SolidLine)
        self.pen_select.setWidth(3)
        self.pen_select.setColor(qt.QColor(255, 255, 255, 255))

        self.pen_run = qt.QPen()
        self.pen_run.setStyle(qt.QtCore.Qt.SolidLine)
        self.pen_run.setWidth(6)
        self.pen_run.setColor(qt.QColor(0, 255, 0, 100))

    def boundingRect(self):
        return qt.QtCore.QRectF(self.rect)

    def paint(self, painter, option, widget):
        painter.setBrush(self.brush)
        painter.setPen(self.node_text_pen)
        painter.drawText(35, -5, self.base.name)

        pen = self.pen

        if self._running:
            pen = self.pen_run
        elif self.isSelected():
            pen = self.pen_select

        painter.setPen(pen)
        painter.drawRoundedRect(self.rect, 5, 5)

    def contextMenuEvent(self, event):
        # self._build_context_menu(event)
        event.setAccepted(True)

    def _build_context_menu(self, event):

        menu = qt.QMenu()

        add_in_socket = menu.addAction('add in socket')
        add_out_socket = menu.addAction('add out socket')
        add_top_socket = menu.addAction('add top socket')
        add_string = menu.addAction('add string')
        add_combo = menu.addAction('add combo')
        add_color = menu.addAction('add color')

        selected_action = menu.exec_(event.screenPos())

        if selected_action == add_string:
            self.add_string()

        if selected_action == add_combo:
            self.add_combo_box()

        if selected_action == add_color:
            self.add_color_picker()

        if selected_action == add_top_socket:
            self.add_top_socket('parent', '', None)

        if selected_action == add_in_socket:
            self.add_in_socket('goo', '', None)

        if selected_action == add_out_socket:
            self.add_out_socket('foo', '', None)

    def _update_running(self):
        if self._running:
            self._running = False
            self.update()
            self.timer.stop()

    def add_space(self, item, offset=0):

        y_value = 0
        offset_y_value = 0

        if self._left_over_space:
            y_value += self._left_over_space

            self._left_over_space = 0

        # if item.item_type == ItemType.PROXY:
        #    offset_y_value += 4

        y_value = self._current_socket_pos + offset + offset_y_value

        self.rect = qt.QtCore.QRect(0, 0, self.node_width, y_value + 35)
        item.setY(y_value)

        y_value += 18

        self._current_socket_pos = y_value
        self._left_over_space = offset

        item.setZValue(self._z_value)
        self._z_value -= 1

    def set_running(self, bool_value):
        if bool_value == True:
            self._running = bool_value

            self.update()

        else:
            self.timer.start(50)


class NodeItem(object):
    item_type = ItemType.NODE
    item_name = 'Node'
    path = ''

    def __init__(self, name='', uuid_value=None, rig=None):
        self.uuid = None
        self._current_socket_pos = None
        self._dirty = None
        self.orig_position = [0, 0]

        self._color = self._init_color()

        self.graphic = None
        if not qt.is_batch():
            self.graphic = GraphicsItem(base=self)
            self.graphic.node_width = self._init_node_width()

        super(NodeItem, self).__init__()

        self.rig = self._init_rig_class_instance()
        self._init_uuid(uuid_value)
        self._dirty = True
        self._signal_eval_targets = False

        if name:
            self.name = name
        else:
            self.name = self.item_name

        self._widgets = []
        self._in_sockets = {}
        self._in_socket_widgets = {}
        self._out_sockets = {}
        self._sockets = {}
        self._dependency = {}

        # if self.graphic:
        self._build_items()

        __nodes__[self.uuid] = self

    def __getattribute__(self, item):
        dirty = object.__getattribute__(self, '_dirty')

        if item == 'run':
            if not dirty:
                return lambda *args: None

        return object.__getattribute__(self, item)

    def _init_uuid(self, uuid_value):

        if self.uuid in uuids:
            uuids.pop(self.uuid)

        if uuid_value:
            self.uuid = uuid_value
        else:
            self.uuid = str(uuid.uuid4())

        uuids[self.uuid] = self

    def _init_rig_class_instance(self):
        return rigs.Base()

    def _init_color(self):
        return [68, 68, 68, 255]

    def _init_node_width(self):
        return 150

    def _dirty_run(self, attr_name=None, value=None):

        self.dirty = True
        if hasattr(self, 'rig'):
            self.rig.dirty = True
        for out_name in self._out_sockets:
            out_sockets = self.get_outputs(out_name)
            for out_socket in out_sockets:
                out_node = out_socket.get_parent()
                if in_unreal:
                    out_node.set_socket(out_name, value, False)

                else:
                    out_node.dirty = True
                    out_node.rig.dirty = True

        if value != None:
            socket = self.get_socket(attr_name)
            socket.value = value

        self._signal_eval_targets = True
        self.run(attr_name)
        self._signal_eval_targets = False

    def _in_widget_run(self, attr_name, attr_value=None, widget=None):
        if not widget:
            widget = self.get_widget(attr_name)

        if attr_value:
            self._set_widget_socket(attr_name, attr_value, widget)
        else:
            self._set_widget_socket(attr_name, widget.value, widget)

        self._dirty_run(attr_name, attr_value)

    def _set_widget_socket(self, name, value, widget):
        # util.show('\tSet widget socket %s %s' % (name, value))
        socket = self.get_socket(name)

        if not socket:
            return
        if value == None or value == []:
            return

        socket.value = value
        if widget:
            widget.value = value

    def _disconnect_lines(self):
        other_sockets = {}

        for name in self._in_sockets:
            socket = self._in_sockets[name]
            if not hasattr(socket, 'lines'):
                continue
            for line in socket.lines:
                line.target = None

                if line.source not in other_sockets:
                    other_sockets[line.source] = []

                other_sockets[line.source].append(line)

                self.graphic.scene().removeItem(line.graphic)

            socket.lines = []

        for name in self._out_sockets:
            socket = self._out_sockets[name]
            if not hasattr(socket, 'lines'):
                continue

            for line in socket.lines:
                line.source = None

                if line.target not in other_sockets:
                    other_sockets[line.target] = []

                other_sockets[line.target].append(line)

                self.graphic.scene().removeItem(line.graphic)

            socket.lines = []

        for socket in other_sockets:
            lines = other_sockets[socket]

            for line in lines:
                if line in socket.lines:
                    socket.lines.remove(line)

    def _build_items(self):
        return

    def _add_space(self, item, offset=0):
        if not self.graphic:
            return

        if hasattr(item, 'graphic'):
            item = item.graphic

        self.graphic.add_space(item, offset)

    def _implement_run(self):
        return

    @property
    def dirty(self):
        return self._dirty

    @dirty.setter
    def dirty(self, bool_value):
        self._dirty = bool_value

    def add_top_socket(self, name, value, data_type):

        socket = NodeSocket('top', name, value, data_type)
        socket.set_parent(self)

        if not self.rig.attr.exists(name):
            self.rig.attr.add_in(name, value, data_type)

        self._in_sockets[name] = socket

        return socket

    def add_in_socket(self, name, value, data_type):
        socket = NodeSocket('in', name, value, data_type)
        socket.set_parent(self)

        if self.graphic:
            self._add_space(socket)
            current_space = self.graphic._current_socket_pos

        widget = None

        if data_type == rigs.AttrType.STRING:
            if self.graphic:
                self.graphic._current_socket_pos -= 18
            widget = self.add_string(name)

        if data_type == rigs.AttrType.COLOR:
            if self.graphic:
                self.graphic._current_socket_pos -= 30
            widget = self.add_color_picker(name)

        if data_type == rigs.AttrType.INT:
            if self.graphic:
                self.graphic._current_socket_pos -= 17
            widget = self.add_int(name)

        if data_type == rigs.AttrType.NUMBER:
            if self.graphic:
                self.graphic._current_socket_pos -= 17
            widget = self.add_number(name)

        if data_type == rigs.AttrType.VECTOR:
            if self.graphic:
                self.graphic._current_socket_pos -= 17
            widget = self.add_vector(name)

        if widget:
            widget.value = value
            self._in_socket_widgets[name] = widget

            if self.graphic:
                widget.graphic.changed.connect(self._in_widget_run)

        if self.graphic:
            self.graphic._current_socket_pos = current_space

        if not self.rig.attr.exists(name):
            self.rig.attr.add_in(name, value, data_type)

        self._in_sockets[name] = socket

        return socket

    def add_out_socket(self, name, value, data_type):

        socket = NodeSocket('out', name, value, data_type)
        socket.set_parent(self)

        if self.graphic:
            self._add_space(socket)

        if not self.rig.attr.exists(name):
            self.rig.attr.add_out(name, value, data_type)

        self._out_sockets[name] = socket

        return socket

    def add_item(self, name, item_inst=None, track=True):

        attribute = AttributeItem(item_inst)
        attribute.name = name
        attribute.set_parent(self)

        if track:
            self._widgets.append(attribute)
            self._sockets[name] = attribute
        return attribute

    def add_bool(self, name):
        widget = None
        if self.graphic:
            widget = BoolGraphicItem(self.graphic)

        attribute_item = self.add_item(name, widget)

        self._add_space(widget, 2)

        return attribute_item

    def add_int(self, name):
        widget = None
        if self.graphic:

            widget = IntGraphicItem(self.graphic, 50)

        attribute_item = self.add_item(name, widget)

        self._add_space(widget, 4)

        return attribute_item

    def add_number(self, name):
        widget = None
        if self.graphic:
            widget = NumberGraphicItem(self.graphic)

        attribute_item = self.add_item(name, widget)

        self._add_space(widget)

        return attribute_item

    def add_vector(self, name):
        widget = None
        if self.graphic:
            widget = VectorGraphicItem(self.graphic, 105)

        attribute_item = self.add_item(name, widget)

        self._add_space(widget)

        return attribute_item

    def add_string(self, name):
        widget = None

        if self.graphic:
            rect = self.graphic.boundingRect()
            width = rect.width()
            widget = StringItem(self.graphic, width - 20)

        attribute_item = self.add_item(name, widget)

        self._add_space(widget)

        return attribute_item

    def add_color_picker(self, name, width=40, height=14):
        widget = None
        if self.graphic:
            widget = ColorPickerItem(self.graphic, width, height)

        attribute_item = self.add_item(name, widget)

        self._add_space(widget)

        return attribute_item

    def add_title(self, name):
        widget = None
        if self.graphic:
            widget = TitleItem(self.graphic)

        attribute_item = self.add_item(name, widget, track=False)
        self._add_space(widget, 3)

        return attribute_item

    def delete(self):

        self._disconnect_lines()

        if self.graphic:
            if not self.graphic.scene():
                return
            self.graphic.scene().removeItem(self.graphic)

    def get_widget(self, name):

        for widget in self._widgets:
            if widget.name == name:
                return widget

    def get_widgets(self):
        return self._widgets

    def set_socket(self, name, value, run=False):
        socket = self.get_socket(name)

        if not socket:
            return

        socket.value = value

        widget = self.get_widget(name)
        if widget:
            widget.value = value

        if run:
            self.dirty = True
            self.rig.dirty = True
            self.run()

        if in_unreal:
            if self.rig.has_rig_util():
                self.rig.set_attr(name, value)

    def has_socket(self, name):
        sockets = self.get_all_sockets()
        if name in sockets:
            return True
        return False

    def has_in_socket(self, name):
        if name in self._in_sockets:
            return True
        return False

    def has_out_socket(self, name):
        if name in self._out_sockets:
            return True
        return False

    def get_socket(self, name):
        sockets = self.get_all_sockets()
        if name in sockets:
            socket = sockets[name]
            return socket

    def get_all_sockets(self):
        sockets = {}
        sockets.update(self._sockets)
        sockets.update(self._in_sockets)
        sockets.update(self._out_sockets)

        return sockets

    def get_socket_value(self, name):
        socket = self.get_socket(name)
        return socket.value

    def get_inputs(self, name):
        found = []
        if not name in self._in_sockets:
            return found

        socket_inst = self._in_sockets[name]
        for line in socket_inst.lines:
            found.append(line.source)

        return found

    def get_outputs(self, name):
        found = []

        for out_name in self._out_sockets:
            socket = self._out_sockets[out_name]

            if socket.name == name:

                for line in socket.lines:
                    found.append(line.target)

        return found

    def get_input_connected_nodes(self):
        found = []
        for name in self._in_sockets:
            socket = self._in_sockets[name]
            for line in socket.lines:
                found.append(line.source.get_parent())

        return found

    def get_output_connected_nodes(self):
        found = []
        for name in self._out_sockets:
            socket = self._out_sockets[name]
            for line in socket.lines:
                found.append(line.target.get_parent())

        return found

    def run_inputs(self):
        if self.rig.has_rig_util() and in_unreal:
            return

        sockets = self._in_sockets

        if sockets:
            if 'Eval In' in sockets:
                self.run_connnection('Eval In')
                sockets.pop('Eval In')
            for socket_name in sockets:
                self.run_connection(socket_name)

    def run_outputs(self):

        if self.rig.has_rig_util() and in_unreal:
            return

        sockets = self._out_sockets

        if sockets:
            if self.has_socket('Eval Out'):
                self.run_connnection('Eval Out')
            for socket_name in sockets:
                if socket_name == 'Eval Out':
                    continue
                self.run_connection(socket_name)

    def run_connection(self, socket_name, send_output=True):
        input_sockets = self.get_inputs(socket_name)
        output_sockets = self.get_outputs(socket_name)

        if in_unreal:
            if is_rig(self):
                output_sockets = []

        sockets = input_sockets + output_sockets
        for socket in sockets:
            if not socket:
                continue
            input_node = socket.get_parent()
            if input_node.dirty:
                input_node.run(send_output=send_output)

            value = socket.value
            if hasattr(self, 'rig'):
                self.load_rig()
                self.rig.attr.set(socket_name, value)

            current_socket = self.get_socket(socket_name)
            current_socket.value = value

    def run(self, socket=None, send_output=True):

        run_inputs = True
        run_outputs = True
        if self.rig.has_rig_util() and in_unreal:
            run_inputs = False
            run_outputs = False

        self.dirty = False

        if self.graphic:
            self.graphic.set_running(True)

        if run_inputs:
            self.run_inputs()

        self._implement_run(socket)
        if self.graphic:
            self.graphic.set_running(False)

        if send_output:
            if run_outputs:
                self.run_outputs()

        if socket:
            util.show('\tDone: %s.%s' % (self.__class__.__name__, socket), self.uuid)
        else:
            util.show('\tDone: %s' % self.__class__.__name__, self.uuid)

    def store(self):

        if self.graphic:
            position = [self.graphic.pos().x(), self.graphic.pos().y()]
        else:
            position = self.orig_position

        item_dict = {'name': self.item_name,
                     'uuid': self.uuid,
                     'type': self.item_type,
                     'position': position,
                     'widget_value': {}}
        for widget in self._widgets:
            name = widget.name
            value = widget.value

            data_type = widget.data_type

            item_dict['widget_value'][name] = {'value': value,
                                               'data_type': data_type}

        return item_dict

    def load(self, item_dict):

        self.name = item_dict['name']
        self._init_uuid(item_dict['uuid'])
        self.rig.uuid = self.uuid

        util.show('Load Node: %s    %s' % (self.name, self.uuid))
        position = item_dict['position']
        self.orig_position = position

        if self.graphic:
            self.graphic.setPos(qt.QtCore.QPointF(position[0], position[1]))

        for widget_name in item_dict['widget_value']:
            value = item_dict['widget_value'][widget_name]['value']
            widget = self.get_widget(widget_name)

            self._set_widget_socket(widget_name, value, widget)

    def load_rig(self):
        return


class ColorItem(NodeItem):
    item_type = ItemType.COLOR
    item_name = 'Color'
    path = 'data'

    def _build_items(self):

        picker = self.add_color_picker('color value', 50, 30)
        picker.data_type = rigs.AttrType.COLOR
        self.picker = picker

        if picker.graphic:
            picker.graphic.changed.connect(self._color_changed)

        self.add_out_socket('color', None, rigs.AttrType.COLOR)

    def _color_changed(self, name, color):

        self.color = color
        self.value = color
        self.picker.value = color

        self._dirty_run()

    def _implement_run(self, socket=None):
        socket = self.get_socket('color')
        if hasattr(self, 'color') and self.color:
            socket.value = self.color
        else:
            socket.value = self.picker.value

        update_socket_value(socket, eval_targets=self._signal_eval_targets)


class CurveShapeItem(NodeItem):
    item_type = ItemType.CURVE_SHAPE
    item_name = 'Curve Shape'
    path = 'data'

    def _init_node_width(self):
        return 180

    def _build_items(self):
        self._current_socket_pos = 10
        shapes = rigs_maya.Control.get_shapes()

        shapes.insert(0, 'Default')
        self.add_title('Maya')

        maya_widget = self.add_string('Maya')
        maya_widget.data_type = rigs.AttrType.STRING
        self._maya_curve_entry_widget = maya_widget

        if maya_widget.graphic:
            maya_widget.graphic.set_completion_examples(shapes[:-1])
            maya_widget.graphic.set_placeholder('Maya Curve Name')

            maya_widget.graphic.changed.connect(self._dirty_run)

        unreal_items = unreal_lib.core.get_unreal_control_shapes()

        self.add_title('Unreal')
        unreal_widget = self.add_string('Unreal')
        unreal_widget.data_type = rigs.AttrType.STRING
        self._unreal_curve_entry_widget = unreal_widget

        if unreal_widget.graphic:
            unreal_widget.graphic.set_completion_examples(unreal_items)
            unreal_widget.graphic.changed.connect(self._dirty_run)

        self.add_out_socket('curve_shape', [], rigs.AttrType.STRING)

    def _implement_run(self, socket=None):

        curve = None

        if in_maya:
            curve = self._maya_curve_entry_widget.value
        if in_unreal:
            curve = self._unreal_curve_entry_widget.value

        if curve:
            socket = self.get_socket('curve_shape')
            socket.value = curve

            update_socket_value(socket, eval_targets=self._signal_eval_targets)


class PlatformVectorItem(NodeItem):
    item_type = ItemType.PLATFORM_VECTOR
    item_name = 'Platform Vector'
    path = 'data'

    def _init_node_width(self):
        return 180

    def _build_items(self):
        self._current_socket_pos = 10

        self.add_title('Maya')

        self.add_in_socket('Maya Vector', [[0.0, 0.0, 0.0]], rigs.AttrType.VECTOR)

        self.add_title('Unreal')
        self.add_in_socket('Unreal Vector', [[0.0, 0.0, 0.0]], rigs.AttrType.VECTOR)

        self.add_title('Output')
        self.add_out_socket('Vector', [], rigs.AttrType.VECTOR)

    def _implement_run(self, socket=None):

        if in_maya:
            socket = self.get_socket('Maya Vector')

        if in_unreal:
            socket = self.get_socket('Unreal Vector')

        out = self.get_socket('Vector')
        out.value = socket.value
        update_socket_value(out, eval_targets=self._signal_eval_targets)


class TransformVectorItem(NodeItem):
    item_type = ItemType.TRANSFORM_VECTOR
    item_name = 'Transform Vector'
    path = 'data'

    def _init_node_width(self):
        return 180

    def _build_items(self):
        self._current_socket_pos = 10

        self.add_title('Maya')

        t_v = self.add_in_socket('Maya Translate', [[0.0, 0.0, 0.0]], rigs.AttrType.VECTOR)
        r_v = self.add_in_socket('Maya Rotate', [[0.0, 0.0, 0.0]], rigs.AttrType.VECTOR)
        s_v = self.add_in_socket('Maya Scale', [[1.0, 1.0, 1.0]], rigs.AttrType.VECTOR)

        self.add_title('Unreal')
        u_t_v = self.add_in_socket('Unreal Translate', [[0.0, 0.0, 0.0]], rigs.AttrType.VECTOR)
        u_r_v = self.add_in_socket('Unreal Rotate', [[0.0, 0.0, 0.0]], rigs.AttrType.VECTOR)
        u_s_v = self.add_in_socket('Unreal Scale', [[1.0, 1.0, 1.0]], rigs.AttrType.VECTOR)

        self.add_title('Output')

        self.add_out_socket('Translate', [], rigs.AttrType.VECTOR)
        self.add_out_socket('Rotate', [], rigs.AttrType.VECTOR)
        self.add_out_socket('Scale', [], rigs.AttrType.VECTOR)

    def _implement_run(self, socket=None):

        sockets = []

        parts = ['Translate', 'Rotate', 'Scale']

        out_dict = {'Translate':self.get_socket('Translate'),
                    'Rotate':self.get_socket('Rotate'),
                    'Scale':self.get_socket('Scale')}

        if not socket:

            for part in parts:
                if in_unreal:
                    platform_socket = 'Unreal ' + part
                else:
                    platform_socket = 'Maya ' + part
                sockets.append((part, platform_socket))

        if socket:
            for part in parts:
                if socket.find(part) > -1:
                    if in_unreal:
                        platform_socket = 'Unreal ' + part
                    else:
                        platform_socket = 'Maya ' + part
                    sockets.append((part, platform_socket))
                    break

        for part_socket in sockets:
            part = part_socket[0]
            platform_socket = part_socket[1]

            out = out_dict[part]
            out.value = self.get_socket(platform_socket).value
            update_socket_value(out, eval_targets=self._signal_eval_targets)


class JointsItem(NodeItem):
    item_type = ItemType.JOINTS
    item_name = 'Joints'
    path = 'data'

    def _build_items(self):

        # self.add_in_socket('Scope', [], rigs.AttrType.TRANSFORM)
        self._current_socket_pos = 10
        line_edit = self.add_string('joint filter')
        if self.graphic:
            line_edit.graphic.set_placeholder('Joint Search')
            line_edit.graphic.changed.connect(self._dirty_run)
        line_edit.data_type = rigs.AttrType.STRING
        self.add_out_socket('joints', [], rigs.AttrType.TRANSFORM)
        # self.add_socket(socket_type, data_type, name)

        self._joint_entry_widget = line_edit

    def _get_joints(self):
        filter_text = self.get_socket_value('joint filter')
        joints = util_ramen.get_joints(filter_text[0])
        return joints

    def _implement_run(self, socket=None):

        joints = self._get_joints()
        if joints is None:
            joints = []

        util.show('\tFound: %s' % joints)

        socket = self.get_socket('joints')
        socket.value = joints

        update_socket_value(socket, eval_targets=self._signal_eval_targets)


class ImportDataItem(NodeItem):
    item_type = ItemType.DATA
    item_name = 'Import Data'
    path = 'data'

    def _build_items(self):

        line_edit = self.add_string('data name')

        line_edit.data_type = rigs.AttrType.STRING
        self.add_in_socket('Eval IN', [], rigs.AttrType.EVALUATION)
        self.add_bool('Clear Current Data')

        self.add_out_socket('result', [], rigs.AttrType.STRING)
        self.add_out_socket('Eval OUT', [], rigs.AttrType.EVALUATION)

        self._data_entry_widget = line_edit

        if line_edit.graphic:
            line_edit.graphic.set_placeholder('Data Name')
            line_edit.graphic.changed.connect(self._dirty_run)

    def _implement_run(self, socket=None):

        data_name = self._data_entry_widget.value[0]

        new_scene_widget = self._sockets['Clear Current Data']
        if new_scene_widget.value:
            if in_maya:
                cmds.file(new=True, f=True)
            if in_unreal:
                unreal_lib.graph.reset_current_control_rig()
            if in_houdini:
                houdini_lib.core.clear()

        process_inst = process.get_current_process_instance()
<<<<<<< HEAD
        result = process_inst.import_data(data_name, sub_folder=None)

=======
        result = process_inst.import_data(self._data_entry_widget.value[0],
                                          sub_folder=None)
        """
>>>>>>> 22435376
        if result is None:
            result = []

        socket = self.get_socket('result')
        socket.value = result

        # update_socket_value(socket, eval_targets=self._signal_eval_targets)
        """
        # return result


class PrintItem(NodeItem):
    item_type = ItemType.PRINT
    item_name = 'Print'
    path = 'utility'

    def _build_items(self):
        self.add_in_socket('input', [], rigs.AttrType.ANY)

    def _implement_run(self, socket=None):

        socket = self.get_socket('input')
        util.show('Ramen Print: %s' % socket.value)


class RigItem(NodeItem):
    item_type = ItemType.RIG
    path = 'rig'

    def __init__(self, name='', uuid_value=None):

        self._temp_parents = {}
        super(RigItem, self).__init__(name, uuid_value)

        self.rig_state = None
        # self.rig.load()

        # self.run()

    def _init_node_width(self):
        return 180

    def _init_uuid(self, uuid_value):
        super(RigItem, self)._init_uuid(uuid_value)
        self.rig.uuid = self.uuid

    def _init_rig_class_instance(self):
        return rigs.Rig()

    def _build_items(self):

        self._current_socket_pos = 10

        if not self.rig:
            return

        attribute_names = self.rig.get_all_attributes()
        ins = self.rig.get_ins()
        outs = self.rig.get_outs()
        items = self.rig.get_node_attributes()

        self._dependency.update(self.rig.get_attr_dependency())

        for attr_name in attribute_names:

            if attr_name in items:

                value, attr_type = self.rig.get_node_attribute(attr_name)
                widget = None

                if attr_type == rigs.AttrType.TITLE:
                    title = self.add_title(attr_name)
                    title.data_type = attr_type

                if attr_type == rigs.AttrType.STRING:
                    widget = self.add_string(attr_name)

                if attr_type == rigs.AttrType.BOOL:
                    widget = self.add_bool(attr_name)

                if attr_type == rigs.AttrType.INT:
                    widget = self.add_int(attr_name)

                if attr_type == rigs.AttrType.NUMBER:
                    widget = self.add_number(attr_name)

                if attr_type == rigs.AttrType.VECTOR:
                    widget = self.add_vector(attr_name)

                if widget:
                    widget.data_type = attr_type
                    widget.value = value

                    if widget.graphic:
                        widget.graphic.changed.connect(self._dirty_run)

            if attr_name in ins:
                value, attr_type = self.rig.get_in(attr_name)

                if attr_name == 'parent':
                    self.add_top_socket(attr_name, value, attr_type)
                else:
                    self.add_in_socket(attr_name, value, attr_type)

        for attr_name in outs:
            value, attr_type = self.rig.get_out(attr_name)
            self.add_out_socket(attr_name, value, attr_type)

    def _run(self, socket):
        sockets = self.get_all_sockets()

        if in_unreal:
            self.rig.rig_util.load()
            if self.rig.dirty == True:
                self.rig.rig_util.build()

        for name in sockets:
            node_socket = sockets[name]

            value = node_socket.value
            self.rig.attr.set(node_socket.name, value)

        if isinstance(socket, str):
            socket = sockets[socket]

        if socket:
            self.dirty = True
            self.rig.dirty = True
            update_socket_value(socket, update_rig=True)
        else:

            self.rig.create()

            if in_unreal:
                return

            for name in self._out_sockets:
                out_socket = self._out_sockets[name]
                value = self.rig.attr.get(name)
                out_socket.value = value

    def _unparent(self):
        if in_unreal:
            return

        nodes = self.get_output_connected_nodes()
        for node in nodes:
            self._temp_parents[node.uuid] = node

            node.rig.parent = []

    def _reparent(self):
        if in_unreal:
            pass

        if not self._temp_parents:
            return

        if self.rig.attr.exists('controls'):
            controls = self.rig.get_attr('controls')
            if controls:
                for uuid in self._temp_parents:
                    node = self._temp_parents[uuid]
                    node.rig.parent = controls

    def _custom_run(self):
        # this is used when a rig doesn't have a rig_util. Meaning it doesn't require a custom node/set in the DCC package
        return

    def _implement_run(self, socket=None):

        if in_unreal:
            unreal_lib.graph.open_undo('Node Run')

        if not self.rig.rig_util:
            # no rig util associated with the rig. Try running _custom_run
            self._custom_run()

        self._unparent()
        self._run(socket)
        self._reparent()

        if in_maya:
            if self.rig.attr.exists('controls'):
                value = self.rig.attr.get('controls')
                outputs = self.get_outputs('controls')
                for output in outputs:
                    output.value = value

        self.update_position()

        if in_unreal:

            # self._remove_unreal_evaluation()

            self._handle_unreal_connections()
            # handle_unreal_evaluation(nodes)

            unreal_lib.graph.close_undo('Node Run')

    def _handle_unreal_connections(self):
        unreal_rig = self.rig.rig_util
        if not unreal_rig:
            return

        self._disconnect_unreal()

        sockets = self.get_all_sockets()

        for socket_name in sockets:
            self._connect_unreal_inputs(socket_name)
            self._connect_unreal_outputs(socket_name)

    def _connect_unreal_inputs(self, name):
        inputs = self.get_inputs(name)

        for in_socket in inputs:
            socket = self.get_socket(name)
            self._connect_unreal(in_socket, socket)

    def _connect_unreal_outputs(self, name):
        if name == 'Eval OUT':
            return
        outputs = self.get_outputs(name)

        for out_socket in outputs:
            socket = self.get_socket(name)
            self._connect_unreal(socket, out_socket)

    def _connect_unreal(self, source_socket, target_socket):

        node = source_socket.get_parent()

        if not is_rig(node):
            return

        name = source_socket.name

        in_node = target_socket.get_parent()
        in_name = target_socket.name

        if not hasattr(node.rig, 'rig_util'):
            util.warning('No source rig util')
            return
        unreal_rig = node.rig.rig_util
        if not unreal_rig:
            util.warning('Source rig util equals None')
            return

        if not hasattr(in_node.rig, 'rig_util'):
            util.warning('No target rig util')
            return
        in_unreal_rig = in_node.rig.rig_util
        if not in_unreal_rig:
            util.warning('Target rig util equals None')
            return

        unreal_rig.load()
        in_unreal_rig.load()

        if unreal_rig.construct_node and in_unreal_rig.construct_node:
            construct_node = unreal_rig.construct_node
            construct_in = in_unreal_rig.construct_node

            node_pairs = [[construct_node, construct_in]]

            constructs = [in_unreal_rig.construct_controller]

            for pair, construct in zip(node_pairs, constructs):
                node_unreal, in_node_unreal = pair

                unreal_lib.graph.add_link(node_unreal, name,
                                          in_node_unreal, in_name,
                                          construct)

    def _disconnect_unreal(self):

        self.rig.rig_util.remove_connections()

    def update_position(self):
        if not self.graphic:
            return

        if in_unreal:
            if self.rig.has_rig_util():
                self.rig.load()

            if not self.rig.is_valid():
                return

            offset = 0
            spacing = 2
            position = [0, 0]
            if self.graphic:
                position = [self.graphic.pos().x(), self.graphic.pos().y()]
            else:
                position = self.orig_position
            self.rig.rig_util.set_node_position((position[0] - offset) * spacing, (position[1] - offset) * spacing)

    def run_inputs(self):
        self.load_rig()
        super(RigItem, self).run_inputs()

    def delete(self):
        self._unparent()
        super(RigItem, self).delete()

        self.rig.delete()

    def store(self):
        item_dict = super(RigItem, self).store()

        item_dict['rig uuid'] = self.rig.uuid

        return item_dict

    def load(self, item_dict):
        super(RigItem, self).load(item_dict)

    def load_rig(self):
        if self.rig.is_valid():
            return

        self.rig.load()

        self.rig.uuid = self.uuid
        if in_maya:

            if self.rig.attr.exists('controls'):
                value = self.rig.attr.get('controls')
                if value:
                    self.dirty = False
                    self.rig.dirty = False

                    self.set_socket('controls', value, run=False)
            else:
                self.dirty = False
                self.rig.dirty = False


class GetTransform(RigItem):
    item_type = ItemType.GET_TRANSFORM
    item_name = 'Get Transform'
    path = 'data'

    def _custom_run(self, socket=None):
        data = self.get_socket('transforms').value

        if data:
            index = self.get_socket_value('index')[0]
            data_at_index = data[index]
        else:
            data_at_index = None

        util.show('Found: %s' % data_at_index)
        socket = self.get_socket('transform')
        socket.value = data_at_index

        update_socket_value(socket, eval_targets=self._signal_eval_targets)

    def _init_rig_class_instance(self):
        return rigs_crossplatform.GetTransform()


class GetSubControls(RigItem):
    item_type = ItemType.GET_SUB_CONTROLS
    item_name = 'Get Sub Controls'
    path = 'data'

    def _custom_run(self, socket=None):
        controls = self.get_socket('controls').value

        if controls:
            control_index = self.get_socket_value('control_index')[0]
            sub_controls = util_ramen.get_sub_controls(controls[control_index])
        else:
            sub_controls = None

        util.show('Found: %s' % sub_controls)
        socket = self.get_socket('sub_controls')
        socket.value = sub_controls

        update_socket_value(socket, eval_targets=self._signal_eval_targets)

    def _init_rig_class_instance(self):
        return rigs_crossplatform.GetSubControls()


class FkItem(RigItem):
    item_type = ItemType.FKRIG
    item_name = 'FkRig'

    def _init_color(self):
        return [80, 80, 80, 255]

    def _init_rig_class_instance(self):
        return rigs_crossplatform.Fk()


class IkItem(RigItem):
    item_type = ItemType.IKRIG
    item_name = 'IkRig'

    def _init_color(self):
        return [80, 80, 80, 255]

    def _init_rig_class_instance(self):
        return rigs_crossplatform.Ik()


class SplineIkItem(RigItem):
    item_type = ItemType.SPLINEIKRIG
    item_name = 'SplineIkRig'

    def _init_color(self):
        return [80, 80, 80, 255]

    def _init_rig_class_instance(self):
        return rigs_crossplatform.SplineIk()


class WheelItem(RigItem):
    item_type = ItemType.WHEELRIG
    item_name = 'WheelRig'

    def _init_color(self):
        return [80, 80, 80, 255]

    def _init_rig_class_instance(self):
        return rigs_crossplatform.Wheel()

#--- registry


register_item = {
    # NodeItem.item_type : NodeItem,
    FkItem.item_type: FkItem,
    IkItem.item_type: IkItem,
    SplineIkItem.item_type: SplineIkItem,
    JointsItem.item_type: JointsItem,
    ColorItem.item_type: ColorItem,
    CurveShapeItem.item_type: CurveShapeItem,
    ImportDataItem.item_type: ImportDataItem,
    PrintItem.item_type: PrintItem,
    GetTransform.item_type: GetTransform,
    GetSubControls.item_type: GetSubControls,
    TransformVectorItem.item_type: TransformVectorItem,
    PlatformVectorItem.item_type:PlatformVectorItem,
    WheelItem.item_type: WheelItem
}


def update_socket_value(socket, update_rig=False, eval_targets=False):
    if in_unreal:
        unreal_lib.graph.open_undo('update socket')
        eval_targets = False
    # TODO break apart it smaller functions
    source_node = socket.get_parent()
    uuid = source_node.uuid

    has_lines = False
    if hasattr(socket, 'lines'):
        if socket.lines:
            has_lines = True

    if has_lines:
        if socket.lines[0].target == socket:
            socket = socket.lines[0].source
            log.info('update source as socket %s' % socket.name)

    value = socket.value

    if update_rig:
        source_node.rig.set_attr(socket.name, value)
        if socket.name in source_node._widgets:
            widget = source_node._widgets
            widget.value = value

    outputs = source_node.get_outputs(socket.name)
    target_nodes = []
    for output in outputs:

        target_node = output.get_parent()
        if target_node not in target_nodes:
            target_nodes.append(target_node)

        run = False

        target_node.set_socket(output.name, value, run)

    socket.dirty = False

    if eval_targets:
        for target_node in target_nodes:

            util.show('\tRun target %s' % target_node.uuid)
            target_node.dirty = True

            target_node.run()

    if in_unreal:
        unreal_lib.graph.close_undo('update socket')
        # unreal_lib.graph.compile_control_rig()


def connect_socket(source_socket, target_socket, run_target=True):

    source_node = source_socket.get_parent()
    target_node = target_socket.get_parent()

    util.show('Connect socket %s.%s into %s.%s' % (source_node.name,
                                                   source_socket.name, target_node.name, target_socket.name))

    if in_unreal:
        unreal_lib.graph.open_undo('Connect')

        run_target = False

        nodes = get_nodes()
        handle_unreal_evaluation(nodes)

        if is_rig(source_node) and is_rig(target_node):
            if source_socket._data_type == rigs.AttrType.TRANSFORM and target_socket._data_type == rigs.AttrType.TRANSFORM:
                if target_node.rig.rig_util.construct_node is None:
                    target_node.rig.rig_util.load()
                    target_node.rig.rig_util.build()
                if source_node.rig.rig_util.construct_node is None:
                    source_node.rig.rig_util.load()
                    source_node.rig.rig_util.build()

                if source_node.rig.rig_util.construct_controller:
                    source_node.rig.rig_util.construct_controller.add_link('%s.%s' % (source_node.rig.rig_util.construct_node.get_node_path(), source_socket.name),
                                                                           '%s.%s' % (target_node.rig.rig_util.construct_node.get_node_path(), target_socket.name))
    else:
        target_node.dirty = True

    if source_node.dirty:
        source_node.run(source_socket.name)

    value = source_socket.value

    target_node.set_socket(target_socket.name, value, run=run_target)

    if in_unreal:
        unreal_lib.graph.close_undo('Connect')


def disconnect_socket(target_socket, run_target=True):
    # TODO break apart into smaller functions
    node = target_socket.get_parent()
    util.show('Disconnect socket %s.%s %s' % (node.name, target_socket.name, node.uuid))

    node = target_socket.get_parent()

    current_input = node.get_inputs(target_socket.name)

    if not current_input:
        return

    source_socket = current_input[0]

    log.info('Remove socket value: %s %s' % (target_socket.name, node.name))

    if target_socket.name == 'joints' and not target_socket.value:
        out_nodes = node.get_output_connected_nodes()

        for out_node in out_nodes:
            if hasattr(out_node, 'rig'):
                out_node.rig.parent = []

    if in_unreal:
        run_target = False

        source_node = source_socket.get_parent()
        target_node = target_socket.get_parent()

        if is_rig(source_node) and is_rig(target_node):
            if target_socket._data_type == rigs.AttrType.TRANSFORM:

                if target_node.rig.rig_util.construct_node is None:
                    target_node.rig.rig_util.load()
                    target_node.rig.rig_util.build()

                if source_node.rig.rig_util.construct_node is None:
                    source_node.rig.rig_util.load()
                if source_node.rig.rig_util.construct_controller:

                    source_node.rig.rig_util.construct_controller.break_link('%s.%s' % (source_node.rig.rig_util.construct_node.get_node_path(), source_socket.name),
                                                                             '%s.%s' % (target_node.rig.rig_util.construct_node.get_node_path(), target_socket.name))

                target_node = target_socket.get_parent()
                nodes = get_nodes()
                target_node = target_socket.get_parent()
                handle_unreal_evaluation(nodes)

    target_socket.remove_line(target_socket.lines[0])

    if target_socket.data_type == rigs.AttrType.TRANSFORM:
        node.set_socket(target_socket.name, None, run=run_target)

    # if in_unreal:
    #    unreal_lib.graph.compile_control_rig()


def get_nodes():
    return __nodes__.values()


def is_registered(node):

    if hasattr(node, 'item_type'):
        if node.item_type in register_item:
            return True
    if not hasattr(node, 'base'):
        return False
    if node.base.item_type in register_item:
        return True

    return False


def is_rig(node):
    if issubclass(node.__class__, RigItem):
        return True
    return False


def get_base(nodes):
    nodes = [node.base for node in nodes if hasattr(node, 'base')]

    return nodes


def filter_nonregistered(nodes):
    found = list(filter(is_registered, nodes))

    return found


def filter_rigs(nodes):
    found = list(filter(is_rig, nodes))
    return found


def remove_unreal_evaluation(nodes):
    nodes = filter_nonregistered(nodes)
    for node in nodes:
        if not node.rig.has_rig_util():
            continue
        node.rig.load()
        if not node.rig.state == rigs.RigState.CREATED:
            continue

        for controller in node.rig.rig_util.get_controllers():
            node_name = node.rig.rig_util.name()
            try:
                controller.break_all_links('%s.ExecuteContext' % node_name, True)
                controller.break_all_links('%s.ExecuteContext' % node_name, False)
            except:
                util.warning('Unable to deal with Execute Context')


def remove_unreal_connections(nodes):
    for node in nodes:

        node.rig.rig_util.remove_connections()


def add_unreal_evaluation(nodes):
    last_node = None
    for node in nodes:
        if not node.rig.rig_util.is_built():
            node.rig.load()
            if not node.rig.state == rigs.RigState.CREATED:
                node.rig.create()
            if not node.rig.state == rigs.RigState.CREATED:
                continue
        controllers = node.rig.rig_util.get_controllers()
        start_nodes = node.rig.rig_util.get_graph_start_nodes()
        name = node.rig.rig_util.name()

        for controller, start_node in zip(controllers, start_nodes):

            source_node = last_node
            if not last_node:
                source_node = start_node

            unreal_lib.graph.add_link(source_node, 'ExecuteContext', name, 'ExecuteContext', controller)
        last_node = name


def handle_unreal_evaluation(nodes):
    unreal_lib.graph.open_undo('handle_eval')
    nodes = filter_nonregistered(nodes)

    remove_unreal_evaluation(nodes)

    start_tip_nodes = []
    start_nodes = []

    mid_nodes = []
    end_nodes = []
    disconnected_nodes = []

    for node in nodes:
        if node.rig.has_rig_util():
            node.rig.load()

        inputs = node.get_input_connected_nodes()
        outputs = node.get_output_connected_nodes()

        if not inputs and not outputs:
            disconnected_nodes.append(node)
            continue
        if inputs and outputs:
            mid_nodes.append(node)
            continue
        if not inputs:
            has_ancestor_input = False
            for output_node in outputs:
                sub_inputs = output_node.get_input_connected_nodes()
                if sub_inputs:
                    has_ancestor_input = True
                    break
            if has_ancestor_input:
                start_nodes.append(node)
            else:
                start_tip_nodes.append(node)
        if not outputs:
            parent_inputs = node.get_inputs('parent')
            if not parent_inputs:
                disconnected_nodes.append(node)
            else:
                end_nodes.append(node)

    disconnected_nodes = list(filter(lambda x:x.rig.has_rig_util(), disconnected_nodes))

    start_nodes = list(filter(lambda x:x.rig.has_rig_util(), start_nodes))
    nodes_in_order = []
    nodes_in_order += disconnected_nodes
    nodes_in_order += start_nodes

    if len(mid_nodes) > 1:
        mid_nodes = post_order(end_nodes, mid_nodes)

    mid_nodes.reverse()

    nodes_in_order += mid_nodes
    nodes_in_order += end_nodes

    add_unreal_evaluation(nodes_in_order)
    unreal_lib.graph.close_undo('handle_eval')


def post_order(end_nodes, filter_nodes):
    node_set = set(filter_nodes)
    results = []
    visited = set()

    def traverse(node):
        if node is None or node in visited:
            if node in node_set:
                results.remove(node)
            else:
                return
        visited.add(node)
        if node in node_set:
            results.append(node)
        parents = node.get_input_connected_nodes()

        for parent in parents:
            traverse(parent)

    for end_node in end_nodes:
        traverse(end_node)

    return results


def pre_order(start_nodes, filter_nodes):
    node_set = set(filter_nodes)
    results = []
    visited = set()

    def traverse(node):
        if node is None or node in visited:
            return
        visited.add(node)
        if node in node_set:
            results.append(node)
        children = node.get_output_connected_nodes()

        for child in children:
            traverse(child)

    for start_node in start_nodes:
        traverse(start_node)

    return results


def update_node_positions(nodes):

    nodes = filter_rigs(nodes)

    if not nodes:
        return

    for node in nodes:
        node.update_position()


def transfer_values(source_item, target_item):

        widgets = source_item.get_widgets()

        for widget in widgets:
            attr_name = widget.name
            if attr_name == 'joints':
                continue
            current_value = widget.value

            target_item.set_socket(attr_name, current_value)
<|MERGE_RESOLUTION|>--- conflicted
+++ resolved
@@ -3636,24 +3636,9 @@
                 houdini_lib.core.clear()
 
         process_inst = process.get_current_process_instance()
-<<<<<<< HEAD
-        result = process_inst.import_data(data_name, sub_folder=None)
-
-=======
+
         result = process_inst.import_data(self._data_entry_widget.value[0],
                                           sub_folder=None)
-        """
->>>>>>> 22435376
-        if result is None:
-            result = []
-
-        socket = self.get_socket('result')
-        socket.value = result
-
-        # update_socket_value(socket, eval_targets=self._signal_eval_targets)
-        """
-        # return result
-
 
 class PrintItem(NodeItem):
     item_type = ItemType.PRINT
