# Copyright (C) 2022 Louis Vottero louis.vot@gmail.com    All rights reserved.
from __future__ import print_function
from __future__ import absolute_import

import os
import uuid
import math
import string

from ... import logger
log = logger.get_logger(__name__)

from ... import qt
from ... import qt_ui

from .. import util as util_ramen

from ... import util
from ... import util_file
from ... import util_math

from ...process_manager import process

in_maya = util.in_maya
if in_maya:
    import maya.cmds as cmds

in_unreal = util.in_unreal
#if util.in_unreal:
from vtool import unreal_lib
from .. import rigs
from .. import rigs_crossplatform
from .. import rigs_maya

uuids = {}

def update_socket_value(socket, update_rig = False, eval_targets = False):
    source_node = socket.parentItem()
    uuid = source_node.uuid
    util.show('\tUpdate socket value %s.%s' % (source_node.name, socket.name))
    has_lines = False
    if hasattr(socket, 'lines'):
        if socket.lines:
            has_lines = True

    if has_lines:
        if socket.lines[0].target == socket:
            socket = socket.lines[0].source
            log.info('update source as socket %s' % socket.name)

    value = socket.value

    if update_rig:
        source_node.rig.set_attr(socket.name, value)
        if socket.name in source_node._widgets:
            widget = source_node._widgets
            widget.value = value


    socket.dirty = False

    outputs = source_node.get_outputs(socket.name)

    target_nodes = []

    for output in outputs:

        target_node = output.parentItem()
        if not target_node in target_nodes:
            target_nodes.append(target_node)

        util.show('\tUpdate target node %s.%s: %s\t%s' % (target_node.name, output.name, value, target_node.uuid))
        run = False

        if in_unreal:

            if socket.name == 'controls' and output.name == 'parent':
<<<<<<< HEAD

                if target_node.rig.rig_util.construct_node == None:
                    target_node.rig.rig_util.load()
                    target_node.rig.rig_util.build()

                if source_node.rig.rig_util.construct_node == None:
=======
                
                if target_node.rig.rig_util.construct_node is None:
                    target_node.rig.rig_util.load()
                    target_node.rig.rig_util.build()
                    
                if source_node.rig.rig_util.construct_node is None:
>>>>>>> 5bee9bd5
                    source_node.rig.rig_util.load()
                    source_node.rig.rig_util.build()

                if source_node.rig.rig_util.construct_controller:
                    source_node.rig.rig_util.construct_controller.add_link('%s.controls' % source_node.rig.rig_util.construct_node.get_node_path(),
                                                                       '%s.parent' % target_node.rig.rig_util.construct_node.get_node_path())

        target_node.set_socket(output.name, value, run)

    if eval_targets:
        for target_node in target_nodes:

            util.show('\tRun target %s' % target_node.uuid)
            target_node.dirty = True
            #if in_unreal:
            #    target_node.rig.dirty = True

            target_node.run()

def connect_socket(source_socket, target_socket, run_target = True):




    source_node = source_socket.parentItem()
    target_node = target_socket.parentItem()


    current_inputs = target_node.get_inputs(target_socket.name)

    if current_inputs:
        disconnect_socket(target_socket, run_target=False)
        target_socket.remove_line(target_socket.lines[0])

    util.show('Connect socket %s.%s into %s.%s' % (source_node.name, source_socket.name, target_node.name, target_socket.name))

    value = source_socket.value
    util.show('connect source value %s %s' % (source_socket.name, value))


    if source_node.dirty:
        source_node.run()

    if in_unreal:

        if source_socket.name == 'controls' and target_socket.name == 'parent':
<<<<<<< HEAD

            if target_node.rig.rig_util.construct_node == None:
=======
            
            if target_node.rig.rig_util.construct_node is None:
>>>>>>> 5bee9bd5
                target_node.rig.rig_util.load()
                target_node.rig.rig_util.build()
            if source_node.rig.rig_util.construct_controller:
                source_node.rig.rig_util.construct_controller.add_link('%s.controls' % source_node.rig.rig_util.construct_node.get_node_path(),
                                                                       '%s.parent' % target_node.rig.rig_util.construct_node.get_node_path())
                run_target = False

    target_node.set_socket(target_socket.name, value, run = run_target)



def disconnect_socket(target_socket, run_target = True):
    node = target_socket.parentItem()
    util.show('Disconnect socket %s.%s %s' % (node.name, target_socket.name, node.uuid))

    node = target_socket.parentItem()

    current_input = node.get_inputs(target_socket.name)

    if not current_input:
        return

    source_socket = current_input[0]

    log.info('Remove socket value: %s %s' % (target_socket.name, node.name))

    if target_socket.name == 'joints' and not target_socket.value:
        out_nodes = node.get_output_connected_nodes()

        for out_node in out_nodes:
            if hasattr(out_node, 'rig'):
                out_node.rig.parent = []

    if target_socket.name == 'parent':

        if in_unreal:

            source_node = source_socket.parentItem()
            target_node = target_socket.parentItem()

            if source_socket.name == 'controls' and target_socket.name == 'parent':
<<<<<<< HEAD

                if target_node.rig.rig_util.construct_node == None:
=======
                
                if target_node.rig.rig_util.construct_node is None:
>>>>>>> 5bee9bd5
                    target_node.rig.rig_util.load()
                    target_node.rig.rig_util.build()
                if source_node.rig.rig_util.construct_controller:

                    source_node.rig.rig_util.construct_controller.break_link('%s.controls' % source_node.rig.rig_util.construct_node.get_node_path(),
                                                                           '%s.parent' % target_node.rig.rig_util.construct_node.get_node_path())
                    run_target = False


    node.set_socket(target_socket.name, None, run = run_target)


class ItemType(object):

    SOCKET = 1
    WIDGET = 2
    PROXY = 3
    LINE = 4
    NODE = 10001
    JOINTS = 10002
    COLOR = 10003
    CURVE_SHAPE = 10004
    CONTROLS = 10005
    RIG = 20002
    FKRIG = 20003
    IKRIG = 20004
    DATA = 30002
    PRINT = 30003
    UNREAL_SKELETAL_MESH = 30004

class SocketType(object):

    IN = 'in'
    OUT = 'out'
    TOP = 'top'

class NodeWindow(qt_ui.BasicGraphicsWindow):
    title = 'RAMEN'
    def __init__(self, parent = None):

        super(NodeWindow, self).__init__(parent)
        self.setWindowTitle('Ramen')



    def sizeHint(self):
        return qt.QtCore.QSize(400,500)

    def _define_main_view(self):
        self.main_view = NodeViewDirectory()

    def _node_connected(self, line_item):

        source_socket = line_item.source
        target_socket = line_item.target



        connect_socket(source_socket, target_socket)

        #exec_string = 'node_item._rig.%s = %s' % (socket_item.name, socket_item.value)
        #exec(exec_string, {'node_item':node_item})

    def _node_disconnected(self, source_socket, target_socket):
        disconnect_socket(target_socket)

    def _node_selected(self, node_items):
        pass
        """
        if node_items:
            self.side_menu.show()
            self.side_menu.nodes = node_items
        else:
            self.side_menu.hide()
            self.side_menu.nodes = []
        """
    def _node_deleted(self, node_items):

        for node in node_items:
            if hasattr(node, '_rig'):
                node._rig.delete()

    def _build_widgets(self):


        self.main_view.main_scene.node_connect.connect(self._node_connected)
        self.main_view.main_scene.node_disconnect.connect(self._node_disconnected)
        self.main_view.main_scene.node_selected.connect(self._node_selected)
        self.main_view.main_scene.node_deleted.connect(self._node_deleted)

        self.side_menu = SideMenu()
        self.main_layout.addWidget(self.side_menu)

        self.side_menu.hide()

class NodeDirectoryWindow(NodeWindow):

    def set_directory(self, directory):
        self.directory = directory
        self.main_view.set_directory(directory)

class NodeView(qt_ui.BasicGraphicsView):

    def __init__(self, parent = None):
        super(NodeView, self).__init__(parent)

        self._cache = None
        self._zoom = 1
        self._zoom_min = 0.1
        self._zoom_max = 3.0

        self._cancel_context_popup = False
        self.drag = False
        self.right_click = False
        self.drag_accum = 0

        self.setRenderHints(qt.QPainter.Antialiasing | qt.QPainter.HighQualityAntialiasing)

        brush = qt.QBrush()
        brush.setColor(qt.QColor(15,15,15,1))
        self.setBackgroundBrush(brush)

        self.setFocusPolicy(qt.QtCore.Qt.StrongFocus)

        #self.setRenderHints(qt.QPainter.Antialiasing | qt.QPainter.SmoothPixmapTransform | qt.QPainter.HighQualityAntialiasing)

        #self.main_scene.addItem(NodeSocket())

    def drawBackground(self, painter, rect):

        size = 40

        pixmap = qt.QPixmap(size, size)
        pixmap.fill(qt.QtCore.Qt.transparent)

        pix_painter = qt.QPainter(pixmap)
        pix_painter.setBrush(qt.QColor.fromRgbF(.15, .15, .15, 1))

        pen = qt.QPen()
        pen.setStyle(qt.Qt.NoPen)
        pix_painter.setPen(pen)
        pix_painter.drawRect(0,0,size,size)

        pen = qt.QPen()
        pen.setColor(qt.QColor.fromRgbF(0, 0, 0, .6))
        pen.setStyle(qt.Qt.SolidLine)

        middle = size*.5

        if self._zoom >= 2.5:
            pen.setWidth(1.5)
            pix_painter.setPen(pen)


            offset = 2

            pix_painter.drawLine(middle-offset,middle,middle+offset,middle)
            pix_painter.drawLine(middle,middle-offset,middle,middle+offset)
            #pix_painter.drawLine(38,0,40,0)
            #pix_painter.drawLine(0,38,0,40)

        if self._zoom >= .75 and self._zoom < 2.5:

            pen.setWidth(3)
            pix_painter.setPen(pen)
            pix_painter.drawPoint(qt.QtCore.QPointF(middle,middle))


        pix_painter.end()

        painter.fillRect(rect, pixmap)

    def _define_main_scene(self):
        self.main_scene = NodeScene()

        self.main_scene.setObjectName('main_scene')
        self.main_scene.setSceneRect(-5000,-5000,5000,5000)

        self.setScene(self.main_scene)

        self.setResizeAnchor(self.AnchorViewCenter)


    def keyPressEvent(self, event):

        items = self.main_scene.selectedItems()
        """
        if event.key() == qt.Qt.Key_F:


            position = items[0].pos()
            #position = self.mapToScene(items[0].pos())
            self.centerOn(position)
        """
        if event.key() == qt.Qt.Key_Delete:
            for item in items:
                item.delete()

        super(NodeView, self).keyPressEvent(event)

    def wheelEvent(self, event):
        """
        Zooms the QGraphicsView in/out.

        """

        mouse_pos = event.pos()

        item = self.itemAt(mouse_pos)
        item_string = str(item)

        if item_string.find('widget=QComboBoxPrivateContainer') > -1:
            super(NodeView, self).wheelEvent(event)
            return

        else:
            inFactor = .85
            outFactor = 1.0 / inFactor
            mouse_pos = event.pos() * 1.0
            oldPos = self.mapToScene(mouse_pos)
            if event.delta() < 0:
                zoomFactor = inFactor
            if event.delta() > 0:
                zoomFactor = outFactor
            if event.delta() == 0:
                return

            self._zoom *= zoomFactor

            if self._zoom <= self._zoom_min:
                self._zoom = self._zoom_min

            if self._zoom >= self._zoom_max:
                self._zoom = self._zoom_max

            self.setTransform(qt.QTransform().scale(self._zoom, self._zoom))

            newPos = self.mapToScene(event.pos())
            delta = newPos - oldPos
            self.translate(delta.x(), delta.y())

    def mousePressEvent(self, event):
        if event.button() == qt.QtCore.Qt.MiddleButton or event.button() == qt.QtCore.Qt.RightButton:
            self.setDragMode(qt.QGraphicsView.NoDrag)
            self.drag = True
            self.prev_position = event.pos()

        if event.button() == qt.QtCore.Qt.RightButton:
            self.right_click = True

        elif event.button() == qt.QtCore.Qt.LeftButton:
            self.setDragMode(qt.QGraphicsView.RubberBandDrag)

            super(NodeView, self).mousePressEvent(event)


    def mouseMoveEvent(self, event):
        super(NodeView, self).mouseMoveEvent(event)
        if self.drag:
            self.setCursor(qt.QtCore.Qt.SizeAllCursor)
            offset = self.prev_position - event.pos()

            distance = util_math.get_distance_2D([self.prev_position.x(), self.prev_position.y()], [event.pos().x(), event.pos().y()])
            self.drag_accum += distance
            self.prev_position = event.pos()



            self.verticalScrollBar().setValue(self.verticalScrollBar().value() + offset.y())
            self.horizontalScrollBar().setValue(self.horizontalScrollBar().value() + offset.x())

            return



    def mouseReleaseEvent(self, event):

        if self.drag:
            self.drag = False

            self.setCursor(qt.QtCore.Qt.ArrowCursor)
            self.setDragMode(qt.QGraphicsView.RubberBandDrag)

        super(NodeView, self).mouseReleaseEvent(event)

        if self.right_click:


            if abs(self.drag_accum) > 30:
                self._cancel_context_popup = True
            #    self._build_context_menu(event)

            self.right_click = False
            self.drag_accum = 0

    def contextMenuEvent(self, event):
        super(NodeView, self).contextMenuEvent(event)

        if self._cancel_context_popup:
            self._cancel_context_popup = False
            return

        if not event.isAccepted():

            self._build_context_menu(event)

    def _build_context_menu(self, event):

        self.menu = qt.QMenu()

        item_action_dict = {}

        self.store_action = qt.QAction('Save', self.menu)
        self.rebuild_action = qt.QAction('Open', self.menu)
        self.menu.addAction(self.store_action)
        self.menu.addAction(self.rebuild_action)

        self.menu.addSeparator()

        for node_number in register_item:

            node_name = register_item[node_number].item_name

            item_action = qt.QAction(node_name, self.menu)
            self.menu.addAction(item_action)

            item_action_dict[item_action] = node_number

        self.menu.addSeparator()

        action = self.menu.exec_(event.globalPos())

        pos = event.pos()
        pos = self.mapToScene(pos)

        if action in item_action_dict:
            node_number = item_action_dict[action]
            self.add_rig_item(node_number, pos)

        if action == self.store_action:
            self.save()

        if action == self.rebuild_action:
            self.open()

    def save(self):

        log.info('Save Nodes')

        found = []

        items = self.main_scene.items()

        for item in items:

            if not hasattr(item, 'item_type'):
                continue

            if item.item_type < ItemType.NODE:
                if item.item_type != ItemType.LINE:
                    continue
            item_dict = item.store()

            found.append(item_dict)

        self._cache = found

        return found

    def open(self):

        if not self._cache:
            return

        item_dicts = self._cache

        self.main_scene.clear()

        lines = []

        for item_dict in item_dicts:

            type_value = item_dict['type']

            if type_value == ItemType.LINE:
                lines.append(item_dict)

            if type_value >= ItemType.NODE:
                self._build_rig_item(item_dict)

        for line in lines:
            self._build_line(line)

    def _build_rig_item(self, item_dict):
        type_value = item_dict['type']
        uuid_value = item_dict['uuid']
        item_inst = register_item[type_value](uuid_value = uuid_value)

        #item_inst.setZValue(self._z_value)
        #self._z_value -= 1

        uuids[uuid_value] = item_inst

        item_inst.load(item_dict)

        if item_inst:
            self.main_scene.addItem(item_inst)
            item_inst.setZValue(item_inst._z_value)

    def _build_line(self, item_dict):
        line_inst = NodeLine()
        line_inst.load(item_dict)
        self.main_scene.addItem(line_inst)

    def add_rig_item(self, node_type, position):

        if node_type in register_item:

            item_inst = register_item[node_type]()

            self.main_scene.addItem(item_inst)
            item_inst.setPos(position)
            item_inst.setZValue(item_inst._z_value)

class NodeViewDirectory(NodeView):
    def set_directory(self, directory):

        self._cache = None
        self.directory = directory

        self.main_scene.clear()
        self.open()


    def get_file(self):

        if not hasattr(self, 'directory'):
            return

        if not util_file.exists(self.directory):
            util_file.create_dir(self.directory)

        path = os.path.join(self.directory, 'ramen.json')

        return path

    def save(self):
        result = super(NodeViewDirectory, self).save()

        filepath = self.get_file()

        util_file.set_json(filepath, self._cache, append = False)

        util.show('Saved Ramen to: %s' % filepath)

        return filepath

    def open(self):
        self.main_scene.clear()
        filepath = self.get_file()
        if filepath and util_file.exists(filepath):
            self._cache = util_file.get_json(filepath)
        util.show('Loading %s' % filepath)
        super(NodeViewDirectory, self).open()

class NodeScene(qt.QGraphicsScene):
    node_disconnect = qt.create_signal(object, object)
    node_connect = qt.create_signal(object)
    node_selected = qt.create_signal(object)
    node_deleted = qt.create_signal(object)

    def __init__(self):
        super(NodeScene, self).__init__()
        self.selection = None
        self.selectionChanged.connect(self._selection_changed)

    def mouseMoveEvent(self, event):
        super(NodeScene, self).mouseMoveEvent(event)

        if not self.selection or len(self.selection) == 1:
            return

        if not event.buttons() == qt.QtCore.Qt.LeftButton:
            return

        for item in self.selection:

            sockets = item.get_all_sockets()

            visited = {}

            for socket_name in sockets:
                socket = sockets[socket_name]
                if socket_name in visited:
                    continue
                if hasattr(socket, 'lines'):
                    for line in socket.lines:
                        if line.source and line.target:
                            line.pointA = line.source.get_center()
                            line.pointB = line.target.get_center()

                visited[socket_name] = None

    def _selection_changed(self):

        items = self.selectedItems()

        if items:
            self.selection = items
        else:
            self.selection = []

        self.node_selected.emit(items)


class SideMenu(qt.QFrame):
    def __init__(self, parent = None):
        super(SideMenu, self).__init__(parent)
        self.setObjectName('side_menu')
        self._build_widgets()

        self._items = []
        self._group_widgets = []

    def _build_widgets(self):
        # Frame.
        self.setFixedWidth(200)


        self.main_layout = qt.QVBoxLayout(self)
        self.main_layout.setAlignment(qt.Qt.AlignCenter)

    def _clear_widgets(self):
        for widget in self._group_widgets:

            self.main_layout.removeWidget(widget)
            widget.deleteLater()

        self._group_widgets = []

    @property
    def items(self):
        return self._items

    @items.setter
    def items(self, items):
        self._items = items

        self._clear_widgets()

        for item in self._items:
            name = item.name

            group = qt_ui.Group(name)
            self.main_layout.addWidget(group)
            self._group_widgets.append(group)

            if hasattr(item, '_rig'):

                rig_class = item._rig
                node_attributes = rig_class.get_node_attributes()

                for attribute in node_attributes:

                    value, attr_type = rig_class.get_node_attribute(attribute)

                    if attr_type == rigs.AttrType.STRING:
                        string_attr = qt_ui.GetString(attribute)
                        string_attr.set_text(value)
                        group.main_layout.addWidget(string_attr)

#--- widgets

class AttributeItem(object):

    name = None
    value = None
    data_type = None

    def __init__(self):

        self.name = None
        self.value = None
        self.data_type = None

class BaseAttributeItem(object):

    item_type = None

    name = None
    value = None
    data_type = None

    def __init__(self):

        self._name = None
        self._value = None
        self._data_type = None

    def store(self):

        item_dict = {}
        item_dict['type'] = self.item_type

        return item_dict


    def load(self, item_dict):
        pass
    def _get_value(self):
        return self._value

    def _set_value(self, value):
        self._value = value

    def _set_name(self, name):
        self._name = name

    @property
    def value(self):
        return self._get_value()

    @value.setter
    def value(self, value):
        if hasattr(self, 'blockSignals'):
            self.blockSignals(True)

        self._set_value(value)

        if hasattr(self, 'blockSignals'):
            self.blockSignals(False)

    @property
    def name(self):
        return self._name

    @name.setter
    def name(self, name):
        self._set_name(name)

    @property
    def data_type(self):
        return self._data_type

    @data_type.setter
    def data_type(self, data_type):
        self._data_type = data_type


class ProxyItem(qt.QGraphicsProxyWidget, BaseAttributeItem):

    item_type = ItemType.PROXY
    changed = qt.create_signal(object)

    def __init__(self, parent = None):
        self._z_value = 3000
        super(ProxyItem, self).__init__(parent)
        BaseAttributeItem.__init__(self)

        self.widget = self._widget()

        if self.widget:
            self.setWidget(self.widget)

        self.setPos(10,10)

    def _convert_to_nicename(self, name):

        name = name.replace('_', ' ')
        name = name.title()

        return name

    def _widget(self):
        widget = None
        return widget

    def store(self):

        item_dict = {}

        item_dict['name'] = self.attribute.name
        item_dict['data_type'] = self.attribute.data_type
        item_dict['value'] = self.value

        item_dict['widget_value'] = {}

        for widget in self._widgets:

            name = widget.attribute.name
            value = widget.value
            data_type = widget.attribute.data_type

            item_dict['widget_value'][name] = {'value':value,
                                               'data_type':data_type}

        return item_dict

    def load(self, item_dict):

        self.attribute.name = item_dict['name']
        self.attribute.data_type = item_dict['data_type']
        self.attribute.value = self.value = item_dict['value']

        for widget_name in item_dict['widget_value']:

            value = item_dict['widget_value'][widget_name]['value']
            widget = self.get_widget(widget_name)

            if widget:
                widget.value = value


class LineEditItem(ProxyItem):

    def _widget(self):
        widget = qt.QLineEdit()
        style = qt_ui.get_style()
        widget.setStyleSheet(style)

        widget.setMaximumWidth(160)
        widget.setMaximumHeight(20)
        return widget

    def _get_value(self):
        return str(self.widget.text())

    def _set_value(self, value):
        super(LineEditItem, self)._set_value(value)

        if type(value) == list and len(value) == 1:
            value = value[0]

        if value:
            self.widget.setText(value)
        if not value:
            self.widget.setText('')

    def _set_name(self, name):
        super(ProxyItem, self)._set_name(name)
        self.widget.setPlaceholderText(self._convert_to_nicename(name))

class BoolItem(ProxyItem):

    def _widget(self):
        widget = qt.QCheckBox()

        font = qt.QFont()
        font.setPixelSize(10)

        widget.setFont(font)

        style = qt_ui.get_style()
        widget.setStyleSheet(style)
        #widget.setMinimumWidth(125)
        #widget.setMaximumWidth(130)
        #widget.setMaximumHeight(20)
        return widget

    def _get_value(self):


        return self.widget.isChecked()

    def _set_value(self, value):
        super(BoolItem, self)._set_value(value)
        if value:
            self.widget.setCheckState(qt.QtCore.Qt.Checked)
        else:
            self.widget.setCheckState(qt.QtCore.Qt.Unchecked)

    def _set_name(self, name):
        super(BoolItem, self)._set_name(name)

        name = self._convert_to_nicename(name)
        self.widget.setText(name)

class IntItem(ProxyItem):
    def _widget(self):
        widget = qt_ui.GetInteger()
        widget.setMaximumHeight(18)

        style = qt_ui.get_style()
        widget.setStyleSheet(style)

        widget.set_label_to_right()

        return widget

    def _get_value(self):
        return self.widget.get_value()

    def _set_value(self, value):
        super(IntItem, self)._set_value(value)
        if type(value) == list:
            value = value[0]
        self.widget.set_value(value)

    def _set_name(self, name):
        super(IntItem, self)._set_name(name)

        #self.widget.main_layout.takeAt(1)
        self.widget.set_value_label('   ' + self._convert_to_nicename(name))

class NumberItem(IntItem):

    def _widget(self):
        widget = qt_ui.GetNumber()
        widget.setMaximumHeight(18)
        style = qt_ui.get_style()
        widget.setStyleSheet(style)
        widget.set_label_to_right()
        return widget

class VectorItem(IntItem):

    def _widget(self):
        widget = qt_ui.GetVector(alignment = qt.QtCore.Qt.AlignAbsolute)
        widget.setMaximumHeight(18)
        style = qt_ui.get_style()
        widget.setStyleSheet(style)
        widget.set_label_to_right()
        return widget

    def _set_name(self, name):
        super(IntItem, self)._set_name(name)

        #self.widget.main_layout.takeAt(1)
        self.widget.set_value_label(' ' + self._convert_to_nicename(name))

    def _set_value(self, value):
        super(ProxyItem, self)._set_value(value)
        if len(value) == 1 and type(value) == list:
            value = value[0]
        self.widget.set_value(value)

class NodeComboBox(qt.QComboBox):

    show_pop = qt.create_signal()
    hide_pop = qt.create_signal()

    def showPopup(self):
        super(NodeComboBox, self).showPopup()
        self.show_pop.emit()

    def hidePopup(self):
        super(NodeComboBox, self).hidePopup()
        self.hide_pop.emit()


class ComboBoxItem(ProxyItem):

    def _widget(self):
        self._z_value = 10000

        widget = NodeComboBox()
        widget.setMinimumWidth(125)
        #widget.setMaximumWidth(130)
        widget.setMaximumHeight(20)

        style = qt_ui.get_style()
        widget.setStyleSheet(style)

        widget.show_pop.connect(self._set_to_front)
        widget.hide_pop.connect(self._set_to_default)

        self.setZValue(self._z_value)

        return widget

    def _set_to_front(self):
        self.parentItem().setZValue(5000)

    def _set_to_default(self):
        self.parentItem().setZValue(self.parentItem()._z_value)

    def _get_value(self):
        return self.widget.currentIndex()

    def _set_value(self, value):
        super(ComboBoxItem, self)._set_value(value)
        self.widget.setCurrentIndex(value)

    def _highlight(self):
        parent = self.widget.parent()
        while parent:
            if isinstance(parent, qt.QGraphicsView):

                break
            parent = parent.parent()

class ColorPickerItem(qt.QGraphicsObject, BaseAttributeItem):

    item_type = ItemType.WIDGET
    color_changed = qt_ui.create_signal(object)

    def __init__(self, width = 40, height = 14):
        super(ColorPickerItem, self).__init__()
        BaseAttributeItem.__init__(self)

        self._name = 'color'

        self.rect = qt.QtCore.QRect(10,15,width,height)
        #self.rect = qt.QtCore.QRect(10,10,50,20)


        # Brush.
        self.brush = qt.QBrush()
        self.brush.setStyle(qt.QtCore.Qt.SolidPattern)
        self.brush.setColor(qt.QColor(90,90,90,255))

        # Pen.
        self.pen = qt.QPen()
        self.pen.setStyle(qt.QtCore.Qt.SolidLine)
        self.pen.setWidth(1)
        self.pen.setColor(qt.QColor(20,20,20,255))

        self.selPen = qt.QPen()
        self.selPen.setStyle(qt.QtCore.Qt.SolidLine)
        self.selPen.setWidth(3)
        self.selPen.setColor(qt.QColor(255,255,255,255))

    def paint(self, painter, option, widget):
        painter.setBrush(self.brush)
        if self.isSelected():
            painter.setPen(self.selPen)
        else:
            painter.setPen(self.pen)

        painter.drawRoundedRect(self.rect, 5,5)

        #painter.drawRect(self.rect)

    def mousePressEvent(self, event):

        super(ColorPickerItem, self).mousePressEvent(event)

        color_dialog = qt.QColorDialog
        color = color_dialog.getColor()

        if not color.isValid():
            return

        self.brush.setColor(color)
        self.update()



        self.color_changed.emit(self.value)

    def boundingRect(self):
        return qt.QtCore.QRectF(self.rect)

    def _get_value(self):
        color = self.brush.color()
        color_value =  color.getRgbF()
        color_value = [color_value[0], color_value[1], color_value[2]]
        return color_value

    def _set_value(self, value):
        super(ColorPickerItem, self)._set_value(value)
        if not value:
            return

        if type(value) == list and len(value) == 1:
            value = value[0]

        color = qt.QColor()
        color.setRgbF(value[0],value[1],value[2], 1.0)
        self.brush.setColor(color)

class TitleItem(qt.QGraphicsObject, BaseAttributeItem):

    item_type = ItemType.WIDGET

    def __init__(self):
        super(TitleItem, self).__init__()
        BaseAttributeItem.__init__(self)

        self.rect = qt.QtCore.QRect(0,0,150,20)
        #self.rect = qt.QtCore.QRect(10,10,50,20)

        self.font = qt.QFont()
        self.font.setPixelSize(10)
        self.font.setBold(True)

        self.font_metrics = qt.QFontMetrics(self.font)

        # Brush.
        self.brush = qt.QBrush()
        self.brush.setStyle(qt.QtCore.Qt.SolidPattern)
        self.brush.setColor(qt.QColor(60,60,60,255))

        # Pen.
        self.pen = qt.QPen()
        self.pen.setStyle(qt.QtCore.Qt.DotLine)
        self.pen.setWidth(.5)
        self.pen.setColor(qt.QColor(200,200,200,255))

    def paint(self, painter, option, widget):
        painter.setBrush(self.brush)
        painter.setFont(self.font)
        painter.setPen(self.pen)

        bounding_rect = self.font_metrics.boundingRect(self.name)

        painter.drawText(6,13, self.name)

        parent_item = self.parentItem()
        rect = parent_item.boundingRect()
        painter.drawLine(bounding_rect.width()+15, 10, rect.width()-20, 10)


    def boundingRect(self):
        return qt.QtCore.QRectF(self.rect)

#--- socket

class NodeSocket(qt.QGraphicsItem, BaseAttributeItem):

    item_type = ItemType.SOCKET

    def __init__(self, socket_type = SocketType.IN, name = None, value = None, data_type = None):
        super(NodeSocket, self).__init__()
        BaseAttributeItem.__init__(self)

        self.dirty = True

        self._name = name
        self._value = value
        self._data_type = data_type

        self.socket_type = socket_type

        if self._name:
            split_name = self._name.split('_')
            if split_name:
                found = []
                for name in split_name:
                    name = name.title()
                    found.append(name)
                self.nice_name = ' '.join(found)
            else:
                self.nice_name = self._name.title()
        else:
            self.nice_name = None

        self.init_socket(socket_type, data_type)

        self.font = qt.QFont()
        self.font.setPixelSize(10)



    def init_socket(self, socket_type, data_type):
        self.node_width = 150

        self.rect = qt.QtCore.QRectF(0.0,0.0,0.0,0.0)

        self.side_socket_height = 0

        # Brush.
        self.brush = qt.QBrush()
        self.brush.setStyle(qt.QtCore.Qt.SolidPattern)
        self.brush.setColor(qt.QColor(60,60,60,255))


        # Pen.
        self.pen = qt.QPen()

        self.color = qt.QColor(60,60,60,255)

        self.pen.setColor(qt.QColor(200,200,200,255))

        if data_type == rigs.AttrType.TRANSFORM:
            self.color = qt.QColor(100,200,100,255)
        if data_type == rigs.AttrType.STRING:
            self.color = qt.QColor(100,150,220,255)
        if data_type == rigs.AttrType.COLOR:
            self.color = qt.QColor(220,150,100,255)
        if data_type == rigs.AttrType.VECTOR:
            self.color = qt.QColor(170,70,160,255)
        self.brush.setColor(self.color)

        if socket_type == SocketType.IN:

            self.rect = qt.QtCore.QRect(-10.0, self.side_socket_height, 20.0,20.0)

            #self.setFlag(self.ItemStacksBehindParent)

        if socket_type == SocketType.OUT:
            node_width = 150
            parent = self.parentItem()
            if parent:
                node_width = self.parentItem().node_width
            self.rect = qt.QtCore.QRect(node_width + 23, 5, 20.0,20.0)

        if socket_type == SocketType.TOP:
            self.rect = qt.QtCore.QRect(10.0, -10.0, 15.0,15.0)

        self.lines = []



    def boundingRect(self):
        return qt.QtCore.QRectF(self.rect)

    def paint(self, painter, option, widget):
        painter.setBrush(self.brush)
        painter.setPen(self.pen)
        self.pen.setStyle(qt.QtCore.Qt.NoPen)
        self.pen.setWidth(0)
        painter.setPen(self.pen)


        painter.setFont(self.font)

        if self.socket_type == SocketType.IN:

            rect = qt.QtCore.QRectF(self.rect)
            rect.adjust(3.0,3.0,-3.0,-3.0)
            painter.drawEllipse(rect)

            self.pen.setStyle(qt.QtCore.Qt.SolidLine)
            self.pen.setWidth(1)
            painter.setPen(self.pen)

            if self._data_type == rigs.AttrType.STRING:
                pass
            elif self._data_type == rigs.AttrType.VECTOR:
                pass
            elif self._data_type == rigs.AttrType.COLOR:
                painter.drawText(qt.QtCore.QPoint(55,self.side_socket_height+14),self.nice_name)
            else:
                painter.drawText(qt.QtCore.QPoint(15,self.side_socket_height+14),self.nice_name)

        if self.socket_type == SocketType.OUT:

            parent = self.parentItem()
            if parent:
                self.node_width = self.parentItem().node_width

            self.rect.setX(self.node_width)

            poly = qt.QPolygon()

            poly.append( qt.QtCore.QPoint(0,3) )
            poly.append( qt.QtCore.QPoint(0,17) )
            poly.append( qt.QtCore.QPoint(6,17) )

            poly.append( qt.QtCore.QPoint(14,12) )
            poly.append( qt.QtCore.QPoint(15,10) )
            poly.append( qt.QtCore.QPoint(14,8) )

            poly.append( qt.QtCore.QPoint(6, 3) )



            poly.translate(self.rect.x(), self.rect.y())
            painter.drawPolygon(poly)

            self.pen.setStyle(qt.QtCore.Qt.SolidLine)
            self.pen.setWidth(1)
            painter.setPen(self.pen)
            name_len = painter.fontMetrics().width(self.nice_name)
            offset = self.node_width - 10 - name_len

            painter.drawText(qt.QtCore.QPoint(offset,self.side_socket_height+17),self.nice_name)

        if self.socket_type == SocketType.TOP:

            rect = qt.QtCore.QRectF(self.rect)
            painter.drawRect(rect)

            self.pen.setStyle(qt.QtCore.Qt.SolidLine)
            self.pen.setWidth(1)
            painter.setPen(self.pen)
            height = self.rect.height()

            #painter.drawText(qt.QtCore.QPoint(15,height+5), self.nice_name)


    def mousePressEvent(self, event):

        self.new_line = None

        if self.socket_type == SocketType.OUT:
            pointA = self.get_center()

            pointB = self.mapToScene(event.pos())
            self.new_line = NodeLine(pointA, pointB)

            #self.new_line.stackBefore()

        elif self.socket_type == SocketType.IN:

            pointA = self.mapToScene(event.pos())
            pointB = self.get_center()

            self.new_line = NodeLine(pointA, pointB)

            #self.new_line.stackBefore()

        else:
            super(NodeSocket, self).mousePressEvent(event)

        if self.new_line:
            self.lines.append(self.new_line)
            self.scene().addItem(self.new_line)
            self.new_line.color = self.color


    def mouseMoveEvent(self, event):
        if self.socket_type == SocketType.OUT:
            pointB = self.mapToScene(event.pos())
            self.new_line.pointB = pointB
        elif self.socket_type == SocketType.IN:
            pointA = self.mapToScene(event.pos())
            self.new_line.pointA = pointA
        else:
            super(NodeSocket, self).mouseMoveEvent(event)

    def mouseReleaseEvent(self, event):

        self.new_line.hide()

        item = self.scene().itemAt(event.scenePos().toPoint(), qt.QTransform())

        self.new_line.show()

        connection_fail = False

        if item:

            if item.parentItem() == self.parentItem():
                connection_fail = 'Same node'

            if self.data_type != item.data_type:

                if self.socket_type == SocketType.IN and not self.data_type == rigs.AttrType.ANY:
                    connection_fail = 'Different Type'

                if item.socket_type == SocketType.IN and not item.data_type == rigs.AttrType.ANY:
                    connection_fail = 'Different Type'

        if connection_fail:
            self.remove_line(self.new_line)
            self.new_line = None
            util.warning('Cannot connect sockets: %s' % connection_fail)
            return

        if not item:
            self.remove_line(self.new_line)
            self.new_line = None
            return

        if item == self.new_line or not hasattr(item, 'socket_type'):
            self.remove_line(self.new_line)
            self.new_line = None
            return
        if self.socket_type == item.socket_type:
            self.remove_line(self.new_line)
            self.new_line = None
            return
        if self.socket_type == SocketType.OUT and item.socket_type == SocketType.IN:
            self.new_line.source = self
            self.new_line.target = item
            self.new_line.pointB = item.get_center()

        elif self.socket_type == SocketType.OUT and item.socket_type == SocketType.TOP:
            self.new_line.source = self
            self.new_line.target = item
            self.new_line.pointB = item.get_center()

        elif self.socket_type == SocketType.TOP and item.socket_type == SocketType.OUT:
            self.new_line.source = item
            self.new_line.target = self
            self.new_line.pointA = item.get_center()

        elif self.socket_type == SocketType.IN and item.socket_type == SocketType.OUT:
            self.new_line.source = item
            self.new_line.target = self
            self.new_line.pointA = item.get_center()

        else:
            super(NodeSocket, self).mouseReleaseEvent(event)

        if self.new_line:
            self.scene().node_connect.emit(self.new_line)
            item.lines.append(self.new_line)


    def remove_line(self, line_item):

        removed = False

        if line_item in self.lines:

            if line_item.source:
                line_item.source.lines.remove(line_item)
            if line_item.target:
                line_item.target.lines.remove(line_item)

            if line_item in self.lines:
                self.lines.remove(line_item)

            removed = True

        if removed:
            self.scene().removeItem(line_item)


    def get_center(self):
        rect = self.boundingRect()

        if self.socket_type == SocketType.OUT:
            center = qt.QtCore.QPointF(self.node_width+14, rect.y() + rect.height()/2.0)
        if self.socket_type == SocketType.IN:
            center = qt.QtCore.QPointF(rect.x() + rect.width()/2.0, rect.y() + rect.height()/2.0)
        if self.socket_type == SocketType.TOP:
            center = qt.QtCore.QPointF(rect.x() + rect.width()/2.0, rect.y() + rect.height()/2.0)

        center = self.mapToScene(center)

        return center

class NodeLine(qt.QGraphicsPathItem):

    item_type = ItemType.LINE

    def __init__(self, pointA = None, pointB = None):
        super(NodeLine, self).__init__()

        self._pointA = pointA
        self._pointB = pointB
        self._source = None
        self._target = None
        self.setZValue(0)

        self.brush = qt.QBrush()
        self.brush.setStyle(qt.QtCore.Qt.SolidPattern)
        self.brush.setColor(qt.QColor(200,200,200,255))


        self.pen = qt.QPen()
        self.pen.setStyle(qt.QtCore.Qt.SolidLine)
        self.pen.setWidth(2)
        self.pen.setColor(qt.QColor(200,200,200,255))
        self.setPen(self.pen)

    def mousePressEvent(self, event):
        self.pointB = event.pos()

    def mouseMoveEvent(self, event):
        self.pointB = event.pos()

    def mouseReleaseEvent(self, event):

        items = self.scene().items(event.scenePos().toPoint())
        for item in items:
            if hasattr(item, 'item_type'):
                if item.item_type == ItemType.SOCKET:
                    if item.socket_type == SocketType.IN:
                        self.pointB = item.get_center()
                        return

        self._target.scene().node_disconnect.emit(self.source, self.target)

        self._source.remove_line(self)
        self._target.remove_line(self)



    def update_path(self):
        path = qt.QPainterPath()
        path.moveTo(self.pointA)
        dx = self.pointB.x() - self.pointA.x()
        dy = self.pointB.y() - self.pointA.y()
        #ctrl1 = qt.QtCore.QPointF(self.pointA.x() + dx * 0.25, self.pointA.y() + dy * 0.1)
        #ctrl2 = qt.QtCore.QPointF(self.pointA.x() + dx * 0.75, self.pointA.y() + dy * 0.9)
        ctrl1 = qt.QtCore.QPointF(self.pointA.x() + dx * 0.5, self.pointA.y() + dy * 0.1)
        ctrl2 = qt.QtCore.QPointF(self.pointA.x() + dx * 0.5, self.pointA.y() + dy * 0.9)

        path.cubicTo(ctrl1, ctrl2, self.pointB)

        self.setPath(path)

    def paint(self, painter, option, widget):

        if hasattr(self, 'color'):
            color = self.color.darker(70)
            self.brush.setColor(color)
            self.pen.setColor(color)

        path = self.path()
        painter.setPen(self.pen)
        painter.drawPath(path)

        painter.setBrush(self.brush)

        painter.drawEllipse(self.pointB.x() - 3.0,self.pointB.y() - 3.0 ,6.0,6.0)

        #draw arrow

        if path.length() < 50:
            return

        point = path.pointAtPercent(0.5)
        point_test = path.pointAtPercent(0.51)

        point_orig = qt.QtCore.QPointF(point.x() + 1.0, point.y())

        point_orig = point_orig-point
        point_test = point_test-point

        dot = point_orig.x()*point_test.x() + point_orig.y()*point_test.y()
        det = point_orig.x()*point_test.y() - point_orig.y()*point_test.x()
        angle = math.atan2(det, dot)

        poly = qt.QPolygonF()
        poly.append( qt.QtCore.QPointF(math.cos(angle) * 0 - math.sin(angle) * -5,
                                       math.sin(angle) * 0 + math.cos(angle) * -5) )
        poly.append( qt.QtCore.QPointF(math.cos(angle) * 10 - math.sin(angle) * 0,
                                 math.sin(angle) * 10 + math.cos(angle) * 0)   )

        poly.append( qt.QtCore.QPointF(math.cos(angle) * 0 - math.sin(angle) * 5,
                                 math.sin(angle) * 0 + math.cos(angle) * 5)     )

        poly.translate(point.x(), point.y())

        painter.drawPolygon(poly)

    @property
    def pointA(self):
        return self._pointA

    @pointA.setter
    def pointA(self, point):
        self._pointA = point
        self.update_path()

    @property
    def pointB(self):
        return self._pointB

    @pointB.setter
    def pointB(self, point):
        self._pointB = point
        self.update_path()

    @property
    def source(self):
        return self._source

    @source.setter
    def source(self, widget):
        self._source = widget

    @property
    def target(self):
        return self._target

    @target.setter
    def target(self, widget):
        self._target = widget

    def store(self):
        item_dict = {}

        source = self._source
        target = self._target

        item_dict['type'] = self.item_type

        if source:
            item_dict['source'] = source.parentItem().uuid
            item_dict['source name'] = source.name
        if target:
            item_dict['target'] = target.parentItem().uuid
            item_dict['target name'] = target.name

        return item_dict

    def load(self, item_dict):
        if not 'source' in item_dict:
            return

        source_uuid = item_dict['source']
        target_uuid = item_dict['target']

        source_name = item_dict['source name']
        target_name = item_dict['target name']

        if source_uuid in uuids and target_uuid in uuids:

            source_item = uuids[source_uuid]
            target_item = uuids[target_uuid]


            source_socket = source_item.get_socket(source_name)
            target_socket = target_item.get_socket(target_name)

            if not target_socket:
                return

            centerA = source_socket.get_center()
            centerB = target_socket.get_center()

            self._pointA = centerA
            self._pointB = centerB
            self._source = source_socket
            self._target = target_socket

            source_socket.lines.append(self)
            target_socket.lines.append(self)

            self.update_path()

            self.color = source_socket.color

#--- nodes

class GraphicsItem(qt.QGraphicsItem):
    def __init__(self, parent = None):
        self.node_width = self._init_node_width()

        super(GraphicsItem, self).__init__(parent)


        self._z_value = 2000


        self.draw_node()

        self.setFlag(self.ItemIsFocusable)

    def _init_node_width(self):
        return 150

    def _init_color(self):
        return [68,68,68,255]

    def draw_node(self):

        self._left_over_space = 0
        self._current_socket_pos = 0

        self.rect = qt.QtCore.QRect(0,0,self.node_width,40)
        self.setFlag(qt.QGraphicsItem.ItemIsMovable)
        self.setFlag(qt.QGraphicsItem.ItemIsSelectable)


        # Brush.
        self.brush = qt.QBrush()
        self.brush.setStyle(qt.QtCore.Qt.SolidPattern)

        self.brush.setColor(qt.QColor(*self._init_color()))

        # Pen.
        self.pen = qt.QPen()
        self.pen.setStyle(qt.QtCore.Qt.SolidLine)
        self.pen.setWidth(2)
        self.pen.setColor(qt.QColor(120,120,120,255))

        self.selPen = qt.QPen()
        self.selPen.setStyle(qt.QtCore.Qt.SolidLine)
        self.selPen.setWidth(3)
        self.selPen.setColor(qt.QColor(255,255,255,255))



    def boundingRect(self):
        return qt.QtCore.QRectF(self.rect)

    def paint(self, painter, option, widget):

        painter.setBrush(self.brush)

        if self.isSelected():
            painter.setPen(self.selPen)
        else:
            painter.setPen(self.pen)

        painter.drawRoundedRect(self.rect, 5,5)

        pen = qt.QPen()
        pen.setStyle(qt.QtCore.Qt.SolidLine)
        pen.setWidth(1)
        pen.setColor(qt.QColor(255,255,255,255))


        painter.setPen(pen)
        painter.drawText(35,-5,self.name )

        #self.setZValue(1000)
        #painter.drawRect(self.rect)

    def contextMenuEvent(self, event):
        self._build_context_menu(event)
        event.setAccepted(True)

    def _build_context_menu(self, event):

        menu = qt.QMenu()

        add_in_socket = menu.addAction('add in socket')
        add_out_socket = menu.addAction('add out socket')
        add_top_socket = menu.addAction('add top socket')
        add_string = menu.addAction('add string')
        add_combo = menu.addAction('add combo')
        add_color = menu.addAction('add color')

        selected_action = menu.exec_(event.screenPos())

        if selected_action == add_string:
            self.add_string()

        if selected_action == add_combo:
            self.add_combo_box()

        if selected_action == add_color:
            self.add_color_picker()

        if selected_action == add_top_socket:
            self.add_top_socket('parent','', None)

        if selected_action == add_in_socket:
            self.add_in_socket('goo','', None)

        if selected_action == add_out_socket:
            self.add_out_socket('foo','', None)

    def _add_space(self, item, offset = 0):

        y_value = 0
        offset_y_value = 0

        if self._left_over_space:

            y_value += self._left_over_space

            self._left_over_space = 0

        #if item.item_type == ItemType.PROXY:
        #    offset_y_value += 4


        y_value = self._current_socket_pos + offset + offset_y_value

        self.rect = qt.QtCore.QRect(0,0,self.node_width,y_value + 35)
        item.setY(y_value)

        y_value += 18

        self._current_socket_pos = y_value
        self._left_over_space = offset

        item.setZValue(self._z_value)
        self._z_value -= 1

class NodeItem(GraphicsItem):

    item_type = ItemType.NODE
    item_name = 'Node'


    def __init__(self, name = '', uuid_value = None):
        self._dirty = None

        self._color = self._init_color()

        super(NodeItem, self).__init__()

        self.rig = self._init_rig_class_instance()
        self._init_uuid(uuid_value)
        self._dirty = True
        self._signal_eval_targets = False

        if not name:
            self.name = self.item_name
        else:
            self.name = name

        self._widgets = []
        self._in_sockets = {}
        self._in_socket_widgets = {}
        self._out_sockets = {}
        self._sockets = {}
        self._dependency = {}
        self._build_items()

    def __getattribute__(self, item):
        dirty = object.__getattribute__(self,'_dirty')

        if item == 'run' and not dirty:
            return lambda *args: None

        return object.__getattribute__(self,item)

    def _init_uuid(self, uuid_value):
        if not uuid_value:
            self.uuid = str(uuid.uuid4())
        else:
            self.uuid = uuid_value

        uuids[self.uuid] = self

    def _init_rig_class_instance(self):
        return rigs.Base()

    def mouseMoveEvent(self, event):
        super(NodeItem, self).mouseMoveEvent(event)


        selection = self.scene().selectedItems()
        if len(selection) > 1:
            return

        for name in self._out_sockets:
            socket = self._out_sockets[name]
            for line in socket.lines:
                line.pointA = line.source.get_center()
                line.pointB = line.target.get_center()

        for name in self._in_sockets:
            socket = self._in_sockets[name]
            for line in socket.lines:
                line.pointA = line.source.get_center()
                line.pointB = line.target.get_center()

    def _dirty_run(self, attr_name = None):

        self.dirty = True
        if hasattr(self, 'rig'):
            self.rig.dirty = True
        for out_name in self._out_sockets:
            out_sockets = self.get_outputs(out_name)
            for out_socket in out_sockets:
                out_node = out_socket.parentItem()
                out_node.dirty = True
                out_node.rig.dirty = True

        self._signal_eval_targets = True
        self.run(attr_name)
        self._signal_eval_targets = False

    def _in_widget_run(self, attr_value, attr_name):

        self.set_socket(attr_name, attr_value)

        self._dirty_run(attr_name)

    def _disconnect_lines(self):
        other_sockets = {}

        for name in self._in_sockets:
            socket = self._in_sockets[name]
            if not hasattr(socket, 'lines'):
                continue
            for line in socket.lines:
                line.target = None

                if not line.source in other_sockets:
                    other_sockets[line.source] = []

                other_sockets[line.source].append(line)

                self.scene().removeItem(line)

            socket.lines = []

        for name in self._out_sockets:
            socket = self._out_sockets[name]
            if not hasattr(socket, 'lines'):
                continue

            for line in socket.lines:
                line.source = None

                if not line.target in other_sockets:
                    other_sockets[line.target] = []

                other_sockets[line.target].append(line)

                self.scene().removeItem(line)


            socket.lines = []

        for socket in other_sockets:
            lines = other_sockets[socket]

            for line in lines:
                if line in socket.lines:
                    socket.lines.remove(line)

    def run_inputs(self):

        util.show('Prep: %s' % self.__class__.__name__, self.uuid)

        sockets = {}
        sockets.update(self._in_sockets)
        sockets.update(self._sockets)

        if sockets:


            for socket_name in sockets:

                input_sockets = self.get_inputs(socket_name)

                for input_socket in input_sockets:
                    if not input_socket:
                        continue
                    input_node = input_socket.parentItem()

                    if input_node.dirty:
                        input_node.run()
                    value = input_socket.value

                    current_socket = self.get_socket(socket_name)

                    current_socket.value = value

                    if hasattr(self, 'rig'):
                        self.rig.attr.set(socket_name, value)



    @property
    def dirty(self):
        return self._dirty

    @dirty.setter
    def dirty(self, bool_value):

        util.show('\tDIRTY: %s %s' % (bool_value, self.uuid))
        #util.show('\tRIG DIRTY: %s %s' % (self.rig.dirty, self.uuid))
        self._dirty = bool_value

    def add_top_socket(self, name, value, data_type):

        socket = NodeSocket('top', name, value, data_type)
        socket.setParentItem(self)

        if not self.rig.attr.exists(name):
            self.rig.attr.add_in(name, value, data_type)

        self._in_sockets[name] = socket

        return socket

    def add_in_socket(self, name, value, data_type):
        socket = NodeSocket('in', name, value, data_type)
        socket.setParentItem(self)


        self._add_space(socket)

        current_space = self._current_socket_pos

        widget = None

        if data_type == rigs.AttrType.STRING:
            self._current_socket_pos -= 18
            widget = self.add_string(name)
            #socket.value = value
            return_function = lambda attr_value, attr_name = name: self._in_widget_run(attr_value, attr_name)
            widget.widget.returnPressed.connect( return_function )

        if data_type == rigs.AttrType.COLOR:
            self._current_socket_pos -= 30
            widget = self.add_color_picker(name)
            #socket.value = widget.value
            return_function = lambda attr_value, attr_name = name : self._in_widget_run(attr_value, attr_name)
            widget.color_changed.connect( return_function )

        if data_type == rigs.AttrType.VECTOR:
            self._current_socket_pos -= 17
            widget = self.add_vector(name)
            #socket.value = value
            return_function = lambda attr_value, attr_name = name : self._in_widget_run(attr_value, attr_name)
            widget.widget.valueChanged.connect( return_function )

        if widget:
            widget.value = value
            self._in_socket_widgets[name] = widget

        self._current_socket_pos = current_space

        if not self.rig.attr.exists(name):
            self._current_socket_pos -= 6
            self.rig.attr.add_in(name, value, data_type)



        self._in_sockets[name] = socket




        return socket

    def add_out_socket(self, name, value, data_type):

        socket = NodeSocket('out', name, value, data_type)
        socket.setParentItem(self)
        self._add_space(socket)

        if not self.rig.attr.exists(name):
            self.rig.attr.add_out(name, value, data_type)

        self._out_sockets[name] = socket

        return socket

    def add_bool(self, name):

        widget = BoolItem()
        widget.name = name
        widget.setParentItem(self)

        self._add_space(widget,2)
        self._widgets.append(widget)

        if not self.rig.attr.exists(name):
            self.rig.attr.add_to_node(name, widget.value, widget.data_type)

        self._sockets[name] = widget

        return widget

    def add_int(self, name):
        widget = IntItem()
        widget.name = name
        widget.setParentItem(self)
        self._add_space(widget, 4)
        self._widgets.append(widget)
        self._sockets[name] = widget
        return widget

    def add_number(self, name):
        widget = NumberItem(self)
        widget.name = name

        self._add_space(widget)
        self._widgets.append(widget)
        self._sockets[name] = widget
        return widget

    def add_vector(self, name):
        widget = VectorItem(self)
        widget.name = name
        self._add_space(widget)
        self._widgets.append(widget)
        self._sockets[name] = widget
        return widget

    def add_color_picker(self, name, width = 40, height = 14):

        color_picker = ColorPickerItem(width, height)
        color_picker.name = name
        color_picker.setParentItem(self)
        self._add_space(color_picker)

        self._widgets.append(color_picker)

        self._sockets[name] = color_picker

        return color_picker

    def add_string(self, name):

        rect = self.boundingRect()
        width = rect.width()

        line_edit = LineEditItem(self)
        line_edit.name = name
        line_edit.setMaximumWidth(width - 20)
        self._add_space(line_edit)

        if not self.rig.attr.exists(name):
            self.rig.attr.add_to_node(name, line_edit.value, line_edit.data_type)

        self._widgets.append(line_edit)

        self._sockets[name] = line_edit

        return line_edit

    def add_combo_box(self, name):

        combo = ComboBoxItem(self)

        combo.name = name
        self._add_space(combo)

        if not self.rig.attr.exists(name):
            self.rig.attr.add_to_node(name, combo.value, combo.data_type)

        self._widgets.append(combo)

        self._sockets[name] = combo

        return combo

    def add_title(self, name):
        title = TitleItem()
        title.name = name
        title.setParentItem(self)


        self._add_space(title,3)

        #title.setZValue(title.zValue() + 1)

        #self._widgets.append(title)

        #self._sockets[name] = title

        return title

    def delete(self):

        if not self.scene():
            return

        self._disconnect_lines()

        self.scene().removeItem(self)

    def get_widget(self, name):

        for widget in self._widgets:
            if widget.name == name:
                return widget

    def set_socket(self, name, value, run = False):
        util.show('\tSet socket %s %s, run: %s' % (name, value, run))
        socket = self.get_socket(name)

        if not socket:
            return

        socket.value = value

        if name in self._in_socket_widgets:
            widget = self._in_socket_widgets[name]

            widget.value = value

        if run:
            self.dirty = True
            self.rig.dirty = True
            self.run()

        """
        dependency_sockets = None

        if name in self._dependency:
            dependency_sockets = self._dependency[name]

        if not dependency_sockets:
            return

        for socket_name in dependency_sockets:
            dep_socket = self.get_socket(socket_name)
            value = self.rig.get_attr(socket_name)
            dep_socket.value = value
        """

        """
        for name in self._out_sockets:
            out_socket = self._out_sockets[name]

            outputs = self.get_outputs(out_socket.name)
            for output in outputs:
                node = output.parentItem()
                node.run(output.name)
        """
    def get_socket(self, name):
        sockets = self.get_all_sockets()

        if name in sockets:
            socket = sockets[name]
            return socket

    def get_all_sockets(self):
        sockets = {}
        sockets.update(self._sockets)
        sockets.update(self._in_sockets)
        sockets.update(self._out_sockets)

        return sockets

    def get_socket_value(self, name):
        socket = self.get_socket(name)
        return socket.value

    def get_inputs(self, name):
        found = []

        for socket in self._in_sockets:

            socket_inst = self._in_sockets[socket]

            if socket == name:
                for line in socket_inst.lines:
                    found.append(line.source)


        return found

    def get_outputs(self, name):

        found = []

        for out_name in self._out_sockets:
            socket = self._out_sockets[out_name]

            if socket.name == name:

                for line in socket.lines:
                    found.append(line.target)

        return found

    def get_output_connected_nodes(self):
        found = []
        for name in self._out_sockets:
            socket = self._out_sockets[name]
            for line in socket.lines:
                found.append(line.target.parentItem())

        return found

    def run(self, socket = None):

        self.run_inputs()

        if not socket:
            util.show('Running: %s' % self.__class__.__name__, self.uuid)
        if socket:
            util.show('Running: %s.%s' % (self.__class__.__name__, socket), self.uuid)



        self.dirty = False

    def store(self):
        item_dict = {}

        item_dict['name'] = self.item_name
        item_dict['uuid'] = self.uuid
        item_dict['type'] = self.item_type
        item_dict['position'] = [self.pos().x(), self.pos().y()]

        item_dict['widget_value'] = {}

        for widget in self._widgets:

            name = widget.name
            value = widget.value
            data_type = widget.data_type

            item_dict['widget_value'][name] = {'value':value,
                                               'data_type':data_type}




        return item_dict


    def load(self, item_dict):

        self.name = item_dict['name']
        position = item_dict['position']
        self.uuid = item_dict['uuid']
        util.show('\tuuid: %s' % self.uuid)
        self.setPos(qt.QtCore.QPointF(position[0], position[1]))

        for widget_name in item_dict['widget_value']:

            value = item_dict['widget_value'][widget_name]['value']
            widget = self.get_widget(widget_name)

            if widget:
                widget.value = value



class ColorItem(NodeItem):

    item_type = ItemType.COLOR
    item_name = 'Color'

    def _build_items(self):

        picker = self.add_color_picker('color value', 50, 30)
        picker.data_type = rigs.AttrType.COLOR
        self.picker = picker

        picker.color_changed.connect(self._color_changed)

        self.add_out_socket('color', None, rigs.AttrType.COLOR)

    def _color_changed(self, color):

        self.color = color

        self._dirty_run()

    def run(self, socket = None):
        super(ColorItem, self).run(socket)

        socket = self.get_socket('color')
        if hasattr(self, 'color') and self.color:

            socket.value = [self.color]
        else:
            socket.value = [self.picker.value]

        update_socket_value(socket, eval_targets = self._signal_eval_targets)

class CurveShapeItem(NodeItem):

    item_type = ItemType.CURVE_SHAPE
    item_name = 'Curve Shape'

    def _build_items(self):
        self._current_socket_pos = 10
        shapes = rigs_maya.Control.get_shapes()

        shapes.insert(0, 'Default')
        self.add_title('Maya')
        maya_combo = self.add_combo_box('Maya')
        maya_combo.data_type = rigs.AttrType.STRING
        maya_combo.widget.addItems(shapes)

        self._maya_curve_entry_widget = maya_combo

        maya_combo.widget.currentIndexChanged.connect(self._dirty_run)


        unreal_items = unreal_lib.util.get_unreal_control_shapes()

        self.add_title('Unreal')
        unreal_combo = self.add_combo_box('Unreal')
        unreal_combo.data_type = rigs.AttrType.STRING
        unreal_combo.widget.addItems(unreal_items)
        unreal_combo.widget.setCurrentIndex(1)

        self._unreal_curve_entry_widget = unreal_combo
        unreal_combo.widget.currentIndexChanged.connect(self._dirty_run)

        self.add_out_socket('curve_shape', [], rigs.AttrType.STRING)

    def run(self, socket = None):
        super(CurveShapeItem, self).run(socket)

        curve = None

        if in_maya:
            curve = self._maya_curve_entry_widget.widget.currentText()
        if in_unreal:
            curve = self._unreal_curve_entry_widget.widget.currentText()

        if curve:
            socket = self.get_socket('curve_shape')
            socket.value = curve

            update_socket_value(socket, eval_targets = self._signal_eval_targets)



class JointsItem(NodeItem):

    item_type = ItemType.JOINTS
    item_name = 'Joints'

    def _build_items(self):

        #self.add_in_socket('Scope', [], rigs.AttrType.TRANSFORM)
        self._current_socket_pos = 10
        line_edit = self.add_string('joint filter')
        line_edit.widget.setPlaceholderText('Joint Search')
        line_edit.data_type = rigs.AttrType.STRING
        self.add_out_socket('joints', [], rigs.AttrType.TRANSFORM)
        #self.add_socket(socket_type, data_type, name)

        self._joint_entry_widget = line_edit
        line_edit.widget.returnPressed.connect(self._dirty_run)

    def _get_joints(self):
        filter_text = self._joint_entry_widget.widget.text()

        joints = util_ramen.get_joints(filter_text)

        return joints


    def run(self, socket = None):
        super(JointsItem, self).run(socket)

        joints = self._get_joints()
        if joints is None:
            joints = []

        util.show('\tFound: %s' % joints)

        socket = self.get_socket('joints')
        socket.value = joints

        update_socket_value(socket, eval_targets = self._signal_eval_targets)

class ImportDataItem(NodeItem):

    item_type = ItemType.DATA
    item_name = 'Import Data'

    def _build_items(self):



        line_edit = self.add_string('data name')
        line_edit.widget.setPlaceholderText('Data Name')
        line_edit.data_type = rigs.AttrType.STRING
        self.add_in_socket('Eval IN', [], rigs.AttrType.EVALUATION)

        self.add_out_socket('result', [], rigs.AttrType.STRING)
        self.add_out_socket('Eval OUT', [], rigs.AttrType.EVALUATION)

        self.add_bool('New Scene')


        self._data_entry_widget = line_edit
        line_edit.widget.returnPressed.connect(self._dirty_run)

    def run(self, socket = None):
        super(ImportDataItem, self).run(socket)

        new_scene_widget = self._sockets['New Scene']
        if new_scene_widget.value:
            if in_maya:
                cmds.file(new = True, f = True)

        process_inst = process.get_current_process_instance()
        result = process_inst.import_data(self._data_entry_widget.value, sub_folder=None)
<<<<<<< HEAD

        if result == None:
=======
        
        if result is None:
>>>>>>> 5bee9bd5
            result = []

        socket = self.get_socket('result')
        socket.value = result

        update_socket_value(socket, eval_targets = self._signal_eval_targets)

        return result

class PrintItem(NodeItem):

    item_type = ItemType.PRINT
    item_name = 'Print'

    def _build_items(self):

        self.add_in_socket('input', [], rigs.AttrType.ANY)

    def run(self, socket = None):
        super(PrintItem, self).run(socket)

        socket = self.get_socket('input')
        util.show(socket.value)

class SetSkeletalMeshItem(NodeItem):
    item_type = ItemType.UNREAL_SKELETAL_MESH
    item_name = 'Set Skeletal Mesh'

    def _build_items(self):
        self.add_in_socket('input',[], rigs.AttrType.STRING)

    def run(self, socket = None):
        super(SetSkeletalMeshItem, self).run(socket)

        socket = self.get_socket('input')

        util.show('\t%s' % socket.value)

        for path in socket.value:
            if unreal_lib.util.is_skeletal_mesh(path):
                unreal_lib.util.set_skeletal_mesh(path)
                util.show('Current graph: %s' % unreal_lib.util.current_control_rig)
                break



class RigItem(NodeItem):

    item_type = ItemType.RIG

    def __init__(self, name = '', uuid_value = None):

        self._temp_parents = {}
        super(RigItem, self).__init__(name, uuid_value)

        self.rig.load()

        #self.run()

    def _init_node_width(self):
        return 180

    def _init_uuid(self, uuid_value):
        super(RigItem, self)._init_uuid(uuid_value)
        self.rig.uuid = self.uuid

    def _init_rig_class_instance(self):
        return rigs.Rig()

    def _build_items(self):

        self._current_socket_pos = 10

        if not self.rig:
            return

        attribute_names = self.rig.get_all_attributes()
        ins = self.rig.get_ins()
        outs = self.rig.get_outs()
        items = self.rig.get_node_attributes()


        self._dependency.update( self.rig.get_attr_dependency() )

        for attr_name in attribute_names:

            if attr_name in items:

                value, attr_type = self.rig.get_node_attribute(attr_name)

                if attr_type == rigs.AttrType.TITLE:
                    title = self.add_title(attr_name)

                    title.data_type = attr_type


                if attr_type == rigs.AttrType.STRING:
                    line_edit = self.add_string(attr_name)

                    line_edit.data_type = attr_type
                    line_edit.value = value

                    line_edit_return_function = lambda name = attr_name: self._dirty_run(name)
                    line_edit.widget.returnPressed.connect( line_edit_return_function )

                if attr_type == rigs.AttrType.BOOL:
                    bool_widget = self.add_bool(attr_name)
                    bool_widget.data_type = attr_type
                    bool_widget.value = value

                    bool_return_function = lambda value, name = attr_name: self._dirty_run(name)
                    bool_widget.widget.stateChanged.connect( bool_return_function )

                if attr_type == rigs.AttrType.INT:
                    int_widget = self.add_int(attr_name)
                    int_widget.data_type = attr_type
                    int_widget.value = value

                    return_function = lambda value, name = attr_name : self._dirty_run(name)
                    int_widget.widget.valueChanged.connect( return_function )

                if attr_type == rigs.AttrType.VECTOR:
                    widget = self.add_vector(attr_name)
                    widget.data_type = attr_type
                    widget.value = value

                    return_function = lambda value, name = attr_name : self._dirty_run(name)
                    widget.widget.valueChanged.connect( return_function )

            if attr_name in ins:
                value, attr_type = self.rig.get_in(attr_name)

                if attr_name == 'parent':
                    self.add_top_socket(attr_name, value, attr_type)
                else:
                    self.add_in_socket(attr_name, value, attr_type)

        for attr_name in attribute_names:
            if attr_name in outs:
                value, attr_type = self.rig.get_out(attr_name)

                self.add_out_socket(attr_name, value, attr_type)

    def _run(self, socket):
        sockets = self.get_all_sockets()

        if in_unreal:
            self.rig.rig_util.load()
            if self.rig.dirty == True:
                self.rig.rig_util.build()

        for name in sockets:
            node_socket = sockets[name]

            value = node_socket.value

            if name in self._out_sockets:
                if hasattr(self, 'rig_type'):
                    value = self.rig.attr.get(name)
                    node_socket.value = value

            self.rig.attr.set(node_socket.name, value)

        if isinstance(socket, str):
            socket = sockets[socket]

        if socket:
            self.dirty = True
            self.rig.dirty = True
            update_socket_value(socket, update_rig=True)
        else:

            self.rig.create()

            if not in_unreal:

                for name in self._out_sockets:
                    out_socket = self._out_sockets[name]

                    value = self.rig.attr.get(name)

                    out_socket.value = value

                    update_socket_value(out_socket)

    def _unparent(self):
        if in_unreal:
            return

        nodes = self.get_output_connected_nodes()
        for node in nodes:
            self._temp_parents[node.uuid] = node
            node.rig.parent = []

    def _reparent(self):
        if in_unreal:

            inputs = self.get_inputs('parent')

            for in_socket in inputs:
                if in_socket.name == 'controls':

                    in_node = in_socket.parentItem()

                    in_node.rig.rig_util.load()
                    self.rig.rig_util.load()

                    if in_node.rig.rig_util.construct_controller:
                        in_node_unreal = in_node.rig.rig_util.construct_node
                        node_unreal = self.rig.rig_util.construct_node

                        if in_node_unreal and node_unreal:
                            in_node.rig.rig_util.construct_controller.add_link('%s.controls' % in_node_unreal.get_node_path(),
                                                                               '%s.parent' % node_unreal.get_node_path())

        if not self._temp_parents:
            return

        controls = self.rig.get_attr('controls')
        if controls:
            for uuid in self._temp_parents:
                node = self._temp_parents[uuid]
                node.rig.parent = controls

    def run(self, socket = None):
        super(RigItem, self).run(socket)

        self._unparent()
        self._run(socket)
        self._reparent()

        if in_unreal:
            offset = -2300
            spacing = 1.25
            position = self.pos()
            self.rig.rig_util.set_node_position((position.x() - offset)*spacing, (position.y() - offset)*spacing)

    def delete(self):
        self._unparent()
        super(RigItem, self).delete()

        self.rig.delete()

    def store(self):
        item_dict = super(RigItem, self).store()

        item_dict['rig uuid'] = self.rig.uuid

        return item_dict

    def load(self, item_dict):
        super(RigItem, self).load(item_dict)

        self.rig.uuid = self.uuid

        if in_maya:
            value = self.rig.attr.get('controls')
            if value:

                self.dirty = False
                self.rig.dirty = False

                self.set_socket('controls', value, run = False)

class FkItem(RigItem):

    item_type = ItemType.FKRIG
    item_name = 'FkRig'

    def _init_color(self):
        return [68,68,88,255]

    def _init_rig_class_instance(self):
        return rigs_crossplatform.Fk()


class IkItem(RigItem):

    item_type = ItemType.IKRIG
    item_name = 'IkRig'

    def _init_color(self):
        return [68,88,68,255]

    def _init_rig_class_instance(self):
        return rigs_crossplatform.Ik()


#--- registry

register_item = {
    #NodeItem.item_type : NodeItem,
    FkItem.item_type : FkItem,
    IkItem.item_type : IkItem,
    JointsItem.item_type : JointsItem,
    ColorItem.item_type : ColorItem,
    CurveShapeItem.item_type : CurveShapeItem,
    ImportDataItem.item_type : ImportDataItem,
    PrintItem.item_type : PrintItem,
    SetSkeletalMeshItem.item_type : SetSkeletalMeshItem
}<|MERGE_RESOLUTION|>--- conflicted
+++ resolved
@@ -75,21 +75,12 @@
         if in_unreal:
 
             if socket.name == 'controls' and output.name == 'parent':
-<<<<<<< HEAD
-
-                if target_node.rig.rig_util.construct_node == None:
-                    target_node.rig.rig_util.load()
-                    target_node.rig.rig_util.build()
-
-                if source_node.rig.rig_util.construct_node == None:
-=======
-                
+
                 if target_node.rig.rig_util.construct_node is None:
                     target_node.rig.rig_util.load()
                     target_node.rig.rig_util.build()
-                    
+
                 if source_node.rig.rig_util.construct_node is None:
->>>>>>> 5bee9bd5
                     source_node.rig.rig_util.load()
                     source_node.rig.rig_util.build()
 
@@ -136,13 +127,8 @@
     if in_unreal:
 
         if source_socket.name == 'controls' and target_socket.name == 'parent':
-<<<<<<< HEAD
-
-            if target_node.rig.rig_util.construct_node == None:
-=======
-            
+
             if target_node.rig.rig_util.construct_node is None:
->>>>>>> 5bee9bd5
                 target_node.rig.rig_util.load()
                 target_node.rig.rig_util.build()
             if source_node.rig.rig_util.construct_controller:
@@ -184,13 +170,8 @@
             target_node = target_socket.parentItem()
 
             if source_socket.name == 'controls' and target_socket.name == 'parent':
-<<<<<<< HEAD
-
-                if target_node.rig.rig_util.construct_node == None:
-=======
-                
+
                 if target_node.rig.rig_util.construct_node is None:
->>>>>>> 5bee9bd5
                     target_node.rig.rig_util.load()
                     target_node.rig.rig_util.build()
                 if source_node.rig.rig_util.construct_controller:
@@ -2540,13 +2521,8 @@
 
         process_inst = process.get_current_process_instance()
         result = process_inst.import_data(self._data_entry_widget.value, sub_folder=None)
-<<<<<<< HEAD
-
-        if result == None:
-=======
-        
+
         if result is None:
->>>>>>> 5bee9bd5
             result = []
 
         socket = self.get_socket('result')
