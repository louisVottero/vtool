--- conflicted
+++ resolved
@@ -4063,11 +4063,9 @@
         if in_unreal:
             unreal_lib.graph.close_undo('Node Run')
 
-<<<<<<< HEAD
-            self._handle_unreal_connections()
-=======
+            #self._handle_unreal_connections()
+
     def _handle_platform_connections(self):
->>>>>>> 3ca95bb0
 
         if in_maya:
             return
@@ -4551,9 +4549,9 @@
                 nodes = _get_nodes()
                 handle_unreal_evaluation(nodes)
 
-<<<<<<< HEAD
+
     target_socket.lines = []
-=======
+
     if in_houdini:
 
         if is_rig(source_node) and is_rig(target_node):
@@ -4570,7 +4568,7 @@
             houdini_lib.graph.update_apex_graph(apex_edit, apex)
 
     target_socket.remove_line(target_socket.lines[0])
->>>>>>> 3ca95bb0
+
 
     if target_socket.data_type == rigs.AttrType.TRANSFORM:
         if source_node:
