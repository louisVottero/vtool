--- conflicted
+++ resolved
@@ -328,16 +328,10 @@
         from . import rigs_unreal
         return rigs_unreal.UnrealUtilRig()
 
-<<<<<<< HEAD
-=======
     def _houdini_rig(self):
         from . import rigs_houdini
         return rigs_houdini.HoudiniUtilRig()
 
-    def _support_sub_controls(self):
-        return True
-
->>>>>>> 3ca95bb0
     def _setup_variables(self):
         for input_entry in (self.attr.inputs + self.attr.node + self.attr.outputs):
             input_entry_name = input_entry.replace(' ', '_')
