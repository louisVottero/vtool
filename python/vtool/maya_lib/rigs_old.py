# Copyright (C) 2022 Louis Vottero louis.vot@gmail.com    All rights reserved.

import util

import vtool.util

if vtool.util.is_in_maya():
    import maya.cmds as cmds

import core
import attr
import space
import anim
import curve
import geo
import deform
import rigs


# --- Body

class IkQuadrupedBackLegRig(rigs.IkAppendageRig):

    def __init__(self, description, side):
        super(IkQuadrupedBackLegRig, self).__init__(description, side)

        self.offset_control_to_locator = False

    def _duplicate_joints(self):

        super(rigs.IkAppendageRig, self)._duplicate_joints()

        duplicate = util.DuplicateHierarchy(self.joints[0])
        duplicate.stop_at(self.joints[-1])
        duplicate.replace('joint', 'ik')
        self.ik_chain = duplicate.create()

        ik_group = self._create_group()

        cmds.parent(self.ik_chain[0], ik_group)
        cmds.parent(ik_group, self.setup_group)

        self._create_offset_chain(ik_group)

        for inc in range(0, len(self.offset_chain)):
            cmds.parentConstraint(self.offset_chain[inc], self.buffer_joints[inc], mo=True)
            util.connect_scale(self.offset_chain[inc], self.buffer_joints[inc])

            cmds.connectAttr('%s.scaleX' % self.ik_chain[inc],
                             '%s.scaleX' % self.offset_chain[inc])

        cmds.parentConstraint(self.ik_chain[-1], self.buffer_joints[-1], mo=True)
        util.connect_scale(self.offset_chain[-1], self.buffer_joints[-1])

        cmds.parentConstraint(self.ik_chain[0], self.offset_chain[0], mo=True)

    def _create_offset_chain(self, parent=None):

        if not parent:
            parent = self.setup_group

        duplicate = util.DuplicateHierarchy(self.joints[0])
        duplicate.stop_at(self.joints[-1])
        duplicate.replace('joint', 'offset')
        self.offset_chain = duplicate.create()

        # cmds.parent(self.offset_chain[0], self.ik_chain[0])

        duplicate = util.DuplicateHierarchy(self.offset_chain[-2])
        duplicate.replace('offset', 'sway')
        self.lower_offset_chain = duplicate.create()

        cmds.parent(self.lower_offset_chain[1], self.offset_chain[-2])
        cmds.parent(self.lower_offset_chain[0], self.lower_offset_chain[1])
        cmds.makeIdentity(self.lower_offset_chain, apply=True, t=1, r=1, s=1, n=0, jointOrient=True)
        cmds.parent(self.lower_offset_chain[1], self.setup_group)
        self.lower_offset_chain.reverse()

        cmds.connectAttr('%s.scaleX' % self.offset_chain[-2], '%s.scaleX' % self.lower_offset_chain[0])

        cmds.delete(self.offset_chain[-1])
        self.offset_chain.pop(-1)

        cmds.orientConstraint(self.lower_offset_chain[0], self.offset_chain[-1])

    def _create_offset_control(self):

        if not self.offset_control_to_locator:
            control = self._create_control(description='offset')
            control.hide_scale_and_visibility_attributes()
            control.scale_shape(2, 2, 2)
            control.set_curve_type('square')

            self.offset_control = control.get()

            match = util.MatchSpace(self.lower_offset_chain[1], self.offset_control)
            match.rotation()

            match = util.MatchSpace(self.lower_offset_chain[0], self.offset_control)
            match.translation()

        if self.offset_control_to_locator:
            self.offset_control = cmds.spaceLocator(n='locator_%s' % self._get_name('offset'))[0]

            match = util.MatchSpace(self.lower_offset_chain[0], self.offset_control)
            match.translation()
            cmds.hide(self.offset_control)

        cmds.parentConstraint(self.offset_control, self.lower_offset_chain[0], mo=True)

        xform_group = util.create_xform_group(self.offset_control)
        driver_group = util.create_xform_group(self.offset_control, 'driver')

        util.create_title(self.btm_control, 'OFFSET_ANKLE')

        offset = util.MayaNumberVariable('offsetAnkle')

        offset.create(self.btm_control)
        offset.connect_out('%s.rotateZ' % driver_group)

        follow_group = util.create_follow_group(self.ik_chain[-2], xform_group)

        scale_constraint = cmds.scaleConstraint(self.ik_chain[-2], follow_group)[0]

        util.scale_constraint_to_local(scale_constraint)

        cmds.parent(follow_group, self.top_control)

        if not self.offset_control_to_locator:
            control.hide_translate_attributes()

        return self.offset_control

    def _rig_offset_chain(self):

        ik_handle = util.IkHandle(self._get_name('offset_top'))

        ik_handle.set_start_joint(self.offset_chain[0])
        ik_handle.set_end_joint(self.offset_chain[-1])
        ik_handle.set_solver(ik_handle.solver_rp)
        ik_handle = ik_handle.create()

        cmds.parent(ik_handle, self.lower_offset_chain[-1])

        ik_handle_btm = util.IkHandle(self._get_name('offset_btm'))
        ik_handle_btm.set_start_joint(self.lower_offset_chain[0])
        ik_handle_btm.set_end_joint(self.lower_offset_chain[-1])
        ik_handle_btm.set_solver(ik_handle_btm.solver_sc)
        ik_handle_btm = ik_handle_btm.create()

        follow = util.create_follow_group(self.offset_control, ik_handle_btm)
        cmds.parent(follow, self.setup_group)
        cmds.hide(ik_handle_btm)

    def set_offset_control_to_locator(self, bool_value):
        self.offset_control_to_locator = bool_value

    def create(self):

        super(IkQuadrupedBackLegRig, self).create()

        self._create_offset_control()

        self._rig_offset_chain()

        cmds.setAttr('%s.translateY' % self.pole_vector_xform, 0)


class FkQuadrupedSpineRig(rigs.FkCurveRig):
    def __init__(self, name, side):
        super(FkQuadrupedSpineRig, self).__init__(name, side)

        self.mid_control_joint = None

    def _create_sub_control(self):

        sub_control = util.Control(self._get_control_name(sub=True))
        sub_control.color(util.get_color_of_side(self.side, True))
        if self.control_shape:
            sub_control.set_curve_type(self.control_shape)

        sub_control.scale_shape(.75, .75, .75)

        if self.current_increment == 0:
            sub_control.set_curve_type('cube')

        if self.current_increment == 1:
            other_sub_control = util.Control(self._get_control_name('reverse', sub=True))
            other_sub_control.color(util.get_color_of_side(self.side, True))

            if self.control_shape:
                other_sub_control.set_curve_type(self.control_shape)

            other_sub_control.scale_shape(2, 2, 2)

            control = self.controls[-1]
            other_sub = other_sub_control.get()

            if self.mid_control_joint:
                util.MatchSpace(self.mid_control_joint, other_sub).translation()
                util.MatchSpace(control, other_sub).rotation()

            if not self.mid_control_joint:
                util.MatchSpace(control, other_sub).translation_rotation()

            # cmds.parent(other_sub,  )

            xform = util.create_xform_group(other_sub_control.get())

            cmds.parent(xform, self.controls[-2])
            parent = cmds.listRelatives(self.sub_controls[-1], p=True)[0]
            xform = cmds.listRelatives(parent, p=True)[0]

            other_sub_control.hide_scale_and_visibility_attributes()

            cmds.parent(xform, other_sub)

        if self.current_increment == 2:
            pass

        return sub_control

    def set_mid_control_joint(self, joint_name):
        self.mid_control_joint = joint_name


class IkQuadrupedScapula(rigs.BufferRig):

    def __init__(self, description, side):
        super(IkQuadrupedScapula, self).__init__(description, side)

        self.control_offset = 10

    def _create_top_control(self):
        control = self._create_control()
        control.set_curve_type('cube')
        control.hide_scale_and_visibility_attributes()

        self._offset_control(control)

        util.create_xform_group(control.get())

        return control.get()

    def _create_shoulder_control(self):
        control = self._create_control()
        control.set_curve_type('cube')
        control.hide_scale_and_visibility_attributes()

        util.MatchSpace(self.joints[0], control.get()).translation()
        cmds.pointConstraint(control.get(), self.joints[0], mo=True)

        util.create_xform_group(control.get())

        return control.get()

    def _offset_control(self, control):
        offset = cmds.group(em=True)
        match = util.MatchSpace(self.joints[-1], offset)
        match.translation_rotation()

        cmds.move(self.control_offset, 0, 0, offset, os=True, wd=True, r=True)

        match = util.MatchSpace(offset, control.get())
        match.translation()

        cmds.delete(offset)

    def _create_ik(self, control):
        handle = util.IkHandle(self._get_name())
        handle.set_start_joint(self.joints[0])
        handle.set_end_joint(self.joints[-1])
        handle = handle.create()

        cmds.pointConstraint(control, handle)

        cmds.parent(handle, control)
        cmds.hide(handle)

    def set_control_offset(self, value):
        self.control_offset = value

    def create(self):
        control = self._create_top_control()
        self._create_shoulder_control()

        self._create_ik(control)

        rig_line = util.RiggedLine(control, self.joints[-1], self._get_name()).create()
        cmds.parent(rig_line, self.control_group)


class QuadFootRollRig(rigs.FootRollRig):

    def __init__(self, description, side):
        super(QuadFootRollRig, self).__init__(description, side)

        self.ball_attrtribute = None

    def _define_joints(self):
        index_list = self.defined_joints

        if not index_list:
            index_list = [0, 2, 1, 3, 4, 5]

        self.ankle_index = index_list[0]
        self.heel_index = index_list[1]
        self.ball_index = index_list[2]
        self.toe_index = index_list[3]
        self.yawIn_index = index_list[4]
        self.yawOut_index = index_list[5]

        self.ankle = self.ik_chain[self.ankle_index]
        self.heel = self.ik_chain[self.heel_index]
        self.ball = self.ik_chain[self.ball_index]
        self.toe = self.ik_chain[self.toe_index]
        self.yawIn = self.ik_chain[self.yawIn_index]
        self.yawOut = self.ik_chain[self.yawOut_index]

    def _create_roll_attributes(self):
        attribute_control = self._get_attribute_control()

        cmds.addAttr(attribute_control, ln='heelRoll', at='double', k=True)
        cmds.addAttr(attribute_control, ln='ballRoll', at='double', k=True)
        cmds.addAttr(attribute_control, ln='toeRoll', at='double', k=True)

        cmds.addAttr(attribute_control, ln='yawIn', at='double', k=True)
        cmds.addAttr(attribute_control, ln='yawOut', at='double', k=True)

        cmds.addAttr(attribute_control, ln='bankIn', at='double', k=True)
        cmds.addAttr(attribute_control, ln='bankOut', at='double', k=True)

    def _create_yawout_roll(self, parent, name, scale=1):
        control, xform, driver = self._create_pivot_control(self.yawOut, name, scale=scale)

        cmds.parent(xform, parent)

        attribute_control = self._get_attribute_control()

        cmds.setDrivenKeyframe('%s.rotate%s' % (driver, self.side_roll_axis), cd='%s.%s' % (attribute_control, name),
                               driverValue=0, value=0, itt='spline', ott='spline')
        cmds.setDrivenKeyframe('%s.rotate%s' % (driver, self.side_roll_axis), cd='%s.%s' % (attribute_control, name),
                               driverValue=10, value=-45, itt='spline', ott='spline')

        cmds.setInfinity('%s.rotate%s' % (driver, self.side_roll_axis), preInfinite='linear')
        cmds.setInfinity('%s.rotate%s' % (driver, self.side_roll_axis), postInfinite='linear')

        return control

    def _create_yawin_roll(self, parent, name, scale=1):
        control, xform, driver = self._create_pivot_control(self.yawIn, name, scale=scale)

        cmds.parent(xform, parent)

        attribute_control = self._get_attribute_control()

        cmds.setDrivenKeyframe('%s.rotate%s' % (driver, self.side_roll_axis), cd='%s.%s' % (attribute_control, name),
                               driverValue=0, value=0, itt='spline', ott='spline')
        cmds.setDrivenKeyframe('%s.rotate%s' % (driver, self.side_roll_axis), cd='%s.%s' % (attribute_control, name),
                               driverValue=-10, value=-45, itt='spline', ott='spline')

        cmds.setInfinity('%s.rotate%s' % (driver, self.side_roll_axis), preInfinite='linear')
        cmds.setInfinity('%s.rotate%s' % (driver, self.side_roll_axis), postInfinite='linear')

        return control

    def _create_pivot_groups(self):
        heel_pivot = self._create_pivot('heel', self.heel, self.control_group)
        ball_pivot = self._create_pivot('ball', self.ball, heel_pivot)
        toe_pivot = self._create_pivot('toe', self.toe, ball_pivot)

        toe_roll = self._create_toe_roll(toe_pivot)
        heel_roll = self._create_heel_roll(toe_roll)
        yawin_roll = self._create_yawin_roll(heel_roll, 'yawIn')
        yawout_roll = self._create_yawout_roll(yawin_roll, 'yawOut')
        bankin_roll = self._create_yawin_roll(yawout_roll, 'bankIn')
        bankout_roll = self._create_yawout_roll(bankin_roll, 'bankOut')
        ball_roll = self._create_ball_roll(bankout_roll)

        toe_control, toe_control_xform = self._create_toe_rotate_control()
        toe_fk_control, toe_fk_control_xform = self._create_toe_fk_rotate_control()

        self._create_ik()

        cmds.parent(toe_control_xform, bankout_roll)

        follow_toe_control = cmds.group(em=True, n='follow_%s' % toe_control)
        util.MatchSpace(toe_control, follow_toe_control).translation_rotation()
        xform_follow = util.create_xform_group(follow_toe_control)

        cmds.parent(xform_follow, yawout_roll)
        util.connect_rotate(toe_control, follow_toe_control)

        cmds.parentConstraint(ball_roll, self.roll_control_xform, mo=True)

        cmds.parentConstraint(toe_control, self.ball_handle, mo=True)
        cmds.parentConstraint(ball_roll, self.ankle_handle, mo=True)

        return [ball_pivot, toe_fk_control_xform]

    def set_index_order(self, index_list):
        self.defined_joints = index_list


class QuadBackFootRollRig(QuadFootRollRig):

    def __init__(self, name, side):
        super(QuadBackFootRollRig, self).__init__(name, side)

        self.add_bank = True
        self.right_side_fix = False
        self.right_side_fix_axis = ['X']

    def _fix_right_side_orient(self, control):

        if not self.right_side_fix:
            return

        if not self.side == 'R':
            return

        xform_locator = cmds.spaceLocator()[0]

        match = util.MatchSpace(control, xform_locator)
        match.translation_rotation()

        spacer = util.create_xform_group(xform_locator)

        for letter in self.right_side_fix_axis:
            cmds.setAttr('%s.rotate%s' % (xform_locator, letter.upper()), 180)

        match = util.MatchSpace(xform_locator, control)
        match.translation_rotation()

        cmds.delete(spacer)

    def _create_toe_roll(self, parent, name='toeRoll', scale=1):

        control, xform, driver = self._create_pivot_control(self.toe, name, scale=scale)

        cmds.parent(xform, parent)

        attribute_control = self._get_attribute_control()

        cmds.setDrivenKeyframe('%s.rotate%s' % (driver, self.forward_roll_axis), cd='%s.%s' % (attribute_control, name),
                               driverValue=0, value=0, itt='spline', ott='spline')
        cmds.setDrivenKeyframe('%s.rotate%s' % (driver, self.forward_roll_axis), cd='%s.%s' % (attribute_control, name),
                               driverValue=10, value=45, itt='spline', ott='spline')
        cmds.setDrivenKeyframe('%s.rotate%s' % (driver, self.forward_roll_axis), cd='%s.%s' % (attribute_control, name),
                               driverValue=-10, value=-45, itt='spline', ott='spline')

        cmds.setInfinity('%s.rotate%s' % (driver, self.forward_roll_axis), postInfinite='linear')
        cmds.setInfinity('%s.rotate%s' % (driver, self.forward_roll_axis), preInfinite='linear')

        return control

    def _create_heel_roll(self, parent, name='heelRoll', scale=1):
        control, xform, driver = self._create_pivot_control(self.heel, name, scale=scale)

        cmds.parent(xform, parent)

        attribute_control = self._get_attribute_control()

        cmds.setDrivenKeyframe('%s.rotate%s' % (driver, self.forward_roll_axis), cd='%s.%s' % (attribute_control, name),
                               driverValue=0, value=0, itt='spline', ott='spline')
        cmds.setDrivenKeyframe('%s.rotate%s' % (driver, self.forward_roll_axis), cd='%s.%s' % (attribute_control, name),
                               driverValue=10, value=45, itt='spline', ott='spline')
        cmds.setDrivenKeyframe('%s.rotate%s' % (driver, self.forward_roll_axis), cd='%s.%s' % (attribute_control, name),
                               driverValue=-10, value=-45, itt='spline', ott='spline')
        cmds.setInfinity('%s.rotate%s' % (driver, self.forward_roll_axis), preInfinite='linear')
        cmds.setInfinity('%s.rotate%s' % (driver, self.forward_roll_axis), postInfinite='linear')

        return control

    def _create_ball_roll(self, parent):

        control, xform, driver = self._create_pivot_control(self.ball, 'ball')

        cmds.parent(xform, parent)

        attribute_control = self._get_attribute_control()

        cmds.setDrivenKeyframe('%s.rotate%s' % (driver, self.forward_roll_axis), cd='%s.ballRoll' % attribute_control,
                               driverValue=0, value=0, itt='spline', ott='spline')
        cmds.setDrivenKeyframe('%s.rotate%s' % (driver, self.forward_roll_axis), cd='%s.ballRoll' % attribute_control,
                               driverValue=10, value=45, itt='spline', ott='spline')
        cmds.setDrivenKeyframe('%s.rotate%s' % (driver, self.forward_roll_axis), cd='%s.ballRoll' % attribute_control,
                               driverValue=-10, value=-45, itt='spline', ott='spline')
        # cmds.setDrivenKeyframe('%s.rotateX' % driver,cd = '%s.ballRoll' % attribute_control, driverValue = 20, value = 0, itt = 'spline', ott = 'spline')
        cmds.setInfinity('%s.rotate%s' % (driver, self.forward_roll_axis), postInfinite='linear')
        cmds.setInfinity('%s.rotate%s' % (driver, self.forward_roll_axis), preInfinite='linear')

        return control

    def _create_roll_control(self, transform):

        roll_control = self._create_control('roll')
        roll_control.set_curve_type('square')

        self.roll_control = roll_control

        roll_control.scale_shape(.8, .8, .8)

        xform_group = util.create_xform_group(roll_control.get())

        roll_control.hide_scale_and_visibility_attributes()
        roll_control.hide_rotate_attributes()

        match = util.MatchSpace(transform, xform_group)
        match.translation_rotation()

        if self.right_side_fix and self.side == 'R':
            self._fix_right_side_orient(xform_group)

        # cmds.parentConstraint(roll_control.get(), transform)

        self.roll_control_xform = xform_group

        return roll_control

    def _define_joints(self):

        index_list = self.defined_joints

        if not index_list:
            index_list = [0, 1, 2, 3, 4, 5]

        self.ankle_index = index_list[0]
        self.heel_index = index_list[1]
        self.ball_index = index_list[2]
        self.toe_index = index_list[3]
        self.yawIn_index = index_list[4]
        self.yawOut_index = index_list[5]

        self.ankle = self.ik_chain[self.ankle_index]
        self.heel = self.ik_chain[self.heel_index]
        self.ball = self.ik_chain[self.ball_index]
        self.toe = self.ik_chain[self.toe_index]
        self.yawIn = self.ik_chain[self.yawIn_index]
        self.yawOut = self.ik_chain[self.yawOut_index]

    def _create_roll_attributes(self):

        attribute_control = self._get_attribute_control()

        util.create_title(attribute_control, 'roll')

        cmds.addAttr(attribute_control, ln='ballRoll', at='double', k=True)
        cmds.addAttr(attribute_control, ln='toeRoll', at='double', k=True)
        cmds.addAttr(attribute_control, ln='heelRoll', at='double', k=True)

        cmds.addAttr(attribute_control, ln='yawIn', at='double', k=True)
        cmds.addAttr(attribute_control, ln='yawOut', at='double', k=True)

        if self.add_bank:
            util.create_title(attribute_control, 'bank')

            cmds.addAttr(attribute_control, ln='bankIn', at='double', k=True)
            cmds.addAttr(attribute_control, ln='bankOut', at='double', k=True)

            cmds.addAttr(attribute_control, ln='bankForward', at='double', k=True)
            cmds.addAttr(attribute_control, ln='bankBack', at='double', k=True)

    def _create_ik(self):
        self.ankle_handle = self._create_ik_handle('ankle', self.ankle, self.toe)
        cmds.parent(self.ankle_handle, self.setup_group)

    def _create_pivot_groups(self):

        attribute_control = self._get_attribute_control()

        self._create_ik()

        util.create_title(attribute_control, 'pivot')

        ankle_pivot = self._create_pivot('ankle', self.ankle, self.control_group)
        heel_pivot = self._create_pivot('heel', self.heel, ankle_pivot)
        ball_pivot = self._create_pivot('ball', self.ball, heel_pivot)
        toe_pivot = self._create_pivot('toe', self.toe, ball_pivot)

        toe_roll = self._create_toe_roll(toe_pivot)
        heel_roll = self._create_heel_roll(toe_roll)
        yawin_roll = self._create_yawin_roll(heel_roll, 'yawIn')
        yawout_roll = self._create_yawout_roll(yawin_roll, 'yawOut')
        ball_roll = self._create_ball_roll(yawout_roll)

        if self.add_bank:
            bankin_roll = self._create_yawin_roll(ball_roll, 'bankIn', scale=.5)
            bankout_roll = self._create_yawout_roll(bankin_roll, 'bankOut', scale=.5)
            bankforward_roll = self._create_toe_roll(bankout_roll, 'bankForward', scale=.5)
            bankback_roll = self._create_heel_roll(bankforward_roll, 'bankBack', scale=.5)

            util.create_follow_group(bankback_roll, self.roll_control_xform)
            # cmds.parentConstraint(bankback_roll, self.roll_control_xform, mo = True)
            cmds.parentConstraint(bankback_roll, self.ankle_handle, mo=True)

        if not self.add_bank:
            cmds.parentConstraint(ball_roll, self.roll_control_xform, mo=True)
            cmds.parentConstraint(ball_roll, self.ankle_handle, mo=True)

    def set_add_bank(self, bool_value):
        self.add_bank = bool_value

    def set_right_side_fix(self, bool_value):
        self.right_side_fix = bool_value

    def create(self):
        super(rigs.FootRollRig, self).create()

        self._define_joints()

        self._create_roll_attributes()

        self._create_pivot_groups()


# --- face

class FaceFollowCurveRig(rigs.CurveRig):
    def __init__(self, description, side):
        super(FaceFollowCurveRig, self).__init__(description, side)

        self.controls = []
        self.drivers = []
        self.clusters = []
        self.local_controls = []

        self.wire_falloff = 20

        self.create_joints = 0

        self.mesh = None
        self.create_follow = False

    def _rebuild_curve(self, curve, description=None, spans=4, delete_cvs=False):

        if self.create_follow:
            follow_curve, cluster_curve = self._rebuild_with_follow(curve, description, spans, delete_cvs)

            return follow_curve, cluster_curve

        rebuilt_curve = cmds.rebuildCurve(curve,
                                          constructionHistory=False,
                                          replaceOriginal=False,
                                          rebuildType=0,
                                          endKnots=1,
                                          keepRange=0,
                                          keepControlPoints=0,
                                          keepEndPoints=1,
                                          keepTangents=0,
                                          spans=spans,
                                          degree=3)[0]

        if delete_cvs:
            cvs = cmds.ls('%s.cv[*]' % rebuilt_curve, flatten=True)
            cmds.delete(cvs[1], cvs[-2])

        new_curve = cmds.rename(rebuilt_curve, 'curve_%s' % self._get_name(description))

        cluster_curve = new_curve
        follow_curve = None

        cmds.parent(cluster_curve, self.setup_group)

        return follow_curve, cluster_curve

    def _rebuild_with_follow(self, curve, description, spans, delete_cvs):
        rebuilt_curve, node = cmds.rebuildCurve(curve,
                                                constructionHistory=True,
                                                replaceOriginal=False,
                                                rebuildType=0,
                                                endKnots=1,
                                                keepRange=0,
                                                keepControlPoints=0,
                                                keepEndPoints=1,
                                                keepTangents=0,
                                                spans=spans,
                                                degree=3)

        # cmds.delete('%s.cv[1]' % rebuilt_curve)

        if delete_cvs:
            cvs = cmds.ls('%s.cv[*]' % rebuilt_curve, flatten=True)
            cmds.delete(cvs[1], cvs[-2])

        new_curve = cmds.duplicate(rebuilt_curve, n='curve_%s' % self._get_name(description))[0]

        cmds.blendShape(rebuilt_curve, new_curve, w=[0, 1])

        follow_curve = rebuilt_curve
        cluster_curve = new_curve

        cmds.parent(follow_curve, self.setup_group)
        cmds.parent(cluster_curve, self.setup_group)

        return follow_curve, cluster_curve

    def _create_inc_control(self, follow_curve, cluster_curve, inc, description=None, center_tolerance=0.001):
        control = self._create_control(description)

        control.rotate_shape(90, 0, 0)
        control.hide_scale_attributes()

        cluster, handle = util.create_cluster('%s.cv[%s]' % (cluster_curve, inc), self._get_name())
        self.clusters.append(handle)

        match = util.MatchSpace(handle, control.get())
        match.translation_to_rotate_pivot()

        control_name = control.get()

        if description:

            side = control.color_respect_side(center_tolerance=center_tolerance)

            if side != 'C':
                control_name = cmds.rename(control.get(), util.inc_name(control.get()[0:-1] + side))

        xform = util.create_xform_group(control_name)
        driver = util.create_xform_group(control_name, 'driver')

        bind_pre = util.create_cluster_bindpre(cluster, handle)

        local_group, xform_group = util.constrain_local(control_name, handle, parent=True)

        local_driver = util.create_xform_group(local_group, 'driver')
        util.connect_translate(driver, local_driver)
        util.connect_translate(xform, xform_group)

        cmds.parent(bind_pre, xform_group)

        util.attach_to_curve(xform, follow_curve)

        cmds.parent(xform_group, self.setup_group)

        self.local_controls.append(local_group)
        self.drivers.append(driver)

        return control_name, driver

    def _create_controls(self, follow_curve, cluster_curve, description):
        pass

    def _create_deformation(self, deform_curve, follow_curve):

        if self.mesh:
            if not self.create_joints:
                for mesh in self.mesh:
                    wire, curve = cmds.wire(self.mesh, w=deform_curve, dds=[(0, self.wire_falloff)], gw=False,
                                            n='wire_%s' % deform_curve)

                    cmds.setAttr('%s.rotation' % wire, 0.1)

                cmds.blendShape(follow_curve, '%sBaseWire' % curve, w=[0, 1])

            if self.create_joints:
                util.create_joints_on_curve(deform_curve, self.create_joints, self.description, create_controls=False)

    def set_wire_falloff(self, value):
        self.wire_falloff = value

    def set_mesh_to_deform(self, mesh):
        self.mesh = mesh
<<<<<<< HEAD
        
        if isinstance(mesh, str) or isinstance(mesh, unicode):
=======

        if type(mesh) == type('') or type(mesh) == type(u''):
>>>>>>> 1ef8130b
            self.mesh = [mesh]

    def set_create_joints(self, int_value):
        self.create_joints = int_value

    def set_curves(self, top_lip_curve, btm_lip_curve):
        super(MouthCurveRig, self).set_curves([top_lip_curve, btm_lip_curve])

    def set_create_follow(self, bool_value):
        self.create_follow = bool_value


class SingleControlFaceCurveRig(FaceFollowCurveRig):
    def __init__(self, description, side):
        super(SingleControlFaceCurveRig, self).__init__(description, side)

        self.attach_surface = None
        self.curve_position_percent = 0
        self.shape_name = 'pin'

    def _rebuild_curve(self, curve, description=None, spans=6):

        rebuilt_curve, node = cmds.rebuildCurve(curve,
                                                constructionHistory=True,
                                                replaceOriginal=False,
                                                rebuildType=0,
                                                endKnots=1,
                                                keepRange=0,
                                                keepControlPoints=0,
                                                keepEndPoints=1,
                                                keepTangents=0,
                                                spans=spans,
                                                degree=3)

        new_curve = cmds.duplicate(rebuilt_curve, n='curve_%s' % self._get_name(description))[0]

        cmds.blendShape(rebuilt_curve, new_curve, w=[0, 1])

        follow_curve = rebuilt_curve
        cluster_curve = new_curve

        cmds.parent(follow_curve, self.setup_group)
        cmds.parent(cluster_curve, self.setup_group)

        return follow_curve, cluster_curve

    def _create_control_on_curve(self, follow_curve, percent, sub=False, description=None):

        position = cmds.pointOnCurve(follow_curve, top=True, pr=percent)

        control = self._create_control(description)
        control.set_curve_type(self.shape_name)
        control.rotate_shape(90, 0, 0)
        control.hide_scale_attributes()

        sub_control = None

        if sub:
            sub_control = self._create_control(description, True)
            sub_control.set_curve_type('cube')
            sub_control.scale_shape(.8, .8, .8)
            sub_control.hide_scale_attributes()

            cmds.parent(sub_control.get(), control.get())

            sub_control = sub_control.get()

        cmds.move(position[0], position[1], position[2], control.get())

        control_name = control.get()

        xform = util.create_xform_group(control_name)
        driver = util.create_xform_group(control_name, 'driver')

        util.attach_to_curve(xform, follow_curve)

        return control_name, sub_control, driver, xform

    def _create_full_control(self, follow_curve, cluster, description=None):
        position = cmds.xform(cluster, q=True, ws=True, rp=True)

        control = self._create_control(description)
        control.set_curve_type(self.shape_name)
        control.rotate_shape(90, 0, 0)
        control.hide_scale_attributes()

        cmds.move(position[0], position[1], position[2], control.get())

        control_name = control.get()

        xform = util.create_xform_group(control_name)
        driver = util.create_xform_group(control_name, 'driver')

        util.attach_to_curve(xform, follow_curve)

        return control_name, driver

    def _create_cluster(self, cv_deform, cv_offset, description=None, follow=True):

        cluster_group = cmds.group(em=True, n=util.inc_name(self._get_name(description)))
        cmds.parent(cluster_group, self.setup_group)

        cluster, handle = util.create_cluster(cv_deform, self._get_name(description))
        self.clusters.append(handle)

        bind_pre = util.create_cluster_bindpre(cluster, handle)

        # buffer = cmds.group(em = True, n = util.inc_name('buffer_%s' % handle))

        match = util.MatchSpace(handle, buffer)
        match.translation_to_rotate_pivot()

        cmds.parent(handle, buffer)
        cmds.parent(buffer, cluster_group)

        xform = util.create_xform_group(buffer)
        driver3 = util.create_xform_group(buffer, 'driver3')
        driver2 = util.create_xform_group(buffer, 'driver2')
        driver1 = util.create_xform_group(buffer, 'driver1')

        if self.attach_surface and follow:
            surface_follow = cmds.group(em=True, n=util.inc_name('surfaceFollow_%s' % handle))

            cmds.parent(surface_follow, xform)

            match = util.MatchSpace(handle, surface_follow)
            match.translation_to_rotate_pivot()

            cmds.pointConstraint(driver3, surface_follow, mo=True)
            cmds.geometryConstraint(self.attach_surface, surface_follow)

            util.connect_translate(driver3, surface_follow)

            cmds.pointConstraint(surface_follow, driver2, mo=True)

        cmds.parent(bind_pre, xform)

        return xform, driver3, driver1

    def _create_full_cluster(self, follow_curve, cluster_curve, offset_curve, description=None, follow=False):

        cv_deform = '%s.cv[*]' % (cluster_curve)
        cv_offset = '%s.cv[*]' % (offset_curve)

        xform, driver, local_driver = self._create_cluster(cv_deform, cv_offset, description, follow)

        return driver, local_driver, xform

    def _create_inc_cluster(self, follow_curve, cluster_curve, offset_curve, inc, description=None, follow=True):

        cv_deform = '%s.cv[%s]' % (cluster_curve, inc)
        cv_offset = '%s.cv[%s]' % (offset_curve, inc)

        xform, driver, local_driver = self._create_cluster(cv_deform, cv_offset, description, follow)

        return driver, local_driver

    def _create_clusters(self, follow_curve, deform_curve, offset_curve, description=None, follow=True):

        cvs = cmds.ls('%s.cv[*]' % deform_curve, flatten=True)
        count = len(cvs)

        drivers = []
        local_drivers = []

        for inc in range(0, count):
            driver, local_driver = self._create_inc_cluster(follow_curve, deform_curve, offset_curve, inc, description,
                                                            follow)
            drivers.append(driver)
            local_drivers.append(local_driver)

        return drivers, local_drivers

    def _create_fade(self, start_control, drivers):

        reverse_drivers = list(drivers)
        reverse_drivers.reverse()

        multiply_groups = {}

        if start_control:
            multiply_groups['side1'] = util.create_follow_fade(start_control, drivers, -1)

        return multiply_groups

    def set_attach_surface(self, surface):
        self.attach_surface = surface

    def set_curve_position(self, percent):
        self.curve_position_percent = percent

    def set_curve_shape(self, shape_name):
        self.curve_shape = shape_name

    def create(self):

        follow_curve, deform_curve = self._rebuild_curve(self.curves[0])

        position = self.curve_position_percent
        if position == -1:
            position = .5

        start_control, sub, control_driver, xform_control = self._create_control_on_curve(self.curves[0], position)

        if self.curve_position_percent > -1:
            drivers, drivers_local = self._create_clusters(self.curves[0],
                                                           deform_curve,
                                                           follow_curve,
                                                           follow=False)

            self._create_fade(start_control, drivers)

        if self.curve_position_percent == -1:
            driver, driver_local, xform_cluster = self._create_full_cluster(self.curves[0],
                                                                            deform_curve,
                                                                            follow_curve)

            util.connect_translate(start_control, driver)
            util.connect_rotate(start_control, driver)
            util.connect_scale(start_control, driver)

            util.connect_translate(control_driver, driver)
            util.connect_rotate(control_driver, driver)
            # util.connect_scale(control_driver, driver)

            util.connect_translate(xform_control, xform_cluster)

            control = util.Control(start_control)
            control.show_scale_attributes()

        self._create_deformation(deform_curve, follow_curve)


class SimpleFaceCurveRig(FaceFollowCurveRig):
    def __init__(self, description, side):
        super(SimpleFaceCurveRig, self).__init__(description, side)

        self.attach_surface = None

    def _rebuild_curve(self, curve, description=None, spans=6):

        rebuilt_curve, node = cmds.rebuildCurve(curve,
                                                constructionHistory=True,
                                                replaceOriginal=False,
                                                rebuildType=0,
                                                endKnots=1,
                                                keepRange=0,
                                                keepControlPoints=0,
                                                keepEndPoints=1,
                                                keepTangents=0,
                                                spans=spans,
                                                degree=3)

        new_curve = cmds.duplicate(rebuilt_curve, n='curve_%s' % self._get_name(description))[0]

        cmds.blendShape(rebuilt_curve, new_curve, w=[0, 1])

        follow_curve = rebuilt_curve
        cluster_curve = new_curve

        cmds.parent(follow_curve, self.setup_group)
        cmds.parent(cluster_curve, self.setup_group)

        return follow_curve, cluster_curve

    def _create_control_on_curve(self, follow_curve, percent, sub=True, description=None):

        position = cmds.pointOnCurve(follow_curve, top=True, pr=percent)

        control = self._create_control(description)
        control.set_curve_type('cube')
        control.hide_scale_attributes()

        sub_control = None

        if sub:
            sub_control = self._create_control(description, True)
            sub_control.set_curve_type('cube')
            sub_control.scale_shape(.8, .8, .8)
            sub_control.hide_scale_attributes()

            cmds.parent(sub_control.get(), control.get())

            sub_control = sub_control.get()

        cmds.move(position[0], position[1], position[2], control.get())

        control_name = control.get()

        xform = util.create_xform_group(control_name)
        driver = util.create_xform_group(control_name, 'driver')

        util.attach_to_curve(xform, follow_curve)

        return control_name, sub_control, driver

    def _create_controls(self, curve, sub=False):

        control_dict = {}

        start_controls = self._create_control_on_curve(curve, 0, sub=sub)
        start_offset_controls = self._create_control_on_curve(curve, 0.25, sub=sub)

        mid_controls = self._create_control_on_curve(curve, 0.5, sub=sub)

        end_offset_controls = self._create_control_on_curve(curve, 0.75, sub=sub)
        end_controls = self._create_control_on_curve(curve, 1, sub=sub)

        control_dict['start'] = start_controls
        control_dict['start_offset'] = start_offset_controls

        control_dict['mid'] = mid_controls

        control_dict['end_offset'] = end_offset_controls
        control_dict['end'] = end_controls

        return control_dict

    def _create_cluster(self, cv_deform, cv_offset, description=None, follow=True):

        cluster_group = cmds.group(em=True, n=util.inc_name(self._get_name(description)))
        cmds.parent(cluster_group, self.setup_group)

        cluster, handle = util.create_cluster(cv_deform, self._get_name(description))
        self.clusters.append(handle)

        bind_pre = util.create_cluster_bindpre(cluster, handle)

        # buffer = cmds.group(em = True, n = util.inc_name('buffer_%s' % handle))

        match = util.MatchSpace(handle, buffer)
        match.translation_to_rotate_pivot()

        cmds.parent(handle, buffer)
        cmds.parent(buffer, cluster_group)

        xform = util.create_xform_group(buffer)
        driver3 = util.create_xform_group(buffer, 'driver3')
        driver2 = util.create_xform_group(buffer, 'driver2')
        driver1 = util.create_xform_group(buffer, 'driver1')

        if self.attach_surface and follow:
            surface_follow = cmds.group(em=True, n=util.inc_name('surfaceFollow_%s' % handle))

            cmds.parent(surface_follow, xform)

            match = util.MatchSpace(handle, surface_follow)
            match.translation_to_rotate_pivot()

            cmds.pointConstraint(driver3, surface_follow, mo=True)
            cmds.geometryConstraint(self.attach_surface, surface_follow)

            util.connect_translate(driver3, surface_follow)

            cmds.pointConstraint(surface_follow, driver2, mo=True)

        cmds.parent(bind_pre, xform)

        return xform, driver3, driver1

    def _create_inc_cluster(self, follow_curve, cluster_curve, offset_curve, inc, description=None, follow=True):

        cv_deform = '%s.cv[%s]' % (cluster_curve, inc)
        cv_offset = '%s.cv[%s]' % (offset_curve, inc)

        xform, driver, local_driver = self._create_cluster(cv_deform, cv_offset, description, follow)

        return driver, local_driver

    def _create_clusters(self, follow_curve, deform_curve, offset_curve, description=None, follow=True):

        cvs = cmds.ls('%s.cv[*]' % deform_curve, flatten=True)
        count = len(cvs)

        drivers = []
        local_drivers = []

        for inc in range(0, count):
            driver, local_driver = self._create_inc_cluster(follow_curve, deform_curve, offset_curve, inc, description,
                                                            follow)
            drivers.append(driver)
            local_drivers.append(local_driver)

        return drivers, local_drivers

    def _create_fade(self, start_control, mid_control, end_control, start_offset_control, end_offset_control, drivers):

        reverse_drivers = list(drivers)
        reverse_drivers.reverse()

        multiply_groups = {}

        if start_control:
            multiply_groups['side1'] = util.create_follow_fade(start_control, drivers, -1)
        if end_control:
            multiply_groups['side2'] = util.create_follow_fade(end_control, reverse_drivers, -1)

        if mid_control:
            multiply_groups['sides'] = util.create_follow_fade(mid_control, drivers, -1)

        if start_offset_control:
            multiply_groups['offset1'] = util.create_follow_fade(start_offset_control,
                                                                 drivers[0:len(drivers) / 2])

        if end_offset_control:
            multiply_groups['offset2'] = util.create_follow_fade(end_offset_control,
                                                                 drivers[len(drivers) / 2:])

        return multiply_groups

    def set_attach_surface(self, surface):
        self.attach_surface = surface

    def create(self):

        follow_curve, deform_curve = self._rebuild_curve(self.curves[0])

        controls = self._create_controls(self.curves[0])

        drivers, drivers_local = self._create_clusters(self.curves[0],
                                                       deform_curve,
                                                       follow_curve,
                                                       follow=False)

        self._create_fade(controls['start'][0],
                          controls['mid'][0],
                          controls['end'][0],
                          controls['start_offset'][0],
                          controls['end_offset'][0],
                          drivers)

        self._create_deformation(deform_curve, follow_curve)


class MouthCurveRig(FaceFollowCurveRig):
    def __init__(self, description):
        super(MouthCurveRig, self).__init__(description, 'C')
        self.center_tolerance = 0.01
        self.control_shape = 'cube'
        self.center_fade = True

    def _create_controls(self, follow_curve, cluster_curve, description):

        cvs = cmds.ls('%s.cv[*]' % cluster_curve, flatten=True)
        count = len(cvs)

        controls = []
        drivers = []

        for inc in range(0, count):

            control, driver = self._create_inc_control(follow_curve, cluster_curve, inc, description,
                                                       center_tolerance=self.center_tolerance)

            controls.append(control)
            drivers.append(driver)

            reverse_inc = (count - inc) - 1

            if inc != reverse_inc:
                control, driver = self._create_inc_control(follow_curve, cluster_curve, reverse_inc, description,
                                                           center_tolerance=self.center_tolerance)

                controls.append(control)
                drivers.append(driver)

            if inc == reverse_inc:
                break

        front_list = drivers[2], drivers[4], drivers[6]
        back_list = drivers[3], drivers[5], drivers[6]

        util.create_follow_fade(controls[0], front_list)
        util.create_follow_fade(controls[1], back_list)

        util.create_follow_fade(drivers[0], front_list)
        util.create_follow_fade(drivers[1], back_list)

        if self.center_fade:
            util.create_follow_fade(controls[-1], front_list[:-1])
            util.create_follow_fade(controls[-1], back_list[:-1])

        return controls

    def _attach_corners(self, source_control, target_control, local_control, side, local_groups=[]):

        control = self._create_control('corner', True)
        control.hide_scale_and_visibility_attributes()
        control.set_curve_type(self.control_shape)
        control.hide_rotate_attributes()

        control.scale_shape(.8, .8, .8)
        control.rotate_shape(90, 0, 0)

        match = util.MatchSpace(source_control, control.get())
        match.translation_rotation()

        control.color_respect_side(True)

        control_name = control.get()

        if side != 'C':
            control_name = cmds.rename(control_name, util.inc_name(control_name[0:-1] + side))

        cmds.parent(control_name, source_control)

        for local_group in local_groups:
            util.connect_translate(control_name, local_group)

        new_name = target_control.replace('CNT_', 'ctrl_')
        new_name = cmds.rename(target_control, new_name)
        cmds.delete(util.get_shapes(new_name))

        # cmds.parentConstraint(local_control, new_name)
        driver = cmds.listRelatives(source_control, p=True)[0]

        util.connect_translate(source_control, new_name)
        util.connect_rotate(source_control, new_name)

        util.connect_translate(driver, new_name)
        util.connect_rotate(driver, new_name)

        # local, xform = util.constrain_local(source_control, new_name)

    def set_center_tolerance(self, tolerance_value=0.001):
        self.center_tolerance = tolerance_value

    def set_center_fade(self, bool_value):
        self.center_fade = bool_value

    def create(self):
        super(MouthCurveRig, self).create()

        follow_curve_top, cluster_curve_top = self._rebuild_curve(self.curves[0], 'top')
        follow_curve_btm, cluster_curve_btm = self._rebuild_curve(self.curves[1], 'btm')

        controls_top = self._create_controls(self.curves[0], cluster_curve_top, 'top')
        controls_btm = self._create_controls(self.curves[1], cluster_curve_btm, 'btm')

        self._attach_corners(controls_top[0], controls_btm[0], self.local_controls[0], 'R',
                             [self.local_controls[0], self.local_controls[7]])
        self._attach_corners(controls_top[1], controls_btm[1], self.local_controls[1], 'L',
                             [self.local_controls[1], self.local_controls[8]])

        if follow_curve_top:
            self._create_deformation(cluster_curve_top, follow_curve_top)
        if follow_curve_btm:
            self._create_deformation(cluster_curve_btm, follow_curve_btm)


class CheekCurveRig(FaceFollowCurveRig):

    def _create_controls(self, follow_curve, cluster_curve, description=None):
        cvs = cmds.ls('%s.cv[*]' % cluster_curve, flatten=True)
        count = len(cvs)

        controls = []
        drivers = []

        for inc in range(0, count):
            control, driver = self._create_inc_control(follow_curve, cluster_curve, inc, )

            controls.append(control)
            drivers.append(driver)

        util.create_follow_fade(controls[2], [drivers[0], drivers[1], drivers[3], drivers[4]])
        util.create_follow_fade(drivers[2], [drivers[0], drivers[1], drivers[3], drivers[4]])
        util.create_follow_fade(controls[0], [drivers[1], drivers[2], drivers[3]])
        util.create_follow_fade(controls[-1], [drivers[-2], drivers[-3], drivers[-4]])

        return controls

    def create(self):
        super(CheekCurveRig, self).create()

        follow_curve_top, cluster_curve_top = self._rebuild_curve(self.curves[0], delete_cvs=True)

        self._create_controls(self.curves[0], cluster_curve_top)

        self._create_deformation(cluster_curve_top, follow_curve_top)


class BrowCurveRig(FaceFollowCurveRig):

    def __init__(self, description, side):
        super(BrowCurveRig, self).__init__(description, side)

        self.middle_fade = False

    def _create_control_on_curve(self, follow_curve, percent, sub=False, description=None):

        position = cmds.pointOnCurve(follow_curve, top=True, pr=percent)

        control = self._create_control(description)
        control.set_curve_type('square')
        control.rotate_shape(90, 0, 0)
        control.hide_scale_attributes()

        sub_control = None

        if sub:
            sub_control = self._create_control(description, True)
            sub_control.set_curve_type('cube')
            sub_control.scale_shape(.8, .8, .8)
            sub_control.hide_scale_attributes()

            cmds.parent(sub_control.get(), control.get())

            sub_control = sub_control.get()

        cmds.move(position[0], position[1], position[2], control.get())

        control_name = control.get()

        xform = util.create_xform_group(control_name)
        driver = util.create_xform_group(control_name, 'driver')

        util.attach_to_curve(xform, follow_curve)

        return control_name, sub_control, driver, xform

    def _create_controls(self, follow_curve, cluster_curve, description=None):

        cvs = cmds.ls('%s.cv[*]' % cluster_curve, flatten=True)
        count = len(cvs)

        controls = []
        drivers = []

        control, sub, driver, xform = self._create_control_on_curve(follow_curve, 0.5, False, description='all')
        controls.append(control)
        drivers.append(driver)

        for inc in range(0, count):
            control, driver = self._create_inc_control(follow_curve, cluster_curve, inc, )

            if inc == 0:
                sub_control = self._create_control('sub', True)
                sub_control.set_curve_type('cube')
                sub_control.scale_shape(.8, .8, .8)
                sub_control.hide_scale_attributes()

                match = util.MatchSpace(control, sub_control.get())
                match.translation_rotation()
                cmds.parent(sub_control.get(), control)

                constraint_editor = util.ConstraintEditor()
                constraint = constraint_editor.get_constraint(self.clusters[inc], 'pointConstraint')
                cmds.delete(constraint)

                local, xform = util.constrain_local(sub_control.get(), self.clusters[inc]) \
 \
                cmds.parent(xform, self.local_controls[-1])
                # cmds.pointConstraint(sub_control.get(), self.clusters[inc], mo = True)

            controls.append(control)
            drivers.append(driver)

        if self.middle_fade:
            util.create_follow_fade(controls[3], [drivers[1], drivers[2], drivers[4], drivers[5]])

        util.create_follow_fade(controls[1], drivers[2:])
        util.create_follow_fade(controls[-1], drivers[1:-1])

        for driver in drivers[1:]:
            util.connect_translate(controls[0], driver)

        return controls

    def set_middle_fade(self, bool_value):

        self.middle_fade = bool_value

    def create(self):
        super(BrowCurveRig, self).create()

        follow_curve_top, cluster_curve_top = self._rebuild_curve(self.curves[0], delete_cvs=True)

        self._create_controls(self.curves[0], cluster_curve_top)

        self._create_deformation(cluster_curve_top, follow_curve_top)


class EyeCurveRig(FaceFollowCurveRig):
    def __init__(self, description, side):
        super(EyeCurveRig, self).__init__(description, side)

        self.attach_surface = None
        self.top_eye_goal = None
        self.btm_eye_goal = None
        self.control_shape = 'cube'

    def _rebuild_curve(self, curve, description=None, spans=21):

        rebuilt_curve, node = cmds.rebuildCurve(curve,
                                                constructionHistory=True,
                                                replaceOriginal=False,
                                                rebuildType=0,
                                                endKnots=1,
                                                keepRange=0,
                                                keepControlPoints=0,
                                                keepEndPoints=1,
                                                keepTangents=0,
                                                spans=spans,
                                                degree=3)

        new_curve = cmds.duplicate(rebuilt_curve, n='curve_%s' % self._get_name(description))[0]

        cmds.blendShape(rebuilt_curve, new_curve, w=[0, 1])

        follow_curve = rebuilt_curve
        cluster_curve = new_curve

        cmds.parent(follow_curve, self.setup_group)
        cmds.parent(cluster_curve, self.setup_group)

        return follow_curve, cluster_curve

    def _create_cluster(self, cv_deform, cv_offset, description, follow=True):

        cluster_group = cmds.group(em=True, n=util.inc_name(self._get_name(description)))
        cmds.parent(cluster_group, self.setup_group)

        cluster, handle = util.create_cluster(cv_deform, self._get_name(description=description))
        self.clusters.append(handle)

        bind_pre = util.create_cluster_bindpre(cluster, handle)

        buffer = cmds.group(em=True, n=util.inc_name('buffer_%s' % handle))

        match = util.MatchSpace(handle, buffer)
        match.translation_to_rotate_pivot()

        cmds.parent(handle, buffer)
        cmds.parent(buffer, cluster_group)

        xform = util.create_xform_group(buffer)
        driver3 = util.create_xform_group(buffer, 'driver3')
        driver2 = util.create_xform_group(buffer, 'driver2')
        driver1 = util.create_xform_group(buffer, 'driver1')

        if self.attach_surface and follow:
            surface_follow = cmds.group(em=True, n=util.inc_name('surfaceFollow_%s' % handle))
            # surface_follow_offset = cmds.group(em = True, n = util.inc_name('surfaceFollowOffset_%s' % handle))

            cmds.parent(surface_follow, xform)
            # cmds.parent(surface_follow_offset, xform)

            match = util.MatchSpace(handle, surface_follow)
            match.translation_to_rotate_pivot()

            # match = util.MatchSpace(surface_follow, surface_follow_offset)
            # match.translation_rotation()

            cmds.pointConstraint(driver3, surface_follow, mo=True)
            cmds.geometryConstraint(self.attach_surface, surface_follow)
            # cmds.geometryConstraint(self.attach_surface, surface_follow_offset)

            util.connect_translate(driver3, surface_follow)

            cmds.pointConstraint(surface_follow, driver2, mo=True)

            # cmds.pointConstraint(xform, surface_follow_offset, mo = True)

        cmds.parent(bind_pre, xform)

        return xform, driver3, driver1

    def _create_inc_cluster(self, follow_curve, cluster_curve, offset_curve, inc, description, follow=True):

        cv_deform = '%s.cv[%s]' % (cluster_curve, inc)
        cv_offset = '%s.cv[%s]' % (offset_curve, inc)

        xform, driver, local_driver = self._create_cluster(cv_deform, cv_offset, description, follow)

        return driver, local_driver

    def _create_follow(self, source_drivers, target_drivers, percent=0.6):

        count = len(source_drivers)

        for inc in range(0, count):
            util.connect_multiply('%s.translateX' % source_drivers[inc], '%s.translateX' % target_drivers[inc], percent,
                                  True)
            util.connect_multiply('%s.translateY' % source_drivers[inc], '%s.translateY' % target_drivers[inc], percent,
                                  True)
            util.connect_multiply('%s.translateZ' % source_drivers[inc], '%s.translateZ' % target_drivers[inc], percent,
                                  True)

        return

    def _create_clusters(self, follow_curve, deform_curve, offset_curve, description, follow=True):

        cvs = cmds.ls('%s.cv[*]' % deform_curve, flatten=True)
        count = len(cvs)

        drivers = []
        local_drivers = []

        for inc in range(0, count):
            driver, local_driver = self._create_inc_cluster(follow_curve, deform_curve, offset_curve, inc, description,
                                                            follow)
            drivers.append(driver)
            local_drivers.append(local_driver)

        return drivers, local_drivers

    def _create_control_on_curve(self, follow_curve, percent, sub=True, description=None):

        position = cmds.pointOnCurve(follow_curve, top=True, pr=percent)

        control = self._create_control(description)
        control.set_curve_type(self.control_shape)
        control.hide_scale_attributes()

        sub_control = None

        if sub:
            sub_control = self._create_control(description, True)
            sub_control.set_curve_type(self.control_shape)
            sub_control.scale_shape(.8, .8, .8)
            sub_control.hide_scale_attributes()

            cmds.parent(sub_control.get(), control.get())

            sub_control = sub_control.get()

        cmds.move(position[0], position[1], position[2], control.get())

        control_name = control.get()

        util.create_xform_group(control_name)
        driver = util.create_xform_group(control_name, 'driver')

        return control_name, sub_control, driver

    def _create_fade(self, start_control, mid_control, end_control, drivers):

        reverse_drivers = list(drivers)
        reverse_drivers.reverse()

        multiply_groups = {}

        if start_control:
            multiply_groups['side1'] = util.create_follow_fade(start_control, drivers, -1)
        if end_control:
            multiply_groups['side2'] = util.create_follow_fade(end_control, reverse_drivers, -1)

        if mid_control:
            multiply_groups['sides'] = util.create_follow_fade(mid_control, drivers, -1)

        return multiply_groups

    def _get_y_intersection(self, curve, vector):

        duplicate_curve = cmds.duplicate(curve)
        curve_line = cmds.curve(p=[(vector[0], vector[1] - 100000, vector[2]),
                                   (vector[0], vector[1] + 100000, vector[2])], d=1)

        parameter = cmds.curveIntersect(duplicate_curve, curve_line, ud=True, d=[0, 0, 1])

        if parameter:
            parameter = parameter.split()

            parameter = float(parameter[0])

        if not parameter:
            parameter = util.get_closest_parameter_on_curve(curve, vector)

        cmds.delete(duplicate_curve, curve_line)

        return parameter

    def _fix_lid_fade(self, top_curve, btm_curve, multiplies):

        mid_control = multiplies[0]['source']

        control_position = cmds.xform(mid_control, q=True, ws=True, t=True)
        control_position_y = [0, control_position[1], 0]

        parameter = self._get_y_intersection(btm_curve, control_position)

        control_at_curve_position = cmds.pointOnCurve(btm_curve, parameter=parameter)
        control_at_curve_y = [0, control_at_curve_position[1], 0]

        total_distance = vtool.util.get_distance(control_position_y, control_at_curve_y)

        multi_count = len(multiplies)

        for inc in range(0, multi_count):
            multi = multiplies[inc]['node']
            driver = multiplies[inc]['target']

            driver_position = cmds.xform(driver, q=True, ws=True, t=True)
            driver_position_y = [0, driver_position[1], 0]

            parameter = self._get_y_intersection(btm_curve, driver_position)

            driver_at_curve = cmds.pointOnCurve(btm_curve, parameter=parameter)
            driver_at_curve_y = [0, driver_at_curve[1], 0]

            driver_distance = vtool.util.get_distance(driver_position_y, driver_at_curve_y)

            value = (driver_distance / total_distance)

            cmds.setAttr('%s.input2Y' % multi, value)

    def _create_controls(self, curve, sub=False):

        control_dict = {}

        start_controls = self._create_control_on_curve(curve, 0, sub=sub)

        mid_controls = self._create_control_on_curve(curve, 0.5, sub=sub)

        end_controls = self._create_control_on_curve(curve, 1, sub=sub)

        control_dict['start'] = start_controls
        control_dict['mid'] = mid_controls
        control_dict['end'] = end_controls

        return control_dict

    def set_top_eye_goal(self, curve):
        self.top_eye_goal = curve

    def set_btm_eye_goal(self, curve):
        self.btm_eye_goal = curve

    def set_attach_surface(self, surface):
        self.attach_surface = surface

    def create(self):
        super(EyeCurveRig, self).create()

        follow_curve_top, deform_curve_top = self._rebuild_curve(self.curves[0], 'top')

        follow_curve_btm, deform_curve_btm = self._rebuild_curve(self.curves[1], 'btm')

        if cmds.objExists(self.curves[2]):
            follow_curve_mid, deform_curve_mid = self._rebuild_curve(self.curves[2], 'mid')

        if cmds.objExists(self.curves[3]):
            follow_curve_top_liner, deform_curve_top_liner = self._rebuild_curve(self.curves[3], 'top_liner')

        follow_curve_btm_liner, deform_curve_btm_liner = self._rebuild_curve(self.curves[4], 'btm_liner')

        top_control, top_sub_control, top_driver = self._create_control_on_curve(self.curves[0], 0.5)

        drivers_top, drivers_local_top = self._create_clusters(self.curves[0],
                                                               deform_curve_top,
                                                               follow_curve_top,
                                                               'top')

        btm_control, btm_sub_control, btm_driver = self._create_control_on_curve(self.curves[1], 0.5)
        corner_control1, corner_sub_control1, corner_driver1 = self._create_control_on_curve(self.curves[0], 0)
        corner_control2, corner_sub_control2, corner_driver2 = self._create_control_on_curve(self.curves[0], 1)

        if cmds.objExists(self.curves[3]):
            top_liner_controls = self._create_controls(self.curves[3])

        btm_liner_controls = self._create_controls(self.curves[4])

        drivers_btm, drivers_local_btm = self._create_clusters(self.curves[1],
                                                               deform_curve_btm,
                                                               follow_curve_btm,
                                                               'btm')

        if cmds.objExists(self.curves[2]):
            drivers_mid, drivers_local_mid = self._create_clusters(self.curves[2],
                                                                   deform_curve_mid,
                                                                   follow_curve_mid,
                                                                   'mid')

        if cmds.objExists(self.curves[3]):
            drivers_liner_top, drivers_local_liner_top = self._create_clusters(self.curves[3],
                                                                               deform_curve_top_liner,
                                                                               follow_curve_top_liner,
                                                                               'liner_top',
                                                                               follow=False)

        # if cmds.objExists(self.curves[3]):
        drivers_liner_btm, drivers_local_liner_btm = self._create_clusters(self.curves[4],
                                                                           deform_curve_btm_liner,
                                                                           follow_curve_btm_liner,
                                                                           'liner_btm',
                                                                           follow=False)

        if cmds.objExists(self.curves[2]):
            self._create_follow(drivers_top, drivers_mid, 0.5)
            self._create_follow(drivers_liner_top, drivers_mid, 0.225)

        top_fades = self._create_fade(corner_control1, top_control, corner_control2, drivers_top)
        btm_fades = self._create_fade(corner_control1, btm_control, corner_control2, drivers_btm)

        sub_fades_top = self._create_fade(corner_sub_control1, top_sub_control, corner_sub_control2, drivers_local_top)
        sub_fades_btm = self._create_fade(corner_sub_control1, btm_sub_control, corner_sub_control2, drivers_local_btm)

        if cmds.objExists(self.curves[3]):
            liner_top_fades = self._create_fade(top_liner_controls['start'][0],
                                                top_liner_controls['mid'][0],
                                                top_liner_controls['end'][0],
                                                drivers_liner_top)

        liner_btm_fades = self._create_fade(btm_liner_controls['start'][0],
                                            btm_liner_controls['mid'][0],
                                            btm_liner_controls['end'][0],
                                            drivers_liner_btm)

        if not self.top_eye_goal:
            self.top_eye_goal = deform_curve_btm

        if not self.btm_eye_goal:
            self.btm_eye_goal = deform_curve_top

        self._fix_lid_fade(deform_curve_top, self.top_eye_goal, top_fades['sides'])
        self._fix_lid_fade(deform_curve_top, self.top_eye_goal, sub_fades_top['sides'])

        self._fix_lid_fade(deform_curve_btm, self.btm_eye_goal, btm_fades['sides'])
        self._fix_lid_fade(deform_curve_btm, self.btm_eye_goal, sub_fades_btm['sides'])

        if cmds.objExists(self.curves[3]):
            self._fix_lid_fade(deform_curve_top_liner, self.top_eye_goal, liner_top_fades['sides'])

        self._fix_lid_fade(deform_curve_btm_liner, self.btm_eye_goal, liner_btm_fades['sides'])

        self._create_deformation(deform_curve_top, follow_curve_top)
        self._create_deformation(deform_curve_btm, follow_curve_btm)

        if cmds.objExists(self.curves[2]):
            self._create_deformation(deform_curve_mid, follow_curve_mid)

        if cmds.objExists(self.curves[3]):
            self._create_deformation(deform_curve_top_liner, follow_curve_top_liner)

        self._create_deformation(deform_curve_btm_liner, follow_curve_btm_liner)
<|MERGE_RESOLUTION|>--- conflicted
+++ resolved
@@ -1,1806 +1,1801 @@
-# Copyright (C) 2022 Louis Vottero louis.vot@gmail.com    All rights reserved.
-
-import util
-
-import vtool.util
-
-if vtool.util.is_in_maya():
-    import maya.cmds as cmds
-
-import core
-import attr
-import space
-import anim
-import curve
-import geo
-import deform
-import rigs
-
-
-# --- Body
-
-class IkQuadrupedBackLegRig(rigs.IkAppendageRig):
-
-    def __init__(self, description, side):
-        super(IkQuadrupedBackLegRig, self).__init__(description, side)
-
-        self.offset_control_to_locator = False
-
-    def _duplicate_joints(self):
-
-        super(rigs.IkAppendageRig, self)._duplicate_joints()
-
-        duplicate = util.DuplicateHierarchy(self.joints[0])
-        duplicate.stop_at(self.joints[-1])
-        duplicate.replace('joint', 'ik')
-        self.ik_chain = duplicate.create()
-
-        ik_group = self._create_group()
-
-        cmds.parent(self.ik_chain[0], ik_group)
-        cmds.parent(ik_group, self.setup_group)
-
-        self._create_offset_chain(ik_group)
-
-        for inc in range(0, len(self.offset_chain)):
-            cmds.parentConstraint(self.offset_chain[inc], self.buffer_joints[inc], mo=True)
-            util.connect_scale(self.offset_chain[inc], self.buffer_joints[inc])
-
-            cmds.connectAttr('%s.scaleX' % self.ik_chain[inc],
-                             '%s.scaleX' % self.offset_chain[inc])
-
-        cmds.parentConstraint(self.ik_chain[-1], self.buffer_joints[-1], mo=True)
-        util.connect_scale(self.offset_chain[-1], self.buffer_joints[-1])
-
-        cmds.parentConstraint(self.ik_chain[0], self.offset_chain[0], mo=True)
-
-    def _create_offset_chain(self, parent=None):
-
-        if not parent:
-            parent = self.setup_group
-
-        duplicate = util.DuplicateHierarchy(self.joints[0])
-        duplicate.stop_at(self.joints[-1])
-        duplicate.replace('joint', 'offset')
-        self.offset_chain = duplicate.create()
-
-        # cmds.parent(self.offset_chain[0], self.ik_chain[0])
-
-        duplicate = util.DuplicateHierarchy(self.offset_chain[-2])
-        duplicate.replace('offset', 'sway')
-        self.lower_offset_chain = duplicate.create()
-
-        cmds.parent(self.lower_offset_chain[1], self.offset_chain[-2])
-        cmds.parent(self.lower_offset_chain[0], self.lower_offset_chain[1])
-        cmds.makeIdentity(self.lower_offset_chain, apply=True, t=1, r=1, s=1, n=0, jointOrient=True)
-        cmds.parent(self.lower_offset_chain[1], self.setup_group)
-        self.lower_offset_chain.reverse()
-
-        cmds.connectAttr('%s.scaleX' % self.offset_chain[-2], '%s.scaleX' % self.lower_offset_chain[0])
-
-        cmds.delete(self.offset_chain[-1])
-        self.offset_chain.pop(-1)
-
-        cmds.orientConstraint(self.lower_offset_chain[0], self.offset_chain[-1])
-
-    def _create_offset_control(self):
-
-        if not self.offset_control_to_locator:
-            control = self._create_control(description='offset')
-            control.hide_scale_and_visibility_attributes()
-            control.scale_shape(2, 2, 2)
-            control.set_curve_type('square')
-
-            self.offset_control = control.get()
-
-            match = util.MatchSpace(self.lower_offset_chain[1], self.offset_control)
-            match.rotation()
-
-            match = util.MatchSpace(self.lower_offset_chain[0], self.offset_control)
-            match.translation()
-
-        if self.offset_control_to_locator:
-            self.offset_control = cmds.spaceLocator(n='locator_%s' % self._get_name('offset'))[0]
-
-            match = util.MatchSpace(self.lower_offset_chain[0], self.offset_control)
-            match.translation()
-            cmds.hide(self.offset_control)
-
-        cmds.parentConstraint(self.offset_control, self.lower_offset_chain[0], mo=True)
-
-        xform_group = util.create_xform_group(self.offset_control)
-        driver_group = util.create_xform_group(self.offset_control, 'driver')
-
-        util.create_title(self.btm_control, 'OFFSET_ANKLE')
-
-        offset = util.MayaNumberVariable('offsetAnkle')
-
-        offset.create(self.btm_control)
-        offset.connect_out('%s.rotateZ' % driver_group)
-
-        follow_group = util.create_follow_group(self.ik_chain[-2], xform_group)
-
-        scale_constraint = cmds.scaleConstraint(self.ik_chain[-2], follow_group)[0]
-
-        util.scale_constraint_to_local(scale_constraint)
-
-        cmds.parent(follow_group, self.top_control)
-
-        if not self.offset_control_to_locator:
-            control.hide_translate_attributes()
-
-        return self.offset_control
-
-    def _rig_offset_chain(self):
-
-        ik_handle = util.IkHandle(self._get_name('offset_top'))
-
-        ik_handle.set_start_joint(self.offset_chain[0])
-        ik_handle.set_end_joint(self.offset_chain[-1])
-        ik_handle.set_solver(ik_handle.solver_rp)
-        ik_handle = ik_handle.create()
-
-        cmds.parent(ik_handle, self.lower_offset_chain[-1])
-
-        ik_handle_btm = util.IkHandle(self._get_name('offset_btm'))
-        ik_handle_btm.set_start_joint(self.lower_offset_chain[0])
-        ik_handle_btm.set_end_joint(self.lower_offset_chain[-1])
-        ik_handle_btm.set_solver(ik_handle_btm.solver_sc)
-        ik_handle_btm = ik_handle_btm.create()
-
-        follow = util.create_follow_group(self.offset_control, ik_handle_btm)
-        cmds.parent(follow, self.setup_group)
-        cmds.hide(ik_handle_btm)
-
-    def set_offset_control_to_locator(self, bool_value):
-        self.offset_control_to_locator = bool_value
-
-    def create(self):
-
-        super(IkQuadrupedBackLegRig, self).create()
-
-        self._create_offset_control()
-
-        self._rig_offset_chain()
-
-        cmds.setAttr('%s.translateY' % self.pole_vector_xform, 0)
-
-
-class FkQuadrupedSpineRig(rigs.FkCurveRig):
-    def __init__(self, name, side):
-        super(FkQuadrupedSpineRig, self).__init__(name, side)
-
-        self.mid_control_joint = None
-
-    def _create_sub_control(self):
-
-        sub_control = util.Control(self._get_control_name(sub=True))
-        sub_control.color(util.get_color_of_side(self.side, True))
-        if self.control_shape:
-            sub_control.set_curve_type(self.control_shape)
-
-        sub_control.scale_shape(.75, .75, .75)
-
-        if self.current_increment == 0:
-            sub_control.set_curve_type('cube')
-
-        if self.current_increment == 1:
-            other_sub_control = util.Control(self._get_control_name('reverse', sub=True))
-            other_sub_control.color(util.get_color_of_side(self.side, True))
-
-            if self.control_shape:
-                other_sub_control.set_curve_type(self.control_shape)
-
-            other_sub_control.scale_shape(2, 2, 2)
-
-            control = self.controls[-1]
-            other_sub = other_sub_control.get()
-
-            if self.mid_control_joint:
-                util.MatchSpace(self.mid_control_joint, other_sub).translation()
-                util.MatchSpace(control, other_sub).rotation()
-
-            if not self.mid_control_joint:
-                util.MatchSpace(control, other_sub).translation_rotation()
-
-            # cmds.parent(other_sub,  )
-
-            xform = util.create_xform_group(other_sub_control.get())
-
-            cmds.parent(xform, self.controls[-2])
-            parent = cmds.listRelatives(self.sub_controls[-1], p=True)[0]
-            xform = cmds.listRelatives(parent, p=True)[0]
-
-            other_sub_control.hide_scale_and_visibility_attributes()
-
-            cmds.parent(xform, other_sub)
-
-        if self.current_increment == 2:
-            pass
-
-        return sub_control
-
-    def set_mid_control_joint(self, joint_name):
-        self.mid_control_joint = joint_name
-
-
-class IkQuadrupedScapula(rigs.BufferRig):
-
-    def __init__(self, description, side):
-        super(IkQuadrupedScapula, self).__init__(description, side)
-
-        self.control_offset = 10
-
-    def _create_top_control(self):
-        control = self._create_control()
-        control.set_curve_type('cube')
-        control.hide_scale_and_visibility_attributes()
-
-        self._offset_control(control)
-
-        util.create_xform_group(control.get())
-
-        return control.get()
-
-    def _create_shoulder_control(self):
-        control = self._create_control()
-        control.set_curve_type('cube')
-        control.hide_scale_and_visibility_attributes()
-
-        util.MatchSpace(self.joints[0], control.get()).translation()
-        cmds.pointConstraint(control.get(), self.joints[0], mo=True)
-
-        util.create_xform_group(control.get())
-
-        return control.get()
-
-    def _offset_control(self, control):
-        offset = cmds.group(em=True)
-        match = util.MatchSpace(self.joints[-1], offset)
-        match.translation_rotation()
-
-        cmds.move(self.control_offset, 0, 0, offset, os=True, wd=True, r=True)
-
-        match = util.MatchSpace(offset, control.get())
-        match.translation()
-
-        cmds.delete(offset)
-
-    def _create_ik(self, control):
-        handle = util.IkHandle(self._get_name())
-        handle.set_start_joint(self.joints[0])
-        handle.set_end_joint(self.joints[-1])
-        handle = handle.create()
-
-        cmds.pointConstraint(control, handle)
-
-        cmds.parent(handle, control)
-        cmds.hide(handle)
-
-    def set_control_offset(self, value):
-        self.control_offset = value
-
-    def create(self):
-        control = self._create_top_control()
-        self._create_shoulder_control()
-
-        self._create_ik(control)
-
-        rig_line = util.RiggedLine(control, self.joints[-1], self._get_name()).create()
-        cmds.parent(rig_line, self.control_group)
-
-
-class QuadFootRollRig(rigs.FootRollRig):
-
-    def __init__(self, description, side):
-        super(QuadFootRollRig, self).__init__(description, side)
-
-        self.ball_attrtribute = None
-
-    def _define_joints(self):
-        index_list = self.defined_joints
-
-        if not index_list:
-            index_list = [0, 2, 1, 3, 4, 5]
-
-        self.ankle_index = index_list[0]
-        self.heel_index = index_list[1]
-        self.ball_index = index_list[2]
-        self.toe_index = index_list[3]
-        self.yawIn_index = index_list[4]
-        self.yawOut_index = index_list[5]
-
-        self.ankle = self.ik_chain[self.ankle_index]
-        self.heel = self.ik_chain[self.heel_index]
-        self.ball = self.ik_chain[self.ball_index]
-        self.toe = self.ik_chain[self.toe_index]
-        self.yawIn = self.ik_chain[self.yawIn_index]
-        self.yawOut = self.ik_chain[self.yawOut_index]
-
-    def _create_roll_attributes(self):
-        attribute_control = self._get_attribute_control()
-
-        cmds.addAttr(attribute_control, ln='heelRoll', at='double', k=True)
-        cmds.addAttr(attribute_control, ln='ballRoll', at='double', k=True)
-        cmds.addAttr(attribute_control, ln='toeRoll', at='double', k=True)
-
-        cmds.addAttr(attribute_control, ln='yawIn', at='double', k=True)
-        cmds.addAttr(attribute_control, ln='yawOut', at='double', k=True)
-
-        cmds.addAttr(attribute_control, ln='bankIn', at='double', k=True)
-        cmds.addAttr(attribute_control, ln='bankOut', at='double', k=True)
-
-    def _create_yawout_roll(self, parent, name, scale=1):
-        control, xform, driver = self._create_pivot_control(self.yawOut, name, scale=scale)
-
-        cmds.parent(xform, parent)
-
-        attribute_control = self._get_attribute_control()
-
-        cmds.setDrivenKeyframe('%s.rotate%s' % (driver, self.side_roll_axis), cd='%s.%s' % (attribute_control, name),
-                               driverValue=0, value=0, itt='spline', ott='spline')
-        cmds.setDrivenKeyframe('%s.rotate%s' % (driver, self.side_roll_axis), cd='%s.%s' % (attribute_control, name),
-                               driverValue=10, value=-45, itt='spline', ott='spline')
-
-        cmds.setInfinity('%s.rotate%s' % (driver, self.side_roll_axis), preInfinite='linear')
-        cmds.setInfinity('%s.rotate%s' % (driver, self.side_roll_axis), postInfinite='linear')
-
-        return control
-
-    def _create_yawin_roll(self, parent, name, scale=1):
-        control, xform, driver = self._create_pivot_control(self.yawIn, name, scale=scale)
-
-        cmds.parent(xform, parent)
-
-        attribute_control = self._get_attribute_control()
-
-        cmds.setDrivenKeyframe('%s.rotate%s' % (driver, self.side_roll_axis), cd='%s.%s' % (attribute_control, name),
-                               driverValue=0, value=0, itt='spline', ott='spline')
-        cmds.setDrivenKeyframe('%s.rotate%s' % (driver, self.side_roll_axis), cd='%s.%s' % (attribute_control, name),
-                               driverValue=-10, value=-45, itt='spline', ott='spline')
-
-        cmds.setInfinity('%s.rotate%s' % (driver, self.side_roll_axis), preInfinite='linear')
-        cmds.setInfinity('%s.rotate%s' % (driver, self.side_roll_axis), postInfinite='linear')
-
-        return control
-
-    def _create_pivot_groups(self):
-        heel_pivot = self._create_pivot('heel', self.heel, self.control_group)
-        ball_pivot = self._create_pivot('ball', self.ball, heel_pivot)
-        toe_pivot = self._create_pivot('toe', self.toe, ball_pivot)
-
-        toe_roll = self._create_toe_roll(toe_pivot)
-        heel_roll = self._create_heel_roll(toe_roll)
-        yawin_roll = self._create_yawin_roll(heel_roll, 'yawIn')
-        yawout_roll = self._create_yawout_roll(yawin_roll, 'yawOut')
-        bankin_roll = self._create_yawin_roll(yawout_roll, 'bankIn')
-        bankout_roll = self._create_yawout_roll(bankin_roll, 'bankOut')
-        ball_roll = self._create_ball_roll(bankout_roll)
-
-        toe_control, toe_control_xform = self._create_toe_rotate_control()
-        toe_fk_control, toe_fk_control_xform = self._create_toe_fk_rotate_control()
-
-        self._create_ik()
-
-        cmds.parent(toe_control_xform, bankout_roll)
-
-        follow_toe_control = cmds.group(em=True, n='follow_%s' % toe_control)
-        util.MatchSpace(toe_control, follow_toe_control).translation_rotation()
-        xform_follow = util.create_xform_group(follow_toe_control)
-
-        cmds.parent(xform_follow, yawout_roll)
-        util.connect_rotate(toe_control, follow_toe_control)
-
-        cmds.parentConstraint(ball_roll, self.roll_control_xform, mo=True)
-
-        cmds.parentConstraint(toe_control, self.ball_handle, mo=True)
-        cmds.parentConstraint(ball_roll, self.ankle_handle, mo=True)
-
-        return [ball_pivot, toe_fk_control_xform]
-
-    def set_index_order(self, index_list):
-        self.defined_joints = index_list
-
-
-class QuadBackFootRollRig(QuadFootRollRig):
-
-    def __init__(self, name, side):
-        super(QuadBackFootRollRig, self).__init__(name, side)
-
-        self.add_bank = True
-        self.right_side_fix = False
-        self.right_side_fix_axis = ['X']
-
-    def _fix_right_side_orient(self, control):
-
-        if not self.right_side_fix:
-            return
-
-        if not self.side == 'R':
-            return
-
-        xform_locator = cmds.spaceLocator()[0]
-
-        match = util.MatchSpace(control, xform_locator)
-        match.translation_rotation()
-
-        spacer = util.create_xform_group(xform_locator)
-
-        for letter in self.right_side_fix_axis:
-            cmds.setAttr('%s.rotate%s' % (xform_locator, letter.upper()), 180)
-
-        match = util.MatchSpace(xform_locator, control)
-        match.translation_rotation()
-
-        cmds.delete(spacer)
-
-    def _create_toe_roll(self, parent, name='toeRoll', scale=1):
-
-        control, xform, driver = self._create_pivot_control(self.toe, name, scale=scale)
-
-        cmds.parent(xform, parent)
-
-        attribute_control = self._get_attribute_control()
-
-        cmds.setDrivenKeyframe('%s.rotate%s' % (driver, self.forward_roll_axis), cd='%s.%s' % (attribute_control, name),
-                               driverValue=0, value=0, itt='spline', ott='spline')
-        cmds.setDrivenKeyframe('%s.rotate%s' % (driver, self.forward_roll_axis), cd='%s.%s' % (attribute_control, name),
-                               driverValue=10, value=45, itt='spline', ott='spline')
-        cmds.setDrivenKeyframe('%s.rotate%s' % (driver, self.forward_roll_axis), cd='%s.%s' % (attribute_control, name),
-                               driverValue=-10, value=-45, itt='spline', ott='spline')
-
-        cmds.setInfinity('%s.rotate%s' % (driver, self.forward_roll_axis), postInfinite='linear')
-        cmds.setInfinity('%s.rotate%s' % (driver, self.forward_roll_axis), preInfinite='linear')
-
-        return control
-
-    def _create_heel_roll(self, parent, name='heelRoll', scale=1):
-        control, xform, driver = self._create_pivot_control(self.heel, name, scale=scale)
-
-        cmds.parent(xform, parent)
-
-        attribute_control = self._get_attribute_control()
-
-        cmds.setDrivenKeyframe('%s.rotate%s' % (driver, self.forward_roll_axis), cd='%s.%s' % (attribute_control, name),
-                               driverValue=0, value=0, itt='spline', ott='spline')
-        cmds.setDrivenKeyframe('%s.rotate%s' % (driver, self.forward_roll_axis), cd='%s.%s' % (attribute_control, name),
-                               driverValue=10, value=45, itt='spline', ott='spline')
-        cmds.setDrivenKeyframe('%s.rotate%s' % (driver, self.forward_roll_axis), cd='%s.%s' % (attribute_control, name),
-                               driverValue=-10, value=-45, itt='spline', ott='spline')
-        cmds.setInfinity('%s.rotate%s' % (driver, self.forward_roll_axis), preInfinite='linear')
-        cmds.setInfinity('%s.rotate%s' % (driver, self.forward_roll_axis), postInfinite='linear')
-
-        return control
-
-    def _create_ball_roll(self, parent):
-
-        control, xform, driver = self._create_pivot_control(self.ball, 'ball')
-
-        cmds.parent(xform, parent)
-
-        attribute_control = self._get_attribute_control()
-
-        cmds.setDrivenKeyframe('%s.rotate%s' % (driver, self.forward_roll_axis), cd='%s.ballRoll' % attribute_control,
-                               driverValue=0, value=0, itt='spline', ott='spline')
-        cmds.setDrivenKeyframe('%s.rotate%s' % (driver, self.forward_roll_axis), cd='%s.ballRoll' % attribute_control,
-                               driverValue=10, value=45, itt='spline', ott='spline')
-        cmds.setDrivenKeyframe('%s.rotate%s' % (driver, self.forward_roll_axis), cd='%s.ballRoll' % attribute_control,
-                               driverValue=-10, value=-45, itt='spline', ott='spline')
-        # cmds.setDrivenKeyframe('%s.rotateX' % driver,cd = '%s.ballRoll' % attribute_control, driverValue = 20, value = 0, itt = 'spline', ott = 'spline')
-        cmds.setInfinity('%s.rotate%s' % (driver, self.forward_roll_axis), postInfinite='linear')
-        cmds.setInfinity('%s.rotate%s' % (driver, self.forward_roll_axis), preInfinite='linear')
-
-        return control
-
-    def _create_roll_control(self, transform):
-
-        roll_control = self._create_control('roll')
-        roll_control.set_curve_type('square')
-
-        self.roll_control = roll_control
-
-        roll_control.scale_shape(.8, .8, .8)
-
-        xform_group = util.create_xform_group(roll_control.get())
-
-        roll_control.hide_scale_and_visibility_attributes()
-        roll_control.hide_rotate_attributes()
-
-        match = util.MatchSpace(transform, xform_group)
-        match.translation_rotation()
-
-        if self.right_side_fix and self.side == 'R':
-            self._fix_right_side_orient(xform_group)
-
-        # cmds.parentConstraint(roll_control.get(), transform)
-
-        self.roll_control_xform = xform_group
-
-        return roll_control
-
-    def _define_joints(self):
-
-        index_list = self.defined_joints
-
-        if not index_list:
-            index_list = [0, 1, 2, 3, 4, 5]
-
-        self.ankle_index = index_list[0]
-        self.heel_index = index_list[1]
-        self.ball_index = index_list[2]
-        self.toe_index = index_list[3]
-        self.yawIn_index = index_list[4]
-        self.yawOut_index = index_list[5]
-
-        self.ankle = self.ik_chain[self.ankle_index]
-        self.heel = self.ik_chain[self.heel_index]
-        self.ball = self.ik_chain[self.ball_index]
-        self.toe = self.ik_chain[self.toe_index]
-        self.yawIn = self.ik_chain[self.yawIn_index]
-        self.yawOut = self.ik_chain[self.yawOut_index]
-
-    def _create_roll_attributes(self):
-
-        attribute_control = self._get_attribute_control()
-
-        util.create_title(attribute_control, 'roll')
-
-        cmds.addAttr(attribute_control, ln='ballRoll', at='double', k=True)
-        cmds.addAttr(attribute_control, ln='toeRoll', at='double', k=True)
-        cmds.addAttr(attribute_control, ln='heelRoll', at='double', k=True)
-
-        cmds.addAttr(attribute_control, ln='yawIn', at='double', k=True)
-        cmds.addAttr(attribute_control, ln='yawOut', at='double', k=True)
-
-        if self.add_bank:
-            util.create_title(attribute_control, 'bank')
-
-            cmds.addAttr(attribute_control, ln='bankIn', at='double', k=True)
-            cmds.addAttr(attribute_control, ln='bankOut', at='double', k=True)
-
-            cmds.addAttr(attribute_control, ln='bankForward', at='double', k=True)
-            cmds.addAttr(attribute_control, ln='bankBack', at='double', k=True)
-
-    def _create_ik(self):
-        self.ankle_handle = self._create_ik_handle('ankle', self.ankle, self.toe)
-        cmds.parent(self.ankle_handle, self.setup_group)
-
-    def _create_pivot_groups(self):
-
-        attribute_control = self._get_attribute_control()
-
-        self._create_ik()
-
-        util.create_title(attribute_control, 'pivot')
-
-        ankle_pivot = self._create_pivot('ankle', self.ankle, self.control_group)
-        heel_pivot = self._create_pivot('heel', self.heel, ankle_pivot)
-        ball_pivot = self._create_pivot('ball', self.ball, heel_pivot)
-        toe_pivot = self._create_pivot('toe', self.toe, ball_pivot)
-
-        toe_roll = self._create_toe_roll(toe_pivot)
-        heel_roll = self._create_heel_roll(toe_roll)
-        yawin_roll = self._create_yawin_roll(heel_roll, 'yawIn')
-        yawout_roll = self._create_yawout_roll(yawin_roll, 'yawOut')
-        ball_roll = self._create_ball_roll(yawout_roll)
-
-        if self.add_bank:
-            bankin_roll = self._create_yawin_roll(ball_roll, 'bankIn', scale=.5)
-            bankout_roll = self._create_yawout_roll(bankin_roll, 'bankOut', scale=.5)
-            bankforward_roll = self._create_toe_roll(bankout_roll, 'bankForward', scale=.5)
-            bankback_roll = self._create_heel_roll(bankforward_roll, 'bankBack', scale=.5)
-
-            util.create_follow_group(bankback_roll, self.roll_control_xform)
-            # cmds.parentConstraint(bankback_roll, self.roll_control_xform, mo = True)
-            cmds.parentConstraint(bankback_roll, self.ankle_handle, mo=True)
-
-        if not self.add_bank:
-            cmds.parentConstraint(ball_roll, self.roll_control_xform, mo=True)
-            cmds.parentConstraint(ball_roll, self.ankle_handle, mo=True)
-
-    def set_add_bank(self, bool_value):
-        self.add_bank = bool_value
-
-    def set_right_side_fix(self, bool_value):
-        self.right_side_fix = bool_value
-
-    def create(self):
-        super(rigs.FootRollRig, self).create()
-
-        self._define_joints()
-
-        self._create_roll_attributes()
-
-        self._create_pivot_groups()
-
-
-# --- face
-
-class FaceFollowCurveRig(rigs.CurveRig):
-    def __init__(self, description, side):
-        super(FaceFollowCurveRig, self).__init__(description, side)
-
-        self.controls = []
-        self.drivers = []
-        self.clusters = []
-        self.local_controls = []
-
-        self.wire_falloff = 20
-
-        self.create_joints = 0
-
-        self.mesh = None
-        self.create_follow = False
-
-    def _rebuild_curve(self, curve, description=None, spans=4, delete_cvs=False):
-
-        if self.create_follow:
-            follow_curve, cluster_curve = self._rebuild_with_follow(curve, description, spans, delete_cvs)
-
-            return follow_curve, cluster_curve
-
-        rebuilt_curve = cmds.rebuildCurve(curve,
-                                          constructionHistory=False,
-                                          replaceOriginal=False,
-                                          rebuildType=0,
-                                          endKnots=1,
-                                          keepRange=0,
-                                          keepControlPoints=0,
-                                          keepEndPoints=1,
-                                          keepTangents=0,
-                                          spans=spans,
-                                          degree=3)[0]
-
-        if delete_cvs:
-            cvs = cmds.ls('%s.cv[*]' % rebuilt_curve, flatten=True)
-            cmds.delete(cvs[1], cvs[-2])
-
-        new_curve = cmds.rename(rebuilt_curve, 'curve_%s' % self._get_name(description))
-
-        cluster_curve = new_curve
-        follow_curve = None
-
-        cmds.parent(cluster_curve, self.setup_group)
-
-        return follow_curve, cluster_curve
-
-    def _rebuild_with_follow(self, curve, description, spans, delete_cvs):
-        rebuilt_curve, node = cmds.rebuildCurve(curve,
-                                                constructionHistory=True,
-                                                replaceOriginal=False,
-                                                rebuildType=0,
-                                                endKnots=1,
-                                                keepRange=0,
-                                                keepControlPoints=0,
-                                                keepEndPoints=1,
-                                                keepTangents=0,
-                                                spans=spans,
-                                                degree=3)
-
-        # cmds.delete('%s.cv[1]' % rebuilt_curve)
-
-        if delete_cvs:
-            cvs = cmds.ls('%s.cv[*]' % rebuilt_curve, flatten=True)
-            cmds.delete(cvs[1], cvs[-2])
-
-        new_curve = cmds.duplicate(rebuilt_curve, n='curve_%s' % self._get_name(description))[0]
-
-        cmds.blendShape(rebuilt_curve, new_curve, w=[0, 1])
-
-        follow_curve = rebuilt_curve
-        cluster_curve = new_curve
-
-        cmds.parent(follow_curve, self.setup_group)
-        cmds.parent(cluster_curve, self.setup_group)
-
-        return follow_curve, cluster_curve
-
-    def _create_inc_control(self, follow_curve, cluster_curve, inc, description=None, center_tolerance=0.001):
-        control = self._create_control(description)
-
-        control.rotate_shape(90, 0, 0)
-        control.hide_scale_attributes()
-
-        cluster, handle = util.create_cluster('%s.cv[%s]' % (cluster_curve, inc), self._get_name())
-        self.clusters.append(handle)
-
-        match = util.MatchSpace(handle, control.get())
-        match.translation_to_rotate_pivot()
-
-        control_name = control.get()
-
-        if description:
-
-            side = control.color_respect_side(center_tolerance=center_tolerance)
-
-            if side != 'C':
-                control_name = cmds.rename(control.get(), util.inc_name(control.get()[0:-1] + side))
-
-        xform = util.create_xform_group(control_name)
-        driver = util.create_xform_group(control_name, 'driver')
-
-        bind_pre = util.create_cluster_bindpre(cluster, handle)
-
-        local_group, xform_group = util.constrain_local(control_name, handle, parent=True)
-
-        local_driver = util.create_xform_group(local_group, 'driver')
-        util.connect_translate(driver, local_driver)
-        util.connect_translate(xform, xform_group)
-
-        cmds.parent(bind_pre, xform_group)
-
-        util.attach_to_curve(xform, follow_curve)
-
-        cmds.parent(xform_group, self.setup_group)
-
-        self.local_controls.append(local_group)
-        self.drivers.append(driver)
-
-        return control_name, driver
-
-    def _create_controls(self, follow_curve, cluster_curve, description):
-        pass
-
-    def _create_deformation(self, deform_curve, follow_curve):
-
-        if self.mesh:
-            if not self.create_joints:
-                for mesh in self.mesh:
-                    wire, curve = cmds.wire(self.mesh, w=deform_curve, dds=[(0, self.wire_falloff)], gw=False,
-                                            n='wire_%s' % deform_curve)
-
-                    cmds.setAttr('%s.rotation' % wire, 0.1)
-
-                cmds.blendShape(follow_curve, '%sBaseWire' % curve, w=[0, 1])
-
-            if self.create_joints:
-                util.create_joints_on_curve(deform_curve, self.create_joints, self.description, create_controls=False)
-
-    def set_wire_falloff(self, value):
-        self.wire_falloff = value
-
-    def set_mesh_to_deform(self, mesh):
-        self.mesh = mesh
-<<<<<<< HEAD
-        
-        if isinstance(mesh, str) or isinstance(mesh, unicode):
-=======
-
-        if type(mesh) == type('') or type(mesh) == type(u''):
->>>>>>> 1ef8130b
-            self.mesh = [mesh]
-
-    def set_create_joints(self, int_value):
-        self.create_joints = int_value
-
-    def set_curves(self, top_lip_curve, btm_lip_curve):
-        super(MouthCurveRig, self).set_curves([top_lip_curve, btm_lip_curve])
-
-    def set_create_follow(self, bool_value):
-        self.create_follow = bool_value
-
-
-class SingleControlFaceCurveRig(FaceFollowCurveRig):
-    def __init__(self, description, side):
-        super(SingleControlFaceCurveRig, self).__init__(description, side)
-
-        self.attach_surface = None
-        self.curve_position_percent = 0
-        self.shape_name = 'pin'
-
-    def _rebuild_curve(self, curve, description=None, spans=6):
-
-        rebuilt_curve, node = cmds.rebuildCurve(curve,
-                                                constructionHistory=True,
-                                                replaceOriginal=False,
-                                                rebuildType=0,
-                                                endKnots=1,
-                                                keepRange=0,
-                                                keepControlPoints=0,
-                                                keepEndPoints=1,
-                                                keepTangents=0,
-                                                spans=spans,
-                                                degree=3)
-
-        new_curve = cmds.duplicate(rebuilt_curve, n='curve_%s' % self._get_name(description))[0]
-
-        cmds.blendShape(rebuilt_curve, new_curve, w=[0, 1])
-
-        follow_curve = rebuilt_curve
-        cluster_curve = new_curve
-
-        cmds.parent(follow_curve, self.setup_group)
-        cmds.parent(cluster_curve, self.setup_group)
-
-        return follow_curve, cluster_curve
-
-    def _create_control_on_curve(self, follow_curve, percent, sub=False, description=None):
-
-        position = cmds.pointOnCurve(follow_curve, top=True, pr=percent)
-
-        control = self._create_control(description)
-        control.set_curve_type(self.shape_name)
-        control.rotate_shape(90, 0, 0)
-        control.hide_scale_attributes()
-
-        sub_control = None
-
-        if sub:
-            sub_control = self._create_control(description, True)
-            sub_control.set_curve_type('cube')
-            sub_control.scale_shape(.8, .8, .8)
-            sub_control.hide_scale_attributes()
-
-            cmds.parent(sub_control.get(), control.get())
-
-            sub_control = sub_control.get()
-
-        cmds.move(position[0], position[1], position[2], control.get())
-
-        control_name = control.get()
-
-        xform = util.create_xform_group(control_name)
-        driver = util.create_xform_group(control_name, 'driver')
-
-        util.attach_to_curve(xform, follow_curve)
-
-        return control_name, sub_control, driver, xform
-
-    def _create_full_control(self, follow_curve, cluster, description=None):
-        position = cmds.xform(cluster, q=True, ws=True, rp=True)
-
-        control = self._create_control(description)
-        control.set_curve_type(self.shape_name)
-        control.rotate_shape(90, 0, 0)
-        control.hide_scale_attributes()
-
-        cmds.move(position[0], position[1], position[2], control.get())
-
-        control_name = control.get()
-
-        xform = util.create_xform_group(control_name)
-        driver = util.create_xform_group(control_name, 'driver')
-
-        util.attach_to_curve(xform, follow_curve)
-
-        return control_name, driver
-
-    def _create_cluster(self, cv_deform, cv_offset, description=None, follow=True):
-
-        cluster_group = cmds.group(em=True, n=util.inc_name(self._get_name(description)))
-        cmds.parent(cluster_group, self.setup_group)
-
-        cluster, handle = util.create_cluster(cv_deform, self._get_name(description))
-        self.clusters.append(handle)
-
-        bind_pre = util.create_cluster_bindpre(cluster, handle)
-
-        # buffer = cmds.group(em = True, n = util.inc_name('buffer_%s' % handle))
-
-        match = util.MatchSpace(handle, buffer)
-        match.translation_to_rotate_pivot()
-
-        cmds.parent(handle, buffer)
-        cmds.parent(buffer, cluster_group)
-
-        xform = util.create_xform_group(buffer)
-        driver3 = util.create_xform_group(buffer, 'driver3')
-        driver2 = util.create_xform_group(buffer, 'driver2')
-        driver1 = util.create_xform_group(buffer, 'driver1')
-
-        if self.attach_surface and follow:
-            surface_follow = cmds.group(em=True, n=util.inc_name('surfaceFollow_%s' % handle))
-
-            cmds.parent(surface_follow, xform)
-
-            match = util.MatchSpace(handle, surface_follow)
-            match.translation_to_rotate_pivot()
-
-            cmds.pointConstraint(driver3, surface_follow, mo=True)
-            cmds.geometryConstraint(self.attach_surface, surface_follow)
-
-            util.connect_translate(driver3, surface_follow)
-
-            cmds.pointConstraint(surface_follow, driver2, mo=True)
-
-        cmds.parent(bind_pre, xform)
-
-        return xform, driver3, driver1
-
-    def _create_full_cluster(self, follow_curve, cluster_curve, offset_curve, description=None, follow=False):
-
-        cv_deform = '%s.cv[*]' % (cluster_curve)
-        cv_offset = '%s.cv[*]' % (offset_curve)
-
-        xform, driver, local_driver = self._create_cluster(cv_deform, cv_offset, description, follow)
-
-        return driver, local_driver, xform
-
-    def _create_inc_cluster(self, follow_curve, cluster_curve, offset_curve, inc, description=None, follow=True):
-
-        cv_deform = '%s.cv[%s]' % (cluster_curve, inc)
-        cv_offset = '%s.cv[%s]' % (offset_curve, inc)
-
-        xform, driver, local_driver = self._create_cluster(cv_deform, cv_offset, description, follow)
-
-        return driver, local_driver
-
-    def _create_clusters(self, follow_curve, deform_curve, offset_curve, description=None, follow=True):
-
-        cvs = cmds.ls('%s.cv[*]' % deform_curve, flatten=True)
-        count = len(cvs)
-
-        drivers = []
-        local_drivers = []
-
-        for inc in range(0, count):
-            driver, local_driver = self._create_inc_cluster(follow_curve, deform_curve, offset_curve, inc, description,
-                                                            follow)
-            drivers.append(driver)
-            local_drivers.append(local_driver)
-
-        return drivers, local_drivers
-
-    def _create_fade(self, start_control, drivers):
-
-        reverse_drivers = list(drivers)
-        reverse_drivers.reverse()
-
-        multiply_groups = {}
-
-        if start_control:
-            multiply_groups['side1'] = util.create_follow_fade(start_control, drivers, -1)
-
-        return multiply_groups
-
-    def set_attach_surface(self, surface):
-        self.attach_surface = surface
-
-    def set_curve_position(self, percent):
-        self.curve_position_percent = percent
-
-    def set_curve_shape(self, shape_name):
-        self.curve_shape = shape_name
-
-    def create(self):
-
-        follow_curve, deform_curve = self._rebuild_curve(self.curves[0])
-
-        position = self.curve_position_percent
-        if position == -1:
-            position = .5
-
-        start_control, sub, control_driver, xform_control = self._create_control_on_curve(self.curves[0], position)
-
-        if self.curve_position_percent > -1:
-            drivers, drivers_local = self._create_clusters(self.curves[0],
-                                                           deform_curve,
-                                                           follow_curve,
-                                                           follow=False)
-
-            self._create_fade(start_control, drivers)
-
-        if self.curve_position_percent == -1:
-            driver, driver_local, xform_cluster = self._create_full_cluster(self.curves[0],
-                                                                            deform_curve,
-                                                                            follow_curve)
-
-            util.connect_translate(start_control, driver)
-            util.connect_rotate(start_control, driver)
-            util.connect_scale(start_control, driver)
-
-            util.connect_translate(control_driver, driver)
-            util.connect_rotate(control_driver, driver)
-            # util.connect_scale(control_driver, driver)
-
-            util.connect_translate(xform_control, xform_cluster)
-
-            control = util.Control(start_control)
-            control.show_scale_attributes()
-
-        self._create_deformation(deform_curve, follow_curve)
-
-
-class SimpleFaceCurveRig(FaceFollowCurveRig):
-    def __init__(self, description, side):
-        super(SimpleFaceCurveRig, self).__init__(description, side)
-
-        self.attach_surface = None
-
-    def _rebuild_curve(self, curve, description=None, spans=6):
-
-        rebuilt_curve, node = cmds.rebuildCurve(curve,
-                                                constructionHistory=True,
-                                                replaceOriginal=False,
-                                                rebuildType=0,
-                                                endKnots=1,
-                                                keepRange=0,
-                                                keepControlPoints=0,
-                                                keepEndPoints=1,
-                                                keepTangents=0,
-                                                spans=spans,
-                                                degree=3)
-
-        new_curve = cmds.duplicate(rebuilt_curve, n='curve_%s' % self._get_name(description))[0]
-
-        cmds.blendShape(rebuilt_curve, new_curve, w=[0, 1])
-
-        follow_curve = rebuilt_curve
-        cluster_curve = new_curve
-
-        cmds.parent(follow_curve, self.setup_group)
-        cmds.parent(cluster_curve, self.setup_group)
-
-        return follow_curve, cluster_curve
-
-    def _create_control_on_curve(self, follow_curve, percent, sub=True, description=None):
-
-        position = cmds.pointOnCurve(follow_curve, top=True, pr=percent)
-
-        control = self._create_control(description)
-        control.set_curve_type('cube')
-        control.hide_scale_attributes()
-
-        sub_control = None
-
-        if sub:
-            sub_control = self._create_control(description, True)
-            sub_control.set_curve_type('cube')
-            sub_control.scale_shape(.8, .8, .8)
-            sub_control.hide_scale_attributes()
-
-            cmds.parent(sub_control.get(), control.get())
-
-            sub_control = sub_control.get()
-
-        cmds.move(position[0], position[1], position[2], control.get())
-
-        control_name = control.get()
-
-        xform = util.create_xform_group(control_name)
-        driver = util.create_xform_group(control_name, 'driver')
-
-        util.attach_to_curve(xform, follow_curve)
-
-        return control_name, sub_control, driver
-
-    def _create_controls(self, curve, sub=False):
-
-        control_dict = {}
-
-        start_controls = self._create_control_on_curve(curve, 0, sub=sub)
-        start_offset_controls = self._create_control_on_curve(curve, 0.25, sub=sub)
-
-        mid_controls = self._create_control_on_curve(curve, 0.5, sub=sub)
-
-        end_offset_controls = self._create_control_on_curve(curve, 0.75, sub=sub)
-        end_controls = self._create_control_on_curve(curve, 1, sub=sub)
-
-        control_dict['start'] = start_controls
-        control_dict['start_offset'] = start_offset_controls
-
-        control_dict['mid'] = mid_controls
-
-        control_dict['end_offset'] = end_offset_controls
-        control_dict['end'] = end_controls
-
-        return control_dict
-
-    def _create_cluster(self, cv_deform, cv_offset, description=None, follow=True):
-
-        cluster_group = cmds.group(em=True, n=util.inc_name(self._get_name(description)))
-        cmds.parent(cluster_group, self.setup_group)
-
-        cluster, handle = util.create_cluster(cv_deform, self._get_name(description))
-        self.clusters.append(handle)
-
-        bind_pre = util.create_cluster_bindpre(cluster, handle)
-
-        # buffer = cmds.group(em = True, n = util.inc_name('buffer_%s' % handle))
-
-        match = util.MatchSpace(handle, buffer)
-        match.translation_to_rotate_pivot()
-
-        cmds.parent(handle, buffer)
-        cmds.parent(buffer, cluster_group)
-
-        xform = util.create_xform_group(buffer)
-        driver3 = util.create_xform_group(buffer, 'driver3')
-        driver2 = util.create_xform_group(buffer, 'driver2')
-        driver1 = util.create_xform_group(buffer, 'driver1')
-
-        if self.attach_surface and follow:
-            surface_follow = cmds.group(em=True, n=util.inc_name('surfaceFollow_%s' % handle))
-
-            cmds.parent(surface_follow, xform)
-
-            match = util.MatchSpace(handle, surface_follow)
-            match.translation_to_rotate_pivot()
-
-            cmds.pointConstraint(driver3, surface_follow, mo=True)
-            cmds.geometryConstraint(self.attach_surface, surface_follow)
-
-            util.connect_translate(driver3, surface_follow)
-
-            cmds.pointConstraint(surface_follow, driver2, mo=True)
-
-        cmds.parent(bind_pre, xform)
-
-        return xform, driver3, driver1
-
-    def _create_inc_cluster(self, follow_curve, cluster_curve, offset_curve, inc, description=None, follow=True):
-
-        cv_deform = '%s.cv[%s]' % (cluster_curve, inc)
-        cv_offset = '%s.cv[%s]' % (offset_curve, inc)
-
-        xform, driver, local_driver = self._create_cluster(cv_deform, cv_offset, description, follow)
-
-        return driver, local_driver
-
-    def _create_clusters(self, follow_curve, deform_curve, offset_curve, description=None, follow=True):
-
-        cvs = cmds.ls('%s.cv[*]' % deform_curve, flatten=True)
-        count = len(cvs)
-
-        drivers = []
-        local_drivers = []
-
-        for inc in range(0, count):
-            driver, local_driver = self._create_inc_cluster(follow_curve, deform_curve, offset_curve, inc, description,
-                                                            follow)
-            drivers.append(driver)
-            local_drivers.append(local_driver)
-
-        return drivers, local_drivers
-
-    def _create_fade(self, start_control, mid_control, end_control, start_offset_control, end_offset_control, drivers):
-
-        reverse_drivers = list(drivers)
-        reverse_drivers.reverse()
-
-        multiply_groups = {}
-
-        if start_control:
-            multiply_groups['side1'] = util.create_follow_fade(start_control, drivers, -1)
-        if end_control:
-            multiply_groups['side2'] = util.create_follow_fade(end_control, reverse_drivers, -1)
-
-        if mid_control:
-            multiply_groups['sides'] = util.create_follow_fade(mid_control, drivers, -1)
-
-        if start_offset_control:
-            multiply_groups['offset1'] = util.create_follow_fade(start_offset_control,
-                                                                 drivers[0:len(drivers) / 2])
-
-        if end_offset_control:
-            multiply_groups['offset2'] = util.create_follow_fade(end_offset_control,
-                                                                 drivers[len(drivers) / 2:])
-
-        return multiply_groups
-
-    def set_attach_surface(self, surface):
-        self.attach_surface = surface
-
-    def create(self):
-
-        follow_curve, deform_curve = self._rebuild_curve(self.curves[0])
-
-        controls = self._create_controls(self.curves[0])
-
-        drivers, drivers_local = self._create_clusters(self.curves[0],
-                                                       deform_curve,
-                                                       follow_curve,
-                                                       follow=False)
-
-        self._create_fade(controls['start'][0],
-                          controls['mid'][0],
-                          controls['end'][0],
-                          controls['start_offset'][0],
-                          controls['end_offset'][0],
-                          drivers)
-
-        self._create_deformation(deform_curve, follow_curve)
-
-
-class MouthCurveRig(FaceFollowCurveRig):
-    def __init__(self, description):
-        super(MouthCurveRig, self).__init__(description, 'C')
-        self.center_tolerance = 0.01
-        self.control_shape = 'cube'
-        self.center_fade = True
-
-    def _create_controls(self, follow_curve, cluster_curve, description):
-
-        cvs = cmds.ls('%s.cv[*]' % cluster_curve, flatten=True)
-        count = len(cvs)
-
-        controls = []
-        drivers = []
-
-        for inc in range(0, count):
-
-            control, driver = self._create_inc_control(follow_curve, cluster_curve, inc, description,
-                                                       center_tolerance=self.center_tolerance)
-
-            controls.append(control)
-            drivers.append(driver)
-
-            reverse_inc = (count - inc) - 1
-
-            if inc != reverse_inc:
-                control, driver = self._create_inc_control(follow_curve, cluster_curve, reverse_inc, description,
-                                                           center_tolerance=self.center_tolerance)
-
-                controls.append(control)
-                drivers.append(driver)
-
-            if inc == reverse_inc:
-                break
-
-        front_list = drivers[2], drivers[4], drivers[6]
-        back_list = drivers[3], drivers[5], drivers[6]
-
-        util.create_follow_fade(controls[0], front_list)
-        util.create_follow_fade(controls[1], back_list)
-
-        util.create_follow_fade(drivers[0], front_list)
-        util.create_follow_fade(drivers[1], back_list)
-
-        if self.center_fade:
-            util.create_follow_fade(controls[-1], front_list[:-1])
-            util.create_follow_fade(controls[-1], back_list[:-1])
-
-        return controls
-
-    def _attach_corners(self, source_control, target_control, local_control, side, local_groups=[]):
-
-        control = self._create_control('corner', True)
-        control.hide_scale_and_visibility_attributes()
-        control.set_curve_type(self.control_shape)
-        control.hide_rotate_attributes()
-
-        control.scale_shape(.8, .8, .8)
-        control.rotate_shape(90, 0, 0)
-
-        match = util.MatchSpace(source_control, control.get())
-        match.translation_rotation()
-
-        control.color_respect_side(True)
-
-        control_name = control.get()
-
-        if side != 'C':
-            control_name = cmds.rename(control_name, util.inc_name(control_name[0:-1] + side))
-
-        cmds.parent(control_name, source_control)
-
-        for local_group in local_groups:
-            util.connect_translate(control_name, local_group)
-
-        new_name = target_control.replace('CNT_', 'ctrl_')
-        new_name = cmds.rename(target_control, new_name)
-        cmds.delete(util.get_shapes(new_name))
-
-        # cmds.parentConstraint(local_control, new_name)
-        driver = cmds.listRelatives(source_control, p=True)[0]
-
-        util.connect_translate(source_control, new_name)
-        util.connect_rotate(source_control, new_name)
-
-        util.connect_translate(driver, new_name)
-        util.connect_rotate(driver, new_name)
-
-        # local, xform = util.constrain_local(source_control, new_name)
-
-    def set_center_tolerance(self, tolerance_value=0.001):
-        self.center_tolerance = tolerance_value
-
-    def set_center_fade(self, bool_value):
-        self.center_fade = bool_value
-
-    def create(self):
-        super(MouthCurveRig, self).create()
-
-        follow_curve_top, cluster_curve_top = self._rebuild_curve(self.curves[0], 'top')
-        follow_curve_btm, cluster_curve_btm = self._rebuild_curve(self.curves[1], 'btm')
-
-        controls_top = self._create_controls(self.curves[0], cluster_curve_top, 'top')
-        controls_btm = self._create_controls(self.curves[1], cluster_curve_btm, 'btm')
-
-        self._attach_corners(controls_top[0], controls_btm[0], self.local_controls[0], 'R',
-                             [self.local_controls[0], self.local_controls[7]])
-        self._attach_corners(controls_top[1], controls_btm[1], self.local_controls[1], 'L',
-                             [self.local_controls[1], self.local_controls[8]])
-
-        if follow_curve_top:
-            self._create_deformation(cluster_curve_top, follow_curve_top)
-        if follow_curve_btm:
-            self._create_deformation(cluster_curve_btm, follow_curve_btm)
-
-
-class CheekCurveRig(FaceFollowCurveRig):
-
-    def _create_controls(self, follow_curve, cluster_curve, description=None):
-        cvs = cmds.ls('%s.cv[*]' % cluster_curve, flatten=True)
-        count = len(cvs)
-
-        controls = []
-        drivers = []
-
-        for inc in range(0, count):
-            control, driver = self._create_inc_control(follow_curve, cluster_curve, inc, )
-
-            controls.append(control)
-            drivers.append(driver)
-
-        util.create_follow_fade(controls[2], [drivers[0], drivers[1], drivers[3], drivers[4]])
-        util.create_follow_fade(drivers[2], [drivers[0], drivers[1], drivers[3], drivers[4]])
-        util.create_follow_fade(controls[0], [drivers[1], drivers[2], drivers[3]])
-        util.create_follow_fade(controls[-1], [drivers[-2], drivers[-3], drivers[-4]])
-
-        return controls
-
-    def create(self):
-        super(CheekCurveRig, self).create()
-
-        follow_curve_top, cluster_curve_top = self._rebuild_curve(self.curves[0], delete_cvs=True)
-
-        self._create_controls(self.curves[0], cluster_curve_top)
-
-        self._create_deformation(cluster_curve_top, follow_curve_top)
-
-
-class BrowCurveRig(FaceFollowCurveRig):
-
-    def __init__(self, description, side):
-        super(BrowCurveRig, self).__init__(description, side)
-
-        self.middle_fade = False
-
-    def _create_control_on_curve(self, follow_curve, percent, sub=False, description=None):
-
-        position = cmds.pointOnCurve(follow_curve, top=True, pr=percent)
-
-        control = self._create_control(description)
-        control.set_curve_type('square')
-        control.rotate_shape(90, 0, 0)
-        control.hide_scale_attributes()
-
-        sub_control = None
-
-        if sub:
-            sub_control = self._create_control(description, True)
-            sub_control.set_curve_type('cube')
-            sub_control.scale_shape(.8, .8, .8)
-            sub_control.hide_scale_attributes()
-
-            cmds.parent(sub_control.get(), control.get())
-
-            sub_control = sub_control.get()
-
-        cmds.move(position[0], position[1], position[2], control.get())
-
-        control_name = control.get()
-
-        xform = util.create_xform_group(control_name)
-        driver = util.create_xform_group(control_name, 'driver')
-
-        util.attach_to_curve(xform, follow_curve)
-
-        return control_name, sub_control, driver, xform
-
-    def _create_controls(self, follow_curve, cluster_curve, description=None):
-
-        cvs = cmds.ls('%s.cv[*]' % cluster_curve, flatten=True)
-        count = len(cvs)
-
-        controls = []
-        drivers = []
-
-        control, sub, driver, xform = self._create_control_on_curve(follow_curve, 0.5, False, description='all')
-        controls.append(control)
-        drivers.append(driver)
-
-        for inc in range(0, count):
-            control, driver = self._create_inc_control(follow_curve, cluster_curve, inc, )
-
-            if inc == 0:
-                sub_control = self._create_control('sub', True)
-                sub_control.set_curve_type('cube')
-                sub_control.scale_shape(.8, .8, .8)
-                sub_control.hide_scale_attributes()
-
-                match = util.MatchSpace(control, sub_control.get())
-                match.translation_rotation()
-                cmds.parent(sub_control.get(), control)
-
-                constraint_editor = util.ConstraintEditor()
-                constraint = constraint_editor.get_constraint(self.clusters[inc], 'pointConstraint')
-                cmds.delete(constraint)
-
-                local, xform = util.constrain_local(sub_control.get(), self.clusters[inc]) \
- \
-                cmds.parent(xform, self.local_controls[-1])
-                # cmds.pointConstraint(sub_control.get(), self.clusters[inc], mo = True)
-
-            controls.append(control)
-            drivers.append(driver)
-
-        if self.middle_fade:
-            util.create_follow_fade(controls[3], [drivers[1], drivers[2], drivers[4], drivers[5]])
-
-        util.create_follow_fade(controls[1], drivers[2:])
-        util.create_follow_fade(controls[-1], drivers[1:-1])
-
-        for driver in drivers[1:]:
-            util.connect_translate(controls[0], driver)
-
-        return controls
-
-    def set_middle_fade(self, bool_value):
-
-        self.middle_fade = bool_value
-
-    def create(self):
-        super(BrowCurveRig, self).create()
-
-        follow_curve_top, cluster_curve_top = self._rebuild_curve(self.curves[0], delete_cvs=True)
-
-        self._create_controls(self.curves[0], cluster_curve_top)
-
-        self._create_deformation(cluster_curve_top, follow_curve_top)
-
-
-class EyeCurveRig(FaceFollowCurveRig):
-    def __init__(self, description, side):
-        super(EyeCurveRig, self).__init__(description, side)
-
-        self.attach_surface = None
-        self.top_eye_goal = None
-        self.btm_eye_goal = None
-        self.control_shape = 'cube'
-
-    def _rebuild_curve(self, curve, description=None, spans=21):
-
-        rebuilt_curve, node = cmds.rebuildCurve(curve,
-                                                constructionHistory=True,
-                                                replaceOriginal=False,
-                                                rebuildType=0,
-                                                endKnots=1,
-                                                keepRange=0,
-                                                keepControlPoints=0,
-                                                keepEndPoints=1,
-                                                keepTangents=0,
-                                                spans=spans,
-                                                degree=3)
-
-        new_curve = cmds.duplicate(rebuilt_curve, n='curve_%s' % self._get_name(description))[0]
-
-        cmds.blendShape(rebuilt_curve, new_curve, w=[0, 1])
-
-        follow_curve = rebuilt_curve
-        cluster_curve = new_curve
-
-        cmds.parent(follow_curve, self.setup_group)
-        cmds.parent(cluster_curve, self.setup_group)
-
-        return follow_curve, cluster_curve
-
-    def _create_cluster(self, cv_deform, cv_offset, description, follow=True):
-
-        cluster_group = cmds.group(em=True, n=util.inc_name(self._get_name(description)))
-        cmds.parent(cluster_group, self.setup_group)
-
-        cluster, handle = util.create_cluster(cv_deform, self._get_name(description=description))
-        self.clusters.append(handle)
-
-        bind_pre = util.create_cluster_bindpre(cluster, handle)
-
-        buffer = cmds.group(em=True, n=util.inc_name('buffer_%s' % handle))
-
-        match = util.MatchSpace(handle, buffer)
-        match.translation_to_rotate_pivot()
-
-        cmds.parent(handle, buffer)
-        cmds.parent(buffer, cluster_group)
-
-        xform = util.create_xform_group(buffer)
-        driver3 = util.create_xform_group(buffer, 'driver3')
-        driver2 = util.create_xform_group(buffer, 'driver2')
-        driver1 = util.create_xform_group(buffer, 'driver1')
-
-        if self.attach_surface and follow:
-            surface_follow = cmds.group(em=True, n=util.inc_name('surfaceFollow_%s' % handle))
-            # surface_follow_offset = cmds.group(em = True, n = util.inc_name('surfaceFollowOffset_%s' % handle))
-
-            cmds.parent(surface_follow, xform)
-            # cmds.parent(surface_follow_offset, xform)
-
-            match = util.MatchSpace(handle, surface_follow)
-            match.translation_to_rotate_pivot()
-
-            # match = util.MatchSpace(surface_follow, surface_follow_offset)
-            # match.translation_rotation()
-
-            cmds.pointConstraint(driver3, surface_follow, mo=True)
-            cmds.geometryConstraint(self.attach_surface, surface_follow)
-            # cmds.geometryConstraint(self.attach_surface, surface_follow_offset)
-
-            util.connect_translate(driver3, surface_follow)
-
-            cmds.pointConstraint(surface_follow, driver2, mo=True)
-
-            # cmds.pointConstraint(xform, surface_follow_offset, mo = True)
-
-        cmds.parent(bind_pre, xform)
-
-        return xform, driver3, driver1
-
-    def _create_inc_cluster(self, follow_curve, cluster_curve, offset_curve, inc, description, follow=True):
-
-        cv_deform = '%s.cv[%s]' % (cluster_curve, inc)
-        cv_offset = '%s.cv[%s]' % (offset_curve, inc)
-
-        xform, driver, local_driver = self._create_cluster(cv_deform, cv_offset, description, follow)
-
-        return driver, local_driver
-
-    def _create_follow(self, source_drivers, target_drivers, percent=0.6):
-
-        count = len(source_drivers)
-
-        for inc in range(0, count):
-            util.connect_multiply('%s.translateX' % source_drivers[inc], '%s.translateX' % target_drivers[inc], percent,
-                                  True)
-            util.connect_multiply('%s.translateY' % source_drivers[inc], '%s.translateY' % target_drivers[inc], percent,
-                                  True)
-            util.connect_multiply('%s.translateZ' % source_drivers[inc], '%s.translateZ' % target_drivers[inc], percent,
-                                  True)
-
-        return
-
-    def _create_clusters(self, follow_curve, deform_curve, offset_curve, description, follow=True):
-
-        cvs = cmds.ls('%s.cv[*]' % deform_curve, flatten=True)
-        count = len(cvs)
-
-        drivers = []
-        local_drivers = []
-
-        for inc in range(0, count):
-            driver, local_driver = self._create_inc_cluster(follow_curve, deform_curve, offset_curve, inc, description,
-                                                            follow)
-            drivers.append(driver)
-            local_drivers.append(local_driver)
-
-        return drivers, local_drivers
-
-    def _create_control_on_curve(self, follow_curve, percent, sub=True, description=None):
-
-        position = cmds.pointOnCurve(follow_curve, top=True, pr=percent)
-
-        control = self._create_control(description)
-        control.set_curve_type(self.control_shape)
-        control.hide_scale_attributes()
-
-        sub_control = None
-
-        if sub:
-            sub_control = self._create_control(description, True)
-            sub_control.set_curve_type(self.control_shape)
-            sub_control.scale_shape(.8, .8, .8)
-            sub_control.hide_scale_attributes()
-
-            cmds.parent(sub_control.get(), control.get())
-
-            sub_control = sub_control.get()
-
-        cmds.move(position[0], position[1], position[2], control.get())
-
-        control_name = control.get()
-
-        util.create_xform_group(control_name)
-        driver = util.create_xform_group(control_name, 'driver')
-
-        return control_name, sub_control, driver
-
-    def _create_fade(self, start_control, mid_control, end_control, drivers):
-
-        reverse_drivers = list(drivers)
-        reverse_drivers.reverse()
-
-        multiply_groups = {}
-
-        if start_control:
-            multiply_groups['side1'] = util.create_follow_fade(start_control, drivers, -1)
-        if end_control:
-            multiply_groups['side2'] = util.create_follow_fade(end_control, reverse_drivers, -1)
-
-        if mid_control:
-            multiply_groups['sides'] = util.create_follow_fade(mid_control, drivers, -1)
-
-        return multiply_groups
-
-    def _get_y_intersection(self, curve, vector):
-
-        duplicate_curve = cmds.duplicate(curve)
-        curve_line = cmds.curve(p=[(vector[0], vector[1] - 100000, vector[2]),
-                                   (vector[0], vector[1] + 100000, vector[2])], d=1)
-
-        parameter = cmds.curveIntersect(duplicate_curve, curve_line, ud=True, d=[0, 0, 1])
-
-        if parameter:
-            parameter = parameter.split()
-
-            parameter = float(parameter[0])
-
-        if not parameter:
-            parameter = util.get_closest_parameter_on_curve(curve, vector)
-
-        cmds.delete(duplicate_curve, curve_line)
-
-        return parameter
-
-    def _fix_lid_fade(self, top_curve, btm_curve, multiplies):
-
-        mid_control = multiplies[0]['source']
-
-        control_position = cmds.xform(mid_control, q=True, ws=True, t=True)
-        control_position_y = [0, control_position[1], 0]
-
-        parameter = self._get_y_intersection(btm_curve, control_position)
-
-        control_at_curve_position = cmds.pointOnCurve(btm_curve, parameter=parameter)
-        control_at_curve_y = [0, control_at_curve_position[1], 0]
-
-        total_distance = vtool.util.get_distance(control_position_y, control_at_curve_y)
-
-        multi_count = len(multiplies)
-
-        for inc in range(0, multi_count):
-            multi = multiplies[inc]['node']
-            driver = multiplies[inc]['target']
-
-            driver_position = cmds.xform(driver, q=True, ws=True, t=True)
-            driver_position_y = [0, driver_position[1], 0]
-
-            parameter = self._get_y_intersection(btm_curve, driver_position)
-
-            driver_at_curve = cmds.pointOnCurve(btm_curve, parameter=parameter)
-            driver_at_curve_y = [0, driver_at_curve[1], 0]
-
-            driver_distance = vtool.util.get_distance(driver_position_y, driver_at_curve_y)
-
-            value = (driver_distance / total_distance)
-
-            cmds.setAttr('%s.input2Y' % multi, value)
-
-    def _create_controls(self, curve, sub=False):
-
-        control_dict = {}
-
-        start_controls = self._create_control_on_curve(curve, 0, sub=sub)
-
-        mid_controls = self._create_control_on_curve(curve, 0.5, sub=sub)
-
-        end_controls = self._create_control_on_curve(curve, 1, sub=sub)
-
-        control_dict['start'] = start_controls
-        control_dict['mid'] = mid_controls
-        control_dict['end'] = end_controls
-
-        return control_dict
-
-    def set_top_eye_goal(self, curve):
-        self.top_eye_goal = curve
-
-    def set_btm_eye_goal(self, curve):
-        self.btm_eye_goal = curve
-
-    def set_attach_surface(self, surface):
-        self.attach_surface = surface
-
-    def create(self):
-        super(EyeCurveRig, self).create()
-
-        follow_curve_top, deform_curve_top = self._rebuild_curve(self.curves[0], 'top')
-
-        follow_curve_btm, deform_curve_btm = self._rebuild_curve(self.curves[1], 'btm')
-
-        if cmds.objExists(self.curves[2]):
-            follow_curve_mid, deform_curve_mid = self._rebuild_curve(self.curves[2], 'mid')
-
-        if cmds.objExists(self.curves[3]):
-            follow_curve_top_liner, deform_curve_top_liner = self._rebuild_curve(self.curves[3], 'top_liner')
-
-        follow_curve_btm_liner, deform_curve_btm_liner = self._rebuild_curve(self.curves[4], 'btm_liner')
-
-        top_control, top_sub_control, top_driver = self._create_control_on_curve(self.curves[0], 0.5)
-
-        drivers_top, drivers_local_top = self._create_clusters(self.curves[0],
-                                                               deform_curve_top,
-                                                               follow_curve_top,
-                                                               'top')
-
-        btm_control, btm_sub_control, btm_driver = self._create_control_on_curve(self.curves[1], 0.5)
-        corner_control1, corner_sub_control1, corner_driver1 = self._create_control_on_curve(self.curves[0], 0)
-        corner_control2, corner_sub_control2, corner_driver2 = self._create_control_on_curve(self.curves[0], 1)
-
-        if cmds.objExists(self.curves[3]):
-            top_liner_controls = self._create_controls(self.curves[3])
-
-        btm_liner_controls = self._create_controls(self.curves[4])
-
-        drivers_btm, drivers_local_btm = self._create_clusters(self.curves[1],
-                                                               deform_curve_btm,
-                                                               follow_curve_btm,
-                                                               'btm')
-
-        if cmds.objExists(self.curves[2]):
-            drivers_mid, drivers_local_mid = self._create_clusters(self.curves[2],
-                                                                   deform_curve_mid,
-                                                                   follow_curve_mid,
-                                                                   'mid')
-
-        if cmds.objExists(self.curves[3]):
-            drivers_liner_top, drivers_local_liner_top = self._create_clusters(self.curves[3],
-                                                                               deform_curve_top_liner,
-                                                                               follow_curve_top_liner,
-                                                                               'liner_top',
-                                                                               follow=False)
-
-        # if cmds.objExists(self.curves[3]):
-        drivers_liner_btm, drivers_local_liner_btm = self._create_clusters(self.curves[4],
-                                                                           deform_curve_btm_liner,
-                                                                           follow_curve_btm_liner,
-                                                                           'liner_btm',
-                                                                           follow=False)
-
-        if cmds.objExists(self.curves[2]):
-            self._create_follow(drivers_top, drivers_mid, 0.5)
-            self._create_follow(drivers_liner_top, drivers_mid, 0.225)
-
-        top_fades = self._create_fade(corner_control1, top_control, corner_control2, drivers_top)
-        btm_fades = self._create_fade(corner_control1, btm_control, corner_control2, drivers_btm)
-
-        sub_fades_top = self._create_fade(corner_sub_control1, top_sub_control, corner_sub_control2, drivers_local_top)
-        sub_fades_btm = self._create_fade(corner_sub_control1, btm_sub_control, corner_sub_control2, drivers_local_btm)
-
-        if cmds.objExists(self.curves[3]):
-            liner_top_fades = self._create_fade(top_liner_controls['start'][0],
-                                                top_liner_controls['mid'][0],
-                                                top_liner_controls['end'][0],
-                                                drivers_liner_top)
-
-        liner_btm_fades = self._create_fade(btm_liner_controls['start'][0],
-                                            btm_liner_controls['mid'][0],
-                                            btm_liner_controls['end'][0],
-                                            drivers_liner_btm)
-
-        if not self.top_eye_goal:
-            self.top_eye_goal = deform_curve_btm
-
-        if not self.btm_eye_goal:
-            self.btm_eye_goal = deform_curve_top
-
-        self._fix_lid_fade(deform_curve_top, self.top_eye_goal, top_fades['sides'])
-        self._fix_lid_fade(deform_curve_top, self.top_eye_goal, sub_fades_top['sides'])
-
-        self._fix_lid_fade(deform_curve_btm, self.btm_eye_goal, btm_fades['sides'])
-        self._fix_lid_fade(deform_curve_btm, self.btm_eye_goal, sub_fades_btm['sides'])
-
-        if cmds.objExists(self.curves[3]):
-            self._fix_lid_fade(deform_curve_top_liner, self.top_eye_goal, liner_top_fades['sides'])
-
-        self._fix_lid_fade(deform_curve_btm_liner, self.btm_eye_goal, liner_btm_fades['sides'])
-
-        self._create_deformation(deform_curve_top, follow_curve_top)
-        self._create_deformation(deform_curve_btm, follow_curve_btm)
-
-        if cmds.objExists(self.curves[2]):
-            self._create_deformation(deform_curve_mid, follow_curve_mid)
-
-        if cmds.objExists(self.curves[3]):
-            self._create_deformation(deform_curve_top_liner, follow_curve_top_liner)
-
-        self._create_deformation(deform_curve_btm_liner, follow_curve_btm_liner)
+# Copyright (C) 2022 Louis Vottero louis.vot@gmail.com    All rights reserved.
+
+import util
+
+import vtool.util
+
+if vtool.util.is_in_maya():
+    import maya.cmds as cmds
+
+import core
+import attr
+import space
+import anim
+import curve
+import geo
+import deform
+import rigs
+
+
+# --- Body
+
+class IkQuadrupedBackLegRig(rigs.IkAppendageRig):
+
+    def __init__(self, description, side):
+        super(IkQuadrupedBackLegRig, self).__init__(description, side)
+
+        self.offset_control_to_locator = False
+
+    def _duplicate_joints(self):
+
+        super(rigs.IkAppendageRig, self)._duplicate_joints()
+
+        duplicate = util.DuplicateHierarchy(self.joints[0])
+        duplicate.stop_at(self.joints[-1])
+        duplicate.replace('joint', 'ik')
+        self.ik_chain = duplicate.create()
+
+        ik_group = self._create_group()
+
+        cmds.parent(self.ik_chain[0], ik_group)
+        cmds.parent(ik_group, self.setup_group)
+
+        self._create_offset_chain(ik_group)
+
+        for inc in range(0, len(self.offset_chain)):
+            cmds.parentConstraint(self.offset_chain[inc], self.buffer_joints[inc], mo=True)
+            util.connect_scale(self.offset_chain[inc], self.buffer_joints[inc])
+
+            cmds.connectAttr('%s.scaleX' % self.ik_chain[inc],
+                             '%s.scaleX' % self.offset_chain[inc])
+
+        cmds.parentConstraint(self.ik_chain[-1], self.buffer_joints[-1], mo=True)
+        util.connect_scale(self.offset_chain[-1], self.buffer_joints[-1])
+
+        cmds.parentConstraint(self.ik_chain[0], self.offset_chain[0], mo=True)
+
+    def _create_offset_chain(self, parent=None):
+
+        if not parent:
+            parent = self.setup_group
+
+        duplicate = util.DuplicateHierarchy(self.joints[0])
+        duplicate.stop_at(self.joints[-1])
+        duplicate.replace('joint', 'offset')
+        self.offset_chain = duplicate.create()
+
+        # cmds.parent(self.offset_chain[0], self.ik_chain[0])
+
+        duplicate = util.DuplicateHierarchy(self.offset_chain[-2])
+        duplicate.replace('offset', 'sway')
+        self.lower_offset_chain = duplicate.create()
+
+        cmds.parent(self.lower_offset_chain[1], self.offset_chain[-2])
+        cmds.parent(self.lower_offset_chain[0], self.lower_offset_chain[1])
+        cmds.makeIdentity(self.lower_offset_chain, apply=True, t=1, r=1, s=1, n=0, jointOrient=True)
+        cmds.parent(self.lower_offset_chain[1], self.setup_group)
+        self.lower_offset_chain.reverse()
+
+        cmds.connectAttr('%s.scaleX' % self.offset_chain[-2], '%s.scaleX' % self.lower_offset_chain[0])
+
+        cmds.delete(self.offset_chain[-1])
+        self.offset_chain.pop(-1)
+
+        cmds.orientConstraint(self.lower_offset_chain[0], self.offset_chain[-1])
+
+    def _create_offset_control(self):
+
+        if not self.offset_control_to_locator:
+            control = self._create_control(description='offset')
+            control.hide_scale_and_visibility_attributes()
+            control.scale_shape(2, 2, 2)
+            control.set_curve_type('square')
+
+            self.offset_control = control.get()
+
+            match = util.MatchSpace(self.lower_offset_chain[1], self.offset_control)
+            match.rotation()
+
+            match = util.MatchSpace(self.lower_offset_chain[0], self.offset_control)
+            match.translation()
+
+        if self.offset_control_to_locator:
+            self.offset_control = cmds.spaceLocator(n='locator_%s' % self._get_name('offset'))[0]
+
+            match = util.MatchSpace(self.lower_offset_chain[0], self.offset_control)
+            match.translation()
+            cmds.hide(self.offset_control)
+
+        cmds.parentConstraint(self.offset_control, self.lower_offset_chain[0], mo=True)
+
+        xform_group = util.create_xform_group(self.offset_control)
+        driver_group = util.create_xform_group(self.offset_control, 'driver')
+
+        util.create_title(self.btm_control, 'OFFSET_ANKLE')
+
+        offset = util.MayaNumberVariable('offsetAnkle')
+
+        offset.create(self.btm_control)
+        offset.connect_out('%s.rotateZ' % driver_group)
+
+        follow_group = util.create_follow_group(self.ik_chain[-2], xform_group)
+
+        scale_constraint = cmds.scaleConstraint(self.ik_chain[-2], follow_group)[0]
+
+        util.scale_constraint_to_local(scale_constraint)
+
+        cmds.parent(follow_group, self.top_control)
+
+        if not self.offset_control_to_locator:
+            control.hide_translate_attributes()
+
+        return self.offset_control
+
+    def _rig_offset_chain(self):
+
+        ik_handle = util.IkHandle(self._get_name('offset_top'))
+
+        ik_handle.set_start_joint(self.offset_chain[0])
+        ik_handle.set_end_joint(self.offset_chain[-1])
+        ik_handle.set_solver(ik_handle.solver_rp)
+        ik_handle = ik_handle.create()
+
+        cmds.parent(ik_handle, self.lower_offset_chain[-1])
+
+        ik_handle_btm = util.IkHandle(self._get_name('offset_btm'))
+        ik_handle_btm.set_start_joint(self.lower_offset_chain[0])
+        ik_handle_btm.set_end_joint(self.lower_offset_chain[-1])
+        ik_handle_btm.set_solver(ik_handle_btm.solver_sc)
+        ik_handle_btm = ik_handle_btm.create()
+
+        follow = util.create_follow_group(self.offset_control, ik_handle_btm)
+        cmds.parent(follow, self.setup_group)
+        cmds.hide(ik_handle_btm)
+
+    def set_offset_control_to_locator(self, bool_value):
+        self.offset_control_to_locator = bool_value
+
+    def create(self):
+
+        super(IkQuadrupedBackLegRig, self).create()
+
+        self._create_offset_control()
+
+        self._rig_offset_chain()
+
+        cmds.setAttr('%s.translateY' % self.pole_vector_xform, 0)
+
+
+class FkQuadrupedSpineRig(rigs.FkCurveRig):
+    def __init__(self, name, side):
+        super(FkQuadrupedSpineRig, self).__init__(name, side)
+
+        self.mid_control_joint = None
+
+    def _create_sub_control(self):
+
+        sub_control = util.Control(self._get_control_name(sub=True))
+        sub_control.color(util.get_color_of_side(self.side, True))
+        if self.control_shape:
+            sub_control.set_curve_type(self.control_shape)
+
+        sub_control.scale_shape(.75, .75, .75)
+
+        if self.current_increment == 0:
+            sub_control.set_curve_type('cube')
+
+        if self.current_increment == 1:
+            other_sub_control = util.Control(self._get_control_name('reverse', sub=True))
+            other_sub_control.color(util.get_color_of_side(self.side, True))
+
+            if self.control_shape:
+                other_sub_control.set_curve_type(self.control_shape)
+
+            other_sub_control.scale_shape(2, 2, 2)
+
+            control = self.controls[-1]
+            other_sub = other_sub_control.get()
+
+            if self.mid_control_joint:
+                util.MatchSpace(self.mid_control_joint, other_sub).translation()
+                util.MatchSpace(control, other_sub).rotation()
+
+            if not self.mid_control_joint:
+                util.MatchSpace(control, other_sub).translation_rotation()
+
+            # cmds.parent(other_sub,  )
+
+            xform = util.create_xform_group(other_sub_control.get())
+
+            cmds.parent(xform, self.controls[-2])
+            parent = cmds.listRelatives(self.sub_controls[-1], p=True)[0]
+            xform = cmds.listRelatives(parent, p=True)[0]
+
+            other_sub_control.hide_scale_and_visibility_attributes()
+
+            cmds.parent(xform, other_sub)
+
+        if self.current_increment == 2:
+            pass
+
+        return sub_control
+
+    def set_mid_control_joint(self, joint_name):
+        self.mid_control_joint = joint_name
+
+
+class IkQuadrupedScapula(rigs.BufferRig):
+
+    def __init__(self, description, side):
+        super(IkQuadrupedScapula, self).__init__(description, side)
+
+        self.control_offset = 10
+
+    def _create_top_control(self):
+        control = self._create_control()
+        control.set_curve_type('cube')
+        control.hide_scale_and_visibility_attributes()
+
+        self._offset_control(control)
+
+        util.create_xform_group(control.get())
+
+        return control.get()
+
+    def _create_shoulder_control(self):
+        control = self._create_control()
+        control.set_curve_type('cube')
+        control.hide_scale_and_visibility_attributes()
+
+        util.MatchSpace(self.joints[0], control.get()).translation()
+        cmds.pointConstraint(control.get(), self.joints[0], mo=True)
+
+        util.create_xform_group(control.get())
+
+        return control.get()
+
+    def _offset_control(self, control):
+        offset = cmds.group(em=True)
+        match = util.MatchSpace(self.joints[-1], offset)
+        match.translation_rotation()
+
+        cmds.move(self.control_offset, 0, 0, offset, os=True, wd=True, r=True)
+
+        match = util.MatchSpace(offset, control.get())
+        match.translation()
+
+        cmds.delete(offset)
+
+    def _create_ik(self, control):
+        handle = util.IkHandle(self._get_name())
+        handle.set_start_joint(self.joints[0])
+        handle.set_end_joint(self.joints[-1])
+        handle = handle.create()
+
+        cmds.pointConstraint(control, handle)
+
+        cmds.parent(handle, control)
+        cmds.hide(handle)
+
+    def set_control_offset(self, value):
+        self.control_offset = value
+
+    def create(self):
+        control = self._create_top_control()
+        self._create_shoulder_control()
+
+        self._create_ik(control)
+
+        rig_line = util.RiggedLine(control, self.joints[-1], self._get_name()).create()
+        cmds.parent(rig_line, self.control_group)
+
+
+class QuadFootRollRig(rigs.FootRollRig):
+
+    def __init__(self, description, side):
+        super(QuadFootRollRig, self).__init__(description, side)
+
+        self.ball_attrtribute = None
+
+    def _define_joints(self):
+        index_list = self.defined_joints
+
+        if not index_list:
+            index_list = [0, 2, 1, 3, 4, 5]
+
+        self.ankle_index = index_list[0]
+        self.heel_index = index_list[1]
+        self.ball_index = index_list[2]
+        self.toe_index = index_list[3]
+        self.yawIn_index = index_list[4]
+        self.yawOut_index = index_list[5]
+
+        self.ankle = self.ik_chain[self.ankle_index]
+        self.heel = self.ik_chain[self.heel_index]
+        self.ball = self.ik_chain[self.ball_index]
+        self.toe = self.ik_chain[self.toe_index]
+        self.yawIn = self.ik_chain[self.yawIn_index]
+        self.yawOut = self.ik_chain[self.yawOut_index]
+
+    def _create_roll_attributes(self):
+        attribute_control = self._get_attribute_control()
+
+        cmds.addAttr(attribute_control, ln='heelRoll', at='double', k=True)
+        cmds.addAttr(attribute_control, ln='ballRoll', at='double', k=True)
+        cmds.addAttr(attribute_control, ln='toeRoll', at='double', k=True)
+
+        cmds.addAttr(attribute_control, ln='yawIn', at='double', k=True)
+        cmds.addAttr(attribute_control, ln='yawOut', at='double', k=True)
+
+        cmds.addAttr(attribute_control, ln='bankIn', at='double', k=True)
+        cmds.addAttr(attribute_control, ln='bankOut', at='double', k=True)
+
+    def _create_yawout_roll(self, parent, name, scale=1):
+        control, xform, driver = self._create_pivot_control(self.yawOut, name, scale=scale)
+
+        cmds.parent(xform, parent)
+
+        attribute_control = self._get_attribute_control()
+
+        cmds.setDrivenKeyframe('%s.rotate%s' % (driver, self.side_roll_axis), cd='%s.%s' % (attribute_control, name),
+                               driverValue=0, value=0, itt='spline', ott='spline')
+        cmds.setDrivenKeyframe('%s.rotate%s' % (driver, self.side_roll_axis), cd='%s.%s' % (attribute_control, name),
+                               driverValue=10, value=-45, itt='spline', ott='spline')
+
+        cmds.setInfinity('%s.rotate%s' % (driver, self.side_roll_axis), preInfinite='linear')
+        cmds.setInfinity('%s.rotate%s' % (driver, self.side_roll_axis), postInfinite='linear')
+
+        return control
+
+    def _create_yawin_roll(self, parent, name, scale=1):
+        control, xform, driver = self._create_pivot_control(self.yawIn, name, scale=scale)
+
+        cmds.parent(xform, parent)
+
+        attribute_control = self._get_attribute_control()
+
+        cmds.setDrivenKeyframe('%s.rotate%s' % (driver, self.side_roll_axis), cd='%s.%s' % (attribute_control, name),
+                               driverValue=0, value=0, itt='spline', ott='spline')
+        cmds.setDrivenKeyframe('%s.rotate%s' % (driver, self.side_roll_axis), cd='%s.%s' % (attribute_control, name),
+                               driverValue=-10, value=-45, itt='spline', ott='spline')
+
+        cmds.setInfinity('%s.rotate%s' % (driver, self.side_roll_axis), preInfinite='linear')
+        cmds.setInfinity('%s.rotate%s' % (driver, self.side_roll_axis), postInfinite='linear')
+
+        return control
+
+    def _create_pivot_groups(self):
+        heel_pivot = self._create_pivot('heel', self.heel, self.control_group)
+        ball_pivot = self._create_pivot('ball', self.ball, heel_pivot)
+        toe_pivot = self._create_pivot('toe', self.toe, ball_pivot)
+
+        toe_roll = self._create_toe_roll(toe_pivot)
+        heel_roll = self._create_heel_roll(toe_roll)
+        yawin_roll = self._create_yawin_roll(heel_roll, 'yawIn')
+        yawout_roll = self._create_yawout_roll(yawin_roll, 'yawOut')
+        bankin_roll = self._create_yawin_roll(yawout_roll, 'bankIn')
+        bankout_roll = self._create_yawout_roll(bankin_roll, 'bankOut')
+        ball_roll = self._create_ball_roll(bankout_roll)
+
+        toe_control, toe_control_xform = self._create_toe_rotate_control()
+        toe_fk_control, toe_fk_control_xform = self._create_toe_fk_rotate_control()
+
+        self._create_ik()
+
+        cmds.parent(toe_control_xform, bankout_roll)
+
+        follow_toe_control = cmds.group(em=True, n='follow_%s' % toe_control)
+        util.MatchSpace(toe_control, follow_toe_control).translation_rotation()
+        xform_follow = util.create_xform_group(follow_toe_control)
+
+        cmds.parent(xform_follow, yawout_roll)
+        util.connect_rotate(toe_control, follow_toe_control)
+
+        cmds.parentConstraint(ball_roll, self.roll_control_xform, mo=True)
+
+        cmds.parentConstraint(toe_control, self.ball_handle, mo=True)
+        cmds.parentConstraint(ball_roll, self.ankle_handle, mo=True)
+
+        return [ball_pivot, toe_fk_control_xform]
+
+    def set_index_order(self, index_list):
+        self.defined_joints = index_list
+
+
+class QuadBackFootRollRig(QuadFootRollRig):
+
+    def __init__(self, name, side):
+        super(QuadBackFootRollRig, self).__init__(name, side)
+
+        self.add_bank = True
+        self.right_side_fix = False
+        self.right_side_fix_axis = ['X']
+
+    def _fix_right_side_orient(self, control):
+
+        if not self.right_side_fix:
+            return
+
+        if not self.side == 'R':
+            return
+
+        xform_locator = cmds.spaceLocator()[0]
+
+        match = util.MatchSpace(control, xform_locator)
+        match.translation_rotation()
+
+        spacer = util.create_xform_group(xform_locator)
+
+        for letter in self.right_side_fix_axis:
+            cmds.setAttr('%s.rotate%s' % (xform_locator, letter.upper()), 180)
+
+        match = util.MatchSpace(xform_locator, control)
+        match.translation_rotation()
+
+        cmds.delete(spacer)
+
+    def _create_toe_roll(self, parent, name='toeRoll', scale=1):
+
+        control, xform, driver = self._create_pivot_control(self.toe, name, scale=scale)
+
+        cmds.parent(xform, parent)
+
+        attribute_control = self._get_attribute_control()
+
+        cmds.setDrivenKeyframe('%s.rotate%s' % (driver, self.forward_roll_axis), cd='%s.%s' % (attribute_control, name),
+                               driverValue=0, value=0, itt='spline', ott='spline')
+        cmds.setDrivenKeyframe('%s.rotate%s' % (driver, self.forward_roll_axis), cd='%s.%s' % (attribute_control, name),
+                               driverValue=10, value=45, itt='spline', ott='spline')
+        cmds.setDrivenKeyframe('%s.rotate%s' % (driver, self.forward_roll_axis), cd='%s.%s' % (attribute_control, name),
+                               driverValue=-10, value=-45, itt='spline', ott='spline')
+
+        cmds.setInfinity('%s.rotate%s' % (driver, self.forward_roll_axis), postInfinite='linear')
+        cmds.setInfinity('%s.rotate%s' % (driver, self.forward_roll_axis), preInfinite='linear')
+
+        return control
+
+    def _create_heel_roll(self, parent, name='heelRoll', scale=1):
+        control, xform, driver = self._create_pivot_control(self.heel, name, scale=scale)
+
+        cmds.parent(xform, parent)
+
+        attribute_control = self._get_attribute_control()
+
+        cmds.setDrivenKeyframe('%s.rotate%s' % (driver, self.forward_roll_axis), cd='%s.%s' % (attribute_control, name),
+                               driverValue=0, value=0, itt='spline', ott='spline')
+        cmds.setDrivenKeyframe('%s.rotate%s' % (driver, self.forward_roll_axis), cd='%s.%s' % (attribute_control, name),
+                               driverValue=10, value=45, itt='spline', ott='spline')
+        cmds.setDrivenKeyframe('%s.rotate%s' % (driver, self.forward_roll_axis), cd='%s.%s' % (attribute_control, name),
+                               driverValue=-10, value=-45, itt='spline', ott='spline')
+        cmds.setInfinity('%s.rotate%s' % (driver, self.forward_roll_axis), preInfinite='linear')
+        cmds.setInfinity('%s.rotate%s' % (driver, self.forward_roll_axis), postInfinite='linear')
+
+        return control
+
+    def _create_ball_roll(self, parent):
+
+        control, xform, driver = self._create_pivot_control(self.ball, 'ball')
+
+        cmds.parent(xform, parent)
+
+        attribute_control = self._get_attribute_control()
+
+        cmds.setDrivenKeyframe('%s.rotate%s' % (driver, self.forward_roll_axis), cd='%s.ballRoll' % attribute_control,
+                               driverValue=0, value=0, itt='spline', ott='spline')
+        cmds.setDrivenKeyframe('%s.rotate%s' % (driver, self.forward_roll_axis), cd='%s.ballRoll' % attribute_control,
+                               driverValue=10, value=45, itt='spline', ott='spline')
+        cmds.setDrivenKeyframe('%s.rotate%s' % (driver, self.forward_roll_axis), cd='%s.ballRoll' % attribute_control,
+                               driverValue=-10, value=-45, itt='spline', ott='spline')
+        # cmds.setDrivenKeyframe('%s.rotateX' % driver,cd = '%s.ballRoll' % attribute_control, driverValue = 20, value = 0, itt = 'spline', ott = 'spline')
+        cmds.setInfinity('%s.rotate%s' % (driver, self.forward_roll_axis), postInfinite='linear')
+        cmds.setInfinity('%s.rotate%s' % (driver, self.forward_roll_axis), preInfinite='linear')
+
+        return control
+
+    def _create_roll_control(self, transform):
+
+        roll_control = self._create_control('roll')
+        roll_control.set_curve_type('square')
+
+        self.roll_control = roll_control
+
+        roll_control.scale_shape(.8, .8, .8)
+
+        xform_group = util.create_xform_group(roll_control.get())
+
+        roll_control.hide_scale_and_visibility_attributes()
+        roll_control.hide_rotate_attributes()
+
+        match = util.MatchSpace(transform, xform_group)
+        match.translation_rotation()
+
+        if self.right_side_fix and self.side == 'R':
+            self._fix_right_side_orient(xform_group)
+
+        # cmds.parentConstraint(roll_control.get(), transform)
+
+        self.roll_control_xform = xform_group
+
+        return roll_control
+
+    def _define_joints(self):
+
+        index_list = self.defined_joints
+
+        if not index_list:
+            index_list = [0, 1, 2, 3, 4, 5]
+
+        self.ankle_index = index_list[0]
+        self.heel_index = index_list[1]
+        self.ball_index = index_list[2]
+        self.toe_index = index_list[3]
+        self.yawIn_index = index_list[4]
+        self.yawOut_index = index_list[5]
+
+        self.ankle = self.ik_chain[self.ankle_index]
+        self.heel = self.ik_chain[self.heel_index]
+        self.ball = self.ik_chain[self.ball_index]
+        self.toe = self.ik_chain[self.toe_index]
+        self.yawIn = self.ik_chain[self.yawIn_index]
+        self.yawOut = self.ik_chain[self.yawOut_index]
+
+    def _create_roll_attributes(self):
+
+        attribute_control = self._get_attribute_control()
+
+        util.create_title(attribute_control, 'roll')
+
+        cmds.addAttr(attribute_control, ln='ballRoll', at='double', k=True)
+        cmds.addAttr(attribute_control, ln='toeRoll', at='double', k=True)
+        cmds.addAttr(attribute_control, ln='heelRoll', at='double', k=True)
+
+        cmds.addAttr(attribute_control, ln='yawIn', at='double', k=True)
+        cmds.addAttr(attribute_control, ln='yawOut', at='double', k=True)
+
+        if self.add_bank:
+            util.create_title(attribute_control, 'bank')
+
+            cmds.addAttr(attribute_control, ln='bankIn', at='double', k=True)
+            cmds.addAttr(attribute_control, ln='bankOut', at='double', k=True)
+
+            cmds.addAttr(attribute_control, ln='bankForward', at='double', k=True)
+            cmds.addAttr(attribute_control, ln='bankBack', at='double', k=True)
+
+    def _create_ik(self):
+        self.ankle_handle = self._create_ik_handle('ankle', self.ankle, self.toe)
+        cmds.parent(self.ankle_handle, self.setup_group)
+
+    def _create_pivot_groups(self):
+
+        attribute_control = self._get_attribute_control()
+
+        self._create_ik()
+
+        util.create_title(attribute_control, 'pivot')
+
+        ankle_pivot = self._create_pivot('ankle', self.ankle, self.control_group)
+        heel_pivot = self._create_pivot('heel', self.heel, ankle_pivot)
+        ball_pivot = self._create_pivot('ball', self.ball, heel_pivot)
+        toe_pivot = self._create_pivot('toe', self.toe, ball_pivot)
+
+        toe_roll = self._create_toe_roll(toe_pivot)
+        heel_roll = self._create_heel_roll(toe_roll)
+        yawin_roll = self._create_yawin_roll(heel_roll, 'yawIn')
+        yawout_roll = self._create_yawout_roll(yawin_roll, 'yawOut')
+        ball_roll = self._create_ball_roll(yawout_roll)
+
+        if self.add_bank:
+            bankin_roll = self._create_yawin_roll(ball_roll, 'bankIn', scale=.5)
+            bankout_roll = self._create_yawout_roll(bankin_roll, 'bankOut', scale=.5)
+            bankforward_roll = self._create_toe_roll(bankout_roll, 'bankForward', scale=.5)
+            bankback_roll = self._create_heel_roll(bankforward_roll, 'bankBack', scale=.5)
+
+            util.create_follow_group(bankback_roll, self.roll_control_xform)
+            # cmds.parentConstraint(bankback_roll, self.roll_control_xform, mo = True)
+            cmds.parentConstraint(bankback_roll, self.ankle_handle, mo=True)
+
+        if not self.add_bank:
+            cmds.parentConstraint(ball_roll, self.roll_control_xform, mo=True)
+            cmds.parentConstraint(ball_roll, self.ankle_handle, mo=True)
+
+    def set_add_bank(self, bool_value):
+        self.add_bank = bool_value
+
+    def set_right_side_fix(self, bool_value):
+        self.right_side_fix = bool_value
+
+    def create(self):
+        super(rigs.FootRollRig, self).create()
+
+        self._define_joints()
+
+        self._create_roll_attributes()
+
+        self._create_pivot_groups()
+
+
+# --- face
+
+class FaceFollowCurveRig(rigs.CurveRig):
+    def __init__(self, description, side):
+        super(FaceFollowCurveRig, self).__init__(description, side)
+
+        self.controls = []
+        self.drivers = []
+        self.clusters = []
+        self.local_controls = []
+
+        self.wire_falloff = 20
+
+        self.create_joints = 0
+
+        self.mesh = None
+        self.create_follow = False
+
+    def _rebuild_curve(self, curve, description=None, spans=4, delete_cvs=False):
+
+        if self.create_follow:
+            follow_curve, cluster_curve = self._rebuild_with_follow(curve, description, spans, delete_cvs)
+
+            return follow_curve, cluster_curve
+
+        rebuilt_curve = cmds.rebuildCurve(curve,
+                                          constructionHistory=False,
+                                          replaceOriginal=False,
+                                          rebuildType=0,
+                                          endKnots=1,
+                                          keepRange=0,
+                                          keepControlPoints=0,
+                                          keepEndPoints=1,
+                                          keepTangents=0,
+                                          spans=spans,
+                                          degree=3)[0]
+
+        if delete_cvs:
+            cvs = cmds.ls('%s.cv[*]' % rebuilt_curve, flatten=True)
+            cmds.delete(cvs[1], cvs[-2])
+
+        new_curve = cmds.rename(rebuilt_curve, 'curve_%s' % self._get_name(description))
+
+        cluster_curve = new_curve
+        follow_curve = None
+
+        cmds.parent(cluster_curve, self.setup_group)
+
+        return follow_curve, cluster_curve
+
+    def _rebuild_with_follow(self, curve, description, spans, delete_cvs):
+        rebuilt_curve, node = cmds.rebuildCurve(curve,
+                                                constructionHistory=True,
+                                                replaceOriginal=False,
+                                                rebuildType=0,
+                                                endKnots=1,
+                                                keepRange=0,
+                                                keepControlPoints=0,
+                                                keepEndPoints=1,
+                                                keepTangents=0,
+                                                spans=spans,
+                                                degree=3)
+
+        # cmds.delete('%s.cv[1]' % rebuilt_curve)
+
+        if delete_cvs:
+            cvs = cmds.ls('%s.cv[*]' % rebuilt_curve, flatten=True)
+            cmds.delete(cvs[1], cvs[-2])
+
+        new_curve = cmds.duplicate(rebuilt_curve, n='curve_%s' % self._get_name(description))[0]
+
+        cmds.blendShape(rebuilt_curve, new_curve, w=[0, 1])
+
+        follow_curve = rebuilt_curve
+        cluster_curve = new_curve
+
+        cmds.parent(follow_curve, self.setup_group)
+        cmds.parent(cluster_curve, self.setup_group)
+
+        return follow_curve, cluster_curve
+
+    def _create_inc_control(self, follow_curve, cluster_curve, inc, description=None, center_tolerance=0.001):
+        control = self._create_control(description)
+
+        control.rotate_shape(90, 0, 0)
+        control.hide_scale_attributes()
+
+        cluster, handle = util.create_cluster('%s.cv[%s]' % (cluster_curve, inc), self._get_name())
+        self.clusters.append(handle)
+
+        match = util.MatchSpace(handle, control.get())
+        match.translation_to_rotate_pivot()
+
+        control_name = control.get()
+
+        if description:
+
+            side = control.color_respect_side(center_tolerance=center_tolerance)
+
+            if side != 'C':
+                control_name = cmds.rename(control.get(), util.inc_name(control.get()[0:-1] + side))
+
+        xform = util.create_xform_group(control_name)
+        driver = util.create_xform_group(control_name, 'driver')
+
+        bind_pre = util.create_cluster_bindpre(cluster, handle)
+
+        local_group, xform_group = util.constrain_local(control_name, handle, parent=True)
+
+        local_driver = util.create_xform_group(local_group, 'driver')
+        util.connect_translate(driver, local_driver)
+        util.connect_translate(xform, xform_group)
+
+        cmds.parent(bind_pre, xform_group)
+
+        util.attach_to_curve(xform, follow_curve)
+
+        cmds.parent(xform_group, self.setup_group)
+
+        self.local_controls.append(local_group)
+        self.drivers.append(driver)
+
+        return control_name, driver
+
+    def _create_controls(self, follow_curve, cluster_curve, description):
+        pass
+
+    def _create_deformation(self, deform_curve, follow_curve):
+
+        if self.mesh:
+            if not self.create_joints:
+                for mesh in self.mesh:
+                    wire, curve = cmds.wire(self.mesh, w=deform_curve, dds=[(0, self.wire_falloff)], gw=False,
+                                            n='wire_%s' % deform_curve)
+
+                    cmds.setAttr('%s.rotation' % wire, 0.1)
+
+                cmds.blendShape(follow_curve, '%sBaseWire' % curve, w=[0, 1])
+
+            if self.create_joints:
+                util.create_joints_on_curve(deform_curve, self.create_joints, self.description, create_controls=False)
+
+    def set_wire_falloff(self, value):
+        self.wire_falloff = value
+
+    def set_mesh_to_deform(self, mesh):
+        self.mesh = mesh
+
+        if isinstance(mesh, str) or isinstance(mesh, unicode):
+            self.mesh = [mesh]
+
+    def set_create_joints(self, int_value):
+        self.create_joints = int_value
+
+    def set_curves(self, top_lip_curve, btm_lip_curve):
+        super(MouthCurveRig, self).set_curves([top_lip_curve, btm_lip_curve])
+
+    def set_create_follow(self, bool_value):
+        self.create_follow = bool_value
+
+
+class SingleControlFaceCurveRig(FaceFollowCurveRig):
+    def __init__(self, description, side):
+        super(SingleControlFaceCurveRig, self).__init__(description, side)
+
+        self.attach_surface = None
+        self.curve_position_percent = 0
+        self.shape_name = 'pin'
+
+    def _rebuild_curve(self, curve, description=None, spans=6):
+
+        rebuilt_curve, node = cmds.rebuildCurve(curve,
+                                                constructionHistory=True,
+                                                replaceOriginal=False,
+                                                rebuildType=0,
+                                                endKnots=1,
+                                                keepRange=0,
+                                                keepControlPoints=0,
+                                                keepEndPoints=1,
+                                                keepTangents=0,
+                                                spans=spans,
+                                                degree=3)
+
+        new_curve = cmds.duplicate(rebuilt_curve, n='curve_%s' % self._get_name(description))[0]
+
+        cmds.blendShape(rebuilt_curve, new_curve, w=[0, 1])
+
+        follow_curve = rebuilt_curve
+        cluster_curve = new_curve
+
+        cmds.parent(follow_curve, self.setup_group)
+        cmds.parent(cluster_curve, self.setup_group)
+
+        return follow_curve, cluster_curve
+
+    def _create_control_on_curve(self, follow_curve, percent, sub=False, description=None):
+
+        position = cmds.pointOnCurve(follow_curve, top=True, pr=percent)
+
+        control = self._create_control(description)
+        control.set_curve_type(self.shape_name)
+        control.rotate_shape(90, 0, 0)
+        control.hide_scale_attributes()
+
+        sub_control = None
+
+        if sub:
+            sub_control = self._create_control(description, True)
+            sub_control.set_curve_type('cube')
+            sub_control.scale_shape(.8, .8, .8)
+            sub_control.hide_scale_attributes()
+
+            cmds.parent(sub_control.get(), control.get())
+
+            sub_control = sub_control.get()
+
+        cmds.move(position[0], position[1], position[2], control.get())
+
+        control_name = control.get()
+
+        xform = util.create_xform_group(control_name)
+        driver = util.create_xform_group(control_name, 'driver')
+
+        util.attach_to_curve(xform, follow_curve)
+
+        return control_name, sub_control, driver, xform
+
+    def _create_full_control(self, follow_curve, cluster, description=None):
+        position = cmds.xform(cluster, q=True, ws=True, rp=True)
+
+        control = self._create_control(description)
+        control.set_curve_type(self.shape_name)
+        control.rotate_shape(90, 0, 0)
+        control.hide_scale_attributes()
+
+        cmds.move(position[0], position[1], position[2], control.get())
+
+        control_name = control.get()
+
+        xform = util.create_xform_group(control_name)
+        driver = util.create_xform_group(control_name, 'driver')
+
+        util.attach_to_curve(xform, follow_curve)
+
+        return control_name, driver
+
+    def _create_cluster(self, cv_deform, cv_offset, description=None, follow=True):
+
+        cluster_group = cmds.group(em=True, n=util.inc_name(self._get_name(description)))
+        cmds.parent(cluster_group, self.setup_group)
+
+        cluster, handle = util.create_cluster(cv_deform, self._get_name(description))
+        self.clusters.append(handle)
+
+        bind_pre = util.create_cluster_bindpre(cluster, handle)
+
+        # buffer = cmds.group(em = True, n = util.inc_name('buffer_%s' % handle))
+
+        match = util.MatchSpace(handle, buffer)
+        match.translation_to_rotate_pivot()
+
+        cmds.parent(handle, buffer)
+        cmds.parent(buffer, cluster_group)
+
+        xform = util.create_xform_group(buffer)
+        driver3 = util.create_xform_group(buffer, 'driver3')
+        driver2 = util.create_xform_group(buffer, 'driver2')
+        driver1 = util.create_xform_group(buffer, 'driver1')
+
+        if self.attach_surface and follow:
+            surface_follow = cmds.group(em=True, n=util.inc_name('surfaceFollow_%s' % handle))
+
+            cmds.parent(surface_follow, xform)
+
+            match = util.MatchSpace(handle, surface_follow)
+            match.translation_to_rotate_pivot()
+
+            cmds.pointConstraint(driver3, surface_follow, mo=True)
+            cmds.geometryConstraint(self.attach_surface, surface_follow)
+
+            util.connect_translate(driver3, surface_follow)
+
+            cmds.pointConstraint(surface_follow, driver2, mo=True)
+
+        cmds.parent(bind_pre, xform)
+
+        return xform, driver3, driver1
+
+    def _create_full_cluster(self, follow_curve, cluster_curve, offset_curve, description=None, follow=False):
+
+        cv_deform = '%s.cv[*]' % (cluster_curve)
+        cv_offset = '%s.cv[*]' % (offset_curve)
+
+        xform, driver, local_driver = self._create_cluster(cv_deform, cv_offset, description, follow)
+
+        return driver, local_driver, xform
+
+    def _create_inc_cluster(self, follow_curve, cluster_curve, offset_curve, inc, description=None, follow=True):
+
+        cv_deform = '%s.cv[%s]' % (cluster_curve, inc)
+        cv_offset = '%s.cv[%s]' % (offset_curve, inc)
+
+        xform, driver, local_driver = self._create_cluster(cv_deform, cv_offset, description, follow)
+
+        return driver, local_driver
+
+    def _create_clusters(self, follow_curve, deform_curve, offset_curve, description=None, follow=True):
+
+        cvs = cmds.ls('%s.cv[*]' % deform_curve, flatten=True)
+        count = len(cvs)
+
+        drivers = []
+        local_drivers = []
+
+        for inc in range(0, count):
+            driver, local_driver = self._create_inc_cluster(follow_curve, deform_curve, offset_curve, inc, description,
+                                                            follow)
+            drivers.append(driver)
+            local_drivers.append(local_driver)
+
+        return drivers, local_drivers
+
+    def _create_fade(self, start_control, drivers):
+
+        reverse_drivers = list(drivers)
+        reverse_drivers.reverse()
+
+        multiply_groups = {}
+
+        if start_control:
+            multiply_groups['side1'] = util.create_follow_fade(start_control, drivers, -1)
+
+        return multiply_groups
+
+    def set_attach_surface(self, surface):
+        self.attach_surface = surface
+
+    def set_curve_position(self, percent):
+        self.curve_position_percent = percent
+
+    def set_curve_shape(self, shape_name):
+        self.curve_shape = shape_name
+
+    def create(self):
+
+        follow_curve, deform_curve = self._rebuild_curve(self.curves[0])
+
+        position = self.curve_position_percent
+        if position == -1:
+            position = .5
+
+        start_control, sub, control_driver, xform_control = self._create_control_on_curve(self.curves[0], position)
+
+        if self.curve_position_percent > -1:
+            drivers, drivers_local = self._create_clusters(self.curves[0],
+                                                           deform_curve,
+                                                           follow_curve,
+                                                           follow=False)
+
+            self._create_fade(start_control, drivers)
+
+        if self.curve_position_percent == -1:
+            driver, driver_local, xform_cluster = self._create_full_cluster(self.curves[0],
+                                                                            deform_curve,
+                                                                            follow_curve)
+
+            util.connect_translate(start_control, driver)
+            util.connect_rotate(start_control, driver)
+            util.connect_scale(start_control, driver)
+
+            util.connect_translate(control_driver, driver)
+            util.connect_rotate(control_driver, driver)
+            # util.connect_scale(control_driver, driver)
+
+            util.connect_translate(xform_control, xform_cluster)
+
+            control = util.Control(start_control)
+            control.show_scale_attributes()
+
+        self._create_deformation(deform_curve, follow_curve)
+
+
+class SimpleFaceCurveRig(FaceFollowCurveRig):
+    def __init__(self, description, side):
+        super(SimpleFaceCurveRig, self).__init__(description, side)
+
+        self.attach_surface = None
+
+    def _rebuild_curve(self, curve, description=None, spans=6):
+
+        rebuilt_curve, node = cmds.rebuildCurve(curve,
+                                                constructionHistory=True,
+                                                replaceOriginal=False,
+                                                rebuildType=0,
+                                                endKnots=1,
+                                                keepRange=0,
+                                                keepControlPoints=0,
+                                                keepEndPoints=1,
+                                                keepTangents=0,
+                                                spans=spans,
+                                                degree=3)
+
+        new_curve = cmds.duplicate(rebuilt_curve, n='curve_%s' % self._get_name(description))[0]
+
+        cmds.blendShape(rebuilt_curve, new_curve, w=[0, 1])
+
+        follow_curve = rebuilt_curve
+        cluster_curve = new_curve
+
+        cmds.parent(follow_curve, self.setup_group)
+        cmds.parent(cluster_curve, self.setup_group)
+
+        return follow_curve, cluster_curve
+
+    def _create_control_on_curve(self, follow_curve, percent, sub=True, description=None):
+
+        position = cmds.pointOnCurve(follow_curve, top=True, pr=percent)
+
+        control = self._create_control(description)
+        control.set_curve_type('cube')
+        control.hide_scale_attributes()
+
+        sub_control = None
+
+        if sub:
+            sub_control = self._create_control(description, True)
+            sub_control.set_curve_type('cube')
+            sub_control.scale_shape(.8, .8, .8)
+            sub_control.hide_scale_attributes()
+
+            cmds.parent(sub_control.get(), control.get())
+
+            sub_control = sub_control.get()
+
+        cmds.move(position[0], position[1], position[2], control.get())
+
+        control_name = control.get()
+
+        xform = util.create_xform_group(control_name)
+        driver = util.create_xform_group(control_name, 'driver')
+
+        util.attach_to_curve(xform, follow_curve)
+
+        return control_name, sub_control, driver
+
+    def _create_controls(self, curve, sub=False):
+
+        control_dict = {}
+
+        start_controls = self._create_control_on_curve(curve, 0, sub=sub)
+        start_offset_controls = self._create_control_on_curve(curve, 0.25, sub=sub)
+
+        mid_controls = self._create_control_on_curve(curve, 0.5, sub=sub)
+
+        end_offset_controls = self._create_control_on_curve(curve, 0.75, sub=sub)
+        end_controls = self._create_control_on_curve(curve, 1, sub=sub)
+
+        control_dict['start'] = start_controls
+        control_dict['start_offset'] = start_offset_controls
+
+        control_dict['mid'] = mid_controls
+
+        control_dict['end_offset'] = end_offset_controls
+        control_dict['end'] = end_controls
+
+        return control_dict
+
+    def _create_cluster(self, cv_deform, cv_offset, description=None, follow=True):
+
+        cluster_group = cmds.group(em=True, n=util.inc_name(self._get_name(description)))
+        cmds.parent(cluster_group, self.setup_group)
+
+        cluster, handle = util.create_cluster(cv_deform, self._get_name(description))
+        self.clusters.append(handle)
+
+        bind_pre = util.create_cluster_bindpre(cluster, handle)
+
+        # buffer = cmds.group(em = True, n = util.inc_name('buffer_%s' % handle))
+
+        match = util.MatchSpace(handle, buffer)
+        match.translation_to_rotate_pivot()
+
+        cmds.parent(handle, buffer)
+        cmds.parent(buffer, cluster_group)
+
+        xform = util.create_xform_group(buffer)
+        driver3 = util.create_xform_group(buffer, 'driver3')
+        driver2 = util.create_xform_group(buffer, 'driver2')
+        driver1 = util.create_xform_group(buffer, 'driver1')
+
+        if self.attach_surface and follow:
+            surface_follow = cmds.group(em=True, n=util.inc_name('surfaceFollow_%s' % handle))
+
+            cmds.parent(surface_follow, xform)
+
+            match = util.MatchSpace(handle, surface_follow)
+            match.translation_to_rotate_pivot()
+
+            cmds.pointConstraint(driver3, surface_follow, mo=True)
+            cmds.geometryConstraint(self.attach_surface, surface_follow)
+
+            util.connect_translate(driver3, surface_follow)
+
+            cmds.pointConstraint(surface_follow, driver2, mo=True)
+
+        cmds.parent(bind_pre, xform)
+
+        return xform, driver3, driver1
+
+    def _create_inc_cluster(self, follow_curve, cluster_curve, offset_curve, inc, description=None, follow=True):
+
+        cv_deform = '%s.cv[%s]' % (cluster_curve, inc)
+        cv_offset = '%s.cv[%s]' % (offset_curve, inc)
+
+        xform, driver, local_driver = self._create_cluster(cv_deform, cv_offset, description, follow)
+
+        return driver, local_driver
+
+    def _create_clusters(self, follow_curve, deform_curve, offset_curve, description=None, follow=True):
+
+        cvs = cmds.ls('%s.cv[*]' % deform_curve, flatten=True)
+        count = len(cvs)
+
+        drivers = []
+        local_drivers = []
+
+        for inc in range(0, count):
+            driver, local_driver = self._create_inc_cluster(follow_curve, deform_curve, offset_curve, inc, description,
+                                                            follow)
+            drivers.append(driver)
+            local_drivers.append(local_driver)
+
+        return drivers, local_drivers
+
+    def _create_fade(self, start_control, mid_control, end_control, start_offset_control, end_offset_control, drivers):
+
+        reverse_drivers = list(drivers)
+        reverse_drivers.reverse()
+
+        multiply_groups = {}
+
+        if start_control:
+            multiply_groups['side1'] = util.create_follow_fade(start_control, drivers, -1)
+        if end_control:
+            multiply_groups['side2'] = util.create_follow_fade(end_control, reverse_drivers, -1)
+
+        if mid_control:
+            multiply_groups['sides'] = util.create_follow_fade(mid_control, drivers, -1)
+
+        if start_offset_control:
+            multiply_groups['offset1'] = util.create_follow_fade(start_offset_control,
+                                                                 drivers[0:len(drivers) / 2])
+
+        if end_offset_control:
+            multiply_groups['offset2'] = util.create_follow_fade(end_offset_control,
+                                                                 drivers[len(drivers) / 2:])
+
+        return multiply_groups
+
+    def set_attach_surface(self, surface):
+        self.attach_surface = surface
+
+    def create(self):
+
+        follow_curve, deform_curve = self._rebuild_curve(self.curves[0])
+
+        controls = self._create_controls(self.curves[0])
+
+        drivers, drivers_local = self._create_clusters(self.curves[0],
+                                                       deform_curve,
+                                                       follow_curve,
+                                                       follow=False)
+
+        self._create_fade(controls['start'][0],
+                          controls['mid'][0],
+                          controls['end'][0],
+                          controls['start_offset'][0],
+                          controls['end_offset'][0],
+                          drivers)
+
+        self._create_deformation(deform_curve, follow_curve)
+
+
+class MouthCurveRig(FaceFollowCurveRig):
+    def __init__(self, description):
+        super(MouthCurveRig, self).__init__(description, 'C')
+        self.center_tolerance = 0.01
+        self.control_shape = 'cube'
+        self.center_fade = True
+
+    def _create_controls(self, follow_curve, cluster_curve, description):
+
+        cvs = cmds.ls('%s.cv[*]' % cluster_curve, flatten=True)
+        count = len(cvs)
+
+        controls = []
+        drivers = []
+
+        for inc in range(0, count):
+
+            control, driver = self._create_inc_control(follow_curve, cluster_curve, inc, description,
+                                                       center_tolerance=self.center_tolerance)
+
+            controls.append(control)
+            drivers.append(driver)
+
+            reverse_inc = (count - inc) - 1
+
+            if inc != reverse_inc:
+                control, driver = self._create_inc_control(follow_curve, cluster_curve, reverse_inc, description,
+                                                           center_tolerance=self.center_tolerance)
+
+                controls.append(control)
+                drivers.append(driver)
+
+            if inc == reverse_inc:
+                break
+
+        front_list = drivers[2], drivers[4], drivers[6]
+        back_list = drivers[3], drivers[5], drivers[6]
+
+        util.create_follow_fade(controls[0], front_list)
+        util.create_follow_fade(controls[1], back_list)
+
+        util.create_follow_fade(drivers[0], front_list)
+        util.create_follow_fade(drivers[1], back_list)
+
+        if self.center_fade:
+            util.create_follow_fade(controls[-1], front_list[:-1])
+            util.create_follow_fade(controls[-1], back_list[:-1])
+
+        return controls
+
+    def _attach_corners(self, source_control, target_control, local_control, side, local_groups=[]):
+
+        control = self._create_control('corner', True)
+        control.hide_scale_and_visibility_attributes()
+        control.set_curve_type(self.control_shape)
+        control.hide_rotate_attributes()
+
+        control.scale_shape(.8, .8, .8)
+        control.rotate_shape(90, 0, 0)
+
+        match = util.MatchSpace(source_control, control.get())
+        match.translation_rotation()
+
+        control.color_respect_side(True)
+
+        control_name = control.get()
+
+        if side != 'C':
+            control_name = cmds.rename(control_name, util.inc_name(control_name[0:-1] + side))
+
+        cmds.parent(control_name, source_control)
+
+        for local_group in local_groups:
+            util.connect_translate(control_name, local_group)
+
+        new_name = target_control.replace('CNT_', 'ctrl_')
+        new_name = cmds.rename(target_control, new_name)
+        cmds.delete(util.get_shapes(new_name))
+
+        # cmds.parentConstraint(local_control, new_name)
+        driver = cmds.listRelatives(source_control, p=True)[0]
+
+        util.connect_translate(source_control, new_name)
+        util.connect_rotate(source_control, new_name)
+
+        util.connect_translate(driver, new_name)
+        util.connect_rotate(driver, new_name)
+
+        # local, xform = util.constrain_local(source_control, new_name)
+
+    def set_center_tolerance(self, tolerance_value=0.001):
+        self.center_tolerance = tolerance_value
+
+    def set_center_fade(self, bool_value):
+        self.center_fade = bool_value
+
+    def create(self):
+        super(MouthCurveRig, self).create()
+
+        follow_curve_top, cluster_curve_top = self._rebuild_curve(self.curves[0], 'top')
+        follow_curve_btm, cluster_curve_btm = self._rebuild_curve(self.curves[1], 'btm')
+
+        controls_top = self._create_controls(self.curves[0], cluster_curve_top, 'top')
+        controls_btm = self._create_controls(self.curves[1], cluster_curve_btm, 'btm')
+
+        self._attach_corners(controls_top[0], controls_btm[0], self.local_controls[0], 'R',
+                             [self.local_controls[0], self.local_controls[7]])
+        self._attach_corners(controls_top[1], controls_btm[1], self.local_controls[1], 'L',
+                             [self.local_controls[1], self.local_controls[8]])
+
+        if follow_curve_top:
+            self._create_deformation(cluster_curve_top, follow_curve_top)
+        if follow_curve_btm:
+            self._create_deformation(cluster_curve_btm, follow_curve_btm)
+
+
+class CheekCurveRig(FaceFollowCurveRig):
+
+    def _create_controls(self, follow_curve, cluster_curve, description=None):
+        cvs = cmds.ls('%s.cv[*]' % cluster_curve, flatten=True)
+        count = len(cvs)
+
+        controls = []
+        drivers = []
+
+        for inc in range(0, count):
+            control, driver = self._create_inc_control(follow_curve, cluster_curve, inc, )
+
+            controls.append(control)
+            drivers.append(driver)
+
+        util.create_follow_fade(controls[2], [drivers[0], drivers[1], drivers[3], drivers[4]])
+        util.create_follow_fade(drivers[2], [drivers[0], drivers[1], drivers[3], drivers[4]])
+        util.create_follow_fade(controls[0], [drivers[1], drivers[2], drivers[3]])
+        util.create_follow_fade(controls[-1], [drivers[-2], drivers[-3], drivers[-4]])
+
+        return controls
+
+    def create(self):
+        super(CheekCurveRig, self).create()
+
+        follow_curve_top, cluster_curve_top = self._rebuild_curve(self.curves[0], delete_cvs=True)
+
+        self._create_controls(self.curves[0], cluster_curve_top)
+
+        self._create_deformation(cluster_curve_top, follow_curve_top)
+
+
+class BrowCurveRig(FaceFollowCurveRig):
+
+    def __init__(self, description, side):
+        super(BrowCurveRig, self).__init__(description, side)
+
+        self.middle_fade = False
+
+    def _create_control_on_curve(self, follow_curve, percent, sub=False, description=None):
+
+        position = cmds.pointOnCurve(follow_curve, top=True, pr=percent)
+
+        control = self._create_control(description)
+        control.set_curve_type('square')
+        control.rotate_shape(90, 0, 0)
+        control.hide_scale_attributes()
+
+        sub_control = None
+
+        if sub:
+            sub_control = self._create_control(description, True)
+            sub_control.set_curve_type('cube')
+            sub_control.scale_shape(.8, .8, .8)
+            sub_control.hide_scale_attributes()
+
+            cmds.parent(sub_control.get(), control.get())
+
+            sub_control = sub_control.get()
+
+        cmds.move(position[0], position[1], position[2], control.get())
+
+        control_name = control.get()
+
+        xform = util.create_xform_group(control_name)
+        driver = util.create_xform_group(control_name, 'driver')
+
+        util.attach_to_curve(xform, follow_curve)
+
+        return control_name, sub_control, driver, xform
+
+    def _create_controls(self, follow_curve, cluster_curve, description=None):
+
+        cvs = cmds.ls('%s.cv[*]' % cluster_curve, flatten=True)
+        count = len(cvs)
+
+        controls = []
+        drivers = []
+
+        control, sub, driver, xform = self._create_control_on_curve(follow_curve, 0.5, False, description='all')
+        controls.append(control)
+        drivers.append(driver)
+
+        for inc in range(0, count):
+            control, driver = self._create_inc_control(follow_curve, cluster_curve, inc, )
+
+            if inc == 0:
+                sub_control = self._create_control('sub', True)
+                sub_control.set_curve_type('cube')
+                sub_control.scale_shape(.8, .8, .8)
+                sub_control.hide_scale_attributes()
+
+                match = util.MatchSpace(control, sub_control.get())
+                match.translation_rotation()
+                cmds.parent(sub_control.get(), control)
+
+                constraint_editor = util.ConstraintEditor()
+                constraint = constraint_editor.get_constraint(self.clusters[inc], 'pointConstraint')
+                cmds.delete(constraint)
+
+                local, xform = util.constrain_local(sub_control.get(), self.clusters[inc]) \
+ \
+                cmds.parent(xform, self.local_controls[-1])
+                # cmds.pointConstraint(sub_control.get(), self.clusters[inc], mo = True)
+
+            controls.append(control)
+            drivers.append(driver)
+
+        if self.middle_fade:
+            util.create_follow_fade(controls[3], [drivers[1], drivers[2], drivers[4], drivers[5]])
+
+        util.create_follow_fade(controls[1], drivers[2:])
+        util.create_follow_fade(controls[-1], drivers[1:-1])
+
+        for driver in drivers[1:]:
+            util.connect_translate(controls[0], driver)
+
+        return controls
+
+    def set_middle_fade(self, bool_value):
+
+        self.middle_fade = bool_value
+
+    def create(self):
+        super(BrowCurveRig, self).create()
+
+        follow_curve_top, cluster_curve_top = self._rebuild_curve(self.curves[0], delete_cvs=True)
+
+        self._create_controls(self.curves[0], cluster_curve_top)
+
+        self._create_deformation(cluster_curve_top, follow_curve_top)
+
+
+class EyeCurveRig(FaceFollowCurveRig):
+    def __init__(self, description, side):
+        super(EyeCurveRig, self).__init__(description, side)
+
+        self.attach_surface = None
+        self.top_eye_goal = None
+        self.btm_eye_goal = None
+        self.control_shape = 'cube'
+
+    def _rebuild_curve(self, curve, description=None, spans=21):
+
+        rebuilt_curve, node = cmds.rebuildCurve(curve,
+                                                constructionHistory=True,
+                                                replaceOriginal=False,
+                                                rebuildType=0,
+                                                endKnots=1,
+                                                keepRange=0,
+                                                keepControlPoints=0,
+                                                keepEndPoints=1,
+                                                keepTangents=0,
+                                                spans=spans,
+                                                degree=3)
+
+        new_curve = cmds.duplicate(rebuilt_curve, n='curve_%s' % self._get_name(description))[0]
+
+        cmds.blendShape(rebuilt_curve, new_curve, w=[0, 1])
+
+        follow_curve = rebuilt_curve
+        cluster_curve = new_curve
+
+        cmds.parent(follow_curve, self.setup_group)
+        cmds.parent(cluster_curve, self.setup_group)
+
+        return follow_curve, cluster_curve
+
+    def _create_cluster(self, cv_deform, cv_offset, description, follow=True):
+
+        cluster_group = cmds.group(em=True, n=util.inc_name(self._get_name(description)))
+        cmds.parent(cluster_group, self.setup_group)
+
+        cluster, handle = util.create_cluster(cv_deform, self._get_name(description=description))
+        self.clusters.append(handle)
+
+        bind_pre = util.create_cluster_bindpre(cluster, handle)
+
+        buffer = cmds.group(em=True, n=util.inc_name('buffer_%s' % handle))
+
+        match = util.MatchSpace(handle, buffer)
+        match.translation_to_rotate_pivot()
+
+        cmds.parent(handle, buffer)
+        cmds.parent(buffer, cluster_group)
+
+        xform = util.create_xform_group(buffer)
+        driver3 = util.create_xform_group(buffer, 'driver3')
+        driver2 = util.create_xform_group(buffer, 'driver2')
+        driver1 = util.create_xform_group(buffer, 'driver1')
+
+        if self.attach_surface and follow:
+            surface_follow = cmds.group(em=True, n=util.inc_name('surfaceFollow_%s' % handle))
+            # surface_follow_offset = cmds.group(em = True, n = util.inc_name('surfaceFollowOffset_%s' % handle))
+
+            cmds.parent(surface_follow, xform)
+            # cmds.parent(surface_follow_offset, xform)
+
+            match = util.MatchSpace(handle, surface_follow)
+            match.translation_to_rotate_pivot()
+
+            # match = util.MatchSpace(surface_follow, surface_follow_offset)
+            # match.translation_rotation()
+
+            cmds.pointConstraint(driver3, surface_follow, mo=True)
+            cmds.geometryConstraint(self.attach_surface, surface_follow)
+            # cmds.geometryConstraint(self.attach_surface, surface_follow_offset)
+
+            util.connect_translate(driver3, surface_follow)
+
+            cmds.pointConstraint(surface_follow, driver2, mo=True)
+
+            # cmds.pointConstraint(xform, surface_follow_offset, mo = True)
+
+        cmds.parent(bind_pre, xform)
+
+        return xform, driver3, driver1
+
+    def _create_inc_cluster(self, follow_curve, cluster_curve, offset_curve, inc, description, follow=True):
+
+        cv_deform = '%s.cv[%s]' % (cluster_curve, inc)
+        cv_offset = '%s.cv[%s]' % (offset_curve, inc)
+
+        xform, driver, local_driver = self._create_cluster(cv_deform, cv_offset, description, follow)
+
+        return driver, local_driver
+
+    def _create_follow(self, source_drivers, target_drivers, percent=0.6):
+
+        count = len(source_drivers)
+
+        for inc in range(0, count):
+            util.connect_multiply('%s.translateX' % source_drivers[inc], '%s.translateX' % target_drivers[inc], percent,
+                                  True)
+            util.connect_multiply('%s.translateY' % source_drivers[inc], '%s.translateY' % target_drivers[inc], percent,
+                                  True)
+            util.connect_multiply('%s.translateZ' % source_drivers[inc], '%s.translateZ' % target_drivers[inc], percent,
+                                  True)
+
+        return
+
+    def _create_clusters(self, follow_curve, deform_curve, offset_curve, description, follow=True):
+
+        cvs = cmds.ls('%s.cv[*]' % deform_curve, flatten=True)
+        count = len(cvs)
+
+        drivers = []
+        local_drivers = []
+
+        for inc in range(0, count):
+            driver, local_driver = self._create_inc_cluster(follow_curve, deform_curve, offset_curve, inc, description,
+                                                            follow)
+            drivers.append(driver)
+            local_drivers.append(local_driver)
+
+        return drivers, local_drivers
+
+    def _create_control_on_curve(self, follow_curve, percent, sub=True, description=None):
+
+        position = cmds.pointOnCurve(follow_curve, top=True, pr=percent)
+
+        control = self._create_control(description)
+        control.set_curve_type(self.control_shape)
+        control.hide_scale_attributes()
+
+        sub_control = None
+
+        if sub:
+            sub_control = self._create_control(description, True)
+            sub_control.set_curve_type(self.control_shape)
+            sub_control.scale_shape(.8, .8, .8)
+            sub_control.hide_scale_attributes()
+
+            cmds.parent(sub_control.get(), control.get())
+
+            sub_control = sub_control.get()
+
+        cmds.move(position[0], position[1], position[2], control.get())
+
+        control_name = control.get()
+
+        util.create_xform_group(control_name)
+        driver = util.create_xform_group(control_name, 'driver')
+
+        return control_name, sub_control, driver
+
+    def _create_fade(self, start_control, mid_control, end_control, drivers):
+
+        reverse_drivers = list(drivers)
+        reverse_drivers.reverse()
+
+        multiply_groups = {}
+
+        if start_control:
+            multiply_groups['side1'] = util.create_follow_fade(start_control, drivers, -1)
+        if end_control:
+            multiply_groups['side2'] = util.create_follow_fade(end_control, reverse_drivers, -1)
+
+        if mid_control:
+            multiply_groups['sides'] = util.create_follow_fade(mid_control, drivers, -1)
+
+        return multiply_groups
+
+    def _get_y_intersection(self, curve, vector):
+
+        duplicate_curve = cmds.duplicate(curve)
+        curve_line = cmds.curve(p=[(vector[0], vector[1] - 100000, vector[2]),
+                                   (vector[0], vector[1] + 100000, vector[2])], d=1)
+
+        parameter = cmds.curveIntersect(duplicate_curve, curve_line, ud=True, d=[0, 0, 1])
+
+        if parameter:
+            parameter = parameter.split()
+
+            parameter = float(parameter[0])
+
+        if not parameter:
+            parameter = util.get_closest_parameter_on_curve(curve, vector)
+
+        cmds.delete(duplicate_curve, curve_line)
+
+        return parameter
+
+    def _fix_lid_fade(self, top_curve, btm_curve, multiplies):
+
+        mid_control = multiplies[0]['source']
+
+        control_position = cmds.xform(mid_control, q=True, ws=True, t=True)
+        control_position_y = [0, control_position[1], 0]
+
+        parameter = self._get_y_intersection(btm_curve, control_position)
+
+        control_at_curve_position = cmds.pointOnCurve(btm_curve, parameter=parameter)
+        control_at_curve_y = [0, control_at_curve_position[1], 0]
+
+        total_distance = vtool.util.get_distance(control_position_y, control_at_curve_y)
+
+        multi_count = len(multiplies)
+
+        for inc in range(0, multi_count):
+            multi = multiplies[inc]['node']
+            driver = multiplies[inc]['target']
+
+            driver_position = cmds.xform(driver, q=True, ws=True, t=True)
+            driver_position_y = [0, driver_position[1], 0]
+
+            parameter = self._get_y_intersection(btm_curve, driver_position)
+
+            driver_at_curve = cmds.pointOnCurve(btm_curve, parameter=parameter)
+            driver_at_curve_y = [0, driver_at_curve[1], 0]
+
+            driver_distance = vtool.util.get_distance(driver_position_y, driver_at_curve_y)
+
+            value = (driver_distance / total_distance)
+
+            cmds.setAttr('%s.input2Y' % multi, value)
+
+    def _create_controls(self, curve, sub=False):
+
+        control_dict = {}
+
+        start_controls = self._create_control_on_curve(curve, 0, sub=sub)
+
+        mid_controls = self._create_control_on_curve(curve, 0.5, sub=sub)
+
+        end_controls = self._create_control_on_curve(curve, 1, sub=sub)
+
+        control_dict['start'] = start_controls
+        control_dict['mid'] = mid_controls
+        control_dict['end'] = end_controls
+
+        return control_dict
+
+    def set_top_eye_goal(self, curve):
+        self.top_eye_goal = curve
+
+    def set_btm_eye_goal(self, curve):
+        self.btm_eye_goal = curve
+
+    def set_attach_surface(self, surface):
+        self.attach_surface = surface
+
+    def create(self):
+        super(EyeCurveRig, self).create()
+
+        follow_curve_top, deform_curve_top = self._rebuild_curve(self.curves[0], 'top')
+
+        follow_curve_btm, deform_curve_btm = self._rebuild_curve(self.curves[1], 'btm')
+
+        if cmds.objExists(self.curves[2]):
+            follow_curve_mid, deform_curve_mid = self._rebuild_curve(self.curves[2], 'mid')
+
+        if cmds.objExists(self.curves[3]):
+            follow_curve_top_liner, deform_curve_top_liner = self._rebuild_curve(self.curves[3], 'top_liner')
+
+        follow_curve_btm_liner, deform_curve_btm_liner = self._rebuild_curve(self.curves[4], 'btm_liner')
+
+        top_control, top_sub_control, top_driver = self._create_control_on_curve(self.curves[0], 0.5)
+
+        drivers_top, drivers_local_top = self._create_clusters(self.curves[0],
+                                                               deform_curve_top,
+                                                               follow_curve_top,
+                                                               'top')
+
+        btm_control, btm_sub_control, btm_driver = self._create_control_on_curve(self.curves[1], 0.5)
+        corner_control1, corner_sub_control1, corner_driver1 = self._create_control_on_curve(self.curves[0], 0)
+        corner_control2, corner_sub_control2, corner_driver2 = self._create_control_on_curve(self.curves[0], 1)
+
+        if cmds.objExists(self.curves[3]):
+            top_liner_controls = self._create_controls(self.curves[3])
+
+        btm_liner_controls = self._create_controls(self.curves[4])
+
+        drivers_btm, drivers_local_btm = self._create_clusters(self.curves[1],
+                                                               deform_curve_btm,
+                                                               follow_curve_btm,
+                                                               'btm')
+
+        if cmds.objExists(self.curves[2]):
+            drivers_mid, drivers_local_mid = self._create_clusters(self.curves[2],
+                                                                   deform_curve_mid,
+                                                                   follow_curve_mid,
+                                                                   'mid')
+
+        if cmds.objExists(self.curves[3]):
+            drivers_liner_top, drivers_local_liner_top = self._create_clusters(self.curves[3],
+                                                                               deform_curve_top_liner,
+                                                                               follow_curve_top_liner,
+                                                                               'liner_top',
+                                                                               follow=False)
+
+        # if cmds.objExists(self.curves[3]):
+        drivers_liner_btm, drivers_local_liner_btm = self._create_clusters(self.curves[4],
+                                                                           deform_curve_btm_liner,
+                                                                           follow_curve_btm_liner,
+                                                                           'liner_btm',
+                                                                           follow=False)
+
+        if cmds.objExists(self.curves[2]):
+            self._create_follow(drivers_top, drivers_mid, 0.5)
+            self._create_follow(drivers_liner_top, drivers_mid, 0.225)
+
+        top_fades = self._create_fade(corner_control1, top_control, corner_control2, drivers_top)
+        btm_fades = self._create_fade(corner_control1, btm_control, corner_control2, drivers_btm)
+
+        sub_fades_top = self._create_fade(corner_sub_control1, top_sub_control, corner_sub_control2, drivers_local_top)
+        sub_fades_btm = self._create_fade(corner_sub_control1, btm_sub_control, corner_sub_control2, drivers_local_btm)
+
+        if cmds.objExists(self.curves[3]):
+            liner_top_fades = self._create_fade(top_liner_controls['start'][0],
+                                                top_liner_controls['mid'][0],
+                                                top_liner_controls['end'][0],
+                                                drivers_liner_top)
+
+        liner_btm_fades = self._create_fade(btm_liner_controls['start'][0],
+                                            btm_liner_controls['mid'][0],
+                                            btm_liner_controls['end'][0],
+                                            drivers_liner_btm)
+
+        if not self.top_eye_goal:
+            self.top_eye_goal = deform_curve_btm
+
+        if not self.btm_eye_goal:
+            self.btm_eye_goal = deform_curve_top
+
+        self._fix_lid_fade(deform_curve_top, self.top_eye_goal, top_fades['sides'])
+        self._fix_lid_fade(deform_curve_top, self.top_eye_goal, sub_fades_top['sides'])
+
+        self._fix_lid_fade(deform_curve_btm, self.btm_eye_goal, btm_fades['sides'])
+        self._fix_lid_fade(deform_curve_btm, self.btm_eye_goal, sub_fades_btm['sides'])
+
+        if cmds.objExists(self.curves[3]):
+            self._fix_lid_fade(deform_curve_top_liner, self.top_eye_goal, liner_top_fades['sides'])
+
+        self._fix_lid_fade(deform_curve_btm_liner, self.btm_eye_goal, liner_btm_fades['sides'])
+
+        self._create_deformation(deform_curve_top, follow_curve_top)
+        self._create_deformation(deform_curve_btm, follow_curve_btm)
+
+        if cmds.objExists(self.curves[2]):
+            self._create_deformation(deform_curve_mid, follow_curve_mid)
+
+        if cmds.objExists(self.curves[3]):
+            self._create_deformation(deform_curve_top_liner, follow_curve_top_liner)
+
+        self._create_deformation(deform_curve_btm_liner, follow_curve_btm_liner)