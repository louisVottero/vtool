# Copyright (C) 2014 Louis Vottero louis.vot@gmail.com    All rights reserved.

from __future__ import absolute_import

import os
import string

import traceback
from functools import wraps

from .. import util, util_file

<<<<<<< HEAD
import api
from vtool.util import get_log_tabs
=======
from . import api
>>>>>>> 4affceb6

in_maya = util.is_in_maya()

if in_maya:
    
    import maya.cmds as cmds
    import maya.mel as mel
    import maya.OpenMaya as OpenMaya
    import maya.OpenMayaUI as OpenMayaUI
    
undo_chunk_active = False
current_progress_bar = None
    
MAYA_BINARY = 'mayaBinary'
MAYA_ASCII = 'mayaAscii'

maya_data_mappings = {  
                        'bool' : 'attributeType',
                        'long' : 'attributeType',
                        'long2' : 'attributeType',
                        'long3' : 'attributeType',
                        'short': 'attributeType',
                        'short2' : 'attributeType',
                        'short3' : 'attributeType',
                        'byte' : 'attributeType',
                        'char' : 'attributeType',
                        'enum' : 'attributeType',
                        'float' : 'attributeType',
                        'float2' : 'attributeType',
                        'float3' : 'attributeType',
                        'double' : 'attributeType',
                        'double2' : 'attributeType',
                        'double3' : 'attributeType',
                        'doubleAngle' : 'attributeType',
                        'doubleLinear' : 'attributeType',
                        'doubleArray' : 'dataType',
                        'string' : 'dataType',
                        'stringArray' : 'dataType',
                        'compound' : 'attributeType',
                        'message' : 'attributeType',
                        'time' : 'attributeType',
                        'matrix' : 'dataType',
                        'fltMatrix' : 'attributeType',
                        'reflectanceRGB' : 'dataType',
                        'reflectance' : 'attributeType',
                        'spectrumRGB' : 'dataType',
                        'spectrum' : 'attributeType',
                        'Int32Array' : 'dataType',
                        'vectorArray' : 'dataType',
                        'nurbsCurve' : 'dataType',
                        'nurbsSurface' : 'dataType',
                        'mesh' : 'dataType',
                        'lattice' : 'dataType',
                        'pointArray' : 'dataType'
                        }



class FindUniqueName(util.FindUniqueString):
    """
    This class is intended to find a name that doesn't clash with other names in the Maya scene.
    It will increment the last number in the name. 
    If no number is found it will append a 1 to the end of the name.
    """
    
    def __init__(self, test_string):
        super(FindUniqueName, self).__init__(test_string)
        
        self.work_on_last_number = True
    
    def _get_scope_list(self):
        
        
        if cmds.namespace(exists = self.increment_string):
            return [self.increment_string]
        
        if cmds.objExists(self.increment_string):
            return [self.increment_string]
        
        if not cmds.objExists(self.increment_string):
            if not cmds.namespace(exists = self.increment_string):
                return []
        
        
    
    def _format_string(self, number):
        
        if number == 0:
            number = 1
            self.increment_string = '%s_%s' % (self.test_string, number)
        
        if number > 1:
            if self.work_on_last_number:
                self.increment_string = util.increment_last_number(self.increment_string)
            if not self.work_on_last_number:
                self.increment_string = util.increment_first_number(self.increment_string)
    
    def _get_number(self):
        
        if self.work_on_last_number:
            number = util.get_last_number(self.test_string)
        if not self.work_on_last_number:
            number =  util.get_first_number(self.test_string) 
        
        if number == None:
            return 0
        
        return number
    
    def get_last_number(self, bool_value):
        self.work_on_last_number = bool_value

class TrackNodes(object):
    """
    This helps track new nodes that get added to a scene after a function runs.
    
    Usage:
    track_nodes = TrackNodes()
    track_nodes.load()
    my_function()
    new_nodes = track_nodes.get_delta()
    """
    def __init__(self):
        self.nodes = None
        self.node_type = None
        self.delta = None
        
    def load(self, node_type = None):
        """
            node_type corresponds to the maya node type. 
            For example, you can give node_type the string "animCurve" to load only keyframes.
            When after running get_delta(), the delta will only contain keyframes.
            
        Args:
            node_type (str): Maya named type, ie animCurve, transform, joint, etc
            
        Returns:
            None
        """
        self.node_type = node_type
        
        if self.node_type:
            self.nodes = cmds.ls(type = node_type, l = True)
        if not self.node_type:
            self.nodes = cmds.ls(l = True)
        
    def get_delta(self):
        """
        Get the new nodes in the Maya scene created after load() was executed.
        The load() node_type variable is stored in the class and used when getting the delta.
            
        Returns:
            list: list of new nodes.
        """
        if self.node_type:
            current_nodes = cmds.ls(type = self.node_type, l = True)
        if not self.node_type:
            current_nodes = cmds.ls(l = True)
            
            
        #new_set = set(self.nodes).difference(current_nodes)            
        new_set = set(current_nodes).difference(self.nodes)
        
        return list(new_set)
       
class ProgressBar(object):
    """
    Manipulate the maya progress bar.
    
    Args:
        title (str): The name of the progress bar.
        count (int): The number of items to iterate in the progress bar.
    """
    
    inc_value = 0
    
    def __init__(self, title = '', count = None, begin = True):
        
        self.progress_ui = None
        self._orig_tool_context = None
        
        if is_batch():
            self.title = title
            self.count = count
            
            message = '%s count: %s' % (title, count)
            self.status_string = ''
            util.show(message)
            return
        
        if not is_batch():
            
            
            self.progress_ui = get_progress_bar()
                  
            if begin: 
                #check if not cancelled completely because of bug
                self.__class__.inc_value = 0
                self.end()
                
                
            if not title:
                title = cmds.progressBar(self.progress_ui, q = True, status  = True)
            
            if not count:
                count = cmds.progressBar( self.progress_ui, q = True, maxValue = True)
             
            cmds.progressBar( self.progress_ui,
                                    edit=True,
                                    beginProgress=begin,
                                    isInterruptable=True,
                                    status = title,
                                    maxValue= count )
            
            
        self._orig_tool_context = get_tool()
        set_tool_to_select()    
        
        global current_progress_bar 
        current_progress_bar = self
        
    
    def set_count(self, int_value):
        if self.progress_ui:
            cmds.progressBar( self.progress_ui, edit = True, maxValue = int_value )
        else:
            self.count = int_value
    
    def get_count(self):
        if self.progress_ui:
            return cmds.progressBar( self.progress_ui, q = True, maxValue = True)
        else:
            return self.count
        
    def get_current_inc(self):
        return self.__class__.inc_value
        #return cmds.progressBar( self.progress_ui, q = True, step = True)
        
    def inc(self, inc = 1):
        """
        Set the current increment.
        """
        if is_batch():
            return
        
        self.__class__.inc_value += inc
        
        cmds.progressBar(self.progress_ui, edit=True, step=inc)
        
    
    def next(self):
        
        if is_batch():
            return
        
        self.__class__.inc_value += 1
        
        cmds.progressBar(self.progress_ui, edit=True, step=1)
        
            
    def end(self):
        """
        End the progress bar.
        """
        
        if is_batch():
            return
        
        if cmds.progressBar(self.progress_ui, query = True, isCancelled = True):
            cmds.progressBar( self.progress_ui,
                                        edit=True,
                                        beginProgress=True)
        
        cmds.progressBar(self.progress_ui, edit=True, ep = True)
        if self._orig_tool_context:
            set_tool(self._orig_tool_context)        
        
    def status(self, status_string):
        """
        Set that status string of the progress bar.
        """
        if is_batch():
            self.status_string = status_string
            # util.show(status_string)
            return
        
        cmds.progressBar(self.progress_ui, edit=True, status = status_string)
        
    def break_signaled(self):
        """
        break the progress bar loop so that it stops and disappears.
        """
        
        run = eval( util.get_env('VETALA_RUN'))
        stop = eval( util.get_env('VETALA_STOP'))
        
        if is_batch():
            return False
        
        if run == True:
            
            if stop == True:
                util.show('VETALA_STOP is True')
                self.end()
                return True
        
        break_progress = cmds.progressBar(self.progress_ui, query=True, isCancelled=True )
        
        if break_progress:
            self.end()
            
            if run == True:
                util.set_env('VETALA_STOP', True)            
            return True
        
        return False
    
def get_current_camera():
    camera = api.get_current_camera()
    
    return camera

def set_current_camera(camera_name):
    api.set_current_camera(camera_name)

class StoreDisplaySettings(object):
    
    def __init__(self):
        
        self.style = None
        self.setting_id = None
        self.view = OpenMayaUI.M3dView.active3dView()
    
    def store(self):
        
        self.setting_id = self.view.objectDisplay()
        self.style = self.view.displayStyle()
        
    def restore(self):
        
        self.view.setObjectDisplay(self.setting_id)
        self.view.setDisplayStyle(self.style)

class ManageNodeEditors():
    
    def __init__(self):
        
        node_editors = get_node_editors()
        
        self.node_editors = node_editors
        
        self._additive_state_dict = {}
        
        for editor in self.node_editors:
            current_value = cmds.nodeEditor(editor, q = True, ann = True)
            self._additive_state_dict[editor] = current_value
            
    def turn_off_add_new_nodes(self):
        
        for editor in self.node_editors:
            cmds.nodeEditor(editor, e = True, ann = False)
            
    def restore_add_new_nodes(self):
        
        for editor in self.node_editors:
            if editor in self._additive_state_dict:
                cmds.nodeEditor(editor, e = True, ann = self._additive_state_dict[editor])


             
def undo_off(function):
    @wraps(function)
    def wrapper(*args, **kwargs):
        
        global current_progress_bar
        
        if not util.is_in_maya():
            return
        return_value = None
        
        undo_state = cmds.undoInfo(state = True, q = True)
        
        if undo_state:
            cmds.undoInfo(state = False)
        
        try:
            return_value = function(*args, **kwargs)
        except:
            if undo_state:
                cmds.undoInfo( state = True )
                    
                # do not remove
                util.error( traceback.format_exc() )
            
            if current_progress_bar:
                current_progress_bar.end()
                current_progress_bar = None
                
            raise(RuntimeError)
        

        
        if undo_state:          
            cmds.undoInfo( state = True )
        
        return return_value
        
    return wrapper

def undo_chunk(function):
    @wraps(function)
    def wrapper(*args, **kwargs):
        
        
        
        global undo_chunk_active
        global current_progress_bar
        
        if not in_maya:
            return
    
        undo_state = cmds.undoInfo(state = True, q = True)
        
        return_value = None
        
        closed = True
        
        if not undo_chunk_active and undo_state:
            cmds.undoInfo(openChunk = True)
                        
            undo_chunk_active = True
            closed = False
        
        try:
            return_value = function(*args, **kwargs)
        except:
            
            if undo_chunk_active:
                cmds.undoInfo(closeChunk = True)
                
                closed = True
                
                undo_chunk_active = False
            
                # do not remove
                util.error( traceback.format_exc() )

            if current_progress_bar:
                current_progress_bar.end()
                current_progress_bar = None
            
            raise(RuntimeError)


            
        if not closed:
            if undo_chunk_active:
                cmds.undoInfo(closeChunk = True)
                
                undo_chunk_active = False

        
        return return_value
                     
    return wrapper

def viewport_off( function ):

    @wraps(function)
    def wrap( *args, **kwargs ):
        if not in_maya:
            return
        if not cmds.ogs(q = True, pause = True):
            cmds.ogs(pause = True)
        try:
            return function( *args, **kwargs )
        except Exception:
            raise
        finally:
            if cmds.ogs(q = True, pause = True):
                cmds.ogs(pause = True)
 
    return wrap

def is_batch():
    """
    Returns: 
        bool: True if Maya is in batch mode.
    """
    
    
    return cmds.about(batch = True)

def is_transform(node):
    """
    Is the node a transform.
    
    Args:
        node (str): The name of the node to test.
    
    Returns:
        bool
    """
    
    if not cmds.objExists(node):
        return False
    
    if cmds.objectType(node, isAType = 'transform'):
        return True
    
    return False

def is_a_shape(node):
    """
    Test whether the node is a shape.
    
    Args:
        node (str): The name of a node.
        
    Returns:
        bool
    """
    if cmds.objectType(node, isAType = 'shape'):
        return True
    
    return False
    
def is_referenced(node):
    """
    Args:
        node (str): Name of a node in maya. Check to see if it is referenced.
        
    Returns:
        bool
    """
    
    if not node:
        return False
    
    if not cmds.objExists(node):
        return False
    
    is_node_referenced = cmds.referenceQuery(node, isNodeReferenced = True)
    
    return is_node_referenced

def is_empty(node):

    if is_referenced(node):
        return False

    if is_transform(node):
        relatives = cmds.listRelatives(node)
        
        if relatives:
            return False
    
    attrs = cmds.listAttr(node, ud = True, k = True)
    
    if attrs:
        return False
    
    default_nodes = ['defaultLightSet', 'defaultObjectSet', 'initialShadingGroup', 'uiConfigurationScriptNode', 'sceneConfigurationScriptNode']
    if node in default_nodes:
        return False
    
    connections = cmds.listConnections(node)
    
    if connections != ['defaultRenderGlobals']:
    
        if connections:
            return False
    
    
    
    
    
    return True

def is_undeletable(node):
    
    try: #might fail in earlier versions of maya
        nodes = cmds.ls(undeletable = True)
        
        if node in nodes:
            return True
    except:
        return False
    
        
        
    return False

def is_unique(name):
    
    scope = cmds.ls(name)
    
    count = len(scope)
    
    if count > 1:
        return False
    
    if count == 1:
        return True
    
    return True

def is_namespace(namespace):
    
    if cmds.namespace(exists = namespace):
        return True
    
    return False

def inc_name(name, inc_last_number = True):
    """
    Finds a unique name by adding a number to the end.
    
    Args:
        name (str): Name to start from. 
    
    Returns:
        str: Modified name, number added if not unique..
    """
    
    if not cmds.objExists(name) and not cmds.namespace(exists = name):
        return name
    
    unique = FindUniqueName(name)
    unique.get_last_number(inc_last_number)
    return unique.get()


def prefix_name(node, prefix, name, separator = '_'):
    """
    Convenience to quickly rename a Maya node.
    
    Args:
        node (str): Name of a node in maya to rename.
        prefix (str)
        name (str)
        separator (str)
        
    Returns:
        str: prefix + separator + name
    
    """
    new_name = cmds.rename(node, '%s%s%s' % (prefix,separator, name))
    
    return new_name

def get_node_name(node_type, description):
    
    return inc_name('%s_%s' % (node_type, description))

def create_node(node_type, description):
    
    name = get_node_name(node_type, description)
    new_name =  cmds.createNode(node_type, n = name)
    
    return new_name
    
def rename_node(node, description):
    
    node_type = cmds.nodeType(node)
    node_name = get_node_name(node_type, description)
    new_name = cmds.rename(node, node_name)
    
    return new_name
    

def prefix_hierarchy(top_group, prefix):
    """
    Prefix all the names in a hierarchy.
    
    Args:
        top_group (str): Name of the top node of a hierarchy.
        prefix (str): Prefix to add in front of top_group and all children.
        
    Returns:
        list: The renamed hierarchy including top_group.
    """
    
    relatives = cmds.listRelatives(top_group, ad = True, f = True)
     
    relatives.append(top_group)
    
    renamed = []
    
    prefix = prefix.strip()
    
    for relative in relatives:

        short_name = get_basename(relative)
        
        new_name = cmds.rename(relative, '%s_%s' % (prefix, short_name))
        renamed.append(new_name)
    
    renamed.reverse()
    
    return renamed
    
def pad_number(name):
    """
    Add a number to a name.
    """
    
    number = util.get_last_number(name)
    
    if number == None:
        number = 0
    
    number_string = str(number)
    
    index = name.rfind(number_string)

    if number < 10:
        number_string = number_string.zfill(2)
        
    new_name =  name[0:index] + number_string + name[index+1:]
    renamed = cmds.rename(name, new_name)
    
    return renamed

        
def get_outliner_sets(include_nested = False):
    """
    Get the sets found in the outliner.
    
    Returns:
        list: List of sets in the outliner.
    """
    
    sets = cmds.ls(type = 'objectSet')
                
    top_sets = []
    
    for object_set in sets:
        if object_set == 'defaultObjectSet' or object_set == 'defaultLightSet':
            continue
        
        if cmds.sets(object_set, q = True, r = True):
            continue
        if cmds.sets(object_set, q = True, v = True):
            continue
        if cmds.sets(object_set, q = True, fc = True):
            continue
        if cmds.sets(object_set, q = True, eg = True):
            continue
        if cmds.sets(object_set, q = True, ep = True):
            continue
        
        if not include_nested:
            if cmds.listSets(o = object_set):
                continue
        top_sets.append(object_set)
    return top_sets

def delete_outliner_sets():
    """
    Delete objectSets that usually appear in the outliner
    """
    
    cmds.delete(get_outliner_sets())
    

def get_top_dag_nodes(exclude_cameras = True, namespace = None):
    """
    Get transforms that sit at the very top of the hierarchy.
    
    Returns:
        list
    """
    
    top_transforms = cmds.ls(assemblies = True)
    
    if exclude_cameras:
        cameras = ['persp', 'top', 'front', 'side']
                
        for camera in cameras:
            try:
                top_transforms.remove(camera)
            except:
                pass
    
    if namespace:
        
        found = []
        
        for transform in top_transforms:
            if transform.startswith(namespace + ':'):
                found.append(transform)
    
        top_transforms = found
    
    return top_transforms 

def get_top_dag_nodes_in_list(list_of_transforms):
    """
    Given a list of transforms, return only the ones at the top of the hierarchy
    """
    
            
    found = []
    
    for transform in list_of_transforms:
        long_name = cmds.ls(transform, l = True)
        
        if long_name:
            if long_name[0].count('|') == 1:
                found.append(transform)
    
    return found    
    

def get_first_shape(transform):
    """
    returns first active shape
    """
    
    shapes = get_shapes(transform)
    
    for shape in shapes:
        
        if not cmds.getAttr('%s.intermediateObject'):
            return shape

    
def get_shapes(transform, shape_type = None, no_intermediate = False):
    """
    Get all the shapes under a transform.
    
    Args:
        transform (str): The name of a transform.
        
    Returns:
        list: The names of shapes under the transform
    """
    transforms = util.convert_to_sequence(transform)
    
    found = []
    
    for transform in transforms:
        if is_a_shape(transform):
            parent = cmds.listRelatives(transform, p = True, f = True)
            shapes_list = cmds.listRelatives(parent, s = True, f = True, ni = no_intermediate)
        
            if shapes_list:
                found += shapes_list
        
            if found:
                continue
        
        
        
        if shape_type:
            shape_type_list = cmds.listRelatives(transform, s = True, f = True, type = shape_type, ni = no_intermediate)
            if shape_type_list:
                found += shape_type_list
        if not shape_type:
            none_shape_type_list = cmds.listRelatives(transform, s = True, f = True, ni = no_intermediate)
            if none_shape_type_list:
                found += none_shape_type_list
            
    if found:
        return found


def get_shape_node_type(node):
    
    shapes = get_shapes(node)
    
    if shapes:
        return cmds.nodeType(shapes[0])

def get_node_types(nodes, return_shape_type = True):
    """
    Get the maya node types for the nodes supplied.
    
    Returns:
        dict: dict[node_type_name] node dict of matching nodes
    """
    
    found_type = {}
    
    for node in nodes:
        node_type = cmds.nodeType(node)
        
        if node_type == 'transform':
            
            if return_shape_type:
                shapes = get_shapes(node)
                
                if shapes:
                    node_type = cmds.nodeType(shapes[0])
        
        if not node_type in found_type:
            found_type[node_type] = []
            
        found_type[node_type].append(node)
        
    return found_type
     
def get_basename(name, remove_namespace = True, remove_attribute = False):
    """
    Get the basename in a hierarchy name.
    If top|model|face is supplied, face will be returned.
    """
    
    split_name = name.split('|')
    
    
    basename = split_name[-1]
    
    if remove_attribute:
        basename_split = basename.split('.')
        basename = basename_split[0]
        return basename
    
    if remove_namespace:
        split_basename = basename.split(':')
        return split_basename[-1]
    
    
    
    return split_name[-1]

def get_namespace(name):
    
    namespace = name.rpartition(':')[0]
    return namespace

def get_dg_nodes():
    
    nodes = cmds.ls(dep = True)
    
    return nodes

def remove_namespace_from_string(name):
    
    sub_name = name.split(':')
        
    new_name = ''
        
    if sub_name:
        new_name = sub_name[-1]
        
    return new_name

def get_characters():
    
    namespaces = cmds.namespaceInfo(lon = True)
    
    found = []
    
    check_for_groups = ['controls', 'model', 'geo', 'setup', 'DO_NOT_TOUCH', 'rig']
    
    for namespace in namespaces:
        
        for group in check_for_groups:
        
            if cmds.objExists(namespace + ':' + group):
                if not namespace in found:
                    found.append(namespace)
            
            
    return found

def delete_unknown_nodes():
    """
    This will find all unknown nodes. Unlock and delete them.
    """
    
    unknown = cmds.ls(type = 'unknown')

    deleted = []
    
    for node in unknown:
        if cmds.objExists(node):
            cmds.lockNode(node, lock = False)
            cmds.delete(node)
            
            deleted.append(node)
            
    util.show('Deleted unknowns: %s' % deleted)

def rename_shapes(transform):
    """
    Rename all the shapes under a transform. 
    Renames them to match the name of the transform.
    
    Args:
        transform (str): The name of a transform.
    """
    
    shapes = get_shapes(transform)
    
    if not shapes:
        return
    
    if shapes:
        cmds.rename(shapes[0], '%sShape' % transform)
        
    if len(shapes) == 1:
        return
    
    if not shapes:
        return
    
    inc = 1
    for shape in shapes[1:]:
        
        cmds.rename(shape, '%sShape%s' % (transform, inc))
        inc += 1

def get_shapes_in_hierarchy(transform, shape_type = '', return_parent = False, skip_first_relative = False):
    """
    Get all the shapes in the child hierarchy excluding intermediates.
    This is good when calculating bounding box of a group.
    
    Args:
        transform (str): The name of a transform.
        
    Returns:
        list: The list of shape nodes.
    """
    
    if not cmds.objExists(transform):
        util.warning('%s does not exist. Could not get hierarchy' % transform)
        return
    
    hierarchy = [transform]
    
    relatives = cmds.listRelatives(transform, ad = True, type = 'transform', f = True)
    
    if relatives:
        hierarchy += relatives
    
    shapes = []
    
    if skip_first_relative:
        hierarchy = hierarchy[1:]
    
    for child in hierarchy:
        
        found_shapes = get_shapes(child, shape_type)
        sifted_shapes = []
        
        if not found_shapes:
            continue
        
        for found_shape in found_shapes:
            
            if cmds.getAttr('%s.intermediateObject' % found_shape):
                continue
            
            if return_parent:
                found_shape = child
            sifted_shapes.append( found_shape )
            
        if sifted_shapes:
            shapes += sifted_shapes
    
    return shapes


def has_shape_of_type(node, maya_type):
    """
    Test whether the node has a shape of the supplied type.
    
    Args:
        node (str): The name of a node.
        maya_type (str): Can be a mesh, nurbsCurve, or any maya shape type. 
        
    Returns:
        bool
    """
    test = None
    
    if not cmds.objExists(node):
        return False
    
    if cmds.objectType(node, isAType = 'shape'):
        test = node
        
    if not cmds.objectType(node, isAType = 'shape'):
        shapes = get_shapes(node)
        
        if shapes:
            
            test = shapes[0]
        
    if test:
        if maya_type == cmds.nodeType(test):
            
            return True
        
def get_orig_nodes(parent = None):
    """
    Get all the orig nodes in a scene, or just the ones under the parent.
    """
    shapes = None
    
    if not parent:
        shapes = cmds.ls(type = 'shape', l = True)
    if parent:
        shapes = cmds.listRelatives(parent, shapes = True, f = True)
    
    if not shapes:
        return
    
    found = []
    
    for shape in shapes:
        
        if is_referenced(shape):
            continue
        
        if cmds.getAttr('%s.intermediateObject' % shape):
            found.append(shape)
            
    return found

def get_active_orig_node(transform):
    
    origs = get_orig_nodes(transform)
    
    for orig in origs:
        connections = cmds.listConnections(orig)
        
        if connections:
            return orig

def get_component_count(transform):
    """
    Get the number of components under a transform. 
    This does not include hierarchy.
    
    Args:
        transform (str): The name of a transform.
    
    Returns:
        int: The number of components under transform, eg. verts, cvs, etc.
    """
    
    components = get_components(transform)
    
    return len( cmds.ls(components[0], flatten = True) )

def get_components(transform):
    """
    Get the name of the components under a transform.  
    This does not include hierarchy.
    
    Args:
        transform (str): The name of a transform.
        
    Returns:
        list: The name of all components under transform, eg verts, cvs, etc.
    """
    
    shapes = get_shapes(transform)
    
    return get_components_from_shapes(shapes)

def get_components_in_hierarchy(transform):
    """
    Get the components in the hierarchy.
    This includes all transforms with shapes parented under the transform.
    
    Args:
        transform (str): The name of a transform.
        
    Returns:
        list: The name of all components under transform, eg verts, cvs, etc.
    """
    
    shapes = get_shapes_in_hierarchy(transform)
    
    return get_components_from_shapes(shapes)

def get_components_from_shapes(shapes = None):
    """
    Get the components from the a list of shapes.  Curntly supports cv and vtx components
    
    Args:
        shapes (list): List of shape names.
        
    Returns:
        list: The components of the supplied shapes.
    """
    components = []
    if shapes:
        for shape in shapes:
            
            found_components = None
            
            if cmds.nodeType(shape) == 'nurbsSurface':
                found_components = '%s.cv[*]' % shape
            
            if cmds.nodeType(shape) == 'nurbsCurve':
                found_components = '%s.cv[*]' % shape
            
            if cmds.nodeType(shape) == 'mesh':
                found_components = '%s.vtx[*]' % shape
            
            if found_components:
                components.append( found_components )
            
    return components

def create_group(name, parent = None):
    
    if not name:
        return
    
    
    sequence = util.convert_to_sequence(name)
    parent = util.convert_to_sequence(parent)
    if parent:
        parent = parent[0]
    
    
    found = []
    
    for sub_name in sequence:
    
        if not cmds.objExists(sub_name):
            
            sub_name = cmds.group(em = True, n = sub_name)
            
        if parent and cmds.objExists(parent):
            
            actual_parent = None
            
            actual_parent = cmds.listRelatives(sub_name, p = True)
            
            if actual_parent:
                actual_parent = actual_parent[0]
            
            if not parent == actual_parent:
                cmds.parent(sub_name, parent)
        
        found.append(sub_name)
        
    return found

def create_display_layer(name, nodes, display_type = 2, recursive_add = False):
    """
    Create a display layer containing the supplied nodes.
    
    Args:
        name (str): The name to give the display layer.
        nodes (str): The nodes that should be in the display layer.
        
    """
    layer = cmds.createDisplayLayer( name = name )
    
    no_recursive = True
    if recursive_add:
        no_recursive = False
    
    cmds.editDisplayLayerMembers( layer, nodes, noRecurse = no_recursive)
    cmds.setAttr( '%s.displayType' % layer, display_type )
    return layer

def delete_display_layers():
    """
    Deletes all display layers.
        
    
    """
    layers = cmds.ls(type = 'displayLayer')
    
    for layer in layers:
        if layer == 'defaultLayer':
            continue
        cmds.delete(layer)

def print_help(string_value):
    
    log_tab_str = get_log_tabs()
    
    string_value = string_value.replace('\n', '\nV:\t\t')
    
    OpenMaya.MGlobal.displayInfo('V:\t\t' + string_value)
<<<<<<< HEAD
    vtool.util.record_temp_log('\n%s%s' % (log_tab_str,string_value))
=======
    util.record_temp_log('\n%s' % string_value)
>>>>>>> 4affceb6
    
def print_warning(string_value):
    
    string_value = string_value.replace('\n', '\nV:\t\t')
    OpenMaya.MGlobal.displayWarning('V:\t\t' + string_value)
    util.record_temp_log('\nWarning!:  %s' % string_value)

def print_error(string_value):

    string_value = string_value.replace('\n', '\nV:\t\t')
    OpenMaya.MGlobal.displayError('V:\t\t' + string_value)
    util.record_temp_log('\nError!:  %s' % string_value)

def delete_set_contents(set_name):
    
    children = cmds.sets(set_name, no = True, q = True)
    
    if children:
        found_dag = []
        found_dg = []     
        for child in children:
            if cmds.nodeType(child) == 'objectSet':
                delete_set_contents(set_name)
            else:
                if cmds.objectType(child, isAType='transform'):
                    found_dag.append(child)
                else:
                    found_dg.append(child)
                
        found = found_dag + found_dg
        cmds.sets(found, remove = set_name)
        cmds.delete(found_dg)
        cmds.delete(found_dag)

def delete_set(set_name):
    #deletes the set and any sub sets
    
    children = cmds.sets(set_name, no = True, q = True)
    
    if children: 
        for child in children:
            if cmds.nodeType(child) == 'objectSet':
                delete_set(child)
    
    if cmds.objExists(set_name):
        cmds.delete(set_name)
    

def add_to_set(nodes, set_name):
    
    nodes = util.convert_to_sequence(nodes)
    
    if not cmds.objExists(set_name):
        object_set = cmds.createNode('objectSet')
        cmds.rename(object_set, set_name)
    
    if not cmds.nodeType(set_name) == 'objectSet':
        print_warning('%s is not an object set. Could not add to it.' % set_name)
        
    cmds.sets(nodes, add = set_name)
    
def get_set_children(set_name):
    #this will get all set children recursively, but only notices children that are not sets
    
    children = cmds.sets(set_name, no = True, q = True)
    if not children:
        return
    found = [] 
    for child in children:
        if cmds.nodeType(child) == 'objectSet':
            sub_children = get_set_children(child)
            if sub_children:
                found += sub_children
        else:
            found.append(child)
    
    return found
    
def load_plugin(plugin_name):
    if not cmds.pluginInfo(plugin_name, query = True, loaded = True):
        util.show('Loading plugin: %s' % plugin_name)
        cmds.loadPlugin(plugin_name)
        
def remove_non_existent(list_value):
    
    found = []
    
    for thing in list_value:
        if thing and cmds.objExists(thing):
            found.append(thing)
            
    return found

def remove_referenced_in_list(list_value):
    
    found = []
    
    for thing in list_value:
        if not cmds.referenceQuery(thing, isNodeReferenced = True):
            found.append(thing)
    
    return found

def get_hierarchy_by_depth(transforms):
    """
    Gets a hierarchy in order of depth. Least deep first
    """
    
    rels = transforms
        
    rel_count = {}
    
    for rel in rels:
        count = rel.count('|')
        
        if not count in rel_count:
            rel_count[count] = []
        
        rel_count[count].append(rel)
    
    counts = rel_count.keys()
    counts.sort()
        
    rels = []
    for count in counts:
        rel_list = rel_count[count]
        rel_list.reverse
        rels += rel_list
    
    return rels

def get_hierarchy(transform):
    
    rels = cmds.listRelatives(transform, ad = True, type = 'transform')
    
    rels.reverse()
    
    return rels
    
  
#--- file

def get_scene_file(directory = False):
    
    path = cmds.file(q=True, sn=True)
    
    if directory and path:
        path = util_file.get_dirname(path)
    
    return path
    
def start_new_scene():

    cmds.file(new = True, f = True)
    
    cmds.flushIdleQueue()

def open_file(filepath):
    
    cmds.file(filepath, f = True, o = True)
    auto_focus_view()

def import_file(filepath):
    """
    Import a maya file in a generic vtool way.
    """
    cmds.file(filepath, f = True, i = True, iv = True, pr = True)# rpr = "vetala_clash")#, mergeNamespacesOnClash = True, renameAll = False)
    auto_focus_view()

def save(filepath):
    
    saved = False
    
    util.show('Saving:  %s' % filepath)
    
    file_type = 'mayaAscii'
    
    if filepath:
    
        if filepath.endswith('.mb'):
            file_type = 'mayaBinary'
        
        try:
            
            cmds.file(rename = filepath)
            cmds.file(save = True, type = file_type)
            
            saved = True
        except:
            status = traceback.format_exc()
            util.error(status)
            saved = False
        
    if not filepath:
        saved = False
        
    #if saved:
    #    util.show('Scene Saved')
    
    if not saved:
        
        if not is_batch():
            cmds.confirmDialog(message = 'Warning:\n\n Vetala was unable to save!', button = 'Confirm')
        
        print_error('Scene not saved.  Filepath:  %s' % filepath)
        
        if filepath:
            util.show('This is a Maya save bug, not necessarily an issue with Vetala.  Try saving "Save As" to the filepath with Maya and you should get a similar error.')
        
        permission = util_file.get_permission(filepath)
        if not permission:
            print_error('Could not get write permission.')
        
        return False
    
    return saved

#--- reference

def reference_file(filepath, namespace = None):
    """
    Reference a maya file in a generic vtool way.
    
    Args:
        filepath (str): The full path and filename.
        namespace (str): The namespace to add to the nodes in maya.  Default is the name of the file. 
    """
    
    if namespace == None:
        namespace = os.path.basename(filepath)
        split_name = namespace.split('.')
        
        if split_name:
            namespace = '_'.join(split_name[:-1])
    if namespace == False:
        namespace = ':'
        
    
        
    reference = cmds.file( filepath,
                           reference = True, 
                           gl = True, 
                           mergeNamespacesOnClash = False, 
                           namespace = namespace, 
                           options = "v=0;")
    
    return reference
    
def replace_reference(reference_node, new_path):
    """
    Not tested
    """
    rn_node = cmds.referenceQuery(reference_node, rfn = True)
    
    cmds.file(new_path,loadReference = rn_node)
    
    #file -loadReference "TyrannosaurusRexRN" -type "mayaAscii" -options "v=0;" "N:/projects/dinodana/assets/Character/TyrannosaurusRex/SURF/publish/maya/TyrannosaurusRex.v024.ma";
    
def reload_reference(reference_node):
    
    rn_node = cmds.referenceQuery(reference_node, rfn = True)
    
    filepath = cmds.referenceQuery(rn_node, filename = True)
    
    cmds.file(filepath, loadReference = rn_node) 
    
def get_reference_filepath(reference_node):
    
    if not reference_node:
        return
    
    filepath = cmds.referenceQuery(reference_node, filename = True)
    
    if filepath[-3] == '{' and filepath[-1] == '}':
        filepath = filepath[:-3]
    
    filepath = util_file.fix_slashes(filepath)
    
    return filepath
    
def get_reference_node_from_namespace(namespace):
    ref_nodes = cmds.ls(type = 'reference')
    for ref_node in ref_nodes: 
        test_namespace =  cmds.referenceQuery(ref_node, namespace = True)
        
        if test_namespace.startswith(':'):
            test_namespace = test_namespace[1:]
        
        if namespace == test_namespace:
            return ref_node
    
    
def remove_reference(reference_node):
    
    namespace = None
    
    if not cmds.objExists(reference_node):
        return
    
    #try getting the namespace
    try:
        namespace = cmds.referenceQuery(reference_node, ns = True)
    except:
        #if you can't get the namespace then something is wrong with the reference node, try deleting.
        cmds.lockNode(reference_node, l = False)
        try:
            cmds.delete(reference_node)
            return
        except:
            util.warning('Could not remove %s' % reference_node)
        return
    
    #try removing the good way after finding namespace
    try:
        cmds.file( removeReference = True, referenceNode = reference_node)
    except:
        #if it can't be removed the good way with a namespace then something is wrong, try deleting.
        cmds.lockNode(reference_node, l = False)
        try:
            cmds.delete(reference_node)
            return
        except:
            util.warning('Could not remove %s' % reference_node)
        return
    
    #try to remove the namespace incase it gets left behind.
    try:
        if namespace:
            cmds.namespace(dnc = True, rm = namespace)
    except:
        pass

    
    return

#--- ui

def get_tool():
    return cmds.currentCtx()

def set_tool_to_select():
    
    g_select = mel.eval('$tmp = $gSelect;')
    cmds.setToolTo(g_select)
    
def set_tool(context):
    try:
        cmds.setToolTo(context)
    except:
        util.warning('Was unable to set context to %s' % context)

def get_progress_bar():
    
    gMainProgressBar = mel.eval('$tmp = $gMainProgressBar');
    return gMainProgressBar

def get_node_editors():
    
    found = []
    
    if is_batch():
        return []
    
    for panel in cmds.getPanel(type='scriptedPanel'):
        if cmds.scriptedPanel(panel, query=True, type=True) == "nodeEditorPanel":
            nodeEditor = panel + "NodeEditorEd"
            found.append(nodeEditor)

    return found

def get_under_cursor(use_qt = True):
    """
    Get what is currently under the cursor using qt or not.
    When not using qt it is more of a hack.
    """
    
    if not use_qt:
        try:
            menu = cmds.popupMenu()
        
            cmds.dagObjectHit(mn = menu)
            
            items = cmds.popupMenu(menu, q = True, ia = True)
            if not items:
                return
            selected_item =  cmds.menuItem(items[0], q = True, l = True)
            
            cmds.deleteUI(menu)
            
            selected_item = selected_item[:-3]
            
            return selected_item
        except:
            return

    if use_qt:
        
        from vtool import qt
        
        pos = qt.QCursor.pos()
        widget = qt.qApp.widgetAt(pos)
        
        if not widget:
            return
        
        relpos = widget.mapFromGlobal(pos)
    
        panel = cmds.getPanel(underPointer=True) or ""
    
        if not "modelPanel" in panel:
            return
    
        return (cmds.hitTest(panel, relpos.x(), relpos.y()) or [None])[0]

def get_visible_hud_displays():
    """
    Get viewport hud displays.
    
    Returns:
        list:  List of names of heads up displays.
    """    
    
    found = []
        
    displays = cmds.headsUpDisplay(q = True, lh = True)
        
    for display in displays:
        visible = cmds.headsUpDisplay(display, q = True, vis = True)
        
        if visible:
            found.append(display)
        
    return found

def set_hud_visibility(bool_value, displays = None):
    """
    Set the viewport hud display visibility.
    
    Args:
        bool_value (bool): True turns visiliblity on, False turns it off.
        displays (list): List of heads up displays by name.
    """
    
    if not displays:
        displays = cmds.headsUpDisplay(q = True, lh = True) 
    
    for display in displays:
        cmds.headsUpDisplay(display, e = True, vis = bool_value)

def set_hud_lines(lines, name):
    """
    Set the viewport hud text for the named hud.
    
    Args:
        lines (list): Each entry in the list is a new text line in the display.
        name (str): The name of the heads up display to work on.
    
    """
    
    inc = 0
    for line in lines:

        hud_name = '%s%s' % (name, inc)
    
        if cmds.headsUpDisplay(hud_name, ex = True):
            cmds.headsUpDisplay(hud_name, remove = True)
        
            
        cmds.headsUpDisplay( hud_name, section = 1, block = inc, blockSize = 'large', labelFontSize = "large", dataFontSize = 'large')
        cmds.headsUpDisplay( hud_name, edit = True, label = line)
        
        inc += 1

    
def show_channel_box():
    """
    Makes the channel box visible.
    """
    
    docks = mel.eval('global string $gUIComponentDockControlArray[]; string $goo[] = $gUIComponentDockControlArray;')
    
    if util.get_maya_version() < 2017:
    
        if 'Channel Box / Layer Editor' in docks:
            index = docks.index('Channel Box / Layer Editor')
            dock = docks[index + 1]
            
            if cmds.dockControl(dock, q = True, visible = True):
                cmds.dockControl(dock, edit = True, visible = False)
                cmds.dockControl(dock, edit = True, visible = True)
        
        index = docks.index('Channel Box')
        dock = docks[index + 1]
        
        if cmds.dockControl(dock, q = True, visible = True):
            cmds.dockControl(dock, edit = True, visible = False)
            cmds.dockControl(dock, edit = True, visible = True)
            
    if util.get_maya_version() > 2016:
        if 'Channel Box / Layer Editor' in docks:
            index = docks.index('Channel Box / Layer Editor')
            dock = docks[index + 1]
            
            if cmds.workspaceControl(dock, q = True, visible = True):
                cmds.workspaceControl(dock, edit = True, visible = False)
                cmds.workspaceControl(dock, edit = True, visible = True)
        
        index = docks.index('Channel Box')
        dock = docks[index + 1]
                
        if cmds.workspaceControl( dock, q = True, visible = True):
            cmds.workspaceControl(dock, edit = True, visible = False)
            cmds.workspaceControl(dock, edit = True, visible = True)

def add_to_isolate_select(nodes):
    """
    Add the specified nodes into every viewport's isolate select. 
    This will only work on viewports that have isolate select turned on.
    Use when nodes are not being evaluated because isolate select causes them to be invisible.
    
    Args:
        nodes (list): The nodes to add to isolate select.
    """
    
    if is_batch():
        return
    
    nodes = util.convert_to_sequence(nodes)
    
    model_panels = get_model_panels()
    
    for panel in model_panels:
        if cmds.isolateSelect(panel, q = True, state = True):
            for node in nodes: 
                cmds.isolateSelect(panel, addDagObject = node)
                
            #cmds.isolateSelect(panel, update = True)
            
def get_model_panels():
    """
    Good to use when editing viewports. 
    """
    return cmds.getPanel(type = 'modelPanel')


def get_current_audio_node():
    """
    Get the current audio node. Important when getting sound in a playblast.
    
    Returns:
        str: Name of the audio node.
    """
    
    play_slider = mel.eval('global string $gPlayBackSlider; string $goo = $gPlayBackSlider')
    
    return cmds.timeControl(play_slider, q = True, s = True)

def xray_joints(bool_value = True):
    cmds.modelEditor('modelPanel1', e = True, jointXray = bool_value)
    cmds.modelEditor('modelPanel2', e = True, jointXray = bool_value)
    cmds.modelEditor('modelPanel3', e = True, jointXray = bool_value) 
    cmds.modelEditor('modelPanel4', e = True, jointXray = bool_value)

def display_textures(bool_value = True):
    cmds.modelEditor('modelPanel1', e = True, displayTextures = bool_value)
    cmds.modelEditor('modelPanel2', e = True, displayTextures = bool_value)
    cmds.modelEditor('modelPanel3', e = True, displayTextures = bool_value) 
    cmds.modelEditor('modelPanel4', e = True, displayTextures = bool_value)

def auto_focus_view(selection = False):
    
    if is_batch():
        return
    
    settings_path = util.get_env('VETALA_SETTINGS')
    settings = util_file.SettingsFile()
    settings.set_directory(settings_path)
        
    auto_focus = settings.get('auto_focus_scene')
    if not auto_focus:
        util.show('Auto focus turned off in settings')
        return
    
    try:
        if selection:
            cmds.viewFit(an = True, fitFactor = 1)
        else:
            cmds.viewFit(an = True, fitFactor = 1, all = True)
    except:
        util.show('Could not center view')

    util.show('Auto focus')
    fix_camera()

def fix_camera():

    camera_pos = cmds.xform('persp', q = True, ws = True, t = True)
    
    distance = util.get_distance([0,0,0], camera_pos)
    distance = (distance*10)
    
    try:
        cmds.setAttr('persp.farClipPlane', distance)
    except:
        pass
    
    near = 0.1
    
    if distance > 10000:
        near = (distance/10000) * near

    try:
        cmds.setAttr('persp.nearClipPlane', near)
    except:
        pass
            
#--- garbage

def remove_unused_plugins():
    
    list_cmds = dir(cmds)
    
    if not 'unknownPlugin' in list_cmds:
        return
    
    unknown = cmds.ls(type = 'unknown')
    
    if unknown:
        return
        
    unused = []
    unknown_plugins = cmds.unknownPlugin(query = True, list = True)
    
    if unknown_plugins:
        for unknown_plugin in unknown_plugins:
            try:
                cmds.unknownPlugin(unknown_plugin, remove = True)
            except:
                continue
            unused.append(unknown_plugin)
    
    if unused:   
        util.show('Removed unused plugins: %s' % unused)

def delete_turtle_nodes():

    plugin_list = cmds.pluginInfo(query = True, pluginsInUse = True)
    
    nodes = []
    
    if plugin_list:
        for plugin in plugin_list:
            
            if plugin[0] == 'Turtle':
                
                turtle_types = ['ilrBakeLayer', 
                                'ilrBakeLayerManager', 
                                'ilrOptionsNode', 
                                'ilrUIOptionsNode']
                
                nodes = delete_nodes_of_type(turtle_types)
                
                break
        
    if nodes:
        util.show('Removed Turtle nodes: %s' % nodes )

def delete_nodes_of_type(node_type):
    """
    Delete all the nodes of type. 
    Good for cleaning up scenes.
    
    Args:
        node_type (str): The name of a node type. Eg. hyperView, ilrBakeLayouerManger, etc
        
    """
    
    node_type = util.convert_to_sequence(node_type)
    
    deleted = []
    
    
    for node_type_name in node_type:
        
        nodes = cmds.ls(type = node_type_name)
        
        for node in nodes:
            
            if node == 'hyperGraphLayout':
                continue
            
            if not cmds.objExists(node):
                continue
            
            cmds.lockNode(node, lock = False)
            cmds.delete(node)
            deleted.append(node)
    
    return deleted

def delete_garbage():
    
    straight_delete_types = []

    if util.get_maya_version() > 2014:
        #maya 2014 crashes when trying to delete hyperView or hyperLayout nodes in some files.
        straight_delete_types += ['hyperLayout','hyperView']
    
    deleted_nodes = delete_nodes_of_type(straight_delete_types)
    
    check_connection_node_type = ['shadingEngine', 'partition','objectSet']
    
    check_connection_nodes = []
    
    for check_type in check_connection_node_type:
        nodes = cmds.ls(type = check_type)
        
        check_connection_nodes += nodes
    
    garbage_nodes = []
    
    if deleted_nodes:
        garbage_nodes = deleted_nodes
    
    immortals = cmds.ls(ud = True)
    
    for node in check_connection_nodes:
        
        if node in immortals:
            continue
        
        if not node or not cmds.objExists(node):
            continue
        
        if is_empty(node):

            cmds.lockNode(node, lock = False)
            
            try:
                cmds.delete(node)
            except:
                pass
            
            if not cmds.objExists(node):
                garbage_nodes.append(node)
    
    if garbage_nodes:
        util.show('Deleted Garbage nodes: %s' % garbage_nodes)
    
def delete_empty_orig_nodes():
    
    origs = get_empty_orig_nodes()
    
    for orig in origs:
        cmds.delete(orig)
    
    if origs:
        print_help('Deleted Unused Intermediate Object or Orig nodes: %s' % origs)
    
def delete_empty_nodes():
    
    nodes = get_empty_nodes()
    
    cmds.delete(nodes)
    
    print_help('Deleted Empty (Unconnected) nodes: %s' % nodes)
    
    
#--- empty

def get_empty_groups():
    
    groups = cmds.ls(type = 'transform')
    
    found = []
    
    for group in groups:
        
        if cmds.nodeType(group) == 'joint':
            continue
        
        if is_empty(group):
            found.append(group)
            
    return found

def get_empty_nodes():

    dg_nodes = get_dg_nodes()
    
    found = []
    
    undel_nodes = []
    
    try:
        undel_nodes = cmds.ls(undeletable = True)
                
    except:
        pass
    
    if undel_nodes:
        node_set = set(dg_nodes)
        undel_set = set(undel_nodes)
        
        dg_nodes = list(node_set - undel_set)
    
    for node in dg_nodes:
        
        if is_empty(node):
            found.append(node)
    
    return found

def get_empty_orig_nodes():
    
    origs = get_orig_nodes()
    
    found = []
    
    for orig in origs:
        connections = cmds.listConnections(orig)
        
        if not connections:
            found.append(orig)

    return found

def get_empty_reference_nodes():
    
    references = cmds.ls(type = 'reference')
    
    found = []
    
    for reference in references:
        try:
            cmds.referenceQuery(reference, filename = True)
        except:
            found.append(found)
            
    return found()

def get_non_unique_names():
    dag_nodes = cmds.ls(type = 'dagNode')
        
    found = []
        
    for dag_node in dag_nodes:
        
        if dag_node.find('|') > -1:
            
            found.append(dag_node)
            
    return found

def is_hidden(transform, skip_connected = True, shape = True):
    
    vis_attr = '%s.visibility' % transform
    if cmds.getAttr(vis_attr) == 0:
        if skip_connected and not cmds.listConnections(vis_attr, s = True, d = False, p = True):
            return True
            
        if not skip_connected:
            return True    
    
    if shape:
        shapes = cmds.listRelatives(transform, shapes = True)
        
        if shapes:
            shape_hidden_count = 0
            for sub_shape in shapes:
                if is_hidden(sub_shape, skip_connected, shape = False):
                    shape_hidden_count += 1
            
            if len(shapes) == shape_hidden_count:
                return True
    

    
    return False 

def is_parent_hidden(transform, skip_connected = True):
    """
    Searches the parent hierarchy to find one parent that is hidden.
    """
    parent = cmds.listRelatives(transform, p = True, f = True)
    if parent:
        parent = parent[0]
        
    parent_invisible = False
    while parent:
        hidden = is_hidden(transform, skip_connected)
        
        if hidden:
            parent_invisible = True
            break

        parent = cmds.listRelatives(parent, p = True, f = True)
        if parent:
            parent = parent[0]
            
    return parent_invisible
<|MERGE_RESOLUTION|>--- conflicted
+++ resolved
@@ -1,2210 +1,2202 @@
-# Copyright (C) 2014 Louis Vottero louis.vot@gmail.com    All rights reserved.
-
-from __future__ import absolute_import
-
-import os
-import string
-
-import traceback
-from functools import wraps
-
-from .. import util, util_file
-
-<<<<<<< HEAD
-import api
-from vtool.util import get_log_tabs
-=======
-from . import api
->>>>>>> 4affceb6
-
-in_maya = util.is_in_maya()
-
-if in_maya:
-    
-    import maya.cmds as cmds
-    import maya.mel as mel
-    import maya.OpenMaya as OpenMaya
-    import maya.OpenMayaUI as OpenMayaUI
-    
-undo_chunk_active = False
-current_progress_bar = None
-    
-MAYA_BINARY = 'mayaBinary'
-MAYA_ASCII = 'mayaAscii'
-
-maya_data_mappings = {  
-                        'bool' : 'attributeType',
-                        'long' : 'attributeType',
-                        'long2' : 'attributeType',
-                        'long3' : 'attributeType',
-                        'short': 'attributeType',
-                        'short2' : 'attributeType',
-                        'short3' : 'attributeType',
-                        'byte' : 'attributeType',
-                        'char' : 'attributeType',
-                        'enum' : 'attributeType',
-                        'float' : 'attributeType',
-                        'float2' : 'attributeType',
-                        'float3' : 'attributeType',
-                        'double' : 'attributeType',
-                        'double2' : 'attributeType',
-                        'double3' : 'attributeType',
-                        'doubleAngle' : 'attributeType',
-                        'doubleLinear' : 'attributeType',
-                        'doubleArray' : 'dataType',
-                        'string' : 'dataType',
-                        'stringArray' : 'dataType',
-                        'compound' : 'attributeType',
-                        'message' : 'attributeType',
-                        'time' : 'attributeType',
-                        'matrix' : 'dataType',
-                        'fltMatrix' : 'attributeType',
-                        'reflectanceRGB' : 'dataType',
-                        'reflectance' : 'attributeType',
-                        'spectrumRGB' : 'dataType',
-                        'spectrum' : 'attributeType',
-                        'Int32Array' : 'dataType',
-                        'vectorArray' : 'dataType',
-                        'nurbsCurve' : 'dataType',
-                        'nurbsSurface' : 'dataType',
-                        'mesh' : 'dataType',
-                        'lattice' : 'dataType',
-                        'pointArray' : 'dataType'
-                        }
-
-
-
-class FindUniqueName(util.FindUniqueString):
-    """
-    This class is intended to find a name that doesn't clash with other names in the Maya scene.
-    It will increment the last number in the name. 
-    If no number is found it will append a 1 to the end of the name.
-    """
-    
-    def __init__(self, test_string):
-        super(FindUniqueName, self).__init__(test_string)
-        
-        self.work_on_last_number = True
-    
-    def _get_scope_list(self):
-        
-        
-        if cmds.namespace(exists = self.increment_string):
-            return [self.increment_string]
-        
-        if cmds.objExists(self.increment_string):
-            return [self.increment_string]
-        
-        if not cmds.objExists(self.increment_string):
-            if not cmds.namespace(exists = self.increment_string):
-                return []
-        
-        
-    
-    def _format_string(self, number):
-        
-        if number == 0:
-            number = 1
-            self.increment_string = '%s_%s' % (self.test_string, number)
-        
-        if number > 1:
-            if self.work_on_last_number:
-                self.increment_string = util.increment_last_number(self.increment_string)
-            if not self.work_on_last_number:
-                self.increment_string = util.increment_first_number(self.increment_string)
-    
-    def _get_number(self):
-        
-        if self.work_on_last_number:
-            number = util.get_last_number(self.test_string)
-        if not self.work_on_last_number:
-            number =  util.get_first_number(self.test_string) 
-        
-        if number == None:
-            return 0
-        
-        return number
-    
-    def get_last_number(self, bool_value):
-        self.work_on_last_number = bool_value
-
-class TrackNodes(object):
-    """
-    This helps track new nodes that get added to a scene after a function runs.
-    
-    Usage:
-    track_nodes = TrackNodes()
-    track_nodes.load()
-    my_function()
-    new_nodes = track_nodes.get_delta()
-    """
-    def __init__(self):
-        self.nodes = None
-        self.node_type = None
-        self.delta = None
-        
-    def load(self, node_type = None):
-        """
-            node_type corresponds to the maya node type. 
-            For example, you can give node_type the string "animCurve" to load only keyframes.
-            When after running get_delta(), the delta will only contain keyframes.
-            
-        Args:
-            node_type (str): Maya named type, ie animCurve, transform, joint, etc
-            
-        Returns:
-            None
-        """
-        self.node_type = node_type
-        
-        if self.node_type:
-            self.nodes = cmds.ls(type = node_type, l = True)
-        if not self.node_type:
-            self.nodes = cmds.ls(l = True)
-        
-    def get_delta(self):
-        """
-        Get the new nodes in the Maya scene created after load() was executed.
-        The load() node_type variable is stored in the class and used when getting the delta.
-            
-        Returns:
-            list: list of new nodes.
-        """
-        if self.node_type:
-            current_nodes = cmds.ls(type = self.node_type, l = True)
-        if not self.node_type:
-            current_nodes = cmds.ls(l = True)
-            
-            
-        #new_set = set(self.nodes).difference(current_nodes)            
-        new_set = set(current_nodes).difference(self.nodes)
-        
-        return list(new_set)
-       
-class ProgressBar(object):
-    """
-    Manipulate the maya progress bar.
-    
-    Args:
-        title (str): The name of the progress bar.
-        count (int): The number of items to iterate in the progress bar.
-    """
-    
-    inc_value = 0
-    
-    def __init__(self, title = '', count = None, begin = True):
-        
-        self.progress_ui = None
-        self._orig_tool_context = None
-        
-        if is_batch():
-            self.title = title
-            self.count = count
-            
-            message = '%s count: %s' % (title, count)
-            self.status_string = ''
-            util.show(message)
-            return
-        
-        if not is_batch():
-            
-            
-            self.progress_ui = get_progress_bar()
-                  
-            if begin: 
-                #check if not cancelled completely because of bug
-                self.__class__.inc_value = 0
-                self.end()
-                
-                
-            if not title:
-                title = cmds.progressBar(self.progress_ui, q = True, status  = True)
-            
-            if not count:
-                count = cmds.progressBar( self.progress_ui, q = True, maxValue = True)
-             
-            cmds.progressBar( self.progress_ui,
-                                    edit=True,
-                                    beginProgress=begin,
-                                    isInterruptable=True,
-                                    status = title,
-                                    maxValue= count )
-            
-            
-        self._orig_tool_context = get_tool()
-        set_tool_to_select()    
-        
-        global current_progress_bar 
-        current_progress_bar = self
-        
-    
-    def set_count(self, int_value):
-        if self.progress_ui:
-            cmds.progressBar( self.progress_ui, edit = True, maxValue = int_value )
-        else:
-            self.count = int_value
-    
-    def get_count(self):
-        if self.progress_ui:
-            return cmds.progressBar( self.progress_ui, q = True, maxValue = True)
-        else:
-            return self.count
-        
-    def get_current_inc(self):
-        return self.__class__.inc_value
-        #return cmds.progressBar( self.progress_ui, q = True, step = True)
-        
-    def inc(self, inc = 1):
-        """
-        Set the current increment.
-        """
-        if is_batch():
-            return
-        
-        self.__class__.inc_value += inc
-        
-        cmds.progressBar(self.progress_ui, edit=True, step=inc)
-        
-    
-    def next(self):
-        
-        if is_batch():
-            return
-        
-        self.__class__.inc_value += 1
-        
-        cmds.progressBar(self.progress_ui, edit=True, step=1)
-        
-            
-    def end(self):
-        """
-        End the progress bar.
-        """
-        
-        if is_batch():
-            return
-        
-        if cmds.progressBar(self.progress_ui, query = True, isCancelled = True):
-            cmds.progressBar( self.progress_ui,
-                                        edit=True,
-                                        beginProgress=True)
-        
-        cmds.progressBar(self.progress_ui, edit=True, ep = True)
-        if self._orig_tool_context:
-            set_tool(self._orig_tool_context)        
-        
-    def status(self, status_string):
-        """
-        Set that status string of the progress bar.
-        """
-        if is_batch():
-            self.status_string = status_string
-            # util.show(status_string)
-            return
-        
-        cmds.progressBar(self.progress_ui, edit=True, status = status_string)
-        
-    def break_signaled(self):
-        """
-        break the progress bar loop so that it stops and disappears.
-        """
-        
-        run = eval( util.get_env('VETALA_RUN'))
-        stop = eval( util.get_env('VETALA_STOP'))
-        
-        if is_batch():
-            return False
-        
-        if run == True:
-            
-            if stop == True:
-                util.show('VETALA_STOP is True')
-                self.end()
-                return True
-        
-        break_progress = cmds.progressBar(self.progress_ui, query=True, isCancelled=True )
-        
-        if break_progress:
-            self.end()
-            
-            if run == True:
-                util.set_env('VETALA_STOP', True)            
-            return True
-        
-        return False
-    
-def get_current_camera():
-    camera = api.get_current_camera()
-    
-    return camera
-
-def set_current_camera(camera_name):
-    api.set_current_camera(camera_name)
-
-class StoreDisplaySettings(object):
-    
-    def __init__(self):
-        
-        self.style = None
-        self.setting_id = None
-        self.view = OpenMayaUI.M3dView.active3dView()
-    
-    def store(self):
-        
-        self.setting_id = self.view.objectDisplay()
-        self.style = self.view.displayStyle()
-        
-    def restore(self):
-        
-        self.view.setObjectDisplay(self.setting_id)
-        self.view.setDisplayStyle(self.style)
-
-class ManageNodeEditors():
-    
-    def __init__(self):
-        
-        node_editors = get_node_editors()
-        
-        self.node_editors = node_editors
-        
-        self._additive_state_dict = {}
-        
-        for editor in self.node_editors:
-            current_value = cmds.nodeEditor(editor, q = True, ann = True)
-            self._additive_state_dict[editor] = current_value
-            
-    def turn_off_add_new_nodes(self):
-        
-        for editor in self.node_editors:
-            cmds.nodeEditor(editor, e = True, ann = False)
-            
-    def restore_add_new_nodes(self):
-        
-        for editor in self.node_editors:
-            if editor in self._additive_state_dict:
-                cmds.nodeEditor(editor, e = True, ann = self._additive_state_dict[editor])
-
-
-             
-def undo_off(function):
-    @wraps(function)
-    def wrapper(*args, **kwargs):
-        
-        global current_progress_bar
-        
-        if not util.is_in_maya():
-            return
-        return_value = None
-        
-        undo_state = cmds.undoInfo(state = True, q = True)
-        
-        if undo_state:
-            cmds.undoInfo(state = False)
-        
-        try:
-            return_value = function(*args, **kwargs)
-        except:
-            if undo_state:
-                cmds.undoInfo( state = True )
-                    
-                # do not remove
-                util.error( traceback.format_exc() )
-            
-            if current_progress_bar:
-                current_progress_bar.end()
-                current_progress_bar = None
-                
-            raise(RuntimeError)
-        
-
-        
-        if undo_state:          
-            cmds.undoInfo( state = True )
-        
-        return return_value
-        
-    return wrapper
-
-def undo_chunk(function):
-    @wraps(function)
-    def wrapper(*args, **kwargs):
-        
-        
-        
-        global undo_chunk_active
-        global current_progress_bar
-        
-        if not in_maya:
-            return
-    
-        undo_state = cmds.undoInfo(state = True, q = True)
-        
-        return_value = None
-        
-        closed = True
-        
-        if not undo_chunk_active and undo_state:
-            cmds.undoInfo(openChunk = True)
-                        
-            undo_chunk_active = True
-            closed = False
-        
-        try:
-            return_value = function(*args, **kwargs)
-        except:
-            
-            if undo_chunk_active:
-                cmds.undoInfo(closeChunk = True)
-                
-                closed = True
-                
-                undo_chunk_active = False
-            
-                # do not remove
-                util.error( traceback.format_exc() )
-
-            if current_progress_bar:
-                current_progress_bar.end()
-                current_progress_bar = None
-            
-            raise(RuntimeError)
-
-
-            
-        if not closed:
-            if undo_chunk_active:
-                cmds.undoInfo(closeChunk = True)
-                
-                undo_chunk_active = False
-
-        
-        return return_value
-                     
-    return wrapper
-
-def viewport_off( function ):
-
-    @wraps(function)
-    def wrap( *args, **kwargs ):
-        if not in_maya:
-            return
-        if not cmds.ogs(q = True, pause = True):
-            cmds.ogs(pause = True)
-        try:
-            return function( *args, **kwargs )
-        except Exception:
-            raise
-        finally:
-            if cmds.ogs(q = True, pause = True):
-                cmds.ogs(pause = True)
- 
-    return wrap
-
-def is_batch():
-    """
-    Returns: 
-        bool: True if Maya is in batch mode.
-    """
-    
-    
-    return cmds.about(batch = True)
-
-def is_transform(node):
-    """
-    Is the node a transform.
-    
-    Args:
-        node (str): The name of the node to test.
-    
-    Returns:
-        bool
-    """
-    
-    if not cmds.objExists(node):
-        return False
-    
-    if cmds.objectType(node, isAType = 'transform'):
-        return True
-    
-    return False
-
-def is_a_shape(node):
-    """
-    Test whether the node is a shape.
-    
-    Args:
-        node (str): The name of a node.
-        
-    Returns:
-        bool
-    """
-    if cmds.objectType(node, isAType = 'shape'):
-        return True
-    
-    return False
-    
-def is_referenced(node):
-    """
-    Args:
-        node (str): Name of a node in maya. Check to see if it is referenced.
-        
-    Returns:
-        bool
-    """
-    
-    if not node:
-        return False
-    
-    if not cmds.objExists(node):
-        return False
-    
-    is_node_referenced = cmds.referenceQuery(node, isNodeReferenced = True)
-    
-    return is_node_referenced
-
-def is_empty(node):
-
-    if is_referenced(node):
-        return False
-
-    if is_transform(node):
-        relatives = cmds.listRelatives(node)
-        
-        if relatives:
-            return False
-    
-    attrs = cmds.listAttr(node, ud = True, k = True)
-    
-    if attrs:
-        return False
-    
-    default_nodes = ['defaultLightSet', 'defaultObjectSet', 'initialShadingGroup', 'uiConfigurationScriptNode', 'sceneConfigurationScriptNode']
-    if node in default_nodes:
-        return False
-    
-    connections = cmds.listConnections(node)
-    
-    if connections != ['defaultRenderGlobals']:
-    
-        if connections:
-            return False
-    
-    
-    
-    
-    
-    return True
-
-def is_undeletable(node):
-    
-    try: #might fail in earlier versions of maya
-        nodes = cmds.ls(undeletable = True)
-        
-        if node in nodes:
-            return True
-    except:
-        return False
-    
-        
-        
-    return False
-
-def is_unique(name):
-    
-    scope = cmds.ls(name)
-    
-    count = len(scope)
-    
-    if count > 1:
-        return False
-    
-    if count == 1:
-        return True
-    
-    return True
-
-def is_namespace(namespace):
-    
-    if cmds.namespace(exists = namespace):
-        return True
-    
-    return False
-
-def inc_name(name, inc_last_number = True):
-    """
-    Finds a unique name by adding a number to the end.
-    
-    Args:
-        name (str): Name to start from. 
-    
-    Returns:
-        str: Modified name, number added if not unique..
-    """
-    
-    if not cmds.objExists(name) and not cmds.namespace(exists = name):
-        return name
-    
-    unique = FindUniqueName(name)
-    unique.get_last_number(inc_last_number)
-    return unique.get()
-
-
-def prefix_name(node, prefix, name, separator = '_'):
-    """
-    Convenience to quickly rename a Maya node.
-    
-    Args:
-        node (str): Name of a node in maya to rename.
-        prefix (str)
-        name (str)
-        separator (str)
-        
-    Returns:
-        str: prefix + separator + name
-    
-    """
-    new_name = cmds.rename(node, '%s%s%s' % (prefix,separator, name))
-    
-    return new_name
-
-def get_node_name(node_type, description):
-    
-    return inc_name('%s_%s' % (node_type, description))
-
-def create_node(node_type, description):
-    
-    name = get_node_name(node_type, description)
-    new_name =  cmds.createNode(node_type, n = name)
-    
-    return new_name
-    
-def rename_node(node, description):
-    
-    node_type = cmds.nodeType(node)
-    node_name = get_node_name(node_type, description)
-    new_name = cmds.rename(node, node_name)
-    
-    return new_name
-    
-
-def prefix_hierarchy(top_group, prefix):
-    """
-    Prefix all the names in a hierarchy.
-    
-    Args:
-        top_group (str): Name of the top node of a hierarchy.
-        prefix (str): Prefix to add in front of top_group and all children.
-        
-    Returns:
-        list: The renamed hierarchy including top_group.
-    """
-    
-    relatives = cmds.listRelatives(top_group, ad = True, f = True)
-     
-    relatives.append(top_group)
-    
-    renamed = []
-    
-    prefix = prefix.strip()
-    
-    for relative in relatives:
-
-        short_name = get_basename(relative)
-        
-        new_name = cmds.rename(relative, '%s_%s' % (prefix, short_name))
-        renamed.append(new_name)
-    
-    renamed.reverse()
-    
-    return renamed
-    
-def pad_number(name):
-    """
-    Add a number to a name.
-    """
-    
-    number = util.get_last_number(name)
-    
-    if number == None:
-        number = 0
-    
-    number_string = str(number)
-    
-    index = name.rfind(number_string)
-
-    if number < 10:
-        number_string = number_string.zfill(2)
-        
-    new_name =  name[0:index] + number_string + name[index+1:]
-    renamed = cmds.rename(name, new_name)
-    
-    return renamed
-
-        
-def get_outliner_sets(include_nested = False):
-    """
-    Get the sets found in the outliner.
-    
-    Returns:
-        list: List of sets in the outliner.
-    """
-    
-    sets = cmds.ls(type = 'objectSet')
-                
-    top_sets = []
-    
-    for object_set in sets:
-        if object_set == 'defaultObjectSet' or object_set == 'defaultLightSet':
-            continue
-        
-        if cmds.sets(object_set, q = True, r = True):
-            continue
-        if cmds.sets(object_set, q = True, v = True):
-            continue
-        if cmds.sets(object_set, q = True, fc = True):
-            continue
-        if cmds.sets(object_set, q = True, eg = True):
-            continue
-        if cmds.sets(object_set, q = True, ep = True):
-            continue
-        
-        if not include_nested:
-            if cmds.listSets(o = object_set):
-                continue
-        top_sets.append(object_set)
-    return top_sets
-
-def delete_outliner_sets():
-    """
-    Delete objectSets that usually appear in the outliner
-    """
-    
-    cmds.delete(get_outliner_sets())
-    
-
-def get_top_dag_nodes(exclude_cameras = True, namespace = None):
-    """
-    Get transforms that sit at the very top of the hierarchy.
-    
-    Returns:
-        list
-    """
-    
-    top_transforms = cmds.ls(assemblies = True)
-    
-    if exclude_cameras:
-        cameras = ['persp', 'top', 'front', 'side']
-                
-        for camera in cameras:
-            try:
-                top_transforms.remove(camera)
-            except:
-                pass
-    
-    if namespace:
-        
-        found = []
-        
-        for transform in top_transforms:
-            if transform.startswith(namespace + ':'):
-                found.append(transform)
-    
-        top_transforms = found
-    
-    return top_transforms 
-
-def get_top_dag_nodes_in_list(list_of_transforms):
-    """
-    Given a list of transforms, return only the ones at the top of the hierarchy
-    """
-    
-            
-    found = []
-    
-    for transform in list_of_transforms:
-        long_name = cmds.ls(transform, l = True)
-        
-        if long_name:
-            if long_name[0].count('|') == 1:
-                found.append(transform)
-    
-    return found    
-    
-
-def get_first_shape(transform):
-    """
-    returns first active shape
-    """
-    
-    shapes = get_shapes(transform)
-    
-    for shape in shapes:
-        
-        if not cmds.getAttr('%s.intermediateObject'):
-            return shape
-
-    
-def get_shapes(transform, shape_type = None, no_intermediate = False):
-    """
-    Get all the shapes under a transform.
-    
-    Args:
-        transform (str): The name of a transform.
-        
-    Returns:
-        list: The names of shapes under the transform
-    """
-    transforms = util.convert_to_sequence(transform)
-    
-    found = []
-    
-    for transform in transforms:
-        if is_a_shape(transform):
-            parent = cmds.listRelatives(transform, p = True, f = True)
-            shapes_list = cmds.listRelatives(parent, s = True, f = True, ni = no_intermediate)
-        
-            if shapes_list:
-                found += shapes_list
-        
-            if found:
-                continue
-        
-        
-        
-        if shape_type:
-            shape_type_list = cmds.listRelatives(transform, s = True, f = True, type = shape_type, ni = no_intermediate)
-            if shape_type_list:
-                found += shape_type_list
-        if not shape_type:
-            none_shape_type_list = cmds.listRelatives(transform, s = True, f = True, ni = no_intermediate)
-            if none_shape_type_list:
-                found += none_shape_type_list
-            
-    if found:
-        return found
-
-
-def get_shape_node_type(node):
-    
-    shapes = get_shapes(node)
-    
-    if shapes:
-        return cmds.nodeType(shapes[0])
-
-def get_node_types(nodes, return_shape_type = True):
-    """
-    Get the maya node types for the nodes supplied.
-    
-    Returns:
-        dict: dict[node_type_name] node dict of matching nodes
-    """
-    
-    found_type = {}
-    
-    for node in nodes:
-        node_type = cmds.nodeType(node)
-        
-        if node_type == 'transform':
-            
-            if return_shape_type:
-                shapes = get_shapes(node)
-                
-                if shapes:
-                    node_type = cmds.nodeType(shapes[0])
-        
-        if not node_type in found_type:
-            found_type[node_type] = []
-            
-        found_type[node_type].append(node)
-        
-    return found_type
-     
-def get_basename(name, remove_namespace = True, remove_attribute = False):
-    """
-    Get the basename in a hierarchy name.
-    If top|model|face is supplied, face will be returned.
-    """
-    
-    split_name = name.split('|')
-    
-    
-    basename = split_name[-1]
-    
-    if remove_attribute:
-        basename_split = basename.split('.')
-        basename = basename_split[0]
-        return basename
-    
-    if remove_namespace:
-        split_basename = basename.split(':')
-        return split_basename[-1]
-    
-    
-    
-    return split_name[-1]
-
-def get_namespace(name):
-    
-    namespace = name.rpartition(':')[0]
-    return namespace
-
-def get_dg_nodes():
-    
-    nodes = cmds.ls(dep = True)
-    
-    return nodes
-
-def remove_namespace_from_string(name):
-    
-    sub_name = name.split(':')
-        
-    new_name = ''
-        
-    if sub_name:
-        new_name = sub_name[-1]
-        
-    return new_name
-
-def get_characters():
-    
-    namespaces = cmds.namespaceInfo(lon = True)
-    
-    found = []
-    
-    check_for_groups = ['controls', 'model', 'geo', 'setup', 'DO_NOT_TOUCH', 'rig']
-    
-    for namespace in namespaces:
-        
-        for group in check_for_groups:
-        
-            if cmds.objExists(namespace + ':' + group):
-                if not namespace in found:
-                    found.append(namespace)
-            
-            
-    return found
-
-def delete_unknown_nodes():
-    """
-    This will find all unknown nodes. Unlock and delete them.
-    """
-    
-    unknown = cmds.ls(type = 'unknown')
-
-    deleted = []
-    
-    for node in unknown:
-        if cmds.objExists(node):
-            cmds.lockNode(node, lock = False)
-            cmds.delete(node)
-            
-            deleted.append(node)
-            
-    util.show('Deleted unknowns: %s' % deleted)
-
-def rename_shapes(transform):
-    """
-    Rename all the shapes under a transform. 
-    Renames them to match the name of the transform.
-    
-    Args:
-        transform (str): The name of a transform.
-    """
-    
-    shapes = get_shapes(transform)
-    
-    if not shapes:
-        return
-    
-    if shapes:
-        cmds.rename(shapes[0], '%sShape' % transform)
-        
-    if len(shapes) == 1:
-        return
-    
-    if not shapes:
-        return
-    
-    inc = 1
-    for shape in shapes[1:]:
-        
-        cmds.rename(shape, '%sShape%s' % (transform, inc))
-        inc += 1
-
-def get_shapes_in_hierarchy(transform, shape_type = '', return_parent = False, skip_first_relative = False):
-    """
-    Get all the shapes in the child hierarchy excluding intermediates.
-    This is good when calculating bounding box of a group.
-    
-    Args:
-        transform (str): The name of a transform.
-        
-    Returns:
-        list: The list of shape nodes.
-    """
-    
-    if not cmds.objExists(transform):
-        util.warning('%s does not exist. Could not get hierarchy' % transform)
-        return
-    
-    hierarchy = [transform]
-    
-    relatives = cmds.listRelatives(transform, ad = True, type = 'transform', f = True)
-    
-    if relatives:
-        hierarchy += relatives
-    
-    shapes = []
-    
-    if skip_first_relative:
-        hierarchy = hierarchy[1:]
-    
-    for child in hierarchy:
-        
-        found_shapes = get_shapes(child, shape_type)
-        sifted_shapes = []
-        
-        if not found_shapes:
-            continue
-        
-        for found_shape in found_shapes:
-            
-            if cmds.getAttr('%s.intermediateObject' % found_shape):
-                continue
-            
-            if return_parent:
-                found_shape = child
-            sifted_shapes.append( found_shape )
-            
-        if sifted_shapes:
-            shapes += sifted_shapes
-    
-    return shapes
-
-
-def has_shape_of_type(node, maya_type):
-    """
-    Test whether the node has a shape of the supplied type.
-    
-    Args:
-        node (str): The name of a node.
-        maya_type (str): Can be a mesh, nurbsCurve, or any maya shape type. 
-        
-    Returns:
-        bool
-    """
-    test = None
-    
-    if not cmds.objExists(node):
-        return False
-    
-    if cmds.objectType(node, isAType = 'shape'):
-        test = node
-        
-    if not cmds.objectType(node, isAType = 'shape'):
-        shapes = get_shapes(node)
-        
-        if shapes:
-            
-            test = shapes[0]
-        
-    if test:
-        if maya_type == cmds.nodeType(test):
-            
-            return True
-        
-def get_orig_nodes(parent = None):
-    """
-    Get all the orig nodes in a scene, or just the ones under the parent.
-    """
-    shapes = None
-    
-    if not parent:
-        shapes = cmds.ls(type = 'shape', l = True)
-    if parent:
-        shapes = cmds.listRelatives(parent, shapes = True, f = True)
-    
-    if not shapes:
-        return
-    
-    found = []
-    
-    for shape in shapes:
-        
-        if is_referenced(shape):
-            continue
-        
-        if cmds.getAttr('%s.intermediateObject' % shape):
-            found.append(shape)
-            
-    return found
-
-def get_active_orig_node(transform):
-    
-    origs = get_orig_nodes(transform)
-    
-    for orig in origs:
-        connections = cmds.listConnections(orig)
-        
-        if connections:
-            return orig
-
-def get_component_count(transform):
-    """
-    Get the number of components under a transform. 
-    This does not include hierarchy.
-    
-    Args:
-        transform (str): The name of a transform.
-    
-    Returns:
-        int: The number of components under transform, eg. verts, cvs, etc.
-    """
-    
-    components = get_components(transform)
-    
-    return len( cmds.ls(components[0], flatten = True) )
-
-def get_components(transform):
-    """
-    Get the name of the components under a transform.  
-    This does not include hierarchy.
-    
-    Args:
-        transform (str): The name of a transform.
-        
-    Returns:
-        list: The name of all components under transform, eg verts, cvs, etc.
-    """
-    
-    shapes = get_shapes(transform)
-    
-    return get_components_from_shapes(shapes)
-
-def get_components_in_hierarchy(transform):
-    """
-    Get the components in the hierarchy.
-    This includes all transforms with shapes parented under the transform.
-    
-    Args:
-        transform (str): The name of a transform.
-        
-    Returns:
-        list: The name of all components under transform, eg verts, cvs, etc.
-    """
-    
-    shapes = get_shapes_in_hierarchy(transform)
-    
-    return get_components_from_shapes(shapes)
-
-def get_components_from_shapes(shapes = None):
-    """
-    Get the components from the a list of shapes.  Curntly supports cv and vtx components
-    
-    Args:
-        shapes (list): List of shape names.
-        
-    Returns:
-        list: The components of the supplied shapes.
-    """
-    components = []
-    if shapes:
-        for shape in shapes:
-            
-            found_components = None
-            
-            if cmds.nodeType(shape) == 'nurbsSurface':
-                found_components = '%s.cv[*]' % shape
-            
-            if cmds.nodeType(shape) == 'nurbsCurve':
-                found_components = '%s.cv[*]' % shape
-            
-            if cmds.nodeType(shape) == 'mesh':
-                found_components = '%s.vtx[*]' % shape
-            
-            if found_components:
-                components.append( found_components )
-            
-    return components
-
-def create_group(name, parent = None):
-    
-    if not name:
-        return
-    
-    
-    sequence = util.convert_to_sequence(name)
-    parent = util.convert_to_sequence(parent)
-    if parent:
-        parent = parent[0]
-    
-    
-    found = []
-    
-    for sub_name in sequence:
-    
-        if not cmds.objExists(sub_name):
-            
-            sub_name = cmds.group(em = True, n = sub_name)
-            
-        if parent and cmds.objExists(parent):
-            
-            actual_parent = None
-            
-            actual_parent = cmds.listRelatives(sub_name, p = True)
-            
-            if actual_parent:
-                actual_parent = actual_parent[0]
-            
-            if not parent == actual_parent:
-                cmds.parent(sub_name, parent)
-        
-        found.append(sub_name)
-        
-    return found
-
-def create_display_layer(name, nodes, display_type = 2, recursive_add = False):
-    """
-    Create a display layer containing the supplied nodes.
-    
-    Args:
-        name (str): The name to give the display layer.
-        nodes (str): The nodes that should be in the display layer.
-        
-    """
-    layer = cmds.createDisplayLayer( name = name )
-    
-    no_recursive = True
-    if recursive_add:
-        no_recursive = False
-    
-    cmds.editDisplayLayerMembers( layer, nodes, noRecurse = no_recursive)
-    cmds.setAttr( '%s.displayType' % layer, display_type )
-    return layer
-
-def delete_display_layers():
-    """
-    Deletes all display layers.
-        
-    
-    """
-    layers = cmds.ls(type = 'displayLayer')
-    
-    for layer in layers:
-        if layer == 'defaultLayer':
-            continue
-        cmds.delete(layer)
-
-def print_help(string_value):
-    
-    log_tab_str = get_log_tabs()
-    
-    string_value = string_value.replace('\n', '\nV:\t\t')
-    
-    OpenMaya.MGlobal.displayInfo('V:\t\t' + string_value)
-<<<<<<< HEAD
-    vtool.util.record_temp_log('\n%s%s' % (log_tab_str,string_value))
-=======
-    util.record_temp_log('\n%s' % string_value)
->>>>>>> 4affceb6
-    
-def print_warning(string_value):
-    
-    string_value = string_value.replace('\n', '\nV:\t\t')
-    OpenMaya.MGlobal.displayWarning('V:\t\t' + string_value)
-    util.record_temp_log('\nWarning!:  %s' % string_value)
-
-def print_error(string_value):
-
-    string_value = string_value.replace('\n', '\nV:\t\t')
-    OpenMaya.MGlobal.displayError('V:\t\t' + string_value)
-    util.record_temp_log('\nError!:  %s' % string_value)
-
-def delete_set_contents(set_name):
-    
-    children = cmds.sets(set_name, no = True, q = True)
-    
-    if children:
-        found_dag = []
-        found_dg = []     
-        for child in children:
-            if cmds.nodeType(child) == 'objectSet':
-                delete_set_contents(set_name)
-            else:
-                if cmds.objectType(child, isAType='transform'):
-                    found_dag.append(child)
-                else:
-                    found_dg.append(child)
-                
-        found = found_dag + found_dg
-        cmds.sets(found, remove = set_name)
-        cmds.delete(found_dg)
-        cmds.delete(found_dag)
-
-def delete_set(set_name):
-    #deletes the set and any sub sets
-    
-    children = cmds.sets(set_name, no = True, q = True)
-    
-    if children: 
-        for child in children:
-            if cmds.nodeType(child) == 'objectSet':
-                delete_set(child)
-    
-    if cmds.objExists(set_name):
-        cmds.delete(set_name)
-    
-
-def add_to_set(nodes, set_name):
-    
-    nodes = util.convert_to_sequence(nodes)
-    
-    if not cmds.objExists(set_name):
-        object_set = cmds.createNode('objectSet')
-        cmds.rename(object_set, set_name)
-    
-    if not cmds.nodeType(set_name) == 'objectSet':
-        print_warning('%s is not an object set. Could not add to it.' % set_name)
-        
-    cmds.sets(nodes, add = set_name)
-    
-def get_set_children(set_name):
-    #this will get all set children recursively, but only notices children that are not sets
-    
-    children = cmds.sets(set_name, no = True, q = True)
-    if not children:
-        return
-    found = [] 
-    for child in children:
-        if cmds.nodeType(child) == 'objectSet':
-            sub_children = get_set_children(child)
-            if sub_children:
-                found += sub_children
-        else:
-            found.append(child)
-    
-    return found
-    
-def load_plugin(plugin_name):
-    if not cmds.pluginInfo(plugin_name, query = True, loaded = True):
-        util.show('Loading plugin: %s' % plugin_name)
-        cmds.loadPlugin(plugin_name)
-        
-def remove_non_existent(list_value):
-    
-    found = []
-    
-    for thing in list_value:
-        if thing and cmds.objExists(thing):
-            found.append(thing)
-            
-    return found
-
-def remove_referenced_in_list(list_value):
-    
-    found = []
-    
-    for thing in list_value:
-        if not cmds.referenceQuery(thing, isNodeReferenced = True):
-            found.append(thing)
-    
-    return found
-
-def get_hierarchy_by_depth(transforms):
-    """
-    Gets a hierarchy in order of depth. Least deep first
-    """
-    
-    rels = transforms
-        
-    rel_count = {}
-    
-    for rel in rels:
-        count = rel.count('|')
-        
-        if not count in rel_count:
-            rel_count[count] = []
-        
-        rel_count[count].append(rel)
-    
-    counts = rel_count.keys()
-    counts.sort()
-        
-    rels = []
-    for count in counts:
-        rel_list = rel_count[count]
-        rel_list.reverse
-        rels += rel_list
-    
-    return rels
-
-def get_hierarchy(transform):
-    
-    rels = cmds.listRelatives(transform, ad = True, type = 'transform')
-    
-    rels.reverse()
-    
-    return rels
-    
-  
-#--- file
-
-def get_scene_file(directory = False):
-    
-    path = cmds.file(q=True, sn=True)
-    
-    if directory and path:
-        path = util_file.get_dirname(path)
-    
-    return path
-    
-def start_new_scene():
-
-    cmds.file(new = True, f = True)
-    
-    cmds.flushIdleQueue()
-
-def open_file(filepath):
-    
-    cmds.file(filepath, f = True, o = True)
-    auto_focus_view()
-
-def import_file(filepath):
-    """
-    Import a maya file in a generic vtool way.
-    """
-    cmds.file(filepath, f = True, i = True, iv = True, pr = True)# rpr = "vetala_clash")#, mergeNamespacesOnClash = True, renameAll = False)
-    auto_focus_view()
-
-def save(filepath):
-    
-    saved = False
-    
-    util.show('Saving:  %s' % filepath)
-    
-    file_type = 'mayaAscii'
-    
-    if filepath:
-    
-        if filepath.endswith('.mb'):
-            file_type = 'mayaBinary'
-        
-        try:
-            
-            cmds.file(rename = filepath)
-            cmds.file(save = True, type = file_type)
-            
-            saved = True
-        except:
-            status = traceback.format_exc()
-            util.error(status)
-            saved = False
-        
-    if not filepath:
-        saved = False
-        
-    #if saved:
-    #    util.show('Scene Saved')
-    
-    if not saved:
-        
-        if not is_batch():
-            cmds.confirmDialog(message = 'Warning:\n\n Vetala was unable to save!', button = 'Confirm')
-        
-        print_error('Scene not saved.  Filepath:  %s' % filepath)
-        
-        if filepath:
-            util.show('This is a Maya save bug, not necessarily an issue with Vetala.  Try saving "Save As" to the filepath with Maya and you should get a similar error.')
-        
-        permission = util_file.get_permission(filepath)
-        if not permission:
-            print_error('Could not get write permission.')
-        
-        return False
-    
-    return saved
-
-#--- reference
-
-def reference_file(filepath, namespace = None):
-    """
-    Reference a maya file in a generic vtool way.
-    
-    Args:
-        filepath (str): The full path and filename.
-        namespace (str): The namespace to add to the nodes in maya.  Default is the name of the file. 
-    """
-    
-    if namespace == None:
-        namespace = os.path.basename(filepath)
-        split_name = namespace.split('.')
-        
-        if split_name:
-            namespace = '_'.join(split_name[:-1])
-    if namespace == False:
-        namespace = ':'
-        
-    
-        
-    reference = cmds.file( filepath,
-                           reference = True, 
-                           gl = True, 
-                           mergeNamespacesOnClash = False, 
-                           namespace = namespace, 
-                           options = "v=0;")
-    
-    return reference
-    
-def replace_reference(reference_node, new_path):
-    """
-    Not tested
-    """
-    rn_node = cmds.referenceQuery(reference_node, rfn = True)
-    
-    cmds.file(new_path,loadReference = rn_node)
-    
-    #file -loadReference "TyrannosaurusRexRN" -type "mayaAscii" -options "v=0;" "N:/projects/dinodana/assets/Character/TyrannosaurusRex/SURF/publish/maya/TyrannosaurusRex.v024.ma";
-    
-def reload_reference(reference_node):
-    
-    rn_node = cmds.referenceQuery(reference_node, rfn = True)
-    
-    filepath = cmds.referenceQuery(rn_node, filename = True)
-    
-    cmds.file(filepath, loadReference = rn_node) 
-    
-def get_reference_filepath(reference_node):
-    
-    if not reference_node:
-        return
-    
-    filepath = cmds.referenceQuery(reference_node, filename = True)
-    
-    if filepath[-3] == '{' and filepath[-1] == '}':
-        filepath = filepath[:-3]
-    
-    filepath = util_file.fix_slashes(filepath)
-    
-    return filepath
-    
-def get_reference_node_from_namespace(namespace):
-    ref_nodes = cmds.ls(type = 'reference')
-    for ref_node in ref_nodes: 
-        test_namespace =  cmds.referenceQuery(ref_node, namespace = True)
-        
-        if test_namespace.startswith(':'):
-            test_namespace = test_namespace[1:]
-        
-        if namespace == test_namespace:
-            return ref_node
-    
-    
-def remove_reference(reference_node):
-    
-    namespace = None
-    
-    if not cmds.objExists(reference_node):
-        return
-    
-    #try getting the namespace
-    try:
-        namespace = cmds.referenceQuery(reference_node, ns = True)
-    except:
-        #if you can't get the namespace then something is wrong with the reference node, try deleting.
-        cmds.lockNode(reference_node, l = False)
-        try:
-            cmds.delete(reference_node)
-            return
-        except:
-            util.warning('Could not remove %s' % reference_node)
-        return
-    
-    #try removing the good way after finding namespace
-    try:
-        cmds.file( removeReference = True, referenceNode = reference_node)
-    except:
-        #if it can't be removed the good way with a namespace then something is wrong, try deleting.
-        cmds.lockNode(reference_node, l = False)
-        try:
-            cmds.delete(reference_node)
-            return
-        except:
-            util.warning('Could not remove %s' % reference_node)
-        return
-    
-    #try to remove the namespace incase it gets left behind.
-    try:
-        if namespace:
-            cmds.namespace(dnc = True, rm = namespace)
-    except:
-        pass
-
-    
-    return
-
-#--- ui
-
-def get_tool():
-    return cmds.currentCtx()
-
-def set_tool_to_select():
-    
-    g_select = mel.eval('$tmp = $gSelect;')
-    cmds.setToolTo(g_select)
-    
-def set_tool(context):
-    try:
-        cmds.setToolTo(context)
-    except:
-        util.warning('Was unable to set context to %s' % context)
-
-def get_progress_bar():
-    
-    gMainProgressBar = mel.eval('$tmp = $gMainProgressBar');
-    return gMainProgressBar
-
-def get_node_editors():
-    
-    found = []
-    
-    if is_batch():
-        return []
-    
-    for panel in cmds.getPanel(type='scriptedPanel'):
-        if cmds.scriptedPanel(panel, query=True, type=True) == "nodeEditorPanel":
-            nodeEditor = panel + "NodeEditorEd"
-            found.append(nodeEditor)
-
-    return found
-
-def get_under_cursor(use_qt = True):
-    """
-    Get what is currently under the cursor using qt or not.
-    When not using qt it is more of a hack.
-    """
-    
-    if not use_qt:
-        try:
-            menu = cmds.popupMenu()
-        
-            cmds.dagObjectHit(mn = menu)
-            
-            items = cmds.popupMenu(menu, q = True, ia = True)
-            if not items:
-                return
-            selected_item =  cmds.menuItem(items[0], q = True, l = True)
-            
-            cmds.deleteUI(menu)
-            
-            selected_item = selected_item[:-3]
-            
-            return selected_item
-        except:
-            return
-
-    if use_qt:
-        
-        from vtool import qt
-        
-        pos = qt.QCursor.pos()
-        widget = qt.qApp.widgetAt(pos)
-        
-        if not widget:
-            return
-        
-        relpos = widget.mapFromGlobal(pos)
-    
-        panel = cmds.getPanel(underPointer=True) or ""
-    
-        if not "modelPanel" in panel:
-            return
-    
-        return (cmds.hitTest(panel, relpos.x(), relpos.y()) or [None])[0]
-
-def get_visible_hud_displays():
-    """
-    Get viewport hud displays.
-    
-    Returns:
-        list:  List of names of heads up displays.
-    """    
-    
-    found = []
-        
-    displays = cmds.headsUpDisplay(q = True, lh = True)
-        
-    for display in displays:
-        visible = cmds.headsUpDisplay(display, q = True, vis = True)
-        
-        if visible:
-            found.append(display)
-        
-    return found
-
-def set_hud_visibility(bool_value, displays = None):
-    """
-    Set the viewport hud display visibility.
-    
-    Args:
-        bool_value (bool): True turns visiliblity on, False turns it off.
-        displays (list): List of heads up displays by name.
-    """
-    
-    if not displays:
-        displays = cmds.headsUpDisplay(q = True, lh = True) 
-    
-    for display in displays:
-        cmds.headsUpDisplay(display, e = True, vis = bool_value)
-
-def set_hud_lines(lines, name):
-    """
-    Set the viewport hud text for the named hud.
-    
-    Args:
-        lines (list): Each entry in the list is a new text line in the display.
-        name (str): The name of the heads up display to work on.
-    
-    """
-    
-    inc = 0
-    for line in lines:
-
-        hud_name = '%s%s' % (name, inc)
-    
-        if cmds.headsUpDisplay(hud_name, ex = True):
-            cmds.headsUpDisplay(hud_name, remove = True)
-        
-            
-        cmds.headsUpDisplay( hud_name, section = 1, block = inc, blockSize = 'large', labelFontSize = "large", dataFontSize = 'large')
-        cmds.headsUpDisplay( hud_name, edit = True, label = line)
-        
-        inc += 1
-
-    
-def show_channel_box():
-    """
-    Makes the channel box visible.
-    """
-    
-    docks = mel.eval('global string $gUIComponentDockControlArray[]; string $goo[] = $gUIComponentDockControlArray;')
-    
-    if util.get_maya_version() < 2017:
-    
-        if 'Channel Box / Layer Editor' in docks:
-            index = docks.index('Channel Box / Layer Editor')
-            dock = docks[index + 1]
-            
-            if cmds.dockControl(dock, q = True, visible = True):
-                cmds.dockControl(dock, edit = True, visible = False)
-                cmds.dockControl(dock, edit = True, visible = True)
-        
-        index = docks.index('Channel Box')
-        dock = docks[index + 1]
-        
-        if cmds.dockControl(dock, q = True, visible = True):
-            cmds.dockControl(dock, edit = True, visible = False)
-            cmds.dockControl(dock, edit = True, visible = True)
-            
-    if util.get_maya_version() > 2016:
-        if 'Channel Box / Layer Editor' in docks:
-            index = docks.index('Channel Box / Layer Editor')
-            dock = docks[index + 1]
-            
-            if cmds.workspaceControl(dock, q = True, visible = True):
-                cmds.workspaceControl(dock, edit = True, visible = False)
-                cmds.workspaceControl(dock, edit = True, visible = True)
-        
-        index = docks.index('Channel Box')
-        dock = docks[index + 1]
-                
-        if cmds.workspaceControl( dock, q = True, visible = True):
-            cmds.workspaceControl(dock, edit = True, visible = False)
-            cmds.workspaceControl(dock, edit = True, visible = True)
-
-def add_to_isolate_select(nodes):
-    """
-    Add the specified nodes into every viewport's isolate select. 
-    This will only work on viewports that have isolate select turned on.
-    Use when nodes are not being evaluated because isolate select causes them to be invisible.
-    
-    Args:
-        nodes (list): The nodes to add to isolate select.
-    """
-    
-    if is_batch():
-        return
-    
-    nodes = util.convert_to_sequence(nodes)
-    
-    model_panels = get_model_panels()
-    
-    for panel in model_panels:
-        if cmds.isolateSelect(panel, q = True, state = True):
-            for node in nodes: 
-                cmds.isolateSelect(panel, addDagObject = node)
-                
-            #cmds.isolateSelect(panel, update = True)
-            
-def get_model_panels():
-    """
-    Good to use when editing viewports. 
-    """
-    return cmds.getPanel(type = 'modelPanel')
-
-
-def get_current_audio_node():
-    """
-    Get the current audio node. Important when getting sound in a playblast.
-    
-    Returns:
-        str: Name of the audio node.
-    """
-    
-    play_slider = mel.eval('global string $gPlayBackSlider; string $goo = $gPlayBackSlider')
-    
-    return cmds.timeControl(play_slider, q = True, s = True)
-
-def xray_joints(bool_value = True):
-    cmds.modelEditor('modelPanel1', e = True, jointXray = bool_value)
-    cmds.modelEditor('modelPanel2', e = True, jointXray = bool_value)
-    cmds.modelEditor('modelPanel3', e = True, jointXray = bool_value) 
-    cmds.modelEditor('modelPanel4', e = True, jointXray = bool_value)
-
-def display_textures(bool_value = True):
-    cmds.modelEditor('modelPanel1', e = True, displayTextures = bool_value)
-    cmds.modelEditor('modelPanel2', e = True, displayTextures = bool_value)
-    cmds.modelEditor('modelPanel3', e = True, displayTextures = bool_value) 
-    cmds.modelEditor('modelPanel4', e = True, displayTextures = bool_value)
-
-def auto_focus_view(selection = False):
-    
-    if is_batch():
-        return
-    
-    settings_path = util.get_env('VETALA_SETTINGS')
-    settings = util_file.SettingsFile()
-    settings.set_directory(settings_path)
-        
-    auto_focus = settings.get('auto_focus_scene')
-    if not auto_focus:
-        util.show('Auto focus turned off in settings')
-        return
-    
-    try:
-        if selection:
-            cmds.viewFit(an = True, fitFactor = 1)
-        else:
-            cmds.viewFit(an = True, fitFactor = 1, all = True)
-    except:
-        util.show('Could not center view')
-
-    util.show('Auto focus')
-    fix_camera()
-
-def fix_camera():
-
-    camera_pos = cmds.xform('persp', q = True, ws = True, t = True)
-    
-    distance = util.get_distance([0,0,0], camera_pos)
-    distance = (distance*10)
-    
-    try:
-        cmds.setAttr('persp.farClipPlane', distance)
-    except:
-        pass
-    
-    near = 0.1
-    
-    if distance > 10000:
-        near = (distance/10000) * near
-
-    try:
-        cmds.setAttr('persp.nearClipPlane', near)
-    except:
-        pass
-            
-#--- garbage
-
-def remove_unused_plugins():
-    
-    list_cmds = dir(cmds)
-    
-    if not 'unknownPlugin' in list_cmds:
-        return
-    
-    unknown = cmds.ls(type = 'unknown')
-    
-    if unknown:
-        return
-        
-    unused = []
-    unknown_plugins = cmds.unknownPlugin(query = True, list = True)
-    
-    if unknown_plugins:
-        for unknown_plugin in unknown_plugins:
-            try:
-                cmds.unknownPlugin(unknown_plugin, remove = True)
-            except:
-                continue
-            unused.append(unknown_plugin)
-    
-    if unused:   
-        util.show('Removed unused plugins: %s' % unused)
-
-def delete_turtle_nodes():
-
-    plugin_list = cmds.pluginInfo(query = True, pluginsInUse = True)
-    
-    nodes = []
-    
-    if plugin_list:
-        for plugin in plugin_list:
-            
-            if plugin[0] == 'Turtle':
-                
-                turtle_types = ['ilrBakeLayer', 
-                                'ilrBakeLayerManager', 
-                                'ilrOptionsNode', 
-                                'ilrUIOptionsNode']
-                
-                nodes = delete_nodes_of_type(turtle_types)
-                
-                break
-        
-    if nodes:
-        util.show('Removed Turtle nodes: %s' % nodes )
-
-def delete_nodes_of_type(node_type):
-    """
-    Delete all the nodes of type. 
-    Good for cleaning up scenes.
-    
-    Args:
-        node_type (str): The name of a node type. Eg. hyperView, ilrBakeLayouerManger, etc
-        
-    """
-    
-    node_type = util.convert_to_sequence(node_type)
-    
-    deleted = []
-    
-    
-    for node_type_name in node_type:
-        
-        nodes = cmds.ls(type = node_type_name)
-        
-        for node in nodes:
-            
-            if node == 'hyperGraphLayout':
-                continue
-            
-            if not cmds.objExists(node):
-                continue
-            
-            cmds.lockNode(node, lock = False)
-            cmds.delete(node)
-            deleted.append(node)
-    
-    return deleted
-
-def delete_garbage():
-    
-    straight_delete_types = []
-
-    if util.get_maya_version() > 2014:
-        #maya 2014 crashes when trying to delete hyperView or hyperLayout nodes in some files.
-        straight_delete_types += ['hyperLayout','hyperView']
-    
-    deleted_nodes = delete_nodes_of_type(straight_delete_types)
-    
-    check_connection_node_type = ['shadingEngine', 'partition','objectSet']
-    
-    check_connection_nodes = []
-    
-    for check_type in check_connection_node_type:
-        nodes = cmds.ls(type = check_type)
-        
-        check_connection_nodes += nodes
-    
-    garbage_nodes = []
-    
-    if deleted_nodes:
-        garbage_nodes = deleted_nodes
-    
-    immortals = cmds.ls(ud = True)
-    
-    for node in check_connection_nodes:
-        
-        if node in immortals:
-            continue
-        
-        if not node or not cmds.objExists(node):
-            continue
-        
-        if is_empty(node):
-
-            cmds.lockNode(node, lock = False)
-            
-            try:
-                cmds.delete(node)
-            except:
-                pass
-            
-            if not cmds.objExists(node):
-                garbage_nodes.append(node)
-    
-    if garbage_nodes:
-        util.show('Deleted Garbage nodes: %s' % garbage_nodes)
-    
-def delete_empty_orig_nodes():
-    
-    origs = get_empty_orig_nodes()
-    
-    for orig in origs:
-        cmds.delete(orig)
-    
-    if origs:
-        print_help('Deleted Unused Intermediate Object or Orig nodes: %s' % origs)
-    
-def delete_empty_nodes():
-    
-    nodes = get_empty_nodes()
-    
-    cmds.delete(nodes)
-    
-    print_help('Deleted Empty (Unconnected) nodes: %s' % nodes)
-    
-    
-#--- empty
-
-def get_empty_groups():
-    
-    groups = cmds.ls(type = 'transform')
-    
-    found = []
-    
-    for group in groups:
-        
-        if cmds.nodeType(group) == 'joint':
-            continue
-        
-        if is_empty(group):
-            found.append(group)
-            
-    return found
-
-def get_empty_nodes():
-
-    dg_nodes = get_dg_nodes()
-    
-    found = []
-    
-    undel_nodes = []
-    
-    try:
-        undel_nodes = cmds.ls(undeletable = True)
-                
-    except:
-        pass
-    
-    if undel_nodes:
-        node_set = set(dg_nodes)
-        undel_set = set(undel_nodes)
-        
-        dg_nodes = list(node_set - undel_set)
-    
-    for node in dg_nodes:
-        
-        if is_empty(node):
-            found.append(node)
-    
-    return found
-
-def get_empty_orig_nodes():
-    
-    origs = get_orig_nodes()
-    
-    found = []
-    
-    for orig in origs:
-        connections = cmds.listConnections(orig)
-        
-        if not connections:
-            found.append(orig)
-
-    return found
-
-def get_empty_reference_nodes():
-    
-    references = cmds.ls(type = 'reference')
-    
-    found = []
-    
-    for reference in references:
-        try:
-            cmds.referenceQuery(reference, filename = True)
-        except:
-            found.append(found)
-            
-    return found()
-
-def get_non_unique_names():
-    dag_nodes = cmds.ls(type = 'dagNode')
-        
-    found = []
-        
-    for dag_node in dag_nodes:
-        
-        if dag_node.find('|') > -1:
-            
-            found.append(dag_node)
-            
-    return found
-
-def is_hidden(transform, skip_connected = True, shape = True):
-    
-    vis_attr = '%s.visibility' % transform
-    if cmds.getAttr(vis_attr) == 0:
-        if skip_connected and not cmds.listConnections(vis_attr, s = True, d = False, p = True):
-            return True
-            
-        if not skip_connected:
-            return True    
-    
-    if shape:
-        shapes = cmds.listRelatives(transform, shapes = True)
-        
-        if shapes:
-            shape_hidden_count = 0
-            for sub_shape in shapes:
-                if is_hidden(sub_shape, skip_connected, shape = False):
-                    shape_hidden_count += 1
-            
-            if len(shapes) == shape_hidden_count:
-                return True
-    
-
-    
-    return False 
-
-def is_parent_hidden(transform, skip_connected = True):
-    """
-    Searches the parent hierarchy to find one parent that is hidden.
-    """
-    parent = cmds.listRelatives(transform, p = True, f = True)
-    if parent:
-        parent = parent[0]
-        
-    parent_invisible = False
-    while parent:
-        hidden = is_hidden(transform, skip_connected)
-        
-        if hidden:
-            parent_invisible = True
-            break
-
-        parent = cmds.listRelatives(parent, p = True, f = True)
-        if parent:
-            parent = parent[0]
-            
-    return parent_invisible
+# Copyright (C) 2014 Louis Vottero louis.vot@gmail.com    All rights reserved.
+
+from __future__ import absolute_import
+
+import os
+import string
+
+import traceback
+from functools import wraps
+
+from .. import util, util_file
+
+from . import api
+from vtool.util import get_log_tabs
+
+in_maya = util.is_in_maya()
+
+if in_maya:
+    
+    import maya.cmds as cmds
+    import maya.mel as mel
+    import maya.OpenMaya as OpenMaya
+    import maya.OpenMayaUI as OpenMayaUI
+    
+undo_chunk_active = False
+current_progress_bar = None
+    
+MAYA_BINARY = 'mayaBinary'
+MAYA_ASCII = 'mayaAscii'
+
+maya_data_mappings = {  
+                        'bool' : 'attributeType',
+                        'long' : 'attributeType',
+                        'long2' : 'attributeType',
+                        'long3' : 'attributeType',
+                        'short': 'attributeType',
+                        'short2' : 'attributeType',
+                        'short3' : 'attributeType',
+                        'byte' : 'attributeType',
+                        'char' : 'attributeType',
+                        'enum' : 'attributeType',
+                        'float' : 'attributeType',
+                        'float2' : 'attributeType',
+                        'float3' : 'attributeType',
+                        'double' : 'attributeType',
+                        'double2' : 'attributeType',
+                        'double3' : 'attributeType',
+                        'doubleAngle' : 'attributeType',
+                        'doubleLinear' : 'attributeType',
+                        'doubleArray' : 'dataType',
+                        'string' : 'dataType',
+                        'stringArray' : 'dataType',
+                        'compound' : 'attributeType',
+                        'message' : 'attributeType',
+                        'time' : 'attributeType',
+                        'matrix' : 'dataType',
+                        'fltMatrix' : 'attributeType',
+                        'reflectanceRGB' : 'dataType',
+                        'reflectance' : 'attributeType',
+                        'spectrumRGB' : 'dataType',
+                        'spectrum' : 'attributeType',
+                        'Int32Array' : 'dataType',
+                        'vectorArray' : 'dataType',
+                        'nurbsCurve' : 'dataType',
+                        'nurbsSurface' : 'dataType',
+                        'mesh' : 'dataType',
+                        'lattice' : 'dataType',
+                        'pointArray' : 'dataType'
+                        }
+
+
+
+class FindUniqueName(util.FindUniqueString):
+    """
+    This class is intended to find a name that doesn't clash with other names in the Maya scene.
+    It will increment the last number in the name. 
+    If no number is found it will append a 1 to the end of the name.
+    """
+    
+    def __init__(self, test_string):
+        super(FindUniqueName, self).__init__(test_string)
+        
+        self.work_on_last_number = True
+    
+    def _get_scope_list(self):
+        
+        
+        if cmds.namespace(exists = self.increment_string):
+            return [self.increment_string]
+        
+        if cmds.objExists(self.increment_string):
+            return [self.increment_string]
+        
+        if not cmds.objExists(self.increment_string):
+            if not cmds.namespace(exists = self.increment_string):
+                return []
+        
+        
+    
+    def _format_string(self, number):
+        
+        if number == 0:
+            number = 1
+            self.increment_string = '%s_%s' % (self.test_string, number)
+        
+        if number > 1:
+            if self.work_on_last_number:
+                self.increment_string = util.increment_last_number(self.increment_string)
+            if not self.work_on_last_number:
+                self.increment_string = util.increment_first_number(self.increment_string)
+    
+    def _get_number(self):
+        
+        if self.work_on_last_number:
+            number = util.get_last_number(self.test_string)
+        if not self.work_on_last_number:
+            number =  util.get_first_number(self.test_string) 
+        
+        if number == None:
+            return 0
+        
+        return number
+    
+    def get_last_number(self, bool_value):
+        self.work_on_last_number = bool_value
+
+class TrackNodes(object):
+    """
+    This helps track new nodes that get added to a scene after a function runs.
+    
+    Usage:
+    track_nodes = TrackNodes()
+    track_nodes.load()
+    my_function()
+    new_nodes = track_nodes.get_delta()
+    """
+    def __init__(self):
+        self.nodes = None
+        self.node_type = None
+        self.delta = None
+        
+    def load(self, node_type = None):
+        """
+            node_type corresponds to the maya node type. 
+            For example, you can give node_type the string "animCurve" to load only keyframes.
+            When after running get_delta(), the delta will only contain keyframes.
+            
+        Args:
+            node_type (str): Maya named type, ie animCurve, transform, joint, etc
+            
+        Returns:
+            None
+        """
+        self.node_type = node_type
+        
+        if self.node_type:
+            self.nodes = cmds.ls(type = node_type, l = True)
+        if not self.node_type:
+            self.nodes = cmds.ls(l = True)
+        
+    def get_delta(self):
+        """
+        Get the new nodes in the Maya scene created after load() was executed.
+        The load() node_type variable is stored in the class and used when getting the delta.
+            
+        Returns:
+            list: list of new nodes.
+        """
+        if self.node_type:
+            current_nodes = cmds.ls(type = self.node_type, l = True)
+        if not self.node_type:
+            current_nodes = cmds.ls(l = True)
+            
+            
+        #new_set = set(self.nodes).difference(current_nodes)            
+        new_set = set(current_nodes).difference(self.nodes)
+        
+        return list(new_set)
+       
+class ProgressBar(object):
+    """
+    Manipulate the maya progress bar.
+    
+    Args:
+        title (str): The name of the progress bar.
+        count (int): The number of items to iterate in the progress bar.
+    """
+    
+    inc_value = 0
+    
+    def __init__(self, title = '', count = None, begin = True):
+        
+        self.progress_ui = None
+        self._orig_tool_context = None
+        
+        if is_batch():
+            self.title = title
+            self.count = count
+            
+            message = '%s count: %s' % (title, count)
+            self.status_string = ''
+            util.show(message)
+            return
+        
+        if not is_batch():
+            
+            
+            self.progress_ui = get_progress_bar()
+                  
+            if begin: 
+                #check if not cancelled completely because of bug
+                self.__class__.inc_value = 0
+                self.end()
+                
+                
+            if not title:
+                title = cmds.progressBar(self.progress_ui, q = True, status  = True)
+            
+            if not count:
+                count = cmds.progressBar( self.progress_ui, q = True, maxValue = True)
+             
+            cmds.progressBar( self.progress_ui,
+                                    edit=True,
+                                    beginProgress=begin,
+                                    isInterruptable=True,
+                                    status = title,
+                                    maxValue= count )
+            
+            
+        self._orig_tool_context = get_tool()
+        set_tool_to_select()    
+        
+        global current_progress_bar 
+        current_progress_bar = self
+        
+    
+    def set_count(self, int_value):
+        if self.progress_ui:
+            cmds.progressBar( self.progress_ui, edit = True, maxValue = int_value )
+        else:
+            self.count = int_value
+    
+    def get_count(self):
+        if self.progress_ui:
+            return cmds.progressBar( self.progress_ui, q = True, maxValue = True)
+        else:
+            return self.count
+        
+    def get_current_inc(self):
+        return self.__class__.inc_value
+        #return cmds.progressBar( self.progress_ui, q = True, step = True)
+        
+    def inc(self, inc = 1):
+        """
+        Set the current increment.
+        """
+        if is_batch():
+            return
+        
+        self.__class__.inc_value += inc
+        
+        cmds.progressBar(self.progress_ui, edit=True, step=inc)
+        
+    
+    def next(self):
+        
+        if is_batch():
+            return
+        
+        self.__class__.inc_value += 1
+        
+        cmds.progressBar(self.progress_ui, edit=True, step=1)
+        
+            
+    def end(self):
+        """
+        End the progress bar.
+        """
+        
+        if is_batch():
+            return
+        
+        if cmds.progressBar(self.progress_ui, query = True, isCancelled = True):
+            cmds.progressBar( self.progress_ui,
+                                        edit=True,
+                                        beginProgress=True)
+        
+        cmds.progressBar(self.progress_ui, edit=True, ep = True)
+        if self._orig_tool_context:
+            set_tool(self._orig_tool_context)        
+        
+    def status(self, status_string):
+        """
+        Set that status string of the progress bar.
+        """
+        if is_batch():
+            self.status_string = status_string
+            # util.show(status_string)
+            return
+        
+        cmds.progressBar(self.progress_ui, edit=True, status = status_string)
+        
+    def break_signaled(self):
+        """
+        break the progress bar loop so that it stops and disappears.
+        """
+        
+        run = eval( util.get_env('VETALA_RUN'))
+        stop = eval( util.get_env('VETALA_STOP'))
+        
+        if is_batch():
+            return False
+        
+        if run == True:
+            
+            if stop == True:
+                util.show('VETALA_STOP is True')
+                self.end()
+                return True
+        
+        break_progress = cmds.progressBar(self.progress_ui, query=True, isCancelled=True )
+        
+        if break_progress:
+            self.end()
+            
+            if run == True:
+                util.set_env('VETALA_STOP', True)            
+            return True
+        
+        return False
+    
+def get_current_camera():
+    camera = api.get_current_camera()
+    
+    return camera
+
+def set_current_camera(camera_name):
+    api.set_current_camera(camera_name)
+
+class StoreDisplaySettings(object):
+    
+    def __init__(self):
+        
+        self.style = None
+        self.setting_id = None
+        self.view = OpenMayaUI.M3dView.active3dView()
+    
+    def store(self):
+        
+        self.setting_id = self.view.objectDisplay()
+        self.style = self.view.displayStyle()
+        
+    def restore(self):
+        
+        self.view.setObjectDisplay(self.setting_id)
+        self.view.setDisplayStyle(self.style)
+
+class ManageNodeEditors():
+    
+    def __init__(self):
+        
+        node_editors = get_node_editors()
+        
+        self.node_editors = node_editors
+        
+        self._additive_state_dict = {}
+        
+        for editor in self.node_editors:
+            current_value = cmds.nodeEditor(editor, q = True, ann = True)
+            self._additive_state_dict[editor] = current_value
+            
+    def turn_off_add_new_nodes(self):
+        
+        for editor in self.node_editors:
+            cmds.nodeEditor(editor, e = True, ann = False)
+            
+    def restore_add_new_nodes(self):
+        
+        for editor in self.node_editors:
+            if editor in self._additive_state_dict:
+                cmds.nodeEditor(editor, e = True, ann = self._additive_state_dict[editor])
+
+
+             
+def undo_off(function):
+    @wraps(function)
+    def wrapper(*args, **kwargs):
+        
+        global current_progress_bar
+        
+        if not util.is_in_maya():
+            return
+        return_value = None
+        
+        undo_state = cmds.undoInfo(state = True, q = True)
+        
+        if undo_state:
+            cmds.undoInfo(state = False)
+        
+        try:
+            return_value = function(*args, **kwargs)
+        except:
+            if undo_state:
+                cmds.undoInfo( state = True )
+                    
+                # do not remove
+                util.error( traceback.format_exc() )
+            
+            if current_progress_bar:
+                current_progress_bar.end()
+                current_progress_bar = None
+                
+            raise(RuntimeError)
+        
+
+        
+        if undo_state:          
+            cmds.undoInfo( state = True )
+        
+        return return_value
+        
+    return wrapper
+
+def undo_chunk(function):
+    @wraps(function)
+    def wrapper(*args, **kwargs):
+        
+        
+        
+        global undo_chunk_active
+        global current_progress_bar
+        
+        if not in_maya:
+            return
+    
+        undo_state = cmds.undoInfo(state = True, q = True)
+        
+        return_value = None
+        
+        closed = True
+        
+        if not undo_chunk_active and undo_state:
+            cmds.undoInfo(openChunk = True)
+                        
+            undo_chunk_active = True
+            closed = False
+        
+        try:
+            return_value = function(*args, **kwargs)
+        except:
+            
+            if undo_chunk_active:
+                cmds.undoInfo(closeChunk = True)
+                
+                closed = True
+                
+                undo_chunk_active = False
+            
+                # do not remove
+                util.error( traceback.format_exc() )
+
+            if current_progress_bar:
+                current_progress_bar.end()
+                current_progress_bar = None
+            
+            raise(RuntimeError)
+
+
+            
+        if not closed:
+            if undo_chunk_active:
+                cmds.undoInfo(closeChunk = True)
+                
+                undo_chunk_active = False
+
+        
+        return return_value
+                     
+    return wrapper
+
+def viewport_off( function ):
+
+    @wraps(function)
+    def wrap( *args, **kwargs ):
+        if not in_maya:
+            return
+        if not cmds.ogs(q = True, pause = True):
+            cmds.ogs(pause = True)
+        try:
+            return function( *args, **kwargs )
+        except Exception:
+            raise
+        finally:
+            if cmds.ogs(q = True, pause = True):
+                cmds.ogs(pause = True)
+ 
+    return wrap
+
+def is_batch():
+    """
+    Returns: 
+        bool: True if Maya is in batch mode.
+    """
+    
+    
+    return cmds.about(batch = True)
+
+def is_transform(node):
+    """
+    Is the node a transform.
+    
+    Args:
+        node (str): The name of the node to test.
+    
+    Returns:
+        bool
+    """
+    
+    if not cmds.objExists(node):
+        return False
+    
+    if cmds.objectType(node, isAType = 'transform'):
+        return True
+    
+    return False
+
+def is_a_shape(node):
+    """
+    Test whether the node is a shape.
+    
+    Args:
+        node (str): The name of a node.
+        
+    Returns:
+        bool
+    """
+    if cmds.objectType(node, isAType = 'shape'):
+        return True
+    
+    return False
+    
+def is_referenced(node):
+    """
+    Args:
+        node (str): Name of a node in maya. Check to see if it is referenced.
+        
+    Returns:
+        bool
+    """
+    
+    if not node:
+        return False
+    
+    if not cmds.objExists(node):
+        return False
+    
+    is_node_referenced = cmds.referenceQuery(node, isNodeReferenced = True)
+    
+    return is_node_referenced
+
+def is_empty(node):
+
+    if is_referenced(node):
+        return False
+
+    if is_transform(node):
+        relatives = cmds.listRelatives(node)
+        
+        if relatives:
+            return False
+    
+    attrs = cmds.listAttr(node, ud = True, k = True)
+    
+    if attrs:
+        return False
+    
+    default_nodes = ['defaultLightSet', 'defaultObjectSet', 'initialShadingGroup', 'uiConfigurationScriptNode', 'sceneConfigurationScriptNode']
+    if node in default_nodes:
+        return False
+    
+    connections = cmds.listConnections(node)
+    
+    if connections != ['defaultRenderGlobals']:
+    
+        if connections:
+            return False
+    
+    
+    
+    
+    
+    return True
+
+def is_undeletable(node):
+    
+    try: #might fail in earlier versions of maya
+        nodes = cmds.ls(undeletable = True)
+        
+        if node in nodes:
+            return True
+    except:
+        return False
+    
+        
+        
+    return False
+
+def is_unique(name):
+    
+    scope = cmds.ls(name)
+    
+    count = len(scope)
+    
+    if count > 1:
+        return False
+    
+    if count == 1:
+        return True
+    
+    return True
+
+def is_namespace(namespace):
+    
+    if cmds.namespace(exists = namespace):
+        return True
+    
+    return False
+
+def inc_name(name, inc_last_number = True):
+    """
+    Finds a unique name by adding a number to the end.
+    
+    Args:
+        name (str): Name to start from. 
+    
+    Returns:
+        str: Modified name, number added if not unique..
+    """
+    
+    if not cmds.objExists(name) and not cmds.namespace(exists = name):
+        return name
+    
+    unique = FindUniqueName(name)
+    unique.get_last_number(inc_last_number)
+    return unique.get()
+
+
+def prefix_name(node, prefix, name, separator = '_'):
+    """
+    Convenience to quickly rename a Maya node.
+    
+    Args:
+        node (str): Name of a node in maya to rename.
+        prefix (str)
+        name (str)
+        separator (str)
+        
+    Returns:
+        str: prefix + separator + name
+    
+    """
+    new_name = cmds.rename(node, '%s%s%s' % (prefix,separator, name))
+    
+    return new_name
+
+def get_node_name(node_type, description):
+    
+    return inc_name('%s_%s' % (node_type, description))
+
+def create_node(node_type, description):
+    
+    name = get_node_name(node_type, description)
+    new_name =  cmds.createNode(node_type, n = name)
+    
+    return new_name
+    
+def rename_node(node, description):
+    
+    node_type = cmds.nodeType(node)
+    node_name = get_node_name(node_type, description)
+    new_name = cmds.rename(node, node_name)
+    
+    return new_name
+    
+
+def prefix_hierarchy(top_group, prefix):
+    """
+    Prefix all the names in a hierarchy.
+    
+    Args:
+        top_group (str): Name of the top node of a hierarchy.
+        prefix (str): Prefix to add in front of top_group and all children.
+        
+    Returns:
+        list: The renamed hierarchy including top_group.
+    """
+    
+    relatives = cmds.listRelatives(top_group, ad = True, f = True)
+     
+    relatives.append(top_group)
+    
+    renamed = []
+    
+    prefix = prefix.strip()
+    
+    for relative in relatives:
+
+        short_name = get_basename(relative)
+        
+        new_name = cmds.rename(relative, '%s_%s' % (prefix, short_name))
+        renamed.append(new_name)
+    
+    renamed.reverse()
+    
+    return renamed
+    
+def pad_number(name):
+    """
+    Add a number to a name.
+    """
+    
+    number = util.get_last_number(name)
+    
+    if number == None:
+        number = 0
+    
+    number_string = str(number)
+    
+    index = name.rfind(number_string)
+
+    if number < 10:
+        number_string = number_string.zfill(2)
+        
+    new_name =  name[0:index] + number_string + name[index+1:]
+    renamed = cmds.rename(name, new_name)
+    
+    return renamed
+
+        
+def get_outliner_sets(include_nested = False):
+    """
+    Get the sets found in the outliner.
+    
+    Returns:
+        list: List of sets in the outliner.
+    """
+    
+    sets = cmds.ls(type = 'objectSet')
+                
+    top_sets = []
+    
+    for object_set in sets:
+        if object_set == 'defaultObjectSet' or object_set == 'defaultLightSet':
+            continue
+        
+        if cmds.sets(object_set, q = True, r = True):
+            continue
+        if cmds.sets(object_set, q = True, v = True):
+            continue
+        if cmds.sets(object_set, q = True, fc = True):
+            continue
+        if cmds.sets(object_set, q = True, eg = True):
+            continue
+        if cmds.sets(object_set, q = True, ep = True):
+            continue
+        
+        if not include_nested:
+            if cmds.listSets(o = object_set):
+                continue
+        top_sets.append(object_set)
+    return top_sets
+
+def delete_outliner_sets():
+    """
+    Delete objectSets that usually appear in the outliner
+    """
+    
+    cmds.delete(get_outliner_sets())
+    
+
+def get_top_dag_nodes(exclude_cameras = True, namespace = None):
+    """
+    Get transforms that sit at the very top of the hierarchy.
+    
+    Returns:
+        list
+    """
+    
+    top_transforms = cmds.ls(assemblies = True)
+    
+    if exclude_cameras:
+        cameras = ['persp', 'top', 'front', 'side']
+                
+        for camera in cameras:
+            try:
+                top_transforms.remove(camera)
+            except:
+                pass
+    
+    if namespace:
+        
+        found = []
+        
+        for transform in top_transforms:
+            if transform.startswith(namespace + ':'):
+                found.append(transform)
+    
+        top_transforms = found
+    
+    return top_transforms 
+
+def get_top_dag_nodes_in_list(list_of_transforms):
+    """
+    Given a list of transforms, return only the ones at the top of the hierarchy
+    """
+    
+            
+    found = []
+    
+    for transform in list_of_transforms:
+        long_name = cmds.ls(transform, l = True)
+        
+        if long_name:
+            if long_name[0].count('|') == 1:
+                found.append(transform)
+    
+    return found    
+    
+
+def get_first_shape(transform):
+    """
+    returns first active shape
+    """
+    
+    shapes = get_shapes(transform)
+    
+    for shape in shapes:
+        
+        if not cmds.getAttr('%s.intermediateObject'):
+            return shape
+
+    
+def get_shapes(transform, shape_type = None, no_intermediate = False):
+    """
+    Get all the shapes under a transform.
+    
+    Args:
+        transform (str): The name of a transform.
+        
+    Returns:
+        list: The names of shapes under the transform
+    """
+    transforms = util.convert_to_sequence(transform)
+    
+    found = []
+    
+    for transform in transforms:
+        if is_a_shape(transform):
+            parent = cmds.listRelatives(transform, p = True, f = True)
+            shapes_list = cmds.listRelatives(parent, s = True, f = True, ni = no_intermediate)
+        
+            if shapes_list:
+                found += shapes_list
+        
+            if found:
+                continue
+        
+        
+        
+        if shape_type:
+            shape_type_list = cmds.listRelatives(transform, s = True, f = True, type = shape_type, ni = no_intermediate)
+            if shape_type_list:
+                found += shape_type_list
+        if not shape_type:
+            none_shape_type_list = cmds.listRelatives(transform, s = True, f = True, ni = no_intermediate)
+            if none_shape_type_list:
+                found += none_shape_type_list
+            
+    if found:
+        return found
+
+
+def get_shape_node_type(node):
+    
+    shapes = get_shapes(node)
+    
+    if shapes:
+        return cmds.nodeType(shapes[0])
+
+def get_node_types(nodes, return_shape_type = True):
+    """
+    Get the maya node types for the nodes supplied.
+    
+    Returns:
+        dict: dict[node_type_name] node dict of matching nodes
+    """
+    
+    found_type = {}
+    
+    for node in nodes:
+        node_type = cmds.nodeType(node)
+        
+        if node_type == 'transform':
+            
+            if return_shape_type:
+                shapes = get_shapes(node)
+                
+                if shapes:
+                    node_type = cmds.nodeType(shapes[0])
+        
+        if not node_type in found_type:
+            found_type[node_type] = []
+            
+        found_type[node_type].append(node)
+        
+    return found_type
+     
+def get_basename(name, remove_namespace = True, remove_attribute = False):
+    """
+    Get the basename in a hierarchy name.
+    If top|model|face is supplied, face will be returned.
+    """
+    
+    split_name = name.split('|')
+    
+    
+    basename = split_name[-1]
+    
+    if remove_attribute:
+        basename_split = basename.split('.')
+        basename = basename_split[0]
+        return basename
+    
+    if remove_namespace:
+        split_basename = basename.split(':')
+        return split_basename[-1]
+    
+    
+    
+    return split_name[-1]
+
+def get_namespace(name):
+    
+    namespace = name.rpartition(':')[0]
+    return namespace
+
+def get_dg_nodes():
+    
+    nodes = cmds.ls(dep = True)
+    
+    return nodes
+
+def remove_namespace_from_string(name):
+    
+    sub_name = name.split(':')
+        
+    new_name = ''
+        
+    if sub_name:
+        new_name = sub_name[-1]
+        
+    return new_name
+
+def get_characters():
+    
+    namespaces = cmds.namespaceInfo(lon = True)
+    
+    found = []
+    
+    check_for_groups = ['controls', 'model', 'geo', 'setup', 'DO_NOT_TOUCH', 'rig']
+    
+    for namespace in namespaces:
+        
+        for group in check_for_groups:
+        
+            if cmds.objExists(namespace + ':' + group):
+                if not namespace in found:
+                    found.append(namespace)
+            
+            
+    return found
+
+def delete_unknown_nodes():
+    """
+    This will find all unknown nodes. Unlock and delete them.
+    """
+    
+    unknown = cmds.ls(type = 'unknown')
+
+    deleted = []
+    
+    for node in unknown:
+        if cmds.objExists(node):
+            cmds.lockNode(node, lock = False)
+            cmds.delete(node)
+            
+            deleted.append(node)
+            
+    util.show('Deleted unknowns: %s' % deleted)
+
+def rename_shapes(transform):
+    """
+    Rename all the shapes under a transform. 
+    Renames them to match the name of the transform.
+    
+    Args:
+        transform (str): The name of a transform.
+    """
+    
+    shapes = get_shapes(transform)
+    
+    if not shapes:
+        return
+    
+    if shapes:
+        cmds.rename(shapes[0], '%sShape' % transform)
+        
+    if len(shapes) == 1:
+        return
+    
+    if not shapes:
+        return
+    
+    inc = 1
+    for shape in shapes[1:]:
+        
+        cmds.rename(shape, '%sShape%s' % (transform, inc))
+        inc += 1
+
+def get_shapes_in_hierarchy(transform, shape_type = '', return_parent = False, skip_first_relative = False):
+    """
+    Get all the shapes in the child hierarchy excluding intermediates.
+    This is good when calculating bounding box of a group.
+    
+    Args:
+        transform (str): The name of a transform.
+        
+    Returns:
+        list: The list of shape nodes.
+    """
+    
+    if not cmds.objExists(transform):
+        util.warning('%s does not exist. Could not get hierarchy' % transform)
+        return
+    
+    hierarchy = [transform]
+    
+    relatives = cmds.listRelatives(transform, ad = True, type = 'transform', f = True)
+    
+    if relatives:
+        hierarchy += relatives
+    
+    shapes = []
+    
+    if skip_first_relative:
+        hierarchy = hierarchy[1:]
+    
+    for child in hierarchy:
+        
+        found_shapes = get_shapes(child, shape_type)
+        sifted_shapes = []
+        
+        if not found_shapes:
+            continue
+        
+        for found_shape in found_shapes:
+            
+            if cmds.getAttr('%s.intermediateObject' % found_shape):
+                continue
+            
+            if return_parent:
+                found_shape = child
+            sifted_shapes.append( found_shape )
+            
+        if sifted_shapes:
+            shapes += sifted_shapes
+    
+    return shapes
+
+
+def has_shape_of_type(node, maya_type):
+    """
+    Test whether the node has a shape of the supplied type.
+    
+    Args:
+        node (str): The name of a node.
+        maya_type (str): Can be a mesh, nurbsCurve, or any maya shape type. 
+        
+    Returns:
+        bool
+    """
+    test = None
+    
+    if not cmds.objExists(node):
+        return False
+    
+    if cmds.objectType(node, isAType = 'shape'):
+        test = node
+        
+    if not cmds.objectType(node, isAType = 'shape'):
+        shapes = get_shapes(node)
+        
+        if shapes:
+            
+            test = shapes[0]
+        
+    if test:
+        if maya_type == cmds.nodeType(test):
+            
+            return True
+        
+def get_orig_nodes(parent = None):
+    """
+    Get all the orig nodes in a scene, or just the ones under the parent.
+    """
+    shapes = None
+    
+    if not parent:
+        shapes = cmds.ls(type = 'shape', l = True)
+    if parent:
+        shapes = cmds.listRelatives(parent, shapes = True, f = True)
+    
+    if not shapes:
+        return
+    
+    found = []
+    
+    for shape in shapes:
+        
+        if is_referenced(shape):
+            continue
+        
+        if cmds.getAttr('%s.intermediateObject' % shape):
+            found.append(shape)
+            
+    return found
+
+def get_active_orig_node(transform):
+    
+    origs = get_orig_nodes(transform)
+    
+    for orig in origs:
+        connections = cmds.listConnections(orig)
+        
+        if connections:
+            return orig
+
+def get_component_count(transform):
+    """
+    Get the number of components under a transform. 
+    This does not include hierarchy.
+    
+    Args:
+        transform (str): The name of a transform.
+    
+    Returns:
+        int: The number of components under transform, eg. verts, cvs, etc.
+    """
+    
+    components = get_components(transform)
+    
+    return len( cmds.ls(components[0], flatten = True) )
+
+def get_components(transform):
+    """
+    Get the name of the components under a transform.  
+    This does not include hierarchy.
+    
+    Args:
+        transform (str): The name of a transform.
+        
+    Returns:
+        list: The name of all components under transform, eg verts, cvs, etc.
+    """
+    
+    shapes = get_shapes(transform)
+    
+    return get_components_from_shapes(shapes)
+
+def get_components_in_hierarchy(transform):
+    """
+    Get the components in the hierarchy.
+    This includes all transforms with shapes parented under the transform.
+    
+    Args:
+        transform (str): The name of a transform.
+        
+    Returns:
+        list: The name of all components under transform, eg verts, cvs, etc.
+    """
+    
+    shapes = get_shapes_in_hierarchy(transform)
+    
+    return get_components_from_shapes(shapes)
+
+def get_components_from_shapes(shapes = None):
+    """
+    Get the components from the a list of shapes.  Curntly supports cv and vtx components
+    
+    Args:
+        shapes (list): List of shape names.
+        
+    Returns:
+        list: The components of the supplied shapes.
+    """
+    components = []
+    if shapes:
+        for shape in shapes:
+            
+            found_components = None
+            
+            if cmds.nodeType(shape) == 'nurbsSurface':
+                found_components = '%s.cv[*]' % shape
+            
+            if cmds.nodeType(shape) == 'nurbsCurve':
+                found_components = '%s.cv[*]' % shape
+            
+            if cmds.nodeType(shape) == 'mesh':
+                found_components = '%s.vtx[*]' % shape
+            
+            if found_components:
+                components.append( found_components )
+            
+    return components
+
+def create_group(name, parent = None):
+    
+    if not name:
+        return
+    
+    
+    sequence = util.convert_to_sequence(name)
+    parent = util.convert_to_sequence(parent)
+    if parent:
+        parent = parent[0]
+    
+    
+    found = []
+    
+    for sub_name in sequence:
+    
+        if not cmds.objExists(sub_name):
+            
+            sub_name = cmds.group(em = True, n = sub_name)
+            
+        if parent and cmds.objExists(parent):
+            
+            actual_parent = None
+            
+            actual_parent = cmds.listRelatives(sub_name, p = True)
+            
+            if actual_parent:
+                actual_parent = actual_parent[0]
+            
+            if not parent == actual_parent:
+                cmds.parent(sub_name, parent)
+        
+        found.append(sub_name)
+        
+    return found
+
+def create_display_layer(name, nodes, display_type = 2, recursive_add = False):
+    """
+    Create a display layer containing the supplied nodes.
+    
+    Args:
+        name (str): The name to give the display layer.
+        nodes (str): The nodes that should be in the display layer.
+        
+    """
+    layer = cmds.createDisplayLayer( name = name )
+    
+    no_recursive = True
+    if recursive_add:
+        no_recursive = False
+    
+    cmds.editDisplayLayerMembers( layer, nodes, noRecurse = no_recursive)
+    cmds.setAttr( '%s.displayType' % layer, display_type )
+    return layer
+
+def delete_display_layers():
+    """
+    Deletes all display layers.
+        
+    
+    """
+    layers = cmds.ls(type = 'displayLayer')
+    
+    for layer in layers:
+        if layer == 'defaultLayer':
+            continue
+        cmds.delete(layer)
+
+def print_help(string_value):
+    
+    log_tab_str = util.get_log_tabs()
+    
+    string_value = string_value.replace('\n', '\nV:\t\t')
+    
+    OpenMaya.MGlobal.displayInfo('V:\t\t' + string_value)
+    util.record_temp_log('\n%s%s' % (log_tab_str,string_value))
+    
+def print_warning(string_value):
+    
+    string_value = string_value.replace('\n', '\nV:\t\t')
+    OpenMaya.MGlobal.displayWarning('V:\t\t' + string_value)
+    util.record_temp_log('\nWarning!:  %s' % string_value)
+
+def print_error(string_value):
+
+    string_value = string_value.replace('\n', '\nV:\t\t')
+    OpenMaya.MGlobal.displayError('V:\t\t' + string_value)
+    util.record_temp_log('\nError!:  %s' % string_value)
+
+def delete_set_contents(set_name):
+    
+    children = cmds.sets(set_name, no = True, q = True)
+    
+    if children:
+        found_dag = []
+        found_dg = []     
+        for child in children:
+            if cmds.nodeType(child) == 'objectSet':
+                delete_set_contents(set_name)
+            else:
+                if cmds.objectType(child, isAType='transform'):
+                    found_dag.append(child)
+                else:
+                    found_dg.append(child)
+                
+        found = found_dag + found_dg
+        cmds.sets(found, remove = set_name)
+        cmds.delete(found_dg)
+        cmds.delete(found_dag)
+
+def delete_set(set_name):
+    #deletes the set and any sub sets
+    
+    children = cmds.sets(set_name, no = True, q = True)
+    
+    if children: 
+        for child in children:
+            if cmds.nodeType(child) == 'objectSet':
+                delete_set(child)
+    
+    if cmds.objExists(set_name):
+        cmds.delete(set_name)
+    
+
+def add_to_set(nodes, set_name):
+    
+    nodes = util.convert_to_sequence(nodes)
+    
+    if not cmds.objExists(set_name):
+        object_set = cmds.createNode('objectSet')
+        cmds.rename(object_set, set_name)
+    
+    if not cmds.nodeType(set_name) == 'objectSet':
+        print_warning('%s is not an object set. Could not add to it.' % set_name)
+        
+    cmds.sets(nodes, add = set_name)
+    
+def get_set_children(set_name):
+    #this will get all set children recursively, but only notices children that are not sets
+    
+    children = cmds.sets(set_name, no = True, q = True)
+    if not children:
+        return
+    found = [] 
+    for child in children:
+        if cmds.nodeType(child) == 'objectSet':
+            sub_children = get_set_children(child)
+            if sub_children:
+                found += sub_children
+        else:
+            found.append(child)
+    
+    return found
+    
+def load_plugin(plugin_name):
+    if not cmds.pluginInfo(plugin_name, query = True, loaded = True):
+        util.show('Loading plugin: %s' % plugin_name)
+        cmds.loadPlugin(plugin_name)
+        
+def remove_non_existent(list_value):
+    
+    found = []
+    
+    for thing in list_value:
+        if thing and cmds.objExists(thing):
+            found.append(thing)
+            
+    return found
+
+def remove_referenced_in_list(list_value):
+    
+    found = []
+    
+    for thing in list_value:
+        if not cmds.referenceQuery(thing, isNodeReferenced = True):
+            found.append(thing)
+    
+    return found
+
+def get_hierarchy_by_depth(transforms):
+    """
+    Gets a hierarchy in order of depth. Least deep first
+    """
+    
+    rels = transforms
+        
+    rel_count = {}
+    
+    for rel in rels:
+        count = rel.count('|')
+        
+        if not count in rel_count:
+            rel_count[count] = []
+        
+        rel_count[count].append(rel)
+    
+    counts = rel_count.keys()
+    counts.sort()
+        
+    rels = []
+    for count in counts:
+        rel_list = rel_count[count]
+        rel_list.reverse
+        rels += rel_list
+    
+    return rels
+
+def get_hierarchy(transform):
+    
+    rels = cmds.listRelatives(transform, ad = True, type = 'transform')
+    
+    rels.reverse()
+    
+    return rels
+    
+  
+#--- file
+
+def get_scene_file(directory = False):
+    
+    path = cmds.file(q=True, sn=True)
+    
+    if directory and path:
+        path = util_file.get_dirname(path)
+    
+    return path
+    
+def start_new_scene():
+
+    cmds.file(new = True, f = True)
+    
+    cmds.flushIdleQueue()
+
+def open_file(filepath):
+    
+    cmds.file(filepath, f = True, o = True)
+    auto_focus_view()
+
+def import_file(filepath):
+    """
+    Import a maya file in a generic vtool way.
+    """
+    cmds.file(filepath, f = True, i = True, iv = True, pr = True)# rpr = "vetala_clash")#, mergeNamespacesOnClash = True, renameAll = False)
+    auto_focus_view()
+
+def save(filepath):
+    
+    saved = False
+    
+    util.show('Saving:  %s' % filepath)
+    
+    file_type = 'mayaAscii'
+    
+    if filepath:
+    
+        if filepath.endswith('.mb'):
+            file_type = 'mayaBinary'
+        
+        try:
+            
+            cmds.file(rename = filepath)
+            cmds.file(save = True, type = file_type)
+            
+            saved = True
+        except:
+            status = traceback.format_exc()
+            util.error(status)
+            saved = False
+        
+    if not filepath:
+        saved = False
+        
+    #if saved:
+    #    util.show('Scene Saved')
+    
+    if not saved:
+        
+        if not is_batch():
+            cmds.confirmDialog(message = 'Warning:\n\n Vetala was unable to save!', button = 'Confirm')
+        
+        print_error('Scene not saved.  Filepath:  %s' % filepath)
+        
+        if filepath:
+            util.show('This is a Maya save bug, not necessarily an issue with Vetala.  Try saving "Save As" to the filepath with Maya and you should get a similar error.')
+        
+        permission = util_file.get_permission(filepath)
+        if not permission:
+            print_error('Could not get write permission.')
+        
+        return False
+    
+    return saved
+
+#--- reference
+
+def reference_file(filepath, namespace = None):
+    """
+    Reference a maya file in a generic vtool way.
+    
+    Args:
+        filepath (str): The full path and filename.
+        namespace (str): The namespace to add to the nodes in maya.  Default is the name of the file. 
+    """
+    
+    if namespace == None:
+        namespace = os.path.basename(filepath)
+        split_name = namespace.split('.')
+        
+        if split_name:
+            namespace = '_'.join(split_name[:-1])
+    if namespace == False:
+        namespace = ':'
+        
+    
+        
+    reference = cmds.file( filepath,
+                           reference = True, 
+                           gl = True, 
+                           mergeNamespacesOnClash = False, 
+                           namespace = namespace, 
+                           options = "v=0;")
+    
+    return reference
+    
+def replace_reference(reference_node, new_path):
+    """
+    Not tested
+    """
+    rn_node = cmds.referenceQuery(reference_node, rfn = True)
+    
+    cmds.file(new_path,loadReference = rn_node)
+    
+    #file -loadReference "TyrannosaurusRexRN" -type "mayaAscii" -options "v=0;" "N:/projects/dinodana/assets/Character/TyrannosaurusRex/SURF/publish/maya/TyrannosaurusRex.v024.ma";
+    
+def reload_reference(reference_node):
+    
+    rn_node = cmds.referenceQuery(reference_node, rfn = True)
+    
+    filepath = cmds.referenceQuery(rn_node, filename = True)
+    
+    cmds.file(filepath, loadReference = rn_node) 
+    
+def get_reference_filepath(reference_node):
+    
+    if not reference_node:
+        return
+    
+    filepath = cmds.referenceQuery(reference_node, filename = True)
+    
+    if filepath[-3] == '{' and filepath[-1] == '}':
+        filepath = filepath[:-3]
+    
+    filepath = util_file.fix_slashes(filepath)
+    
+    return filepath
+    
+def get_reference_node_from_namespace(namespace):
+    ref_nodes = cmds.ls(type = 'reference')
+    for ref_node in ref_nodes: 
+        test_namespace =  cmds.referenceQuery(ref_node, namespace = True)
+        
+        if test_namespace.startswith(':'):
+            test_namespace = test_namespace[1:]
+        
+        if namespace == test_namespace:
+            return ref_node
+    
+    
+def remove_reference(reference_node):
+    
+    namespace = None
+    
+    if not cmds.objExists(reference_node):
+        return
+    
+    #try getting the namespace
+    try:
+        namespace = cmds.referenceQuery(reference_node, ns = True)
+    except:
+        #if you can't get the namespace then something is wrong with the reference node, try deleting.
+        cmds.lockNode(reference_node, l = False)
+        try:
+            cmds.delete(reference_node)
+            return
+        except:
+            util.warning('Could not remove %s' % reference_node)
+        return
+    
+    #try removing the good way after finding namespace
+    try:
+        cmds.file( removeReference = True, referenceNode = reference_node)
+    except:
+        #if it can't be removed the good way with a namespace then something is wrong, try deleting.
+        cmds.lockNode(reference_node, l = False)
+        try:
+            cmds.delete(reference_node)
+            return
+        except:
+            util.warning('Could not remove %s' % reference_node)
+        return
+    
+    #try to remove the namespace incase it gets left behind.
+    try:
+        if namespace:
+            cmds.namespace(dnc = True, rm = namespace)
+    except:
+        pass
+
+    
+    return
+
+#--- ui
+
+def get_tool():
+    return cmds.currentCtx()
+
+def set_tool_to_select():
+    
+    g_select = mel.eval('$tmp = $gSelect;')
+    cmds.setToolTo(g_select)
+    
+def set_tool(context):
+    try:
+        cmds.setToolTo(context)
+    except:
+        util.warning('Was unable to set context to %s' % context)
+
+def get_progress_bar():
+    
+    gMainProgressBar = mel.eval('$tmp = $gMainProgressBar');
+    return gMainProgressBar
+
+def get_node_editors():
+    
+    found = []
+    
+    if is_batch():
+        return []
+    
+    for panel in cmds.getPanel(type='scriptedPanel'):
+        if cmds.scriptedPanel(panel, query=True, type=True) == "nodeEditorPanel":
+            nodeEditor = panel + "NodeEditorEd"
+            found.append(nodeEditor)
+
+    return found
+
+def get_under_cursor(use_qt = True):
+    """
+    Get what is currently under the cursor using qt or not.
+    When not using qt it is more of a hack.
+    """
+    
+    if not use_qt:
+        try:
+            menu = cmds.popupMenu()
+        
+            cmds.dagObjectHit(mn = menu)
+            
+            items = cmds.popupMenu(menu, q = True, ia = True)
+            if not items:
+                return
+            selected_item =  cmds.menuItem(items[0], q = True, l = True)
+            
+            cmds.deleteUI(menu)
+            
+            selected_item = selected_item[:-3]
+            
+            return selected_item
+        except:
+            return
+
+    if use_qt:
+        
+        from vtool import qt
+        
+        pos = qt.QCursor.pos()
+        widget = qt.qApp.widgetAt(pos)
+        
+        if not widget:
+            return
+        
+        relpos = widget.mapFromGlobal(pos)
+    
+        panel = cmds.getPanel(underPointer=True) or ""
+    
+        if not "modelPanel" in panel:
+            return
+    
+        return (cmds.hitTest(panel, relpos.x(), relpos.y()) or [None])[0]
+
+def get_visible_hud_displays():
+    """
+    Get viewport hud displays.
+    
+    Returns:
+        list:  List of names of heads up displays.
+    """    
+    
+    found = []
+        
+    displays = cmds.headsUpDisplay(q = True, lh = True)
+        
+    for display in displays:
+        visible = cmds.headsUpDisplay(display, q = True, vis = True)
+        
+        if visible:
+            found.append(display)
+        
+    return found
+
+def set_hud_visibility(bool_value, displays = None):
+    """
+    Set the viewport hud display visibility.
+    
+    Args:
+        bool_value (bool): True turns visiliblity on, False turns it off.
+        displays (list): List of heads up displays by name.
+    """
+    
+    if not displays:
+        displays = cmds.headsUpDisplay(q = True, lh = True) 
+    
+    for display in displays:
+        cmds.headsUpDisplay(display, e = True, vis = bool_value)
+
+def set_hud_lines(lines, name):
+    """
+    Set the viewport hud text for the named hud.
+    
+    Args:
+        lines (list): Each entry in the list is a new text line in the display.
+        name (str): The name of the heads up display to work on.
+    
+    """
+    
+    inc = 0
+    for line in lines:
+
+        hud_name = '%s%s' % (name, inc)
+    
+        if cmds.headsUpDisplay(hud_name, ex = True):
+            cmds.headsUpDisplay(hud_name, remove = True)
+        
+            
+        cmds.headsUpDisplay( hud_name, section = 1, block = inc, blockSize = 'large', labelFontSize = "large", dataFontSize = 'large')
+        cmds.headsUpDisplay( hud_name, edit = True, label = line)
+        
+        inc += 1
+
+    
+def show_channel_box():
+    """
+    Makes the channel box visible.
+    """
+    
+    docks = mel.eval('global string $gUIComponentDockControlArray[]; string $goo[] = $gUIComponentDockControlArray;')
+    
+    if util.get_maya_version() < 2017:
+    
+        if 'Channel Box / Layer Editor' in docks:
+            index = docks.index('Channel Box / Layer Editor')
+            dock = docks[index + 1]
+            
+            if cmds.dockControl(dock, q = True, visible = True):
+                cmds.dockControl(dock, edit = True, visible = False)
+                cmds.dockControl(dock, edit = True, visible = True)
+        
+        index = docks.index('Channel Box')
+        dock = docks[index + 1]
+        
+        if cmds.dockControl(dock, q = True, visible = True):
+            cmds.dockControl(dock, edit = True, visible = False)
+            cmds.dockControl(dock, edit = True, visible = True)
+            
+    if util.get_maya_version() > 2016:
+        if 'Channel Box / Layer Editor' in docks:
+            index = docks.index('Channel Box / Layer Editor')
+            dock = docks[index + 1]
+            
+            if cmds.workspaceControl(dock, q = True, visible = True):
+                cmds.workspaceControl(dock, edit = True, visible = False)
+                cmds.workspaceControl(dock, edit = True, visible = True)
+        
+        index = docks.index('Channel Box')
+        dock = docks[index + 1]
+                
+        if cmds.workspaceControl( dock, q = True, visible = True):
+            cmds.workspaceControl(dock, edit = True, visible = False)
+            cmds.workspaceControl(dock, edit = True, visible = True)
+
+def add_to_isolate_select(nodes):
+    """
+    Add the specified nodes into every viewport's isolate select. 
+    This will only work on viewports that have isolate select turned on.
+    Use when nodes are not being evaluated because isolate select causes them to be invisible.
+    
+    Args:
+        nodes (list): The nodes to add to isolate select.
+    """
+    
+    if is_batch():
+        return
+    
+    nodes = util.convert_to_sequence(nodes)
+    
+    model_panels = get_model_panels()
+    
+    for panel in model_panels:
+        if cmds.isolateSelect(panel, q = True, state = True):
+            for node in nodes: 
+                cmds.isolateSelect(panel, addDagObject = node)
+                
+            #cmds.isolateSelect(panel, update = True)
+            
+def get_model_panels():
+    """
+    Good to use when editing viewports. 
+    """
+    return cmds.getPanel(type = 'modelPanel')
+
+
+def get_current_audio_node():
+    """
+    Get the current audio node. Important when getting sound in a playblast.
+    
+    Returns:
+        str: Name of the audio node.
+    """
+    
+    play_slider = mel.eval('global string $gPlayBackSlider; string $goo = $gPlayBackSlider')
+    
+    return cmds.timeControl(play_slider, q = True, s = True)
+
+def xray_joints(bool_value = True):
+    cmds.modelEditor('modelPanel1', e = True, jointXray = bool_value)
+    cmds.modelEditor('modelPanel2', e = True, jointXray = bool_value)
+    cmds.modelEditor('modelPanel3', e = True, jointXray = bool_value) 
+    cmds.modelEditor('modelPanel4', e = True, jointXray = bool_value)
+
+def display_textures(bool_value = True):
+    cmds.modelEditor('modelPanel1', e = True, displayTextures = bool_value)
+    cmds.modelEditor('modelPanel2', e = True, displayTextures = bool_value)
+    cmds.modelEditor('modelPanel3', e = True, displayTextures = bool_value) 
+    cmds.modelEditor('modelPanel4', e = True, displayTextures = bool_value)
+
+def auto_focus_view(selection = False):
+    
+    if is_batch():
+        return
+    
+    settings_path = util.get_env('VETALA_SETTINGS')
+    settings = util_file.SettingsFile()
+    settings.set_directory(settings_path)
+        
+    auto_focus = settings.get('auto_focus_scene')
+    if not auto_focus:
+        util.show('Auto focus turned off in settings')
+        return
+    
+    try:
+        if selection:
+            cmds.viewFit(an = True, fitFactor = 1)
+        else:
+            cmds.viewFit(an = True, fitFactor = 1, all = True)
+    except:
+        util.show('Could not center view')
+
+    util.show('Auto focus')
+    fix_camera()
+
+def fix_camera():
+
+    camera_pos = cmds.xform('persp', q = True, ws = True, t = True)
+    
+    distance = util.get_distance([0,0,0], camera_pos)
+    distance = (distance*10)
+    
+    try:
+        cmds.setAttr('persp.farClipPlane', distance)
+    except:
+        pass
+    
+    near = 0.1
+    
+    if distance > 10000:
+        near = (distance/10000) * near
+
+    try:
+        cmds.setAttr('persp.nearClipPlane', near)
+    except:
+        pass
+            
+#--- garbage
+
+def remove_unused_plugins():
+    
+    list_cmds = dir(cmds)
+    
+    if not 'unknownPlugin' in list_cmds:
+        return
+    
+    unknown = cmds.ls(type = 'unknown')
+    
+    if unknown:
+        return
+        
+    unused = []
+    unknown_plugins = cmds.unknownPlugin(query = True, list = True)
+    
+    if unknown_plugins:
+        for unknown_plugin in unknown_plugins:
+            try:
+                cmds.unknownPlugin(unknown_plugin, remove = True)
+            except:
+                continue
+            unused.append(unknown_plugin)
+    
+    if unused:   
+        util.show('Removed unused plugins: %s' % unused)
+
+def delete_turtle_nodes():
+
+    plugin_list = cmds.pluginInfo(query = True, pluginsInUse = True)
+    
+    nodes = []
+    
+    if plugin_list:
+        for plugin in plugin_list:
+            
+            if plugin[0] == 'Turtle':
+                
+                turtle_types = ['ilrBakeLayer', 
+                                'ilrBakeLayerManager', 
+                                'ilrOptionsNode', 
+                                'ilrUIOptionsNode']
+                
+                nodes = delete_nodes_of_type(turtle_types)
+                
+                break
+        
+    if nodes:
+        util.show('Removed Turtle nodes: %s' % nodes )
+
+def delete_nodes_of_type(node_type):
+    """
+    Delete all the nodes of type. 
+    Good for cleaning up scenes.
+    
+    Args:
+        node_type (str): The name of a node type. Eg. hyperView, ilrBakeLayouerManger, etc
+        
+    """
+    
+    node_type = util.convert_to_sequence(node_type)
+    
+    deleted = []
+    
+    
+    for node_type_name in node_type:
+        
+        nodes = cmds.ls(type = node_type_name)
+        
+        for node in nodes:
+            
+            if node == 'hyperGraphLayout':
+                continue
+            
+            if not cmds.objExists(node):
+                continue
+            
+            cmds.lockNode(node, lock = False)
+            cmds.delete(node)
+            deleted.append(node)
+    
+    return deleted
+
+def delete_garbage():
+    
+    straight_delete_types = []
+
+    if util.get_maya_version() > 2014:
+        #maya 2014 crashes when trying to delete hyperView or hyperLayout nodes in some files.
+        straight_delete_types += ['hyperLayout','hyperView']
+    
+    deleted_nodes = delete_nodes_of_type(straight_delete_types)
+    
+    check_connection_node_type = ['shadingEngine', 'partition','objectSet']
+    
+    check_connection_nodes = []
+    
+    for check_type in check_connection_node_type:
+        nodes = cmds.ls(type = check_type)
+        
+        check_connection_nodes += nodes
+    
+    garbage_nodes = []
+    
+    if deleted_nodes:
+        garbage_nodes = deleted_nodes
+    
+    immortals = cmds.ls(ud = True)
+    
+    for node in check_connection_nodes:
+        
+        if node in immortals:
+            continue
+        
+        if not node or not cmds.objExists(node):
+            continue
+        
+        if is_empty(node):
+
+            cmds.lockNode(node, lock = False)
+            
+            try:
+                cmds.delete(node)
+            except:
+                pass
+            
+            if not cmds.objExists(node):
+                garbage_nodes.append(node)
+    
+    if garbage_nodes:
+        util.show('Deleted Garbage nodes: %s' % garbage_nodes)
+    
+def delete_empty_orig_nodes():
+    
+    origs = get_empty_orig_nodes()
+    
+    for orig in origs:
+        cmds.delete(orig)
+    
+    if origs:
+        print_help('Deleted Unused Intermediate Object or Orig nodes: %s' % origs)
+    
+def delete_empty_nodes():
+    
+    nodes = get_empty_nodes()
+    
+    cmds.delete(nodes)
+    
+    print_help('Deleted Empty (Unconnected) nodes: %s' % nodes)
+    
+    
+#--- empty
+
+def get_empty_groups():
+    
+    groups = cmds.ls(type = 'transform')
+    
+    found = []
+    
+    for group in groups:
+        
+        if cmds.nodeType(group) == 'joint':
+            continue
+        
+        if is_empty(group):
+            found.append(group)
+            
+    return found
+
+def get_empty_nodes():
+
+    dg_nodes = get_dg_nodes()
+    
+    found = []
+    
+    undel_nodes = []
+    
+    try:
+        undel_nodes = cmds.ls(undeletable = True)
+                
+    except:
+        pass
+    
+    if undel_nodes:
+        node_set = set(dg_nodes)
+        undel_set = set(undel_nodes)
+        
+        dg_nodes = list(node_set - undel_set)
+    
+    for node in dg_nodes:
+        
+        if is_empty(node):
+            found.append(node)
+    
+    return found
+
+def get_empty_orig_nodes():
+    
+    origs = get_orig_nodes()
+    
+    found = []
+    
+    for orig in origs:
+        connections = cmds.listConnections(orig)
+        
+        if not connections:
+            found.append(orig)
+
+    return found
+
+def get_empty_reference_nodes():
+    
+    references = cmds.ls(type = 'reference')
+    
+    found = []
+    
+    for reference in references:
+        try:
+            cmds.referenceQuery(reference, filename = True)
+        except:
+            found.append(found)
+            
+    return found()
+
+def get_non_unique_names():
+    dag_nodes = cmds.ls(type = 'dagNode')
+        
+    found = []
+        
+    for dag_node in dag_nodes:
+        
+        if dag_node.find('|') > -1:
+            
+            found.append(dag_node)
+            
+    return found
+
+def is_hidden(transform, skip_connected = True, shape = True):
+    
+    vis_attr = '%s.visibility' % transform
+    if cmds.getAttr(vis_attr) == 0:
+        if skip_connected and not cmds.listConnections(vis_attr, s = True, d = False, p = True):
+            return True
+            
+        if not skip_connected:
+            return True    
+    
+    if shape:
+        shapes = cmds.listRelatives(transform, shapes = True)
+        
+        if shapes:
+            shape_hidden_count = 0
+            for sub_shape in shapes:
+                if is_hidden(sub_shape, skip_connected, shape = False):
+                    shape_hidden_count += 1
+            
+            if len(shapes) == shape_hidden_count:
+                return True
+    
+
+    
+    return False 
+
+def is_parent_hidden(transform, skip_connected = True):
+    """
+    Searches the parent hierarchy to find one parent that is hidden.
+    """
+    parent = cmds.listRelatives(transform, p = True, f = True)
+    if parent:
+        parent = parent[0]
+        
+    parent_invisible = False
+    while parent:
+        hidden = is_hidden(transform, skip_connected)
+        
+        if hidden:
+            parent_invisible = True
+            break
+
+        parent = cmds.listRelatives(parent, p = True, f = True)
+        if parent:
+            parent = parent[0]
+            
+    return parent_invisible