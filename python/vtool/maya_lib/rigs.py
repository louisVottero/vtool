--- conflicted
+++ resolved
@@ -1,4 +1,3 @@
-<<<<<<< HEAD
 # Copyright (C) 2014 Louis Vottero louis.vot@gmail.com    All rights reserved.
 
 import string
@@ -12,6 +11,8 @@
 #--- Base
 
 class Rig(object):
+    
+    "Base class for rigs."
     
     side_left = 'L'
     side_right = 'R'
@@ -171,38 +172,76 @@
         return control
             
     def set_control_shape(self, shape_name):
+        """
+            Sets the look of the controls, based on predifined names.
+        """
+        
         self.control_shape = shape_name
         
     def set_sub_control_shape(self, shape_name):
+        """
+            Sets the look of the curve for the sub controls.
+        """
+        
         self.sub_control_shape = shape_name
     
     def set_control_color(self, color):
+        """
+            Set the color of the control based on an integer value. 
+        """
+        
         self.control_color = color
         
     def set_sub_control_color(self, color):
+        """
+            Set the color of sub controls.
+        """
+        
         self.sub_control_color = color
         
     def set_control_size(self, float_value):
+        """
+            Sets the default size of the control curve.
+        """
+        
         self.control_size = float_value
         
     def set_sub_control_size(self, float_value):
+        """
+            Sets the default size of the sub control curve.
+        """
+        
         self.sub_control_size = float_value
         
     
                 
     def set_control_parent(self, parent_transform):
+        """
+            Not tested.
+            Sets the parent of the control group for this rig.
+        """
+        
         
         self.control_parent = parent_transform
         
         self._parent_custom_default_group(self.control_group, self.control_parent)
         
     def set_setup_parent(self, parent_transform):
+        """
+            Not tested.
+            Sets the parent of the setup group for this rig.
+        """
+        
         
         self.setup_parent = parent_transform
         
         self._parent_custom_default_group(self.setup_group, self.setup_parent)
         
     def get_control_entries(self, title):
+        """
+            Get entries for every control. 
+            For example, title could be "xform".  It would return all the xform nodes.
+        """
         
         entries = []
         
@@ -213,6 +252,11 @@
         return entries
         
     def get_sub_control_entries(self, title):
+        """
+            Get entries for every sub control. 
+            For example, title could be "xform".  It would return all the xform nodes.
+        """
+        
         
         entries = []
         
@@ -223,10 +267,19 @@
         return entries
         
     def create(self):
+        """
+            Create the rig.  Set commands must be set before running this.
+        """
         
         self._parent_default_groups()
         
 class JointRig(Rig):
+    """
+        Joint rig class adds attaching buffer chain functionality.
+        Also the ability to specify a joint chain for a rig.
+    
+    """
+    
     
     def __init__(self, description, side):
         super(JointRig, self).__init__(description, side)
@@ -255,6 +308,10 @@
         
     
     def set_joints(self, joints):
+        """
+            Set the joints that the rig should work on.
+        """
+        
         
         if type(joints) != list:
             self.joints = [joints]
@@ -268,10 +325,18 @@
         self._check_joints(self.joints)
 
     def set_attach_joints(self, bool_value):
+        """
+            Turn off/on joint attaching.
+        """
+        
         
         self.attach_joints = bool_value
         
 class BufferRig(JointRig):
+    """
+        Extends JointRig with ability to create buffer chains.
+    """
+    
     
     def __init__(self, name, side):
         super(BufferRig, self).__init__(name, side)
@@ -297,6 +362,11 @@
         return self.buffer_joints
         
     def set_buffer(self, bool_value):
+        """
+            Turn off/on the creation of a buffer chain.  
+            Used for switching between different rigs.
+        """
+        
         self.create_buffer_joints = bool_value
        
     def create(self):
@@ -308,6 +378,10 @@
             self._attach_joints(self.buffer_joints, self.joints)
             
 class CurveRig(Rig):
+    """
+        A rig class that accepts curves instead of joints as the base structure.
+    """
+    
     def __init__(self, description, side):
         super(CurveRig, self).__init__(description, side)
         
@@ -320,6 +394,10 @@
 #--- Rigs
 
 class SparseRig(JointRig):
+    """
+        This class create controls on joints. The controls are not interconnected.
+    
+    """
     
     def __init__(self, description, side):
         super(SparseRig, self).__init__(description, side)
@@ -331,13 +409,29 @@
         self.match_scale = False
         
     def set_scalable(self, bool_value):
+        """
+            Turn off/on the ability for controls to scale the joints.
+        """
+        
         self.is_scalable = bool_value
         
     def set_respect_side(self, bool_value, tolerance = 0.001):
+        """
+            Respecting side will change the color of controls based on their position along the X coordinate.
+            Less than x will be red. Greater than x will be blue.
+            Inside the center axis will be yellow.
+            This will also change the naming of the control. 
+            The end suffix letter will change to L, R or C depending on where it is in space. 
+        """
+        
         self.respect_side = bool_value
         self.respect_side_tolerance = tolerance
     
     def set_match_scale(self, bool_value):
+        """
+            Match the size of the control to the scale of the joint.
+        """
+        
         self.match_scale = bool_value
         
     def create(self):
@@ -4032,4065 +4126,4 @@
         
     def set_create_jaw_slide_attribute(self, bool_value):
         self.jaw_slide_attribute = bool_value
-        
-=======
-# Copyright (C) 2014 Louis Vottero louis.vot@gmail.com    All rights reserved.
-
-import string
-
-import util
-import api
-import vtool.util
-
-import maya.cmds as cmds
-
-#--- Base
-
-class Rig(object):
-    
-    "Base class for rigs."
-    
-    side_left = 'L'
-    side_right = 'R'
-    side_center = 'C'
-    
-    def __init__(self, description, side):
-        
-        cmds.refresh()
-        
-        self.description = description
-        self.side = side
-        
-        self.control_parent = 'controls'
-        self.setup_parent = 'setup'
-        
-        self._create_default_groups()
-        
-        self.control_shape = 'circle'
-        self.sub_control_shape = None
-        
-        self.control_color = None
-        self.sub_control_color = None
-        
-        self.control_size = 1
-        self.sub_control_size = 0.8
-        
-        self.controls = []
-        self.sub_controls = []
-        self.control_dict = {}
-    
-    def _create_group(self,  prefix = None, description = None):
-        
-        rig_group_name = self._get_name(prefix, description)
-        
-        group = cmds.group(em = True, n = util.inc_name(rig_group_name))
-        
-        return group
-        
-    def _create_default_groups(self):
-                        
-        self.control_group = self._create_group('controls')
-        self.setup_group = self._create_group('setup')
-        
-        cmds.hide(self.setup_group)
-        
-        self._parent_default_groups()
-        
-    def _parent_default_groups(self):
-        
-        self._parent_custom_default_group(self.control_group, self.control_parent)
-        self._parent_custom_default_group(self.setup_group, self.setup_parent)
-                
-    def _parent_custom_default_group(self, group, custom_parent):
-        
-        if not cmds.objExists(group) or not cmds.objExists(custom_parent):
-            return
-            
-        parent = cmds.listRelatives(group, p = True)
-        
-        if parent:
-            parent = parent[0]
-            
-        if not parent:
-            return
-            
-        if parent != custom_parent:
-            cmds.parent(group, custom_parent)
-        
-    def _create_setup_group(self, description):
-        
-        group = self._create_group('setup', description)
-        
-        if self.setup_group:
-            cmds.parent(group, self.setup_group)
-        
-        return group
-        
-    def _create_control_group(self, description):
-        
-        group = self._create_group('controls', description)
-        
-        if self.control_group:
-            cmds.parent(group, self.control_group)
-            
-        return group
-            
-    def _get_name(self, prefix = None, description = None):
-        
-        name_list = [prefix,self.description, description, '1', self.side]
-        
-        filtered_name_list = []
-        
-        for name in name_list:
-            if name:
-                filtered_name_list.append(str(name))
-        
-        name = string.join(filtered_name_list, '_')
-        
-        return name
-        
-    def _get_control_name(self, description = None, sub = False):
-        
-        prefix = 'CNT'
-        if sub:
-            prefix = 'CNT_SUB'
-            
-        control_name = self._get_name(prefix, description)
-            
-        control_name = control_name.upper()
-        
-        control_name = util.inc_name(control_name)
-        
-        return control_name
-        
-    def _create_control(self, description = None, sub = False):
-        
-        control = util.Control( self._get_control_name(description, sub) )
-        
-        control.color( util.get_color_of_side( self.side , sub)  )
-        
-        if self.control_color >=0 and not sub:
-            control.color( self.control_color )
-            
-        if self.sub_control_color >= 0 and sub:
-            control.color( self.control_color )
-            
-        control.hide_visibility_attribute()
-        
-        if self.control_shape:
-            
-            control.set_curve_type(self.control_shape)
-            
-            if sub:
-                control.set_curve_type(self.sub_control_shape)
-            
-        
-        if not sub:
-                        
-            control.scale_shape(self.control_size, 
-                                self.control_size, 
-                                self.control_size)
-        if sub:
-            
-            
-            control.scale_shape(self.sub_control_size, 
-                                self.sub_control_size, 
-                                self.sub_control_size)
-        
-        if not sub:
-            self.controls.append(control.get())
-        
-        if sub:
-            self.sub_controls.append(control.get())
-        
-        
-        self.control_dict[control.get()] = {}
-        
-        return control
-            
-    def set_control_shape(self, shape_name):
-        """
-            Sets the look of the controls, based on predifined names.
-        """
-        self.control_shape = shape_name
-        
-    def set_sub_control_shape(self, shape_name):
-        """
-            Sets the look of the curve for the sub controls.
-        """
-        self.sub_control_shape = shape_name
-    
-    def set_control_color(self, int_color):
-        """
-            Set the color of the control based on an integer value. 
-        """
-        self.control_color = int_color
-        
-    def set_sub_control_color(self, int_color):
-        """
-            Set the color of sub controls.
-        """
-        self.sub_control_color = int_color
-        
-    def set_control_size(self, float_value):
-        """
-            Sets the default size of the control curve.
-        """
-        
-        self.control_size = float_value
-        
-    def set_sub_control_size(self, float_value):
-        """
-            Sets the default size of the sub control curve.
-        """
-        
-        self.sub_control_size = float_value
-        
-    def set_control_parent(self, parent_transform):
-        """
-            Not tested.
-            Sets the parent of the control group for this rig.
-        """
-        
-        self.control_parent = parent_transform
-        
-        self._parent_custom_default_group(self.control_group, self.control_parent)
-        
-    def set_setup_parent(self, parent_transform):
-        """
-            Not tested.
-            Sets the parent of the setup group for this rig.
-        """
-        
-        self.setup_parent = parent_transform
-        
-        self._parent_custom_default_group(self.setup_group, self.setup_parent)
-        
-    def get_control_entries(self, title):
-        """
-            Get entries for every control. 
-            For example, title could be "xform".  It would return all the xform nodes.
-        """
-        
-        entries = []
-        
-        for control in self.controls:
-            if self.control_dict[control].has_key(title):
-                entries.append(self.control_dict[control][title])
-        
-        return entries
-        
-    def get_sub_control_entries(self, title):
-        """
-            Get entries for every sub control. 
-            For example, title could be "xform".  It would return all the xform nodes.
-        """
-        
-        entries = []
-        
-        for control in self.sub_controls:
-            if self.control_dict[control].has_key(title):
-                entries.append(self.control_dict[control][title])
-        
-        return entries
-        
-    def create(self):
-        """
-            Create the rig.  Set commands must be set before running this.
-        """
-        
-        self._parent_default_groups()
-        
-class JointRig(Rig):
-    """
-        Joint rig class adds attaching buffer chain functionality.
-        Also the ability to specify a joint chain for a rig.
-    
-    """
-    def __init__(self, description, side):
-        super(JointRig, self).__init__(description, side)
-        
-        self.joints = []
-        
-        self.attach_joints = True
-        
-    def _attach_joints(self, source_chain, target_chain):
-        
-        if not self.attach_joints:
-            return
-        
-        util.AttachJoints(source_chain, target_chain).create()
-    
-    def _check_joints(self, joints):
-        
-        for joint in joints:
-            if cmds.nodeType(joint) == 'joint':
-                continue
-            
-            if cmds.nodeType(joint) == 'transform':
-                continue
-            
-            vtool.util.show('%s is not a joint or transform. %s may not build properly.' % (joint, self.__class__.__name__))
-        
-    
-    def set_joints(self, joints):
-        """
-            Set the joints that the rig should work on.
-        """
-        
-        if type(joints) != list:
-            self.joints = [joints]
-            
-            self._check_joints(self.joints)
-            
-            return
-        
-        self.joints = joints
-        
-        self._check_joints(self.joints)
-
-    def set_attach_joints(self, bool_value):
-        """
-            Turn off/on joint attaching.
-        """
-        self.attach_joints = bool_value
-        
-class BufferRig(JointRig):
-    """
-        Extends JointRig with ability to create buffer chains.
-    """
-    
-    def __init__(self, name, side):
-        super(BufferRig, self).__init__(name, side)
-        
-        self.create_buffer_joints = False
-    
-    def _duplicate_joints(self):
-        
-        if self.create_buffer_joints:
-            
-            duplicate_hierarchy = util.DuplicateHierarchy( self.joints[0] )
-            
-            duplicate_hierarchy.stop_at(self.joints[-1])
-            duplicate_hierarchy.replace('joint', 'buffer')
-            
-            self.buffer_joints = duplicate_hierarchy.create()
-    
-            cmds.parent(self.buffer_joints[0], self.setup_group)
-
-        if not self.create_buffer_joints:
-            self.buffer_joints = self.joints
-        
-        return self.buffer_joints
-        
-    def set_buffer(self, bool_value):
-        """
-            Turn off/on the creation of a buffer chain.  
-            Used for switching between different rigs.
-        """
-        self.create_buffer_joints = bool_value
-       
-    def create(self):
-        super(BufferRig, self).create()
-        
-        self._duplicate_joints()
-        
-        if self.create_buffer_joints:
-            self._attach_joints(self.buffer_joints, self.joints)
-            
-class CurveRig(Rig):
-    """
-        A rig class that accepts curves instead of joints as the base structure.
-    """
-    def __init__(self, description, side):
-        super(CurveRig, self).__init__(description, side)
-        
-        self.curves = None
-    
-    def set_curve(self, curve_list):
-        """
-            Set the curves to work on.
-        """
-        
-        curve_list = vtool.util.convert_to_sequence(curve_list)
-        self.curves = vtool.util.convert_to_sequence(curve_list)
-
-#--- Rigs
-
-class SparseRig(JointRig):
-    """
-        This class create controls on joints. The controls are not interconnected.
-    
-    """
-    def __init__(self, description, side):
-        super(SparseRig, self).__init__(description, side)
-        
-        self.control_shape = 'cube'
-        self.is_scalable = False
-        self.respect_side = False
-        self.respect_side_tolerance = 0.001
-        self.match_scale = False
-        
-    def set_scalable(self, bool_value):
-        """
-            Turn off/on the ability for controls to scale the joints.
-        """
-        self.is_scalable = bool_value
-        
-    def set_respect_side(self, bool_value, tolerance = 0.001):
-        """
-            Respecting side will change the color of controls based on their position along the X coordinate.
-            Less than x will be red. Greater than x will be blue.
-            Inside the center axis will be yellow.
-            This will also change the naming of the control. 
-            The end suffix letter will change to L, R or C depending on where it is in space. 
-        """
-        self.respect_side = bool_value
-        self.respect_side_tolerance = tolerance
-    
-    def set_match_scale(self, bool_value):
-        """
-            Match the size of the control to the scale of the joint.
-        """
-        self.match_scale = bool_value
-        
-    def create(self):
-        
-        super(SparseRig, self).create()
-        
-        for joint in self.joints:
-            
-            control = self._create_control()
-        
-            control_name = control.get()
-        
-            match = util.MatchSpace(joint, control_name)
-            match.translation_rotation()
-            
-            if self.respect_side:
-                side = control.color_respect_side(True, self.respect_side_tolerance)
-            
-                if side != 'C':
-                    old_control_name = control_name
-                    
-                    control_data = self.control_dict[control_name]
-                    self.control_dict.pop(control_name)
-                    
-                    control_name = cmds.rename(control_name, util.inc_name(control_name[0:-1] + side))
-                    
-                    control = util.Control(control_name)
-                    
-                    self.control_dict[control_name] = control_data
-              
-            xform = util.create_xform_group(control.get())
-            
-            if self.match_scale:
-                const = cmds.scaleConstraint(joint, xform)
-                cmds.delete(const)
-            
-            driver = util.create_xform_group(control.get(), 'driver')
-            
-            cmds.parentConstraint(control_name, joint)
-
-            if self.is_scalable:
-                scale_constraint = cmds.scaleConstraint(control.get(), joint)[0]
-                util.scale_constraint_to_local(scale_constraint)
-            if not self.is_scalable:
-                control.hide_scale_attributes()
-            
-            cmds.parent(xform, self.control_group)
-            
-            self.control_dict[control_name]['xform'] = xform
-            self.control_dict[control_name]['driver'] = driver
-            
-    
-
-class SparseLocalRig(SparseRig):
-
-    def __init__(self, description, side):
-        super(SparseLocalRig, self).__init__(description, side)
-        
-        self.local_constraint = True
-        self.control_to_pivot = False
-        self.local_parent = None
-        self.local_xform = None
-
-    def set_local_constraint(self, bool_value):
-        self.local_constraint = bool_value
-
-    def set_control_to_pivot(self, bool_value):
-        self.control_to_pivot = bool_value
-
-    def set_local_parent(self, local_parent):
-        self.local_parent = local_parent
-
-    def create(self):
-        
-        super(SparseRig, self).create()
-        
-        if self.local_parent:
-            self.local_xform = cmds.group(em = True, n = 'localParent_%s' % self._get_name())
-            cmds.parent(self.local_xform, self.setup_group)
-        
-        for joint in self.joints:
-            
-            control = self._create_control()
-            
-            control_name = control.get()
-            
-            if not self.control_to_pivot:
-                match = util.MatchSpace(joint, control_name)
-                match.translation_rotation()
-            if self.control_to_pivot:    
-                util.MatchSpace(joint, control_name).translation_to_rotate_pivot()
-            
-            if self.respect_side:
-                side = control.color_respect_side(True, self.respect_side_tolerance)
-            
-                if side != 'C':
-                    
-                    control_data = self.control_dict[control_name]
-                    self.control_dict.pop(control_name)
-                    
-                    control_name = cmds.rename(control_name, util.inc_name(control_name[0:-1] + side))
-                    
-                    self.control_dict[control_name] = control_data
-                    
-                    control = util.Control(control_name)
-            
-            xform = util.create_xform_group(control.get())
-            driver = util.create_xform_group(control.get(), 'driver')
-            
-            if not self.local_constraint:
-                xform_joint = util.create_xform_group(joint)
-                
-                if self.local_parent:
-                    cmds.parent(xform_joint, self.local_xform)
-                
-                util.connect_translate(control.get(), joint)
-                util.connect_rotate(control.get(), joint)
-                
-                util.connect_translate(driver, joint)
-                util.connect_rotate(driver, joint)
-            
-            if self.local_constraint:
-                local_group, local_xform = util.constrain_local(control.get(), joint)
-                
-                if self.local_xform:
-                    cmds.parent(local_xform, self.local_xform)
-                
-                local_driver = util.create_xform_group(local_group, 'driver')
-                
-                util.connect_translate(driver, local_driver)
-                util.connect_rotate(driver, local_driver)
-                util.connect_scale(driver, local_driver)
-                
-                if not self.local_xform:
-                    cmds.parent(local_xform, self.setup_group)
-                
-            util.connect_scale(control.get(), joint)
-            
-            cmds.parent(xform, self.control_group)
-            
-        if self.local_parent:
-            util.create_follow_group(self.local_parent, self.local_xform)
-            
-        self.control_dict[control_name]['xform'] = xform
-        self.control_dict[control_name]['driver'] = driver
-            
-class ControlRig(Rig):
-    
-    def __init__(self, name, side):
-        super(ControlRig, self).__init__(name,side)
-        
-        self.transforms = None
-        self.control_count = 1
-        self.control_shape_types = {}
-        self.control_descriptions = {}
-    
-    def set_transforms(self, transforms):
-        self.transforms = transforms
-        
-    def set_control_count_per_transform(self, int_value):
-        self.control_count = int_value
-    
-    def set_control_shape(self, index, shape_name):
-        self.control_shape_types[index] = shape_name
-    
-    def set_control_description(self, index, description):
-        self.control_descriptions[index] = description
-    
-    def create(self):
-        
-        for transform in self.transforms:
-            for inc in range(0, self.control_count):
-                
-                description = None
-                if inc in self.control_descriptions:
-                    description = self.control_descriptions[inc]
-                
-                control = self._create_control(description)
-                
-                
-                util.MatchSpace(transform, control.get()).translation_rotation()
-                
-                if inc in self.control_shape_types:
-                    control.set_curve_type(self.control_shape_types[inc])
-                
-                xform = util.create_xform_group(control.get())    
-                cmds.parent(xform, self.control_group)                
-                
-class GroundRig(JointRig):
-    
-    def __init__(self, name, side):
-        super(GroundRig, self).__init__(name, side)
-        
-        self.control_shape = 'square_point'
-    
-    def create(self):
-        super(GroundRig, self).create()
-        
-        scale = 1
-        last_control = None
-        
-        controls = []
-        
-        first_control = None
-        
-        for inc in range(0, 3):
-            
-            
-            if inc == 0:
-                control = self._create_control()
-                
-                
-                
-                cmds.parent(control.get(), self.control_group)
-                
-                first_control = control.get()
-                
-            if inc > 0:
-                control = self._create_control(sub =  True)
-                
-                
-                util.connect_visibility('%s.subVisibility' % first_control, '%sShape' % control.get(), 1)
-                
-                
-            controls.append(control.get())
-                
-            control.scale_shape(40*scale, 40*scale, 40*scale)
-            
-            if last_control:
-                cmds.parent(control.get(), last_control)
-            
-            last_control = control.get()
-            scale*=.9
-            
-            control.hide_scale_and_visibility_attributes()
-        
-        if self.joints and self.description != 'ground':
-            xform = util.create_xform_group(controls[0])
-            util.MatchSpace(self.joints[0], xform).translation_rotation()
-        
-        if self.joints:   
-            cmds.parentConstraint(control.get(), self.joints[0])
-        
-    def set_joints(self, joints = None):
-        super(GroundRig, self).set_joints(joints)
-
-#--- FK
-
-class FkRig(BufferRig):
-    #CBB
-    
-    def __init__(self, name, side):
-        super(FkRig, self).__init__(name, side)
-        self.last_control = ''
-        self.control = ''
-        
-        self.current_xform_group = ''
-        self.control_size = 3
-        
-        self.transform_list = []
-        self.drivers = []
-        self.current_increment = None
-        
-        self.use_joints = False
-        
-        self.parent = None
-        
-        self.connect_to_driver = None
-        self.match_to_rotation = True
-        
-        self.create_sub_controls = False
-
-    def _create_control(self, sub = False):
-        
-        self.last_control = self.control
-        
-        self.control = super(FkRig, self)._create_control(sub = sub)
-        
-        self.control.hide_scale_attributes()
-        
-        if self.use_joints:
-            self.control.set_to_joint()
-        
-        xform = util.create_xform_group(self.control.get())
-        driver = util.create_xform_group(self.control.get(), 'driver')
-        
-        self.current_xform_group = xform
-        self.control_dict[self.control.get()]['xform'] = self.current_xform_group
-        self.control_dict[self.control.get()]['driver'] = driver
-        
-        self.drivers.append(driver)
-        #self.control = self.control.get()
-
-        if self.create_sub_controls and not sub:
-            
-            subs = []
-            
-            for inc in range(0,2):
-
-                if inc == 0:
-                    sub_control = super(FkRig, self)._create_control(sub =  True)
-                    sub_control.set_curve_type(self.control_shape)
-                    if self.sub_control_shape:
-                        sub_control.set_curve_type(self.sub_control_shape)    
-                    sub_control.scale_shape(2,2,2)
-                if inc == 1:
-                    sub_control = super(FkRig, self)._create_control(description = 'sub', sub =  True)
-                    sub_control.set_curve_type(self.control_shape)
-                    if self.sub_control_shape:
-                        sub_control.set_curve_type(self.sub_control_shape)
-                
-                sub_control.hide_translate_attributes()
-                sub_control.hide_scale_and_visibility_attributes()
-                
-                util.MatchSpace(self.control.get(), sub_control.get()).translation_rotation()
-                
-                util.connect_visibility('%s.subVisibility' % self.control.get(), '%sShape' % sub_control.get(), 1)
-                
-                subs.append(sub_control.get())
-                
-                if inc == 0:
-                    cmds.parent(sub_control.get(), self.control.get())
-                if inc == 1:
-                    
-                    cmds.parent(sub_control.get(), self.sub_controls[-2])
-                
-            self.control_dict[self.control.get()]['subs'] = subs
-                
-        return self.control
-    
-    def _edit_at_increment(self, control, transform_list):
-        self.transform_list = transform_list
-        current_transform = transform_list[self.current_increment]
-        
-        self._all_increments(control, current_transform)
-        
-        if self.current_increment == 0:
-            self._first_increment(control, current_transform)
-
-        if self.current_increment == ((len(transform_list))-1):
-            self._last_increment(control, current_transform)
-                    
-        if self.current_increment > 0:
-            self._increment_greater_than_zero(control, current_transform)
-   
-        if self.current_increment < (len(transform_list)):
-            self._increment_less_than_last(control, current_transform)
-            
-        if self.current_increment < (len(transform_list)) and self.current_increment > 0:
-            self._incrment_after_start_before_end(control, current_transform)
-            
-        if self.current_increment == (len(transform_list)-1) or self.current_increment == 0:
-            self._increment_equal_to_start_end(control,current_transform)
-    
-    
-    def _all_increments(self, control, current_transform):
-        
-                
-        xform = self.control_dict[control]['xform']
-        
-        match = util.MatchSpace(current_transform, self.control_dict[control]['xform'])
-        
-        if self.match_to_rotation:
-            match.translation_rotation()
-            
-        if not self.match_to_rotation:
-            match.translation()
-        
-    def _first_increment(self, control, current_transform):
-        
-        cmds.parent(self.control_dict[control]['xform'], self.control_group)
-        self._attach(control, current_transform)
-    
-    def _last_increment(self, control, current_transform):
-        return
-    
-    def _increment_greater_than_zero(self, control, current_transform):
-        
-        self._attach(control, current_transform)
-        
-        if not self.create_sub_controls:
-            cmds.parent(self.control_dict[control]['xform'], self.last_control.get())
-            
-        if self.create_sub_controls:
-            
-            last_control = self.control_dict[self.last_control.get()]['subs'][-1]
-            
-            cmds.parent(self.control_dict[control]['xform'], last_control)
-            
-    def _increment_less_than_last(self, control, current_transform):
-        return
-    
-    def _increment_equal_to_start_end(self, control, current_transform):
-        return
-    
-    def _incrment_after_start_before_end(self, control, current_transform):
-        return
-    
-    def _loop(self, transforms):
-        inc = 0
-        
-        for inc in range(0, len(transforms)):
-            
-            self.current_increment = inc
-            
-            control = self._create_control()
-            
-            control = control.get()
-            
-            self._edit_at_increment(control, transforms)
-
-            inc += 1
-    
-    def _attach(self, source_transform, target_transform):
-        
-        if not self.create_sub_controls:
-            cmds.parentConstraint(source_transform, target_transform, mo = True)
-            
-        if self.create_sub_controls:
-            source_transform = self.control_dict[source_transform]['subs'][-1]
-            cmds.parentConstraint(source_transform, target_transform, mo = True)        
-
-    def set_parent(self, parent):
-        #CBB this needs to be replaced with self.set_control_parent
-        
-        self.parent = parent
-        
-    def set_match_to_rotation(self, bool_value):
-        self.match_to_rotation = bool_value
-    
-    def get_drivers(self):
-        
-        drivers = self.get_control_entries('driver')
-            
-        return drivers
-    
-    def set_use_joints(self, bool_value):
-        
-        self.use_joints = bool_value
-    
-    def set_create_sub_controls(self, bool_value):
-        
-        self.create_sub_controls = bool_value
-    
-    def create(self):
-        super(FkRig, self).create()
-        
-        self._loop(self.buffer_joints)
-        
-        if self.parent:
-            cmds.parent(self.control_group, self.parent)
-
-class FkLocalRig(FkRig):
-    
-    def __init__(self, name, side):
-        super(FkLocalRig, self).__init__(name, side)
-        
-        self.local_parent = None
-        self.main_local_parent = None
-        self.local_xform = None
-        self.rig_scale = False
-        
-    def _attach(self, source_transform, target_transform):
-        
-        local_group, local_xform = util.constrain_local(source_transform, target_transform, scale_connect = self.rig_scale)
-        
-        if not self.local_parent:
-            self.local_xform = local_xform
-            cmds.parent(local_xform, self.setup_group)
-        
-        if self.local_parent:
-            follow = util.create_follow_group(self.local_parent, local_xform)
-            cmds.parent(follow, self.control_group)
-        
-        self.local_parent = local_group
-            
-        return local_group, local_xform
-
-    def _create_control(self, sub = False):
-        
-        self.last_control = self.control
-        
-        self.control = super(FkLocalRig, self)._create_control(sub = sub)
-        
-        if self.rig_scale:
-            
-            self.control.show_scale_attributes()
-        
-        if self.rig_scale:
-            self.control.hide_visibility_attribute()
-        
-        
-        return self.control
-
-    def set_control_scale(self, bool_value):
-        self.rig_scale = bool_value
-        
-    def set_scalable(self, bool_value):
-        self.rig_scale = bool_value
-
-    def set_local_parent(self, local_parent):
-        self.main_local_parent = local_parent 
-    
-    def create(self):
-        super(FkLocalRig, self).create()
-        
-        if self.main_local_parent:
-            util.create_follow_group(self.main_local_parent, self.local_xform)
-            
-class FkScaleRig(FkRig): 
-    #CBB 
-      
-    def __init__(self, name, side): 
-        super(FkScaleRig, self).__init__(name, side) 
-        self.last_control = '' 
-        self.control = '' 
-        self.controls = [] 
-        self.current_xform_group = '' 
-          
-    def _create_control(self, sub = False): 
-        control = super(FkScaleRig, self)._create_control(sub) 
-  
-        control.show_scale_attributes() 
-        cmds.setAttr( '%s.overrideEnabled' % control.get() , 1 ) 
-          
-          
-        return self.control
-          
-    def _edit_at_increment(self, control, transform_list): 
-        self.transform_list = transform_list 
-        current_transform = transform_list[self.current_increment] 
-          
-        self._all_increments(control, current_transform) 
-          
-        if self.current_increment == 0: 
-            self._first_increment(control, current_transform) 
-  
-        if self.current_increment == ((len(transform_list))-1): 
-            self._last_increment(control, current_transform) 
-                      
-        if self.current_increment > 0: 
-            self._increment_greater_than_zero(control, current_transform) 
-     
-        if self.current_increment < (len(transform_list)): 
-            self._increment_less_than_last(control, current_transform) 
-              
-        if self.current_increment < (len(transform_list)) and self.current_increment > 0: 
-            self._incrment_after_start_before_end(control, current_transform) 
-              
-        if self.current_increment == (len(transform_list)-1) or self.current_increment == 0: 
-            self._increment_equal_to_start_end(control,current_transform) 
-          
-    def _first_increment(self, control, current_transform): 
-        super(FkScaleRig, self)._first_increment(control, current_transform) 
-          
-        util.connect_scale(control, current_transform) 
-      
-    def _increment_greater_than_zero(self, control, current_transform): 
-
-        cmds.select(cl = True) 
-          
-        name = self._get_name('jointFk') 
-          
-        buffer_joint = cmds.joint(n = util.inc_name( name ) ) 
-          
-        cmds.setAttr('%s.overrideEnabled' % buffer_joint, 1) 
-        cmds.setAttr('%s.overrideDisplayType' % buffer_joint, 1) 
-          
-        cmds.setAttr('%s.radius' % buffer_joint, 0) 
-          
-        if not self.create_sub_controls:
-            cmds.connectAttr('%s.scale' % self.last_control.get(), '%s.inverseScale' % buffer_joint)
-
-        
-        match = util.MatchSpace(control, buffer_joint) 
-        match.translation_rotation() 
-          
-        cmds.makeIdentity(buffer_joint, apply = True, r = True) 
-        
-        if vtool.util.get_maya_version() >= 2015:  
-            cmds.parentConstraint(control, current_transform)
-        
-        if vtool.util.get_maya_version() <= 2014:
-            cmds.pointConstraint(control, current_transform) 
-            util.connect_rotate(control, current_transform) 
-           
-        #drivers = self.get_control_entries('driver2')
-        
-        driver = self.control_dict[control]['driver']
-        
-        drivers = [driver]
-        if self.control_dict[control].has_key('driver2'):
-            driver2 = self.control_dict[control]['driver2']
-            drivers.append(driver2)
-        
-        if vtool.util.get_maya_version() <= 2014:
-            for transform in drivers:
-                util.connect_rotate(transform, current_transform)
-        
-        util.connect_scale(control, current_transform) 
-          
-        cmds.parent(self.current_xform_group, buffer_joint) 
-          
-        if not self.create_sub_controls:
-            cmds.parent(buffer_joint, self.last_control.get())
-        if self.create_sub_controls: 
-            last_control = self.control_dict[self.last_control.get()]['subs'][-1]
-            cmds.parent(buffer_joint, last_control)
-            
-class FkCurlNoScaleRig(FkRig):
-    def __init__(self, description, side):
-        super(FkCurlNoScaleRig, self).__init__(description, side)
-        
-        self.attribute_control = None
-        self.attribute_name =None
-        self.curl_axis = 'Z'
-        self.skip_increments = []
-        
-        
-    def _create_control(self, sub = False):
-        
-        control = super(FkCurlNoScaleRig, self)._create_control(sub)
-        
-        if self.curl_axis == None:
-            
-            return self.control
-        
-        if not self.attribute_control:
-            self.attribute_control = control.get()
-            
-        if not cmds.objExists('%s.CURL' % self.attribute_control):
-            title = util.MayaEnumVariable('CURL')
-            title.create(self.attribute_control)
-        
-        driver = util.create_xform_group(control.get(), 'driver2')
-        self.control_dict[control.get()]['driver2'] = driver
-        
-        other_driver = self.drivers[-1]
-        self.drivers[-1] = [other_driver, driver]
-        
-        if self.curl_axis != 'All':
-            self._attach_curl_axis(driver)
-            
-        if self.curl_axis == 'All':
-            all_axis = ['x','y','z']
-            
-            for axis in all_axis:
-                self._attach_curl_axis(driver, axis)
-                
-        return self.control
-    
-    def _attach_curl_axis(self, driver, axis = None):
-
-        if self.current_increment in self.skip_increments:
-            return
-
-
-        if not self.attribute_name:
-            description = self.description
-        if self.attribute_name:
-            description = self.attribute_name
-
-        if axis == None:
-            var_name = '%sCurl' % description
-        if axis:
-            var_name = '%sCurl%s' % (description, axis.capitalize())
-            
-        if not axis:
-            curl_axis = self.curl_axis
-        if axis:
-            curl_axis = axis.capitalize()
-            
-        curl_variable = util.MayaNumberVariable(var_name)
-        curl_variable.set_variable_type(curl_variable.TYPE_DOUBLE)
-        curl_variable.create(self.attribute_control)
-        
-        curl_variable.connect_out('%s.rotate%s' % (driver, curl_axis))
-        
-        if self.current_increment and self.create_buffer_joints:
-            
-            current_transform = self.transform_list[self.current_increment]
-            util.connect_rotate(driver, current_transform)
-    
-    def set_curl_axis(self, axis_letter):
-        self.curl_axis = axis_letter.capitalize()
-    
-    def set_attribute_control(self, control_name):
-        self.attribute_control = control_name
-        
-    def set_attribute_name(self, attribute_name):
-        self.attribute_name = attribute_name
-        
-    def set_skip_increments(self, increments):
-        self.skip_increments = increments
-        
-class FkCurlRig(FkScaleRig):
-    
-    def __init__(self, description, side):
-        super(FkCurlRig, self).__init__(description, side)
-        
-        self.attribute_control = None
-        self.curl_axis = 'Z'
-        self.curl_description = self.description
-        self.skip_increments = []
-        
-    def _create_control(self, sub = False):
-        control = super(FkCurlRig, self)._create_control(sub)
-        
-        if not self.attribute_control:
-            self.attribute_control = control.get()
-            
-        util.create_title(self.attribute_control, 'CURL')
-        
-        driver = util.create_xform_group(control.get(), 'driver2')
-        self.control_dict[control.get()]['driver2'] = driver
-        
-        other_driver = self.drivers[-1]
-        self.drivers[-1] = [other_driver, driver]
-        
-        if self.curl_axis != 'All':
-            self._attach_curl_axis(driver)
-            
-        if self.curl_axis == 'All':
-            all_axis = ['x','y','z']
-            
-            for axis in all_axis:
-                self._attach_curl_axis(driver, axis)
-                
-        return self.control
-    
-    def _attach_curl_axis(self, driver, axis = None):
-        
-        if self.current_increment in self.skip_increments:
-            return
-        
-        if axis == None:
-            var_name = '%sCurl' % self.curl_description
-        if axis:
-            var_name = '%sCurl%s' % (self.curl_description, axis.capitalize())
-            
-        if not axis:
-            curl_axis = self.curl_axis
-        if axis:
-            curl_axis = axis.capitalize()
-            
-        curl_variable = util.MayaNumberVariable(var_name)
-        curl_variable.set_variable_type(curl_variable.TYPE_DOUBLE)
-        curl_variable.create(self.attribute_control)
-        
-        curl_variable.connect_out('%s.rotate%s' % (driver, curl_axis))
-        
-    def set_curl_axis(self, axis_letter):
-        self.curl_axis = axis_letter.capitalize()
-    
-    def set_curl_description(self, description):
-        self.curl_description = description
-        
-    def set_skip_increments(self, increments):
-        
-        self.skip_increments = increments
-    
-    def set_attribute_control(self, control_name):
-        self.attribute_control = control_name
-    
-class SimpleFkCurveRig(FkCurlNoScaleRig):
-    def __init__(self, name, side):
-        super(SimpleFkCurveRig, self).__init__(name, side)
-        self.controls = []
-        self.orient_controls_to_joints = False
-        self.sub_controls = []
-        self.sub_control_on = True
-        self.sub_drivers = []
-        self.stretchy = True
-        self.control_count = 3
-        self.advanced_twist = True
-        self.stretch_on_off = False
-        self.orig_curve = None
-        self.curve = None
-        self.ik_curve = None
-        self.span_count = self.control_count
-        self.wire_hires = False
-        self.curl_axis = None
-        self.orient_joint = None
-        self.control_xform = {}
-        self.last_pivot_top_value = False
-        self.fix_x_axis = False
-        self.skip_first_control = False
-        self.ribbon = False
-        self.ribbon_offset = 1
-        self.ribbon_offset_axis = 'Y'
-        self.create_follows = True
-        self.closest_y = False
-        self.stretch_axis = 'X'
-
-    def _create_curve(self):
-        
-        if not self.curve:
-        
-            name = self._get_name()
-            
-            self.orig_curve = util.transforms_to_curve(self.buffer_joints, self.span_count, name)
-            self.curve = cmds.duplicate(self.orig_curve)[0]
-            
-            cmds.rebuildCurve(self.curve, 
-                              spans = self.control_count - 1 ,
-                              rpo = True,  
-                              rt = 0, 
-                              end = 1, 
-                              kr = False, 
-                              kcp = False, 
-                              kep = True,  
-                              kt = False,
-                              d = 3)
-            
-            name = self.orig_curve
-            self.orig_curve = cmds.rename(self.orig_curve, util.inc_name('orig_curve'))
-            self.curve = cmds.rename(self.curve, name)
-            
-            cmds.parent(self.curve, self.setup_group)
-            cmds.parent(self.orig_curve, self.setup_group)
-    
-    def _create_clusters(self):
-        
-        name = self._get_name()
-        
-        if self.last_pivot_top_value:
-            last_pivot_end = True
-            
-        if not self.last_pivot_top_value:
-            last_pivot_end = False
-        
-        cluster_group = cmds.group(em = True, n = util.inc_name('clusters_%s' % name))
-        
-        self.clusters = util.cluster_curve(self.curve, name, True, last_pivot_end = last_pivot_end)
-        
-        cmds.parent(self.clusters, cluster_group)
-        cmds.parent(cluster_group, self.setup_group)
-    
-    """
-    def _create_control(self, sub = False):
-        
-
-        control = super(SimpleFkCurveRig, self)._create_control(sub = sub)
-        
-        return control
-    """
-    
-    def _create_sub_control(self):
-            
-        sub_control = util.Control( self._get_control_name(sub = True) )
-        sub_control.color( util.get_color_of_side( self.side , True)  )
-        
-        if self.control_shape:
-            
-            sub_control.set_curve_type(self.control_shape)
-        
-        sub_control.scale_shape(self.control_size * .9, 
-                                self.control_size * .9,
-                                self.control_size * .9)
-        
-        return sub_control
-
-    def _first_increment(self, control, current_transform):
-        
-        self.first_control = control
-
-        if self.skip_first_control:
-            control = util.Control(control)
-            control.delete_shapes()
-            self.controls[-1].rename(self.first_control.replace('CNT_', 'ctrl_'))
-            self.first_control = self.controls[-1]
-
-        if self.sub_controls:
-            self.top_sub_control = self.sub_controls[0]
-            
-            if self.skip_first_control:
-                control = util.Control(self.sub_controls[0])
-                control.delete_shapes()
-                self.top_sub_control = cmds.rename(self.top_sub_control, self.top_sub_control.replace('CNT_', 'ctrl_'))
-                self.sub_controls[0] = self.top_sub_control
-    
-    def _increment_greater_than_zero(self, control, current_transform):
-        
-        cmds.parent(self.current_xform_group, self.controls[-2])    
-
-    def _last_increment(self, control, current_transform):
-        
-        if self.create_follows:
-            
-            util.create_follow_fade(self.controls[-1], self.sub_drivers[:-1])
-            util.create_follow_fade(self.sub_controls[-1], self.sub_drivers[:-1])
-            util.create_follow_fade(self.sub_controls[0], self.sub_drivers[1:])
-            util.create_follow_fade(self.sub_drivers[0], self.sub_drivers[1:])
-        
-        top_driver = self.drivers[-1]
-        
-        if self.create_follows:
-            if not type(top_driver) == list:
-                util.create_follow_fade(self.drivers[-1], self.sub_drivers[:-1])
-
-    def _all_increments(self, control, current_transform):
-        
-        match = util.MatchSpace(self.clusters[self.current_increment], self.current_xform_group)
-        match.translation_to_rotate_pivot()
-        
-        if self.orient_controls_to_joints:
-            
-            if not self.orient_joint:
-                joint = self._get_closest_joint()
-            if self.orient_joint:
-                joint = self.orient_joint
-                
-            match = util.MatchSpace(joint, self.current_xform_group)
-            match.rotation()
-        
-        if self.sub_control_on:
-            
-            sub_control = self._create_sub_control()
-            sub_control_object = sub_control
-            sub_control = sub_control.get()
-        
-            match = util.MatchSpace(control, sub_control)
-            match.translation_rotation()
-        
-            xform_sub_control = util.create_xform_group(sub_control)
-            self.sub_drivers.append( util.create_xform_group(sub_control, 'driver') )
-            
-            cmds.parentConstraint(sub_control, self.clusters[self.current_increment], mo = True)
-            
-            cmds.parent(xform_sub_control, self.control.get())
-            
-            self.sub_controls.append(sub_control)
-            
-            sub_vis = util.MayaNumberVariable('subVisibility')
-            sub_vis.set_variable_type(sub_vis.TYPE_BOOL)
-            sub_vis.create(control)
-            sub_vis.connect_out('%sShape.visibility' % sub_control)
-                
-            sub_control_object.hide_scale_and_visibility_attributes()
-            
-        if not self.sub_control_on:
-            cmds.parentConstraint(control, self.clusters[self.current_increment], mo = True)
-        
-        increment = self.current_increment+1
-        
-        if increment in self.control_xform:
-            vector = self.control_xform[increment]
-            cmds.move(vector[0], vector[1],vector[2], self.current_xform_group, r = True)
-        
-        cmds.parent(self.current_xform_group, self.control_group)
-        
-    def _get_closest_joint(self):
-        
-        current_cluster = self.clusters[self.current_increment]
-        
-        return util.get_closest_transform(current_cluster, self.buffer_joints)            
-    
-    def _setup_stretchy(self):
-        if not self.attach_joints:
-            return
-        
-        if self.stretchy:    
-            util.create_spline_ik_stretch(self.ik_curve, self.buffer_joints[:-1], self.controls[-1], self.stretch_on_off, self.stretch_axis)
-    
-    def _loop(self, transforms):
-                
-        self._create_curve()
-        self._create_clusters()
-        
-        super(SimpleFkCurveRig, self)._loop(self.clusters)
-
-    def _create_ik_curve(self, curve):
-        
-        if self.span_count == self.control_count:
-            self.ik_curve = curve
-            return 
-        
-        if self.wire_hires:
-            
-            self.ik_curve = cmds.duplicate(self.orig_curve)[0]
-            cmds.setAttr('%s.inheritsTransform' % self.ik_curve, 1)
-            self.ik_curve = cmds.rename(self.ik_curve, 'ik_%s' % curve)
-            cmds.rebuildCurve(self.ik_curve, 
-                              ch = False, 
-                              spans = self.span_count,
-                              rpo = True,  
-                              rt = 0, 
-                              end = 1, 
-                              kr = False, 
-                              kcp = False, 
-                              kep = True,  
-                              kt = False,
-                              d = 3)
-            
-            wire, base_curve = cmds.wire( self.ik_curve, 
-                                          w = curve, 
-                                          dds=[(0, 1000000)], 
-                                          gw = False, 
-                                          n = 'wire_%s' % self.curve)
-            
-            cmds.setAttr('%sBaseWire.inheritsTransform' % base_curve, 1)
-            
-            return
-            
-        if not self.wire_hires:
-          
-            cmds.rebuildCurve(curve, 
-                              ch = True, 
-                              spans = self.span_count,
-                              rpo = True,  
-                              rt = 0, 
-                              end = 1, 
-                              kr = False, 
-                              kcp = False, 
-                              kep = True,  
-                              kt = False,
-                              d = 3)
-            
-            self.ik_curve = curve
-            return
-
-    def _create_ribbon(self):
-        pass
-        
-    def _create_spline_ik(self):
-        
-        self._create_ik_curve(self.curve)
-        
-        if self.buffer_joints:
-            joints = self.buffer_joints
-        if not self.buffer_joints:
-            joints = self.joints
-            
-
-        if self.fix_x_axis:
-            duplicate_hierarchy = util.DuplicateHierarchy( joints[0] )
-        
-            duplicate_hierarchy.stop_at(self.joints[-1])
-            
-            prefix = 'joint'
-            if self.create_buffer_joints:
-                prefix = 'buffer'
-            
-            duplicate_hierarchy.replace(prefix, 'xFix')
-            x_joints = duplicate_hierarchy.create()
-            cmds.parent(x_joints[0], self.setup_group)
-            
-            #working here to add auto fix to joint orientation.
-            
-            for inc in range(0, len(x_joints)):
-                #util.OrientJointAttributes(x_joints[inc])
-                
-                orient = util.OrientJointAttributes(x_joints[inc])
-                orient.delete()
-                #orient._create_attributes()
-                         
-                orient = util.OrientJoint(x_joints[inc])
-                
-                aim = 3
-                if inc == len(x_joints)-1:
-                    aim = 5
-                orient.set_aim_at(aim)
-                
-                aim_up = 0
-                if inc > 0:
-                    aim_up = 1
-                orient.set_aim_up_at(aim_up)
-                
-                orient.run()
-            
-            self._attach_joints(x_joints, joints)
-            
-            joints = x_joints
-            self.buffer_joints = x_joints
-            
-        children = cmds.listRelatives(joints[-1])
-        
-        if children:
-            cmds.parent(children, w = True)
-        
-        handle = util.IkHandle(self._get_name())
-        handle.set_solver(handle.solver_spline)
-        handle.set_start_joint(joints[0])
-        handle.set_end_joint(joints[-1])
-        handle.set_curve(self.ik_curve)
-        handle = handle.create()
-
-        if self.closest_y:
-            cmds.setAttr('%s.dWorldUpAxis' % handle, 2)
-        
-        if children:
-            cmds.parent(children, joints[-1])
-            
-        cmds.parent(handle, self.setup_group)
-        
-        if self.advanced_twist:
-            start_locator = cmds.spaceLocator(n = self._get_name('locatorTwistStart'))[0]
-            end_locator = cmds.spaceLocator(n = self._get_name('locatorTwistEnd'))[0]
-            
-            self.start_locator = start_locator
-            self.end_locator = end_locator
-            
-            cmds.hide(start_locator, end_locator)
-            
-            match = util.MatchSpace(self.buffer_joints[0], start_locator)
-            match.translation_rotation()
-            
-            match = util.MatchSpace(self.buffer_joints[-1], end_locator)
-            match.translation_rotation()
-                        
-            cmds.setAttr('%s.dTwistControlEnable' % handle, 1)
-            cmds.setAttr('%s.dWorldUpType' % handle, 4)
-            cmds.connectAttr('%s.worldMatrix' % start_locator, '%s.dWorldUpMatrix' % handle)
-            cmds.connectAttr('%s.worldMatrix' % end_locator, '%s.dWorldUpMatrixEnd' % handle)
-            
-            if hasattr(self, 'top_sub_control'):
-                cmds.parent(start_locator, self.sub_controls[0])
-                
-            if not hasattr(self, 'top_sub_control'):
-                cmds.parent(start_locator, self.sub_controls[0])
-                
-            cmds.parent(end_locator, self.sub_controls[-1])
-            
-        if not self.advanced_twist and self.buffer_joints != self.joints:
-            
-            follow = util.create_follow_group(self.controls[0], self.buffer_joints[0])
-            cmds.parent(follow, self.setup_group)
-            
-        if not self.advanced_twist:
-            var = util.MayaNumberVariable('twist')
-            var.set_variable_type(var.TYPE_DOUBLE)
-            var.create(self.controls[0])
-            var.connect_out('%s.twist' % handle)
-    
-    def set_control_xform(self, vector, inc):
-        self.control_xform[inc] = vector
-    
-    def set_orient_joint(self, joint):
-        self.orient_joint = joint
-    
-    def set_orient_controls_to_joints(self, bool_value):
-        self.orient_controls_to_joints = bool_value
-    
-    def set_advanced_twist(self, bool_value):
-        self.advanced_twist = bool_value
-    
-    def set_control_count(self, int_value, span_count = None, wire_hires = False):
-        if int_value == 0 or int_value < 2:
-            int_value = 2
-            
-        self.control_count = int_value
-        
-        if not span_count:
-            self.span_count = self.control_count
-            
-        if span_count:
-            self.span_count = span_count
-            self.wire_hires = wire_hires
-            
-    
-    def set_sub_control(self, bool_value):
-        
-        self.sub_control_on = bool_value
-    
-    def set_stretchy(self, bool_value):
-        self.stretchy = bool_value
-        
-    def set_stretch_on_off(self, bool_value):
-        self.stretch_on_off = bool_value
-    
-    def set_stretch_axis(self, axis_letter):
-        self.stretch_axis = axis_letter
-    
-    def set_curve(self, curve):
-        self.curve = curve
-        
-    def set_ribbon(self, bool_value):
-        self.ribbon = bool_value
-        
-    def set_ribbon_offset(self, float_value):
-        
-        self.ribbon_offset = float_value
-        
-    def set_ribbon_offset_axis(self, axis_letter):
-        self.ribbon_offset_axis = axis_letter
-        
-    def set_last_pivot_top(self, bool_value):
-        self.last_pivot_top_value = bool_value
-    
-    def set_fix_x_axis(self, bool_value):
-        self.fix_x_axis = bool_value
-
-    def set_skip_first_control(self, bool_value):
-        self.skip_first_control = bool_value
-        
-    def set_closest_y(self, bool_value):
-        self.closest_y = bool_value
-        
-    def set_create_follows(self, bool_value):
-        self.create_follows = bool_value
-        
-    def create(self):
-        super(SimpleFkCurveRig, self).create()
-        
-        if not self.ribbon:
-            self._create_spline_ik()
-            self._setup_stretchy()
-            
-        if self.ribbon:
-            surface = util.transforms_to_nurb_surface(self.buffer_joints, self._get_name(), spans = self.control_count-1, offset_amount = self.ribbon_offset, offset_axis = self.ribbon_offset_axis)
-            
-            cmds.setAttr('%s.inheritsTransform' % surface, 0)
-            
-            cluster_surface = util.ClusterSurface(surface, self._get_name())
-            cluster_surface.set_join_ends(True)
-            cluster_surface.create()
-            handles = cluster_surface.handles
-            
-            self.ribbon_clusters = handles
-            
-            for inc in range(0, len(handles)):
-                cmds.parentConstraint(self.sub_controls[inc], handles[inc], mo = True)
-                
-            cmds.parent(surface, self.setup_group)
-            cmds.parent(handles, self.setup_group)
-            
-            if self.attach_joints:
-                for joint in self.buffer_joints:
-                    rivet = util.attach_to_surface(joint, surface)
-                    cmds.setAttr('%s.inheritsTransform' % rivet, 0)
-                    cmds.parent(rivet, self.setup_group)
-        
-        cmds.delete(self.orig_curve) 
-    
-class FkCurveRig(SimpleFkCurveRig):
-    
-    def __init__(self, name, side):
-        super(FkCurveRig, self).__init__(name, side)
-        
-        self.aim_end_vectors = False
-        
-    def _create_aims(self, clusters):
-        
-        control1 = self.sub_controls[0]
-        control2 = self.sub_controls[-1]
-        
-        cluster1 = clusters[0]
-        cluster2 = clusters[-1]
-        
-        cmds.delete( cmds.listRelatives(cluster1, ad = True, type = 'constraint') )
-        cmds.delete( cmds.listRelatives(cluster2, ad = True, type = 'constraint') )
-        
-        aim1 = cmds.group(em = True, n = util.inc_name('aimCluster_%s_1' % self._get_name()))
-        aim2 = cmds.group(em = True, n = util.inc_name('aimCluster_%s_2' % self._get_name()))
-        
-        xform_aim1 = util.create_xform_group(aim1)
-        xform_aim2 = util.create_xform_group(aim2)
-        
-        util.MatchSpace(control1, xform_aim1).translation()
-        util.MatchSpace(control2, xform_aim2).translation()
-        
-        cmds.parentConstraint(control1, xform_aim1,  mo = True)
-        cmds.parentConstraint(control2, xform_aim2,  mo = True)
-        
-        mid_control_id = len(self.sub_controls)/2
-        
-        cmds.aimConstraint(self.sub_controls[mid_control_id], aim1, wuo = self.controls[0], wut = 'objectrotation')
-        cmds.aimConstraint(self.sub_controls[mid_control_id], aim2, wuo = self.controls[-1], wut = 'objectrotation')
-
-        cmds.parent(cluster1, aim1)
-        cmds.parent(cluster2, aim2)
-        
-        cmds.parent(xform_aim1, xform_aim2, self.setup_group)
-    
-    def set_aim_end_vectors(self, bool_value):
-        self.aim_end_vectors = bool_value
-        
-    def create(self):
-        super(FkCurveRig, self).create()
-        
-        if self.aim_end_vectors:    
-            if not self.ribbon:
-                self._create_aims(self.clusters)
-            if self.ribbon:
-                self._create_aims(self.ribbon_clusters)
-
-class FkCurveLocalRig(FkCurveRig):
-    
-    def __init__(self, description, side):
-        super(FkCurveLocalRig, self).__init__(description, side)
-        
-        self.last_local_group = None
-        self.last_local_xform = None
-        self.local_parent = None     
-        self.sub_local_controls = []
-        
-    def _all_increments(self, control, current_transform):
-        
-        match = util.MatchSpace(self.clusters[self.current_increment], self.current_xform_group)
-        match.translation_to_rotate_pivot()
-        
-        if self.orient_controls_to_joints:
-            
-            closest_joint = self._get_closest_joint()
-            
-            match = util.MatchSpace(closest_joint, self.current_xform_group)
-            match.rotation()
-        
-        if self.sub_control_on:
-            
-            sub_control = util.Control( self._get_control_name(sub = True) )
-        
-            sub_control.color( util.get_color_of_side( self.side , True)  )
-            
-            if self.control_shape:
-                sub_control.set_curve_type(self.control_shape)
-            
-            sub_control_object = sub_control
-            sub_control = sub_control.get()
-            
-            match = util.MatchSpace(control, sub_control)
-            match.translation_rotation()
-        
-            xform_sub_control = util.create_xform_group(sub_control)
-            self.sub_drivers.append( util.create_xform_group(sub_control, 'driver') )
-            
-            local_group, local_xform = util.constrain_local(sub_control, self.clusters[self.current_increment])
-            
-            self.sub_local_controls.append( local_group )
-            
-            cmds.parent(local_xform, self.setup_group)
-            
-            control_local_group, control_local_xform = util.constrain_local(control, local_xform)
-            
-            if self.control_dict[self.control.get()].has_key('driver2'):
-                control_driver = self.control_dict[self.control.get()]['driver2']
-            
-                driver = util.create_xform_group( control_local_group, 'driver')
-                util.connect_rotate(control_driver, driver)
-            
-            
-            cmds.parent(control_local_xform, self.setup_group)
-            
-            
-            if self.last_local_group:
-                cmds.parent(control_local_xform, self.last_local_group)
-            
-            self.last_local_group = control_local_group
-            self.last_local_xform = control_local_xform
-            
-            cmds.parent(xform_sub_control, self.control.get())
-            self.sub_controls.append(sub_control)
-            
-            sub_vis = util.MayaNumberVariable('subVisibility')
-            sub_vis.set_variable_type(sub_vis.TYPE_BOOL)
-            sub_vis.create(control)
-            sub_vis.connect_out('%sShape.visibility' % sub_control)
-            
-            sub_control_object.hide_scale_and_visibility_attributes()
-            
-        if not self.sub_control_on:
-            
-            util.constrain_local(control, self.clusters[self.current_increment])
-        
-        cmds.parent(self.current_xform_group, self.control_group)
-        
-    def _first_increment(self, control, current_transform):
-        super(FkCurveLocalRig, self)._first_increment(control, current_transform)
-        
-        if self.local_parent:
-            cmds.parent(self.last_local_xform, self.local_parent)
-    
-    def _create_spline_ik(self):
-        
-        self._create_ik_curve(self.curve)
-        
-        children = cmds.listRelatives(self.buffer_joints[-1], c = True)
-        
-        if children:
-            cmds.parent(children, w = True)
-        
-        handle = util.IkHandle(self._get_name())
-        handle.set_solver(handle.solver_spline)
-        handle.set_curve(self.curve)
-        handle.set_start_joint(self.buffer_joints[0])
-        handle.set_end_joint(self.buffer_joints[-1])
-        handle = handle.create()
-        
-        """
-        handle = cmds.ikHandle( sol = 'ikSplineSolver', 
-                       ccv = False, 
-                       pcv = False , 
-                       sj = self.buffer_joints[0], 
-                       ee = self.buffer_joints[-1], 
-                       c = self.curve)[0]
-        """
-        if children:
-            cmds.parent(children, self.buffer_joints[-1])
-            
-        cmds.parent(handle, self.setup_group)
-        
-        if self.advanced_twist:
-            
-            start_locator = cmds.spaceLocator(n = self._get_name('locatorTwistStart'))[0]
-            end_locator = cmds.spaceLocator(n = self._get_name('locatorTwistEnd'))[0]
-            
-            self.start_locator = start_locator
-            self.end_locator = end_locator
-            
-            cmds.hide(start_locator, end_locator)
-            
-            match = util.MatchSpace(self.buffer_joints[0], start_locator)
-            match.translation_rotation()
-            
-            match = util.MatchSpace(self.buffer_joints[-1], end_locator)
-            match.translation_rotation()
-            
-            
-            cmds.setAttr('%s.dTwistControlEnable' % handle, 1)
-            cmds.setAttr('%s.dWorldUpType' % handle, 4)
-            cmds.connectAttr('%s.worldMatrix' % start_locator, '%s.dWorldUpMatrix' % handle)
-            cmds.connectAttr('%s.worldMatrix' % end_locator, '%s.dWorldUpMatrixEnd' % handle)
-            
-            if hasattr(self, 'top_sub_control'):
-                cmds.parent(start_locator, self.sub_local_controls[0])
-                
-            if not hasattr(self, 'top_sub_control'):
-                cmds.parent(start_locator, self.sub_local_controls[0])
-                
-            
-            cmds.parent(end_locator, self.sub_local_controls[-1])
-            
-        if not self.advanced_twist:
-            
-            util.create_local_follow_group(self.controls[0], self.buffer_joints[0])
-            #util.constrain_local(self.controls[0], self.buffer_joints[0])
-            
-    def set_local_parent(self, parent):
-        self.local_parent = parent
-
-    def create(self):
-        super(SimpleFkCurveRig, self).create()
-        
-        if not self.ribbon:
-            self._create_spline_ik()
-            self._setup_stretchy()
-            
-        if self.ribbon:
-            surface = util.transforms_to_nurb_surface(self.buffer_joints, self._get_name(), spans = self.control_count-1, offset_amount = self.ribbon_offset, offset_axis = self.ribbon_offset_axis)
-            
-            cmds.setAttr('%s.inheritsTransform' % surface, 0)
-            
-            cluster_surface = util.ClusterSurface(surface, self._get_name())
-            cluster_surface.set_join_ends(True)
-            cluster_surface.create()
-            handles = cluster_surface.handles
-            
-            self.ribbon_clusters = handles
-            
-            for inc in range(0, len(handles)):
-                
-                cmds.parentConstraint(self.sub_local_controls[inc], handles[inc], mo = True)
-                #cmds.parent(handles[inc], self.sub_local_controls[inc])
-            
-            cmds.parent(surface, self.setup_group)
-            cmds.parent(handles, self.setup_group)
-            
-            for joint in self.buffer_joints:
-                rivet = util.attach_to_surface(joint, surface)
-                cmds.setAttr('%s.inheritsTransform' % rivet, 0)
-                cmds.parent(rivet, self.setup_group)
-        
-        cmds.delete(self.orig_curve) 
-
-#---IK
-
-class IkSplineNubRig(BufferRig):
-    
-    def __init__(self, description, side):
-        
-        super(IkSplineNubRig, self).__init__(description, side)
-        
-        self.end_with_locator = False
-        self.top_guide = None
-        self.btm_guide = None
-        
-        self.bool_create_middle_control = True
-        
-        self.right_side_fix = True
-        self.right_side_fix_axis = 'x'
-        
-        self.control_shape = 'pin'
-        
-        self.control_orient = None
-        
-    def _duplicate_joints(self):
-        
-        if self.create_buffer_joints:
-            duplicate_hierarchy = util.DuplicateHierarchy( self.joints[0] )
-            
-            duplicate_hierarchy.stop_at(self.joints[-1])
-            duplicate_hierarchy.replace('joint', 'buffer')
-            
-            self.buffer_joints = duplicate_hierarchy.create()
-    
-            cmds.parent(self.buffer_joints[0], self.setup_group)
-
-        if not self.create_buffer_joints:
-            self.buffer_joints = self.joints
-        
-        return self.buffer_joints
-
-    def _create_twist_group(self, top_control, top_handle, top_guide):
-        
-        name = self._get_name()
-        
-        twist_guide_group = cmds.group(em = True, n = util.inc_name('guideSetup_%s' % name))
-        cmds.hide(twist_guide_group)
-        
-        cmds.parent([top_guide, top_handle], twist_guide_group)
-        
-        cmds.parent(twist_guide_group, self.setup_group)
-        
-        cmds.parentConstraint(top_control, twist_guide_group,mo = True)
-        
-        self.end_locator = True
-        
-    def _create_joint_line(self):
-    
-        name = self._get_name()
-    
-        position_top = cmds.xform(self.buffer_joints[0], q = True, t = True, ws = True)
-        position_btm = cmds.xform(self.buffer_joints[-1], q = True, t = True, ws = True)
-    
-        cmds.select(cl = True)
-        guide_top = cmds.joint( p = position_top, n = util.inc_name('topTwist_%s' % name) )
-        
-        cmds.select(cl = True)
-        guide_btm = cmds.joint( p = position_btm, n = util.inc_name('btmTwist_%s' % name) )
-        
-        util.MatchSpace(self.buffer_joints[0], guide_top).rotation()
-        
-        cmds.makeIdentity(guide_top, r = True, apply = True)
-        
-        cmds.parent(guide_btm, guide_top)
-        
-        cmds.makeIdentity(guide_btm, r = True, jo = True, apply = True)
-        
-        handle = util.IkHandle(name)
-        handle.set_solver(handle.solver_sc)
-        handle.set_start_joint(guide_top)
-        handle.set_end_joint(guide_btm)
-        
-        handle = handle.create()
-        
-        return guide_top, handle
-    
-    def _create_spline(self, follow, btm_constrain, mid_constrain):
-        
-        name = self._get_name()
-        
-        spline_setup_group = cmds.group( em = True, n = util.inc_name('splineSetup_%s' % name))
-        cmds.hide(spline_setup_group)
-        cluster_group = cmds.group( em = True, n = util.inc_name('clusterSetup_%s' % name))
-        
-        #do not do this way unless heavily tested first
-        """
-        handle = util.IkHandle(name)
-        handle.set_solver(handle.solver_spline)
-        handle.set_start_joint(self.buffer_joints[0])
-        handle.set_end_joint(self.buffer_joints[-1])
-        
-        ik_handle = handle.create()
-        curve = handle.curve
-        
-        ik_handle = cmds.rename(ik_handle, util.inc_name('handle_spline_%s' % name))
-        """
-        
-        #here 
-        ik_handle, effector, curve = cmds.ikHandle(sj = self.buffer_joints[0], 
-                                                ee = self.buffer_joints[-1], 
-                                                sol = 'ikSplineSolver', 
-                                                pcv = False, 
-                                                name = util.inc_name('handle_spline_%s' % name))
-        #to here  could be replaced some day
-        
-        cmds.setAttr('%s.inheritsTransform' % curve, 0)
-        
-        curve = cmds.rename(curve, util.inc_name('curve_%s' % name) )
-        effector = cmds.rename(effector, util.inc_name('effector_%s' % name))
-        
-        top_cluster, top_handle = cmds.cluster('%s.cv[0]' % curve, n = 'clusterTop_%s' % name)
-        mid_cluster, mid_handle = cmds.cluster('%s.cv[1:2]' % curve, n = 'clusterMid_%s' % name)
-        btm_cluster, btm_handle = cmds.cluster('%s.cv[3]' % curve, n = 'clusterBtm_%s' % name)
-        
-        cmds.parent([top_handle, mid_handle, btm_handle], cluster_group )
-        cmds.parent([ik_handle, curve], spline_setup_group)
-        cmds.parent(cluster_group, spline_setup_group)
-        
-        cmds.parent(spline_setup_group, self.setup_group)
-        
-        cmds.parentConstraint(follow, cluster_group, mo = True)
-        
-        cmds.pointConstraint(btm_constrain, btm_handle, mo = True)
-        cmds.parentConstraint(mid_constrain, mid_handle, mo = True)
-        
-        return ik_handle, curve
-    
-    def _setup_stretchy(self, curve, control):
-        
-        util.create_spline_ik_stretch(curve, self.buffer_joints[:-1], control)
-    
-    def _create_top_control(self):
-        
-        if not self.end_with_locator:
-            control = self._create_control('top')
-        if self.end_with_locator:
-            control = self._create_control()
-            
-        control.set_curve_type(self.control_shape)
-            
-        control.hide_scale_and_visibility_attributes()
-        
-        xform = util.create_xform_group(control.get())
-        
-        orient_transform = self.control_orient
-        
-        if not orient_transform:
-            orient_transform = self.joints[0]
-        
-        util.MatchSpace(orient_transform, xform).translation_rotation()
-        
-        self._fix_right_side_orient(xform)
-        
-        return control.get(), xform
-    
-    def _create_btm_control(self):
-        control = self._create_control('btm')
-        control.hide_scale_and_visibility_attributes()
-        
-        control.set_curve_type(self.control_shape)
-        
-        xform = util.create_xform_group(control.get())
-        
-        orient_translate = self.joints[-1]
-        orient_rotate = self.control_orient
-                
-        if not orient_rotate:
-            orient_rotate = self.joints[0]
-        
-        util.MatchSpace(orient_translate, xform).translation()
-        util.MatchSpace(orient_rotate, xform).rotation()
-        
-        self._fix_right_side_orient(xform)
-        
-        return control.get(), xform
-    
-    def _create_btm_sub_control(self):
-        control = self._create_control('btm', sub = True)
-        control.scale_shape(.5, .5, .5)
-        control.hide_scale_and_visibility_attributes()
-        
-        xform = util.create_xform_group(control.get())
-        
-        orient_translate = self.joints[-1]
-        orient_rotate = self.control_orient
-        
-        if not orient_rotate:
-            orient_rotate = self.joints[0]
-        
-        util.MatchSpace(orient_translate, xform).translation()
-        util.MatchSpace(orient_rotate, xform).rotation()
-        
-        
-        self._fix_right_side_orient(xform)
-        
-        return control.get(), xform
-        
-    def _create_mid_control(self):
-        
-        if self.bool_create_middle_control:
-            control = self._create_control('mid', sub = True)
-            control.scale_shape(.5, .5, .5)
-            control.hide_scale_and_visibility_attributes()
-            
-            
-            control = control.get()
-        
-        if not self.bool_create_middle_control:
-            mid_locator = cmds.spaceLocator(n = util.inc_name(self._get_name('locator', 'mid')))[0]
-            control = mid_locator
-            cmds.hide(mid_locator)
-        
-        xform = util.create_xform_group(control)
-        
-        orient_transform = self.control_orient
-        
-        if not orient_transform:
-            orient_transform = self.joints[0]
-        
-        util.MatchSpace(orient_transform, xform).translation_rotation()
-        
-        self._fix_right_side_orient(xform)
-        
-        return control, xform
-    
-    def _fix_right_side_orient(self, control):
-        
-        if not self.right_side_fix:
-            return
-        
-        if not self.side == 'R':
-            return
-        
-        xform_locator = cmds.spaceLocator()[0]
-        
-        match = util.MatchSpace(control, xform_locator)
-        match.translation_rotation()
-        
-        spacer = util.create_xform_group(xform_locator)
-        
-        for letter in self.right_side_fix_axis:
-            cmds.setAttr('%s.rotate%s' % (xform_locator, letter.upper()), 180)
-        
-        match = util.MatchSpace(xform_locator, control)
-        match.translation_rotation()
-        
-        cmds.delete(spacer)
-    
-    def set_end_with_locator(self, True):
-        self.end_with_locator = True
-    
-    def set_guide_top_btm(self, top_guide, btm_guide):
-        self.top_guide = top_guide
-        self.btm_guide = btm_guide
-    
-    def set_control_shape(self, name):
-        self.control_shape = name
-    
-    def set_create_middle_control(self, bool_value):
-        
-        self.bool_create_middle_control = bool_value
-    
-    def set_right_side_fix(self, bool_value, axis):
-        self.right_side_fix = bool_value
-        self.right_side_fix_axis = axis
-    
-    def set_control_orient(self, transform):
-        self.control_orient = transform
-    
-    def create(self):
-        super(IkSplineNubRig, self).create()
-        
-        
-        top_control, top_xform = self._create_top_control()
-        
-        self.top_control = top_control
-        self.top_xform = top_xform
-        
-        if not self.end_with_locator:
-            btm_control, btm_xform = self._create_btm_control()
-            sub_btm_control, sub_btm_xform = self._create_btm_sub_control()
-            cmds.parent(sub_btm_xform, btm_control)
-            
-        if self.end_with_locator:
-            
-            btm_control = cmds.spaceLocator(n = util.inc_name('locator_%s' % self._get_name()))[0]
-            btm_xform = btm_control
-            sub_btm_control = btm_control
-            cmds.hide(btm_control)
-            
-            orient_translate = self.joints[-1]
-            orient_rotate = self.control_orient
-                    
-            if not orient_rotate:
-                orient_rotate = self.joints[0]
-            
-            util.MatchSpace(orient_translate, btm_control).translation()
-            util.MatchSpace(orient_rotate, btm_control).rotation()
-            
-            self._fix_right_side_orient(btm_control)
-            
-        
-        self.btm_control = btm_control
-        self.btm_xform = btm_xform
-            
-        mid_control, mid_xform = self._create_mid_control()
-        
-        cmds.parent(top_xform, self.control_group)
-            
-        cmds.parent(mid_xform, top_control)
-        
-        top_joint, handle = self._create_joint_line()
-        sub_joint, sub_handle = self._create_joint_line()
-        
-        
-        
-        cmds.parent(sub_joint, top_joint)
-        cmds.parent(sub_handle, top_joint)
-        
-        self._create_twist_group(top_control, handle, top_joint)
-        
-        util.create_follow_group(top_joint, mid_xform)
-        cmds.pointConstraint(top_control, sub_btm_control, mid_xform)
-        
-        spline_handle, curve = self._create_spline(top_joint, sub_btm_control, mid_control)
-        #cmds.connectAttr( '%s.rotateX' % sub_joint, '%s.twist' % spline_handle)
-        
-        self._setup_stretchy(curve, top_control)
-        
-        util.create_follow_group(top_control, top_joint)
-        #cmds.parentConstraint(top_control, top_joint, mo = True)
-        util.create_follow_group(sub_btm_control, sub_handle)
-        #cmds.parentConstraint(sub_btm_control, sub_handle, mo = True)
-        
-        top_twist = cmds.group(em = True, n = 'topTwist_%s' % spline_handle)
-        btm_twist = cmds.group(em = True, n = 'btmTwist_%s' % spline_handle)
-        
-        cmds.parent(btm_twist, sub_joint)
-        
-        util.MatchSpace(self.buffer_joints[0], top_twist).translation_rotation()
-        
-        util.MatchSpace(self.buffer_joints[-1], btm_twist).translation()
-        util.MatchSpace(self.buffer_joints[0], btm_twist).rotation()
-        
-        cmds.setAttr('%s.dTwistControlEnable' % spline_handle, 1)
-        cmds.setAttr('%s.dWorldUpType' % spline_handle, 4)
-        
-        cmds.connectAttr('%s.worldMatrix' % top_twist, '%s.dWorldUpMatrix' % spline_handle)
-        cmds.connectAttr('%s.worldMatrix' % btm_twist, '%s.dWorldUpMatrixEnd' % spline_handle)
-                
-        cmds.parent(top_twist, top_control)
-        #cmds.parent(btm_twist, sub_btm_control)
-        
-        cmds.pointConstraint(sub_btm_control, handle, mo = True)
-        util.create_xform_group(handle)
-        util.create_xform_group(sub_handle)
-        
-        cmds.parent(btm_xform, top_control)
-        
-        if self.top_guide:
-            cmds.parentConstraint(self.top_guide, top_xform, mo =  True)
-        
-        if self.btm_guide:
-            cmds.parent(btm_xform, self.btm_guide)
-
-
-class IkAppendageRig(BufferRig):
-    
-    def __init__(self, description, side):
-        super(IkAppendageRig, self).__init__(description, side)
-        
-        self.create_twist = True
-        self.create_stretchy = False
-        self.btm_control = None
-        self.offset_pole_locator = None
-        self.pole_offset = 3
-        self.right_side_fix = True
-        self.orient_constrain = True
-        self.curve_type = None
-        self.create_sub_control = True
-        self.sub_control = None
-        self.top_as_locator = False
-        self.match_btm_to_joint = True
-        self.create_world_switch = True
-        self.create_top_control = True
-        self.pole_follow_transform = None
-        self.pole_angle_joints = []
-        self.top_control_right_side_fix = True
-        self.stretch_axis = 'X'
-        
-    
-    def _attach_ik_joints(self, source_chain, target_chain):
-        
-        for inc in range( 0, len(source_chain) ):
-            source = source_chain[inc]
-            target = target_chain[inc]
-            
-            cmds.parentConstraint(source, target)
-            util.connect_scale(source, target)
-            
-    def _duplicate_joints(self):
-        
-        super(IkAppendageRig, self)._duplicate_joints()
-        
-        duplicate = util.DuplicateHierarchy(self.joints[0])
-        duplicate.stop_at(self.joints[-1])
-        duplicate.replace('joint', 'ik')
-        
-        self.ik_chain = self.buffer_joints
-                
-        if not self.create_buffer_joints:
-            pass
-            #util.AttachJoints(self.ik_chain, self.buffer_joints).create()
-        
-        if self.create_buffer_joints:
-                
-            
-            #self._attach_ik_joints(self.ik_chain, self.buffer_joints)
-            
-            ik_group = self._create_group()
-            cmds.parent(self.ik_chain[0], ik_group)
-            cmds.parent(ik_group, self.setup_group)
-    
-    def _create_buffer_joint(self):
-        
-        buffer_joint = cmds.duplicate(self.ik_chain[-1], po = True)[0]
-        
-        cmds.parent(self.ik_chain[-1], buffer_joint)
-        
-        if not cmds.isConnected('%s.scale' % buffer_joint, '%s.inverseScale' % self.ik_chain[-1]):
-            cmds.connectAttr('%s.scale' % buffer_joint, '%s.inverseScale' % self.ik_chain[-1])
-                
-        attributes = ['rotateX',
-                      'rotateY',
-                      'rotateZ',
-                      'jointOrientX',
-                      'jointOrientY',
-                      'jointOrientZ'
-                      ]
-        
-        for attribute in attributes:
-            cmds.setAttr('%s.%s' % (self.ik_chain[-1], attribute), 0)
-        
-        return buffer_joint
-        
-    def _create_ik_handle(self):
-        
-        buffer_joint = self._create_buffer_joint()
-        
-        ik_handle = util.IkHandle( self._get_name() )
-        
-        ik_handle.set_start_joint( self.ik_chain[0] )
-        ik_handle.set_end_joint( buffer_joint )
-        ik_handle.set_solver(ik_handle.solver_rp)
-        self.ik_handle = ik_handle.create()
-        
-        xform_ik_handle = util.create_xform_group(self.ik_handle)
-        cmds.parent(xform_ik_handle, self.setup_group)
-        
-        cmds.hide(xform_ik_handle)
-        
-    def _create_top_control(self):
-        
-        if not self.top_as_locator:
-            control = self._create_control(description = 'top')
-            control.hide_scale_and_visibility_attributes()
-        
-            if self.curve_type:
-                control.set_curve_type(self.curve_type)
-            
-                control.scale_shape(2, 2, 2)
-        
-            self.top_control = control.get()
-            
-            
-            
-        if self.top_as_locator:
-            self.top_control = cmds.spaceLocator(n = 'locator_%s' % self._get_name())[0]
-        
-        return self.top_control
-    
-    def _xform_top_control(self, control):
-        
-        match = util.MatchSpace(self.ik_chain[0], control)
-        match.translation_rotation()
-        
-        self._fix_right_side_orient(control)
-        
-        cmds.parentConstraint(control, self.ik_chain[0], mo = True)
-        
-        xform_group = util.create_xform_group(control)
-        
-        cmds.parent(xform_group, self.control_group)
-    
-    def _create_btm_control(self):
-        
-        control = self._create_control(description = 'btm')
-        control.hide_scale_and_visibility_attributes()
-        
-            
-        control.scale_shape(2, 2, 2)
-        
-        self.btm_control = control.get()
-        
-        self._fix_right_side_orient( control.get() )
-        
-        if self.create_sub_control:
-            sub_control = self._create_control('BTM', sub = True)
-            
-            sub_control.hide_scale_and_visibility_attributes()
-            
-            xform_group = util.create_xform_group( sub_control.get() )
-            
-            self.sub_control = sub_control.get()
-        
-            cmds.parent(xform_group, control.get())
-            
-            util.connect_visibility('%s.subVisibility' % self.btm_control, '%sShape' % self.sub_control, 1)
-        
-        return control.get()
-    
-    def _fix_right_side_orient(self, control):
-        
-        
-        if not self.right_side_fix:
-            return
-    
-        if not self.side == 'R':
-            return
-        
-        
-        
-        xform_locator = cmds.spaceLocator()[0]
-        
-        match = util.MatchSpace(control, xform_locator)
-        match.translation_rotation()
-        
-        spacer = util.create_xform_group(xform_locator)
-        
-        cmds.setAttr('%s.rotateY' % xform_locator, 180)
-        cmds.setAttr('%s.rotateZ' % xform_locator, 180)
-        
-        match = util.MatchSpace(xform_locator, control)
-        match.translation_rotation()
-        
-        cmds.delete(spacer)
-        
-    def _xform_btm_control(self, control):
-        
-        if self.match_btm_to_joint:
-            match = util.MatchSpace(self.ik_chain[-1], control)
-            match.translation_rotation()
-        if not self.match_btm_to_joint:
-            util.MatchSpace(self.ik_chain[-1], control).translation()
-        
-        self._fix_right_side_orient(control)
-        
-        ik_handle_parent = cmds.listRelatives(self.ik_handle, p = True)[0]
-        
-        if self.sub_control:
-            cmds.parent(ik_handle_parent, self.sub_control)
-        if not self.sub_control:
-            cmds.parent(ik_handle_parent, control)
-        #cmds.parentConstraint(self.sub_control, ik_handle_parent, mo = True)
-        
-        xform_group = util.create_xform_group(control)
-        drv_group = util.create_xform_group(control, 'driver')
-        
-        if self.create_world_switch:
-            self._create_local_to_world_switch(control, xform_group, drv_group)
-        
-        cmds.parent(xform_group, self.control_group)
-        
-        if self.orient_constrain:
-            
-            if self.sub_control:
-                cmds.orientConstraint(self.sub_control, self.ik_chain[-1], mo = True)
-                
-            if not self.sub_control:
-                cmds.orientConstraint(control, self.ik_chain[-1], mo = True)
-        
-    def _create_local_to_world_switch(self, control, xform_group, driver_group):
-        
-        cmds.addAttr(control, ln = 'world', min = 0, max = 1, dv = 0, at = 'double', k = True)
-        
-        local_group = self._create_group('IkLocal')
-        match = util.MatchSpace(control, local_group)
-        match.translation_rotation()
-        
-        world_group = self._create_group('IkWorld')
-        match = util.MatchSpace(control, world_group)
-        match.translation()
-            
-        if not self.right_side_fix and self.side == 'R':
-            cmds.rotate(180,0,0, world_group)
-        
-        cmds.parent([local_group,world_group], xform_group)
-        
-        cmds.orientConstraint(local_group, driver_group)
-        cmds.orientConstraint(world_group, driver_group)
-        
-        constraint = util.ConstraintEditor()
-        
-        active_constraint = constraint.get_constraint(driver_group, constraint.constraint_orient)
-        
-        constraint.create_switch(control, 'world', active_constraint)
-        
-        self.world_group = world_group
-        self.local_group = local_group
-    
-    def _create_top_btm_joint(self, joints, prefix):
-        top_position = cmds.xform(joints[0], q = True, t = True, ws = True)
-        btm_position = cmds.xform(joints[-1], q = True, t = True, ws = True)
-        
-        top_name = self._get_name(prefix, 'top')
-        btm_name = self._get_name(prefix, 'btm')
-        
-        cmds.select( cl = True )
-        
-        top_joint = cmds.joint(p = top_position, n = top_name)
-        btm_joint = cmds.joint(p = btm_position, n = btm_name)
-        
-        cmds.joint(top_joint, e = True, zso = True, oj = 'xyz', sao = 'yup')
-        
-        return [top_joint, btm_joint]
-        
-    def _create_twist_ik(self, joints, description):
-        
-        ik_handle = util.IkHandle(description)
-        ik_handle.set_solver(ik_handle.solver_sc)
-        ik_handle.set_start_joint(joints[0])
-        ik_handle.set_end_joint(joints[-1])
-        return ik_handle.create()
-        
-    def _create_twist_joint(self, top_control):
-        
-        top_guide_joint, btm_guide_joint = self._create_top_btm_joint( [self.buffer_joints[-1], self.buffer_joints[0]], 'guide')
-        top_guidetwist_joint, btm_guidetwist_joint = self._create_top_btm_joint( [self.buffer_joints[0], self.buffer_joints[-1]], 'guideTwist')
-        
-        self.twist_guide = top_guidetwist_joint
-        
-        guide_ik = self._create_twist_ik([top_guide_joint, btm_guide_joint], 'guide')
-        twist_guide_ik = self._create_twist_ik([top_guidetwist_joint, btm_guidetwist_joint], 'guideTwist')
-        
-        cmds.parent(top_guidetwist_joint, top_guide_joint)
-        cmds.parent(twist_guide_ik, top_guide_joint)
-        
-        cmds.parent(top_guide_joint, self.setup_group)
-        cmds.parent(guide_ik, self.setup_group)
-        
-        if self.sub_control:
-            cmds.pointConstraint( self.sub_control, top_guide_joint )
-        if not self.sub_control:
-            cmds.pointConstraint( self.btm_control, top_guide_joint )
-            
-        cmds.pointConstraint( top_control, guide_ik )
-        
-        if self.sub_control:
-            offset_locator = cmds.spaceLocator(n = 'offset_%s' % self.sub_control)[0]
-            cmds.parent(offset_locator, self.sub_control)
-            
-            match = util.MatchSpace(self.sub_control, offset_locator)
-            match.translation_rotation()
-            
-        if not self.sub_control:
-            offset_locator = cmds.spaceLocator(n = 'offset_%s' % self.btm_control)[0]
-            cmds.parent(offset_locator, self.btm_control)
-            
-            match = util.MatchSpace(self.btm_control, offset_locator)
-            match.translation_rotation()
-        
-        cmds.hide(offset_locator)
-        
-        cmds.parentConstraint( offset_locator, twist_guide_ik, mo = True )
-        
-        self.offset_pole_locator = offset_locator
-        
-    def _get_pole_joints(self):
-        if not self.pole_angle_joints:
-            mid_joint_index  = len(self.ik_chain)/2
-            mid_joint_index = int(mid_joint_index)
-            mid_joint = self.ik_chain[mid_joint_index]
-            
-            joints = [self.ik_chain[0], mid_joint, self.ik_chain[-1]]
-            
-            return joints
-        
-        return self.pole_angle_joints            
-        
-    def _create_pole_vector(self):
-        
-        control = self._create_control('POLE')
-        control.hide_scale_and_visibility_attributes()
-        control.set_curve_type('cube')
-        self.poleControl = control.get()
-        
-        util.create_title(self.btm_control, 'POLE_VECTOR')
-        
-        pole_vis = util.MayaNumberVariable('poleVisibility')
-        pole_vis.set_variable_type(pole_vis.TYPE_BOOL)
-        pole_vis.create(self.btm_control)
-        
-        twist_var = util.MayaNumberVariable('twist')
-        twist_var.create(self.btm_control)
-        
-        if self.side == 'L':
-            twist_var.connect_out('%s.twist' % self.ik_handle)
-            
-        if self.side == 'R':
-            util.connect_multiply('%s.twist' % self.btm_control, '%s.twist' % self.ik_handle, -1)
-        
-        pole_joints = self._get_pole_joints()
-        
-        position = util.get_polevector( pole_joints[0], pole_joints[1], pole_joints[2], self.pole_offset )
-        cmds.move(position[0], position[1], position[2], control.get())
-        
-        cmds.poleVectorConstraint(control.get(), self.ik_handle)
-        
-        xform_group = util.create_xform_group( control.get() )
-        
-        follow_group = None
-        
-        if self.create_twist:
-            
-            if not self.pole_follow_transform:
-                follow_group = util.create_follow_group(self.top_control, xform_group)
-            if self.pole_follow_transform:
-                follow_group = util.create_follow_group(self.pole_follow_transform, xform_group)
-                
-            constraint = cmds.parentConstraint(self.twist_guide, follow_group, mo = True)[0]
-            
-            constraint_editor = util.ConstraintEditor()
-            constraint_editor.create_switch(self.btm_control, 'autoTwist', constraint)
-            cmds.setAttr('%s.autoTwist' % self.btm_control, 0)
-        
-        if not self.create_twist:
-            if self.pole_follow_transform:
-                follow_group = util.create_follow_group(self.pole_follow_transform, xform_group)
-                
-            
-            if not self.pole_follow_transform:
-                follow_group = xform_group
-            #    follow_group = util.create_follow_group(self.top_control, xform_group)
-        
-        if follow_group:
-            cmds.parent(follow_group,  self.control_group )
-        
-        name = self._get_name()
-        
-        rig_line = util.RiggedLine(pole_joints[1], control.get(), name).create()
-        cmds.parent(rig_line, self.control_group)
-        
-        pole_vis.connect_out('%s.visibility' % xform_group)
-        pole_vis.connect_out('%s.visibility' % rig_line)
-        
-        self.pole_vector_xform = xform_group
-        
-
-    def _create_stretchy(self, top_transform, btm_transform, control):
-        stretchy = util.StretchyChain()
-        
-        stretchy.set_joints(self.ik_chain)
-        #dampen should be damp... dampen means wet, damp means diminish
-        stretchy.set_add_dampen(True)
-        stretchy.set_node_for_attributes(control)
-        stretchy.set_description(self._get_name())
-        stretchy.set_scale_axis(self.stretch_axis)
-        
-        #this is new stretch distance
-        #stretchy.set_vector_instead_of_matrix(False)
-        top_locator, btm_locator = stretchy.create()
-        
-        cmds.parent(top_locator, top_transform)
-        cmds.parent(btm_locator, btm_transform)
-        
-        #this is new stretch distance
-        """
-        cmds.parent(top_locator, self.setup_group)
-        cmds.parent(btm_locator, self.setup_group)
-        
-        cmds.pointConstraint(top_transform, top_locator)
-        cmds.pointConstraint(btm_transform, btm_locator)
-        """
-        
-    def _create_tweakers(self):
-        pass
-    
-    def set_create_twist(self, bool_value):
-        
-        self.create_twist = bool_value
-    
-    def set_create_stretchy(self, bool_value):
-        self.create_stretchy = bool_value
-    
-    def set_stretch_axis(self, axis_letter):
-        self.stretch_axis = axis_letter
-    
-    def set_pole_offset(self, value):
-        self.pole_offset = value
-    
-    def set_pole_angle_joints(self, joints):
-        self.pole_angle_joints = joints
-    
-    def set_right_side_fix(self, bool_value):
-        self.right_side_fix = bool_value
-    
-    def set_orient_constrain(self, bool_value):
-        self.orient_constrain = bool_value
-        
-    def set_curve_type(self, curve_name):
-        self.curve_type = curve_name
-    
-    def set_create_sub_control(self, bool_value):
-        self.create_sub_control = bool_value
-    
-    def set_create_world_switch(self, bool_value):
-        self.create_world_switch = bool_value
-    
-    def set_top_control_as_locator(self, bool_value):
-        self.top_as_locator = bool_value
-    
-    def set_match_btm_to_joint(self, bool_value):
-        self.match_btm_to_joint = bool_value
-        
-    def set_create_top_control(self, bool_value):
-        self.create_top_control = bool_value
-    
-    def set_pole_follow_transform(self, transform):
-        
-        self.pole_follow_transform = transform
-        
-    
-    def create(self):
-        super(IkAppendageRig, self).create()
-        
-        self._create_ik_handle()
-        
-        if self.create_top_control:
-            top_control = self._create_top_control()
-        if not self.create_top_control:
-            top_control = cmds.spaceLocator(n = 'locator_top_%s' % self._get_name())[0]
-            self.top_control = top_control
-            util.MatchSpace(self.joints[0], top_control).translation_rotation()
-            
-        self._xform_top_control(top_control)
-        
-        btm_control = self._create_btm_control()
-        self._xform_btm_control(btm_control)
-        
-        if self.create_twist:
-            self._create_twist_joint(top_control)
-        
-        
-        self._create_pole_vector()
-        
-        
-        if self.sub_control:
-            self._create_stretchy(top_control, self.sub_control, btm_control)
-        if not self.sub_control:
-            self._create_stretchy(top_control, self.btm_control, btm_control)
-        
-        
-            
-class TweakCurveRig(BufferRig):
-    
-    def __init__(self, name, side):
-        super(TweakCurveRig, self).__init__(name, side)
-        
-        self.control_count = 4
-        self.curve = None
-        self.surface = None
-        self.use_ribbon = True
-        
-        self.create_buffer_joints = False
-        
-        self.orient_controls_to_joints = True
-        self.orient_joint = None
-        
-        self.join_both_ends = False
-        
-        self.ribbon_offset = 1
-        self.ribbon_offset_axis = 'Z'
-    
-    def _create_control(self, sub = False):
-        
-        control = super(TweakCurveRig, self)._create_control(sub = sub)
-        
-        control.hide_scale_and_visibility_attributes()
-        
-        return control.get()
-    
-    def _create_ik_guide(self):
-        
-        if not self.use_ribbon:
-            if not self.surface:
-            
-                name = self._get_name()
-                
-                self.surface = util.transforms_to_curve(self.buffer_joints, self.control_count, name)
-                
-                cmds.rebuildCurve(self.surface, 
-                                  spans = self.control_count - 1 ,
-                                  rpo = True,  
-                                  rt = 0, 
-                                  end = 1, 
-                                  kr = False, 
-                                  kcp = False, 
-                                  kep = True,  
-                                  kt = False,
-                                  d = 3)
-                
-                
-                self.surface = cmds.rename(self.surface, name)
-                
-                cmds.parent(self.surface, self.setup_group)
-                
-        
-        if self.use_ribbon:
-            if not self.surface:
-                surface = util.transforms_to_nurb_surface(self.buffer_joints, self._get_name(self.description), spans = -1, offset_axis = self.ribbon_offset_axis, offset_amount = self.ribbon_offset)
-                cmds.rebuildSurface(surface, ch = True, rpo = True, rt =  False,  end = True, kr = 0, kcp = 0, kc = 0, su = 1, du = 1, sv = self.control_count-1, dv = 3, fr = 0, dir = True)
-        
-                self.surface = surface
-                
-                cmds.parent(self.surface, self.setup_group)
-    
-    def _cluster(self, description):
-        
-        
-        cluster_curve = util.ClusterSurface(self.surface, self._get_name(description))
-        cluster_curve.set_join_ends(True)
-        cluster_curve.set_join_both_ends(self.join_both_ends)
-        cluster_curve.create()
-        
-        self.cluster_deformers = cluster_curve.clusters
-        
-        return cluster_curve.get_cluster_handle_list()
-        
-    def set_control_count(self, int_value):
-        
-        self.control_count = int_value
-        
-    def set_use_ribbon(self, bool_value):
-        self.use_ribbon = bool_value
-        
-    def set_ribbon(self, bool_value):
-        self.use_ribbon = bool_value
-        
-    def set_ribbon_offset(self, float_value):
-        self.ribbon_offset = float_value
-       
-    def set_ribbon_offset_axis(self, axis_letter):
-        self.ribbon_offset_axis = axis_letter
-        
-    def set_orient_controls_to_joints(self, bool_value):
-        self.orient_controls_to_joints = bool_value
-        
-    def set_join_both_ends(self, bool_value):
-        self.join_both_ends = bool_value
-        
-    def create(self):
-        super(TweakCurveRig, self).create()
-        
-        self._create_ik_guide()
-        
-        clusters = self._cluster(self.description)
-        
-        cmds.parent(clusters, self.setup_group)
-        
-        for cluster in clusters:
-            control = self._create_control()
-            
-            xform = util.create_xform_group(control)
-            util.create_xform_group(control, 'driver')
-            
-            util.MatchSpace(cluster, xform).translation_to_rotate_pivot()
-            
-            if self.orient_controls_to_joints:
-            
-                if not self.orient_joint:
-                    joint = util.get_closest_transform(cluster, self.buffer_joints)            
-                    
-                if self.orient_joint:
-                    joint = self.orient_joint
-                
-                util.MatchSpace(joint, xform).translation_rotation()
-            
-            cmds.parentConstraint(control, cluster, mo = True)
-            
-            cmds.parent(xform, self.control_group)
-        
-        if util.has_shape_of_type(self.surface, 'nurbsCurve'):
-            self.maya_type = 'nurbsCurve'
-        if util.has_shape_of_type(self.surface, 'nurbsSurface'):
-            self.maya_type = 'nurbsSurface'
-            
-        if self.attach_joints:
-            for joint in self.buffer_joints:
-                if self.maya_type == 'nurbsSurface':
-                    rivet = util.attach_to_surface(joint, self.surface)
-                    cmds.parent(rivet, self.setup_group)
-                if self.maya_type == 'nurbsCurve':
-                    util.attach_to_curve(joint, self.surface)
-                    cmds.orientConstraint(self.control_group, joint)
-                        
-class RopeRig(CurveRig):
-
-    def __init__(self, name, side):
-        super(RopeRig, self).__init__(name, side)
-        
-        self.subdivision = 0
-        
-        self._sub_run = False
-        
-        self._division_value = 2
-        self.cluster_deformers = []
-        
-    def _define_control_shape(self):
-        return 'cube'
-
-    def _rebuild_curve(self, curve, spans,inc):
-        
-        if self._sub_run:
-            curve_split = curve.split('_')
-            curve_split[-1] = 'sub%s' % (inc+1)
-            name = string.join(curve_split, '_')
-            
-        if not self._sub_run:
-            name = '%s_sub%s' % (curve, (inc+1))
-        
-        rebuilt_curve, node = cmds.rebuildCurve( curve, 
-                                           constructionHistory = True,
-                                           replaceOriginal = False,
-                                           rebuildType = 0,
-                                           endKnots = 1,
-                                           keepRange = 0,
-                                           keepControlPoints = 0, 
-                                           keepEndPoints = 1, 
-                                           keepTangents = 0, 
-                                           spans = spans,
-                                           degree =3,
-                                           name = name)
-        
-        
-        cmds.delete(rebuilt_curve, ch = True)
-        
-        return rebuilt_curve, node
-        
-    def _cluster_curve(self, curve, description):
-        
-        cluster_curve = util.ClusterCurve(curve, self._get_name(description))
-        cluster_curve.create()
-        self.cluster_deformers = cluster_curve.clusters
-        
-        return cluster_curve.get_cluster_handle_list()
-    
-    def _subdivide(self):
-        
-        curves = [self.curves[0]]
-        
-        last_curve = None
-        
-        for inc in range(0, self.subdivision):
-
-
-            if last_curve:
-                curve = last_curve
-            if not last_curve:
-                curve = self.curves[0]
-
-            curveObject = api.nodename_to_mobject(cmds.listRelatives(curve, s = True)[0])
-            curve_object = api.NurbsCurveFunction(curveObject)
-            spans = curve_object.get_span_count()
-            
-            
-            rebuilt_curve, rebuild_node = self._rebuild_curve(curve, spans*self._division_value, inc)
-            
-            curves.append(rebuilt_curve)
-            cmds.parent(rebuilt_curve, self.setup_group)
-            last_curve = rebuilt_curve
-        
-            self._sub_run = True
-            
-        self._sub_run = False
-        return curves
-    
-    def set_subdivisions(self, int_value):
-        
-        if int_value < 0:
-            int_value = 0
-        
-        self.subdivision = int_value
-        
-    def set_division_value(self, int_value):
-        if int_value < 2:
-            int_value = 2
-            
-        self._division_value = int_value
-
-    def create(self):
-
-        curves = self._subdivide()
-        
-        
-        scale = 1
-        
-        scale_section = 1.000/len(curves)
-        alt_color = False
-        
-        description = None
-        
-        inc = 0
-        
-        last_curve = None
-
-        for curve in curves:
-            if inc > 0:
-                description = 'sub%s' % inc
-            if inc == 0:
-                description = 'main'
-            
-            clusters = self._cluster_curve(curve, description)
-            
-            control_group = cmds.group(em = True, n = util.inc_name('controls_%s' % (self._get_name(description))))
-            setup_group = cmds.group(em = True, n = util.inc_name('setup_%s' % (self._get_name(description))))
-            
-            cmds.parent(control_group, self.control_group)
-            cmds.parent(setup_group, self.setup_group)
-            
-            inc2 = 0
-            
-            for cluster in clusters:
-                
-                if description:
-                    control = self._create_control(description)
-                if not description:
-                    control = self._create_control()
-                
-                if not alt_color:
-                    control.color(util.get_color_of_side(self.side))    
-                if alt_color:
-                    control.color(util.get_color_of_side(self.side, sub_color = True))
-                
-                util.MatchSpace(cluster, control.get()).translation_to_rotate_pivot()
-                
-                offset_cluster = cmds.group(em = True, n = 'offset_%s' % cluster)
-                util.MatchSpace(cluster, offset_cluster).translation_to_rotate_pivot()
-                
-                xform_cluster = util.create_xform_group(cluster)
-                
-                cmds.parent(xform_cluster, offset_cluster)
-                cmds.parent(offset_cluster, setup_group)
-                
-                xform_offset = util.create_xform_group(offset_cluster)
-                
-                
-                control.scale_shape(scale, scale, scale) 
-                
-                
-                xform = util.create_xform_group(control.get())
-                util.connect_translate(control.get(), cluster)
-                
-                control.hide_scale_attributes()
-                
-                if last_curve:
-                    util.attach_to_curve(xform, last_curve)
-                    util.attach_to_curve(xform_offset, last_curve)
-                    
-                cmds.parent(xform, control_group)
-                    
-                inc2 +=1
-                
-            scale = scale - scale_section
-            
-            last_curve = curve
-            
-            inc += 1
-            
-            if alt_color:
-                alt_color = False 
-                continue
-            
-            if not alt_color:
-                
-                alt_color = True
-                
-class ConvertJointToNub(object):
-
-    def __init__(self, name, side = 'C'):
-        self.start_joint = None
-        self.end_joint = None
-        self.count = 10
-        self.prefix = 'joint'
-        self.name = name
-        self.side = side
-        
-        self.add_mid_control = True
-        
-        self.joints = []
-        self.control_group = None
-        self.setup_group = None
-        self.control_shape = 'pin_round'
-        self.add_sub_joints = False
-        
-        self.right_side_fix = True
-        self.right_side_fix_axis = 'x'
-        
-        self.up_object = None
-        
-    def set_start_joint(self, joint):
-        self.start_joint = joint
-    
-    def set_end_joint(self, joint):
-        self.end_joint = joint
-        
-    def set_joints(self, joints):
-        self.joints = joints
-        
-    def set_create_mid_control(self, bool_value):
-        self.add_mid_control = bool_value
-        
-    def set_joint_count(self, count):
-        self.count = count
-        
-    def set_control_shape(self, shape_type_name):
-        self.control_shape = shape_type_name
-        
-    def set_prefix(self, prefix):
-        self.prefix = prefix
-        
-    def set_add_sub_joints(self, bool_value):
-        self.add_sub_joints = bool_value
-        
-    def set_up_object(self, name):
-        self.up_object = name
-        
-    def create(self):
-        
-        parent_joints = False
-        
-        if not self.joints:
-            parent_joints = True
-            joints = util.subdivide_joint(self.start_joint, 
-                                     self.end_joint, 
-                                     self.count, self.prefix, 
-                                     '%s_1_%s' % (self.name,self.side), True)
-            
-            
-            
-            for joint in joints[:-1]:
-                orient = util.OrientJoint(joint)
-                
-                if not self.up_object:
-                    self.up_object = self.start_joint
-                
-                orient.set_aim_up_at_object(self.up_object)
-                orient.run()
-            
-            cmds.makeIdentity(joints[-1], r = True, jo = True, apply = True)
-            
-            self.joints = joints
-            
-        parent_map = {}
-            
-        if self.add_sub_joints:
-            
-            new_joints = []
-            
-            for joint in self.joints:
-                duplicate = cmds.duplicate(joint, po = True)
-                
-                new_name = joint[0].upper() + joint[1:]
-                
-                new_joint = cmds.rename(joint, 'xform%s' % new_name)
-                duplicate = cmds.rename(duplicate, joint)
-                cmds.parent(duplicate, w = True)
-                
-                new_joints.append(new_joint)
-                
-                parent_map[new_joint] = duplicate
-                
-            self.joints = new_joints
-        
-        rig = IkSplineNubRig(self.name, self.side)
-        rig.set_joints(self.joints)
-        rig.set_end_with_locator(True)
-        rig.set_create_middle_control(self.add_mid_control)
-        rig.set_control_shape(self.control_shape)
-        #rig.set_control_orient(self.start_joint)
-        rig.set_buffer(False)
-        rig.set_right_side_fix(self.right_side_fix, self.right_side_fix_axis)
-        rig.create()
-        
-        self.top_control = rig.top_control
-        self.btm_control = rig.btm_control
-        self.top_xform = rig.top_xform
-        self.btm_xform = rig.btm_xform
-        
-        if parent_joints:
-            cmds.parent(joints[0], rig.setup_group)
-        
-        if parent_map:
-            for joint in parent_map:
-                cmds.parent(parent_map[joint], joint)
-        
-        self.control_group = rig.control_group
-        self.setup_group = rig.setup_group
-        
-    def get_control_group(self):
-        return self.control_group
-    
-    def get_setup_group(self):
-        return self.setup_group
-    
-    def get_joints(self):
-        return self.joints
-    
-    def set_right_side_fix(self, bool_value, axis = 'x'):
-        self.right_side_fix = bool_value
-        self.right_side_fix_axis = axis
-
-                          
-#---Body Rig
-
-class NeckRig(FkCurveRig):
-    def _first_increment(self, control, current_transform):
-        self.first_control = control
-
-class IkLegRig(IkAppendageRig):
-    
-    def _fix_right_side_orient(self, control, axis = 'yz'):
-        
-        
-        
-        if not self.right_side_fix:
-            return
-    
-        if not self.side == 'R':
-            return
-        
-        xform_locator = cmds.spaceLocator()[0]
-        
-        match = util.MatchSpace(control, xform_locator)
-        match.translation_rotation()
-        
-        spacer = util.create_xform_group(xform_locator)
-        
-        for letter in axis:
-        
-            cmds.setAttr('%s.rotate%s' % (xform_locator, letter.upper()), 180)
-        
-        match = util.MatchSpace(xform_locator, control)
-        match.translation_rotation()
-        
-        cmds.delete(spacer)
-           
-    def _xform_top_control(self, control):
-        
-        match = util.MatchSpace(self.ik_chain[0], control)
-        match.translation_rotation()
-        
-        self._fix_right_side_orient(control, 'z')
-        
-        cmds.parentConstraint(control, self.ik_chain[0], mo = True)
-        
-        xform_group = util.create_xform_group(control)
-        
-        cmds.parent(xform_group, self.control_group)
-            
-    def _create_pole_vector(self):
-        
-        control = self._create_control('POLE')
-        control.hide_scale_and_visibility_attributes()
-        control.set_curve_type('cube')
-        self.poleControl = control.get()
-        
-        util.create_title(self.btm_control, 'POLE_VECTOR')
-                
-        pole_vis = util.MayaNumberVariable('poleVisibility')
-        pole_vis.set_variable_type(pole_vis.TYPE_BOOL)
-        pole_vis.create(self.btm_control)
-        
-        twist_var = util.MayaNumberVariable('twist')
-        twist_var.create(self.btm_control)
-        
-        if self.side == 'L':
-            twist_var.connect_out('%s.twist' % self.ik_handle)
-            
-        if self.side == 'R':
-            util.connect_multiply('%s.twist' % self.btm_control, '%s.twist' % self.ik_handle, -1)
-            #connect_reverse('%s.twist' % self.btm_control, '%s.twist' % self.ik_handle)
-            
-        pole_joints = self._get_pole_joints()
-        
-        position = util.get_polevector( pole_joints[0], pole_joints[1], pole_joints[2], self.pole_offset )
-        cmds.move(position[0], position[1], position[2], control.get())
-
-        match = util.MatchSpace(self.btm_control, control.get())
-        match.rotation()
-        
-        cmds.poleVectorConstraint(control.get(), self.ik_handle)
-        
-        xform_group = util.create_xform_group( control.get() )
-        
-        if self.create_twist:
-            
-            follow_group = util.create_follow_group(self.top_control, xform_group)
-            constraint = cmds.parentConstraint(self.twist_guide, follow_group, mo = True)[0]
-            
-            constraint_editor = util.ConstraintEditor()
-            constraint_editor.create_switch(self.btm_control, 'autoTwist', constraint)
-            cmds.setAttr('%s.autoTwist' % self.btm_control, 1)
-            
-            twist_offset = util.MayaNumberVariable('autoTwistOffset')
-            twist_offset.create(self.btm_control)
-            
-            if self.side == 'L':
-                twist_offset.connect_out('%s.rotateY' % self.offset_pole_locator)
-            if self.side == 'R':
-                util.connect_multiply('%s.autoTwistOffset' % self.btm_control, 
-                                '%s.rotateY' % self.offset_pole_locator, -1)
-        
-        if not self.create_twist:
-            follow_group = util.create_follow_group(self.top_control, xform_group)
-        
-        cmds.parent(follow_group,  self.control_group )
-        
-        name = self._get_name()
-        
-        rig_line = util.RiggedLine(pole_joints[1], control.get(), name).create()
-        cmds.parent(rig_line, self.control_group)
-        
-        pole_vis.connect_out('%s.visibility' % xform_group)
-        pole_vis.connect_out('%s.visibility' % rig_line) 
-    
-    
-class RollRig(JointRig):
-    
-    def __init__(self, description, side):
-        super(RollRig, self).__init__(description, side)
-        
-        self.create_roll_controls = True
-        self.attribute_control = None
-        
-        self.ik_chain = []
-        self.fk_chain = []
-        
-        self.add_hik = None
-        
-        self.ik_attribute = 'ikFk'
-        self.control_shape = 'circle'
-        
-        self.forward_roll_axis = 'X'
-        self.side_roll_axis = 'Z'
-        self.top_roll_axis = 'Y'
-        
-        self.right_side_fix = False
-        
-    def duplicate_joints(self):
-        
-        duplicate = util.DuplicateHierarchy(self.joints[0])
-        duplicate.only_these(self.joints)
-        joints = duplicate.create()
-        
-        cmds.parent(joints[0], self.setup_group)
-        
-        return joints
-    
-    def _get_attribute_control(self):
-        if not self.attribute_control:
-            return self.roll_control.get()
-            
-        if self.attribute_control:
-            return self.attribute_control        
-    
-    def _create_pivot_group(self, source_transform, description):
-        
-        name = self._get_name('pivot', description)
-        
-        group = cmds.group(em = True, n = name)
-        
-        match = util.MatchSpace(source_transform, group)
-        match.translation_rotation()
-        
-        xform_group = util.create_xform_group(group)
-        
-        attribute_control = self._get_attribute_control()
-        
-        cmds.addAttr(attribute_control, ln = '%sPivot' % description, at = 'double', k = True)
-        
-        
-        cmds.connectAttr('%s.%sPivot' % (attribute_control, description), '%s.rotateY' % group)
-        
-        if self.right_side_fix and self.side == 'R':
-            util.insert_multiply('%s.rotateY' % group, -1) 
-        
-        return group, xform_group
-    
-    def _create_pivot_control(self, source_transform, description, sub = False, no_control = False, scale = 1):
-        
-        if self.create_roll_controls:
-            control = self._create_control(description, sub)
-            
-            control_object = control
-            control.set_curve_type(self.control_shape)
-            if sub:
-                if self.sub_control_shape:
-                    control.set_curve_type(self.sub_control_shape)
-                            
-            control.scale_shape(scale, scale, scale)
-            control = control.get()
-        
-        if not self.create_roll_controls or no_control:
-            name = self._get_name('ctrl', description)
-            control = cmds.group(em = True, n = util.inc_name(name))
-        
-        xform_group = util.create_xform_group(control)
-        driver_group = util.create_xform_group(control, 'driver')
-        
-        match = util.MatchSpace(source_transform, xform_group)
-        match.translation_rotation()
-        
-        if self.create_roll_controls:
-            
-            control_object.hide_scale_attributes()
-            control_object.hide_translate_attributes()
-            control_object.hide_visibility_attribute()
-            
-        if self.create_roll_controls:
-            cmds.connectAttr('%s.controlVisibility' % self._get_attribute_control(), '%sShape.visibility' % control)
-        
-        return control, xform_group, driver_group
-    
-    def _create_roll_control(self, transform):
-        
-        roll_control = self._create_control('roll') 
-        roll_control.set_curve_type('square')
-        
-        self.roll_control = roll_control
-        
-        roll_control.scale_shape(.8,.8,.8)
-        
-        xform_group = util.create_xform_group(roll_control.get())
-        
-        roll_control.hide_keyable_attributes()
-        
-        match = util.MatchSpace( transform, xform_group )
-        match.translation_rotation()
-
-        #cmds.parentConstraint(roll_control.get(), transform)
-        
-        cmds.parent(xform_group, self.control_group)
-        
-        self.roll_control_xform = xform_group 
-        
-        return roll_control
-    
-    def _mix_joints(self, joint_chain1, joint_chain2):
-        
-        count = len(joint_chain1)
-        
-        self.ik_chain = []
-        
-        joints_attach_1 = []
-        joints_attach_2 = []
-        target_joints = []
-        
-        for inc in range(0, count):
-            
-            for inc2 in range(0, count):
-                if joint_chain1[inc].startswith(self.joints[inc2]):
-                    
-                    joints_attach_1.append(joint_chain1[inc])
-                    joints_attach_2.append(joint_chain2[inc])
-                    target_joints.append(self.joints[inc2])
-                    
-                    constraint = cmds.parentConstraint(joint_chain1[inc], joint_chain2[inc], self.joints[inc2])[0]
-                    
-                    constraint_editor = util.ConstraintEditor()
-                    constraint_editor.create_switch(self.roll_control.get(), self.ik_attribute, constraint)
-                    
-                    self.ik_chain.append(joint_chain1[inc])
-                    self.fk_chain.append(joint_chain2[inc])
-                    
-        util.AttachJoints(joints_attach_1, target_joints).create()
-        util.AttachJoints(joints_attach_2, target_joints).create()
-        
-        cmds.connectAttr('%s.%s' % (self.roll_control.get(), self.ik_attribute), '%s.switch' % target_joints[0] )
-                 
-    def _create_ik_fk_attribute(self):
-        
-        util.create_title(self.roll_control.get(), 'IK_FK')
-        ik_fk = util.MayaNumberVariable(self.ik_attribute)
-        ik_fk.set_variable_type(ik_fk.TYPE_DOUBLE)
-        ik_fk.set_min_value(0)
-        ik_fk.set_max_value(1)
-        
-        if self.add_hik:
-            ik_fk.set_max_value(2)
-            
-        ik_fk.create(self.roll_control.get())
-        
-                    
-    def set_create_roll_controls(self, bool_value):
-        
-        self.create_roll_controls = bool_value
-        
-    def set_attribute_control(self, control_name):
-        self.attribute_control = control_name
-    
-    def set_control_shape(self, shape_name):
-        self.control_shape = shape_name
-    
-    def set_add_hik(self, bool_value):
-        self.add_hik = bool_value
-        if bool_value:
-            self.ik_attribute = 'ikFkHik'
-    
-    def set_forward_roll_axis(self, axis_letter):
-        self.forward_roll_axis = axis_letter
-        
-    def set_side_roll_axis(self, axis_letter):
-        self.side_roll_axis = axis_letter
-        
-    def set_top_roll_axis(self, axis_letter):
-        self.top_roll_axis = axis_letter
-    
-    def set_right_side_fix(self, bool_value):
-        self.right_side_fix = bool_value
-    
-    def create(self):
-        super(RollRig, self).create()
-        
-        joint_chain1 = self.duplicate_joints()
-        joint_chain2 = self.duplicate_joints()
-        
-        self._create_roll_control(self.joints[0])
-        
-        self._create_ik_fk_attribute()
-        
-        self._mix_joints(joint_chain1, joint_chain2)
-        
-        
-        util.create_title(self._get_attribute_control(), 'FOOT_PIVOTS')
-                
-        if self.create_roll_controls:
-            bool_var = util.MayaNumberVariable('controlVisibility')
-            bool_var.set_variable_type(bool_var.TYPE_BOOL)
-            bool_var.create(self._get_attribute_control())
-        
-    
-class FootRollRig(RollRig):
-    
-    def __init__(self, description, side):
-        super(FootRollRig, self).__init__(description, side)
-        
-        self.defined_joints = []
-        self.toe_rotate_as_locator = False
-        self.mirror_yaw = False
-        self.main_control_follow = None
-    
-    def _define_joints(self):
-        
-        self.ankle_index = 0
-        self.heel_index = 1
-        self.ball_index = 2
-        self.toe_index = 3
-        self.yawIn_index = 4
-        self.yawOut_index = 5
-        
-        self.ankle = self.ik_chain[self.ankle_index]
-        self.heel = self.ik_chain[self.heel_index]
-        self.ball = self.ik_chain[self.ball_index]
-        self.toe = self.ik_chain[self.toe_index]
-        self.yawIn = self.ik_chain[self.yawIn_index]
-        
-        self.yawOut = self.ik_chain[self.yawOut_index]
-        
-    def _create_ik_handle(self, name, start_joint, end_joint):
-        
-        name = self._get_name(name)
-        
-        ik_handle = util.IkHandle(name)
-        ik_handle.set_solver(ik_handle.solver_sc)
-        ik_handle.set_start_joint(start_joint)
-        ik_handle.set_end_joint(end_joint)
-        return ik_handle.create()
-
-    def _create_ik(self):
-    
-        self.ankle_handle = self._create_ik_handle( 'ankle', self.ankle, self.ball)
-        self.ball_handle = self._create_ik_handle( 'ball', self.ball, self.toe)
-        
-        cmds.parent( self.ankle_handle, self.setup_group )
-        cmds.parent( self.ball_handle, self.setup_group )
-        
-    def _create_toe_rotate_control(self):
-        if not self.toe_rotate_as_locator:
-            control = self._create_control( 'TOE_ROTATE', True)
-            control.hide_translate_attributes()
-            control.hide_scale_attributes()
-            control.hide_visibility_attribute()
-            control.set_curve_type('circle')
-            xform_group = control.create_xform()
-            control = control.get()
-        
-        if self.toe_rotate_as_locator:
-            control = cmds.spaceLocator(n = self._get_name('locator', 'toe_rotate'))[0]
-            xform_group = util.create_xform_group(control)
-            attribute_control = self._get_attribute_control()
-            
-            cmds.addAttr(attribute_control, ln = 'toeRotate', at = 'double', k = True)  
-            cmds.connectAttr('%s.toeRotate' % attribute_control, '%s.rotate%s' % (control, self.forward_roll_axis))  
-            
-        
-        match = util.MatchSpace(self.ball, xform_group)
-        match.translation_rotation()
-        
-        cmds.parent(xform_group, self.control_group)
-        
-        return control, xform_group
-    
-    def _create_toe_fk_rotate_control(self):
-        control = self._create_control( 'TOE_FK_ROTATE')
-        control.hide_translate_attributes()
-        control.hide_scale_attributes()
-        control.hide_visibility_attribute()
-        
-        xform_group = control.create_xform()
-        
-        match = util.MatchSpace(self.ball, xform_group)
-        match.translation_rotation()
-        
-        cmds.parent(xform_group, self.control_group)
-        
-        cmds.parentConstraint(control.get(), self.fk_chain[self.ball_index])
-        
-        return control, xform_group        
-    
-    def _create_roll_attributes(self):
-        
-        attribute_control = self._get_attribute_control()
-        
-        cmds.addAttr(attribute_control, ln = 'ballRoll', at = 'double', k = True)
-        cmds.addAttr(attribute_control, ln = 'toeRoll', at = 'double', k = True)
-        cmds.addAttr(attribute_control, ln = 'heelRoll', at = 'double', k = True)
-        cmds.addAttr(attribute_control, ln = 'yawRoll', at = 'double', k = True)
-    
-    def _create_yawout_roll(self, parent):
-        
-        control, xform, driver = self._create_pivot_control(self.yawOut, 'yawOut')
-
-        cmds.parent(xform, parent)
-        
-        attribute_control = self._get_attribute_control()
-        
-        final_value = 10
-        if self.mirror_yaw and self.side == 'R':
-            final_value = -10
-            
-        final_other_value = -45
-        if self.mirror_yaw and self.side == 'R':
-            final_other_value = 45
-        
-        
-        cmds.setDrivenKeyframe('%s.rotate%s' % (driver, self.side_roll_axis),cd = '%s.yawRoll' % attribute_control, driverValue = 0, value = 0, itt = 'spline', ott = 'spline')
-        cmds.setDrivenKeyframe('%s.rotate%s' % (driver, self.side_roll_axis),cd = '%s.yawRoll' % attribute_control, driverValue = final_value, value = final_other_value, itt = 'spline', ott = 'spline')
-        
-        if self.mirror_yaw and self.side == 'R':
-            cmds.setInfinity('%s.rotate%s' % (driver, self.side_roll_axis), preInfinite = 'linear')
-        else:
-            cmds.setInfinity('%s.rotate%s' % (driver, self.side_roll_axis), postInfinite = 'linear')
-                
-        return control
-        
-    def _create_yawin_roll(self, parent):
-        
-        control, xform, driver = self._create_pivot_control(self.yawIn, 'yawIn')
-
-        cmds.parent(xform, parent)
-        
-        attribute_control = self._get_attribute_control()
-        
-        final_value = -10
-        if self.mirror_yaw and self.side == 'R':
-            final_value = 10
-
-        final_other_value = 45
-        if self.mirror_yaw and self.side == 'R':
-            final_other_value = -45
-        
-        cmds.setDrivenKeyframe('%s.rotate%s' % (driver, self.side_roll_axis),cd = '%s.yawRoll' % attribute_control, driverValue = 0, value = 0, itt = 'spline', ott = 'spline')
-        cmds.setDrivenKeyframe('%s.rotate%s' % (driver, self.side_roll_axis),cd = '%s.yawRoll' % attribute_control, driverValue = final_value, value = final_other_value, itt = 'spline', ott = 'spline')
-        
-        if self.mirror_yaw and self.side == 'R':
-            cmds.setInfinity('%s.rotate%s' % (driver, self.side_roll_axis), postInfinite = 'linear')
-        else:
-            cmds.setInfinity('%s.rotate%s' % (driver, self.side_roll_axis), preInfinite = 'linear')    
-        
-                
-        return control
-    
-    def _create_ball_roll(self, parent):
-        
-        control, xform, driver = self._create_pivot_control(self.ball, 'ball')
-        control = util.Control(control)
-        control.scale_shape(2,2,2)
-        control = control.get()
-        
-        cmds.parent(xform, parent)
-        
-        attribute_control = self._get_attribute_control()
-        
-        cmds.setDrivenKeyframe('%s.rotate%s' % (driver, self.forward_roll_axis),cd = '%s.ballRoll' % attribute_control, driverValue = 0, value = 0, itt = 'spline', ott = 'spline')        
-        cmds.setDrivenKeyframe('%s.rotate%s' % (driver, self.forward_roll_axis),cd = '%s.ballRoll' % attribute_control, driverValue = 10, value = 45, itt = 'spline', ott = 'spline')
-        cmds.setDrivenKeyframe('%s.rotate%s' % (driver, self.forward_roll_axis),cd = '%s.ballRoll' % attribute_control, driverValue = -10, value = -45, itt = 'spline', ott = 'spline')
-        #cmds.setDrivenKeyframe('%s.rotateX' % driver,cd = '%s.ballRoll' % attribute_control, driverValue = 20, value = 0, itt = 'spline', ott = 'spline')
-        cmds.setInfinity('%s.rotate%s' % (driver, self.forward_roll_axis), postInfinite = 'linear')
-        cmds.setInfinity('%s.rotate%s' % (driver, self.forward_roll_axis), preInfinite = 'linear')
-        
-        return control
-    
-    def _create_toe_roll(self, parent):
-        
-        control, xform, driver = self._create_pivot_control(self.toe, 'toe')
-        
-        cmds.parent(xform, parent)
-        
-        attribute_control = self._get_attribute_control()
-        
-        cmds.setDrivenKeyframe('%s.rotate%s' % (driver, self.forward_roll_axis),cd = '%s.toeRoll' % attribute_control, driverValue = 0, value = 0, itt = 'spline', ott = 'spline' )
-        cmds.setDrivenKeyframe('%s.rotate%s' % (driver, self.forward_roll_axis),cd = '%s.toeRoll' % attribute_control, driverValue = 10, value = 45, itt = 'spline', ott = 'spline')
-        cmds.setDrivenKeyframe('%s.rotate%s' % (driver, self.forward_roll_axis),cd = '%s.toeRoll' % attribute_control, driverValue = -10, value = -45, itt = 'spline', ott = 'spline')
-        
-        cmds.setInfinity('%s.rotate%s' % (driver, self.forward_roll_axis), postInfinite = 'linear')
-        cmds.setInfinity('%s.rotate%s' % (driver, self.forward_roll_axis), preInfinite = 'linear')
-        
-        return control
-    
-    def _create_heel_roll(self, parent):
-        control, xform, driver = self._create_pivot_control(self.heel, 'heel')
-        
-        cmds.parent(xform, parent)
-        
-        attribute_control = self._get_attribute_control()
-        
-        cmds.setDrivenKeyframe('%s.rotate%s' % (driver, self.forward_roll_axis),cd = '%s.heelRoll' % attribute_control, driverValue = 0, value = 0, itt = 'spline', ott = 'spline')
-        cmds.setDrivenKeyframe('%s.rotate%s' % (driver, self.forward_roll_axis),cd = '%s.heelRoll' % attribute_control, driverValue = -10, value = -45, itt = 'spline', ott = 'spline')
-        cmds.setDrivenKeyframe('%s.rotate%s' % (driver, self.forward_roll_axis),cd = '%s.heelRoll' % attribute_control, driverValue = 10, value = 45, itt = 'spline', ott = 'spline')
-        cmds.setInfinity('%s.rotate%s' % (driver, self.forward_roll_axis), preInfinite = 'linear')
-        cmds.setInfinity('%s.rotate%s' % (driver, self.forward_roll_axis), postInfinite = 'linear')
-        
-        return control
-    
-    def _create_pivot(self, name, transform, parent):
-        
-        pivot_group, pivot_xform = self._create_pivot_group(transform, name)
-        cmds.parent(pivot_xform, parent)
-        
-        return pivot_group
-        
-    def _create_pivot_groups(self):
-
-        toe_control, toe_control_xform = self._create_toe_rotate_control()
-        toe_fk_control, toe_fk_control_xform = self._create_toe_fk_rotate_control()
-        
-        ball_pivot = self._create_pivot('ball', self.ball, self.control_group)
-        toe_pivot = self._create_pivot('toe', self.toe, ball_pivot)
-        heel_pivot = self._create_pivot('heel', self.heel, toe_pivot)
-        
-        toe_roll = self._create_toe_roll(heel_pivot)
-        heel_roll = self._create_heel_roll(toe_roll)
-        yawout_roll = self._create_yawout_roll(heel_roll)
-        yawin_roll = self._create_yawin_roll(yawout_roll)
-        ball_roll = self._create_ball_roll(yawin_roll)
-        
-        self._create_ik()
-        
-        cmds.parent(toe_control_xform, yawin_roll)
-        #cmds.parent(toe_fk_control_xform, self.control_group)
-        
-        #cmds.parentConstraint(ball_roll, self.roll_control_xform, mo = True)
-        if not self.main_control_follow:
-            util.create_follow_group(ball_roll, self.roll_control_xform)
-        if self.main_control_follow:
-            util.create_follow_group(self.main_control_follow, self.roll_control_xform)
-        
-        cmds.parentConstraint(toe_control, self.ball_handle, mo = True)
-        cmds.parentConstraint(ball_roll, self.ankle_handle, mo = True)
-        
-        
-        return [ball_pivot, toe_fk_control_xform]
-        
-    def set_toe_rotate_as_locator(self, bool_value):
-        self.toe_rotate_as_locator = bool_value
-          
-    def set_mirror_yaw(self, bool_value):
-        self.mirror_yaw = bool_value
-        
-    def set_main_control_follow(self, transform):
-        self.main_control_follow = transform
-                    
-    def create(self):
-        super(FootRollRig,self).create()
-        
-        self._define_joints()
-        
-        self._create_roll_attributes()
-        
-        ball_pivot, toe_fk_control_xform = self._create_pivot_groups()
-        
-        util.connect_equal_condition('%s.%s' % (self.roll_control.get(), self.ik_attribute), '%s.visibility' % toe_fk_control_xform, 1)
-        #cmds.connectAttr('%s.%s' % (self.roll_control.get(), self.ik_attribute), '%s.visibility' % toe_fk_control_xform)
-        util.connect_equal_condition('%s.%s' % (self.roll_control.get(), self.ik_attribute), '%s.visibility' % ball_pivot, 0)
-        #connect_reverse('%s.%s' % (self.roll_control.get(), self.ik_attribute), '%s.visibility' % ball_pivot)
-                
-#---Face Rig
-
-        
-        
-class EyeRig(JointRig):
-    def __init__(self, description, side):
-        super(EyeRig, self).__init__(description, side)
-        self.local_parent = None
-        self.parent = None
-        
-        self.eye_control_move = ['Z', 1]
-        self.extra_control = False
-        self.rotate_value = 25
-        self.limit = 1
-        self.skip_ik = False
-        
-    def _create_ik(self):
-
-        duplicate_hierarchy = util.DuplicateHierarchy( self.joints[0] )
-        
-        duplicate_hierarchy.stop_at(self.joints[-1])
-        duplicate_hierarchy.replace('joint', 'ik')
-        
-        self.ik_chain = duplicate_hierarchy.create()
-        
-        cmds.parent(self.ik_chain[0], self.setup_group)
-        """
-        if self.extra_control:
-            duplicate_hierarchy = util.DuplicateHierarchy( self.joints[0] )
-        
-            duplicate_hierarchy.stop_at(self.joints[-1])
-            duplicate_hierarchy.replace('joint', 'extra_ik')
-            self.extra_ik_chain = duplicate_hierarchy.create()
-            cmds.parent(self.extra_ik_chain[0], self.setup_group)
-        """
-        
-        if not self.skip_ik:
-            ik = util.IkHandle(self.description)
-            ik.set_start_joint(self.ik_chain[0])
-            ik.set_end_joint(self.ik_chain[1])
-            handle = ik.create()
-            
-            cmds.parent(handle, self.setup_group)
-        
-            return handle
-    
-    def _create_eye_control(self, handle = None):
-        
-        control = None
-        
-        if not self.skip_ik:
-            group1 = cmds.group(em = True, n = self._get_name('group', 'aim'))
-            group2 = cmds.group(em = True, n = self._get_name('group', 'aim'))
-            
-            cmds.parent(group2, group1)
-            cmds.parent(group1, self.setup_group)
-            
-            util.MatchSpace(self.joints[0], group1).translation_rotation()
-            
-            xform = util.create_xform_group(group1)
-            
-            util.connect_rotate(self.ik_chain[0], group1)
-            
-            if not self.extra_control:
-                cmds.orientConstraint(group2, self.joints[0])
-            
-            control =self._create_control()
-            control.hide_scale_attributes()
-            control = control.get()
-            
-            match = util.MatchSpace(self.joints[1], control)
-            match.translation_rotation()
-            
-            cmds.parent(control, self.control_group)
-            
-            xform = util.create_xform_group(control)
-            local_group, local_xform = util.constrain_local(control, handle)
-            cmds.parent(local_xform, self.setup_group)
-
-            if self.local_parent:
-                cmds.parent(local_xform, self.local_parent)
-                
-            if self.parent:
-                cmds.parent(xform, self.parent)
-
-        if self.skip_ik:
-            group1 = cmds.group(em = True, n = self._get_name('group', 'aim'))
-            #group2 = cmds.group(em = True, n = self._get_name('group', 'aim'))
-            
-            #cmds.parent(group2, group1)
-            cmds.parent(group1, self.setup_group)
-            
-            
-            
-            util.MatchSpace(self.joints[0], group1).translation_rotation()
-            
-            xform = util.create_xform_group(group1)
-            
-            cmds.orientConstraint(group1, self.joints[0])
-        
-        if self.extra_control:
-            
-            parent_group = cmds.group(em = True, n = util.inc_name(self._get_name('group', 'extra')))
-            aim_group = cmds.group(em = True, n = util.inc_name(self._get_name('group', 'aim_extra')))
-            
-            util.MatchSpace(self.joints[0], aim_group).translation_rotation()
-            util.MatchSpace(self.joints[0], parent_group).translation_rotation()
-            
-            xform_parent_group = util.create_xform_group(parent_group)
-            xform_aim_group = util.create_xform_group(aim_group)
-            
-            cmds.parent(xform_aim_group, group1)
-            
-            util.connect_rotate(group1, parent_group)
-            #cmds.orientConstraint(group2, parent_group, mo = True)
-            cmds.parent(xform_parent_group, self.setup_group)
-            
-            #util.connect_rotate(aim_group, self.joints[0])
-            cmds.orientConstraint(aim_group, self.joints[0])
-            
-            control2 = self._create_control(sub = True)
-            control2.hide_scale_and_visibility_attributes()
-            control2 = control2.get()
-        
-            match = util.MatchSpace(self.joints[0], control2)
-            match.translation_rotation()
-        
-            axis = self.eye_control_move[0]
-            axis_value = self.eye_control_move[1]
-                        
-            if axis == 'X':
-                cmds.move(axis_value, 0,0 , control2, os = True, relative = True)
-                util.connect_multiply('%s.translateZ' % control2, '%s.rotateY' % aim_group, -self.rotate_value )
-                util.connect_multiply('%s.translateY' % control2, '%s.rotateZ' % aim_group, self.rotate_value )
-            if axis == 'Y':
-                cmds.move(0,axis_value, 0, control2, os = True, relative = True)
-                util.connect_multiply('%s.translateZ' % control2, '%s.rotateX' % aim_group, -self.rotate_value )
-                util.connect_multiply('%s.translateY' % control2, '%s.rotateZ' % aim_group, self.rotate_value )
-            if axis == 'Z':
-                cmds.move(0,0,axis_value, control2, os = True, relative = True)
-                util.connect_multiply('%s.translateX' % control2, '%s.rotateY' % aim_group, self.rotate_value )
-                util.connect_multiply('%s.translateY' % control2, '%s.rotateX' % aim_group, -self.rotate_value )
-            
-            xform2 = util.create_xform_group(control2)            
-            cmds.parent(xform2, parent_group)
-            cmds.parent(xform_parent_group, self.control_group)
-            
-            
-            
-            if axis == 'X':
-                cmds.transformLimits(control2,  tx =  (0, 0), etx = (1,1) )
-            if axis == 'Y':
-                cmds.transformLimits(control2,  ty =  (0, 0), ety = (1,1) )
-            if axis == 'Z':
-                cmds.transformLimits(control2,  tz =  (0, 0), etz = (1,1) )
-            
-        return control
-    
-    def set_parent(self, parent):
-        self.parent = parent
-    
-    def set_local_parent(self, local_parent):
-        self.local_parent = local_parent 
-    
-    def set_extra_control(self, axis, value, rotate_value = 25, limit = 1):
-        
-        self.eye_control_move = [axis, value]
-        self.extra_control = True
-        self.rotate_value = rotate_value
-    
-    def set_skip_ik_control(self, bool_value):
-        self.skip_ik = bool_value
-        
-    
-    def create(self):
-        
-        handle = None
-        
-        if not self.skip_ik:
-            handle = self._create_ik()
-        
-        control = self._create_eye_control(handle)
-        
-        if self.skip_ik:
-            return
-        
-        locator = cmds.spaceLocator(n = 'locator_%s' % self._get_name())[0]
-        
-        
-        
-        match = util.MatchSpace(self.joints[0], locator)
-        match.translation_rotation()
-        
-        cmds.parent(locator, self.control_group)
-        
-        line = util.RiggedLine(locator, control, self._get_name())        
-        cmds.parent( line.create(), self.control_group)
-        
-        
-        cmds.setAttr('%s.translateX' % locator, l = True)
-        cmds.setAttr('%s.translateY' % locator, l = True)
-        cmds.setAttr('%s.translateZ' % locator, l = True)
-        cmds.setAttr('%s.rotateX' % locator, l = True)
-        cmds.setAttr('%s.rotateY' % locator, l = True)
-        cmds.setAttr('%s.rotateZ' % locator, l = True)
-        cmds.hide(locator)
-        
-class JawRig(FkLocalRig):
-    def __init__(self, description, side):
-        super(JawRig, self).__init__(description, side)
-        self.jaw_slide_offset = .1
-        self.jaw_slide_attribute = True
-    
-    def _attach(self, source_transform, target_transform):
-        
-        local_group, local_xform = super(JawRig, self)._attach(source_transform, target_transform)
-        
-        control = self.controls[-1]
-                
-        live_control = util.Control(control)
-        live_control.rotate_shape(0, 0, 90)
-        
-        
-        var = util.MayaNumberVariable('autoSlide')
-        var.set_variable_type(var.TYPE_DOUBLE)
-        var.set_value(self.jaw_slide_offset)
-        var.set_keyable(self.jaw_slide_attribute)
-        var.create(control)
-        
-        driver = util.create_xform_group(control, 'driver')
-        driver_local = util.create_xform_group(local_group, 'driver')
-        
-        multi = util.connect_multiply('%s.rotateX' % control, '%s.translateZ' % driver)
-        cmds.connectAttr('%s.outputX' % multi, '%s.translateZ' % driver_local)
-        var.connect_out('%s.input2X' % multi)
-        
-        return local_group, local_xform  
-    
-    def set_jaw_slide_offset(self, value):
-        self.jaw_slide_offset = value
-        
-    def set_create_jaw_slide_attribute(self, bool_value):
-        self.jaw_slide_attribute = bool_value
-        
->>>>>>> bf0daa94
+        