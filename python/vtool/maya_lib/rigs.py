# Copyright (C) 2022 Louis Vottero louis.vot@gmail.com    All rights reserved.

from __future__ import absolute_import

import random

# import util
from . import api
import vtool.util

if vtool.util.is_in_maya():
    import maya.cmds as cmds
    import maya.api.OpenMaya as om

from . import core
from . import attr
from . import space
from . import anim
from . import curve
from . import geo
from . import deform
from . import rigs_util
from . import fx
from .. import util_math
from .. import util_file


# --- rigs

class Rig(object):
    "Base class for rigs."

    side_left = 'L'
    side_right = 'R'
    side_center = 'C'

    def __init__(self, description, side=None):

        self._created = False

        self.side = side

        self.joints = []
        self.buffer_joints = []

        self.description = description

        self._control_inst = None

        self._set_sub_control_color_only = False

        self._handle_side_variations()

        self.control_group = None
        self.setup_group = None

        self.control_parent = None
        self.setup_parent = None

        self._create_default_groups()
        self._delete_setup = False

        self.control_shape = 'circle'
        self.sub_control_shape = None

        self.control_color = None
        self.sub_control_color = None

        self.control_size = 1
        self.sub_control_size = 0.8
        self.control_offset_axis = None

        self.controls = []
        self.sub_controls = []
        self._sub_controls_with_buffer = []
        self.control_dict = {}

        self.sub_visibility = False
        self._connect_sub_vis_attr = None

        self._connect_important = True
        self._connect_important_node = None

        self._control_number = True
        self._custom_sets = []

        self._switch_parent = None
        self._pick_walk_parent = None

        self.hue = None
        self.sub_hue = None
        self.saturation = None
        self.color_value = None

        self.hue_inc = None
        self.saturation_inc = None
        self.color_value_inc = None

    def _pre_create(self):
        vtool.util.show('\n')
        vtool.util.show(
            'Creating rig: %s, description: %s, side: %s' % (self.__class__.__name__, self.description, self.side))
        self._parent_default_groups()

        self._pre_create_sub_visibility_attribute()

    def _pre_create_sub_visibility_attribute(self):

        if not self._connect_sub_vis_attr:
            return

        node = core.get_basename(self._connect_sub_vis_attr, remove_attribute=True)

        if not cmds.objExists(node):
            return

        attribute = attr.get_attribute_name(self._connect_sub_vis_attr)

        if not attribute:
            attribute = 'subVisibility'
            self._connect_sub_vis_attr = '%s.%s' % (node, attribute)

        if not cmds.objExists(self._connect_sub_vis_attr):
            cmds.addAttr(node, ln=attribute, at='bool', k=True, dv=self.sub_visibility)

    def _post_create(self):

        self._created = True

        cmds.addAttr(self.control_group, ln='className', dt='string')

        cmds.setAttr('%s.className' % self.control_group, str(self.__class__.__name__), type='string')

        try:
            self._post_create_rotate_order()
        except:
            vtool.util.warning('Could add rotate order to channel box')

        if self._connect_important:

            vtool.util.show('Connect Important!')

            self._post_create_connect('controls', 'control')
            self._post_create_connect('_sub_controls_with_buffer', 'subControl')
            self._post_create_connect('joints', 'joint')
            self._post_create_connect('ik_handle', 'ikHandle')

            if self.joints:
                attr.connect_message(self.control_group, self.joints[0], 'rig1')

        self._post_add_shape_switch()

        self._post_store_orig_matrix('controls')
        self._post_store_orig_matrix('_sub_controls_with_buffer')
        self._post_store_orig_matrix('joints')

        self._post_add_to_control_set()
        self._post_connect_controller()
        self._post_connect_controls_to_switch_parent()

        self._post_connect_sub_control_visibility()

        if self._delete_setup:
            self.delete_setup()

        if cmds.objExists(self.setup_group):

            if core.is_empty(self.setup_group):
                parent = cmds.listRelatives(self.setup_group, p=True)

                if not parent:
                    class_name = self.__class__.__name__

                    vtool.util.warning('Empty setup group in class: %s with description %s %s.' % (
                    class_name, self.description, self.side))

        vtool.util.show('Finished rig.\n')

    def _post_add_shape_switch(self):

        if hasattr(self, 'create_buffer_joints'):

            if not self.create_buffer_joints:
                return
        else:
            return

        if not hasattr(self, '_switch_shape_attribute_name'):
            return

        if not self._switch_shape_attribute_name:
            return

        shapes = core.get_shapes(self.joints[0], shape_type='locator', no_intermediate=True)

        name = self._switch_shape_attribute_name
        node_name = 'switch_setting'
        if self._switch_shape_node_name:
            node_name = self._switch_shape_node_name
        if not self._switch_shape_node_name:
            if self._switch_shape_attribute_name:
                node_name = self._switch_shape_attribute_name

        if cmds.objExists(node_name) and core.is_a_shape(node_name):
            shapes = [node_name]

        if not shapes:
            locator = cmds.spaceLocator()
            shapes = core.get_shapes(locator, shape_type='locator', no_intermediate=True)

            cmds.setAttr('%s.localScaleX' % shapes[0], 0)
            cmds.setAttr('%s.localScaleY' % shapes[0], 0)
            cmds.setAttr('%s.localScaleZ' % shapes[0], 0)

            attr.hide_attributes(shapes[0], ['localPosition', 'localScale'])
            shapes = cmds.parent(shapes[0], self.joints[0], r=True, s=True)
            cmds.delete(locator)
            shapes[0] = cmds.rename(shapes[0], core.inc_name(node_name))

        joint_shape = shapes[0]

        if not cmds.objExists('%s.%s' % (joint_shape, name)):
            cmds.addAttr(joint_shape, ln=name, k=True, min=0)

        if not attr.is_connected('%s.switch' % self.joints[0]):
            cmds.connectAttr('%s.%s' % (joint_shape, name), '%s.switch' % self.joints[0])

        max_value = cmds.attributeQuery('switch', max=True, node=self.joints[0])[0]

        try:
            test_max = cmds.attributeQuery(name, max=True, node=joint_shape)[0]

            if max_value < test_max:
                max_value = test_max
        except:
            pass

        cmds.addAttr('%s.%s' % (joint_shape, name), edit=True, maxValue=max_value)

        cmds.setAttr('%s.%s' % (joint_shape, name), max_value)

        for control in self.controls:
            cmds.parent(shapes[0], control, add=True, s=True)

        attr.connect_message(shapes[0], self.control_group, 'switch')

    def _post_create_rotate_order(self):

        for control in self.controls:
            test = ['X', 'Y', 'Z']

            count = 0

            for t in test:
                if not attr.is_locked('%s.rotate%s' % (control, t)):
                    count += 1

            if count == 3:
                cmds.setAttr('%s.rotateOrder' % control, cb=True)
                cmds.setAttr('%s.rotateOrder' % control, k=True)

    def _post_create_connect(self, inst_attribute, description):

        if hasattr(self, inst_attribute):

            value = getattr(self, inst_attribute)

            if value:

                inc = 1
                value = vtool.util.convert_to_sequence(value)

                for sub_value in value:
                    attr.connect_message(sub_value, self.control_group, '%s%s' % (description, inc))
                    inc += 1

                return value

    def _post_store_orig_matrix(self, inst_attribute):

        if hasattr(self, inst_attribute):

            value = getattr(self, inst_attribute)

            if value:
                value = vtool.util.convert_to_sequence(value)
                for sub_value in value:
                    if sub_value:
                        attr.store_world_matrix_to_attribute(sub_value, skip_if_exists=True)

                return value

    def _post_add_to_control_set(self):

        set_name = 'set_controls'

        exists = False

        if cmds.objExists(set_name) and cmds.nodeType(set_name) == 'objectSet':
            exists = True

        if not exists:

            sets = cmds.ls('%s*' % set_name, type='objectSet')

            if sets:
                set_name = sets[0]
                exists = True

            if not exists:
                cmds.sets(name=core.inc_name(set_name), empty=True)

        parent_set = set_name
        child_set = None

        for set_name in self._custom_sets:

            if set_name == parent_set:
                continue

            custom_set_name = 'set_' + set_name

            if not cmds.objExists(custom_set_name):
                custom_set_name = cmds.sets(name=custom_set_name, empty=True)

            cmds.sets(custom_set_name, addElement=parent_set)

            parent_set = custom_set_name

        if self.__class__ != Rig:
            child_set = 'set_%s' % self.description
            if self.side:
                child_set = 'set_%s_%s' % (self.description, self.side)

            if child_set != parent_set:
                if not cmds.objExists(child_set):
                    cmds.sets(name=child_set, empty=True)

                cmds.sets(child_set, add=parent_set)

        if not child_set:
            child_set = parent_set

        controls = self.get_all_controls()

        for control in controls:
            vtool.util.show('Adding %s to control sets' % control)
            cmds.sets(control, e=True, add=child_set)

    def _post_connect_controller(self):

        controller = attr.get_message_input(self.control_group, 'control1')

        if not self._pick_walk_parent:
            parent = cmds.listRelatives(self.control_group, p=True)

            if parent:
                parent = parent[0]
            else:
                return
        else:
            parent = self._pick_walk_parent

        if controller:
            if not cmds.controller(parent, q=True, isController=True):
                return

            if cmds.controller(controller, q=True, isController=True):
                cmds.controller(controller, parent, e=True, p=True)

    def _post_connect_controls_to_switch_parent(self):

        if not self._switch_parent:
            return

        controls = self.get_all_controls()

        for control in controls:
            attr.connect_message(self._switch_parent, control, 'switchParent')

    def _post_connect_sub_control_visibility(self):

        if not self._connect_sub_vis_attr:
            return

        if not self.sub_controls:
            return

        for sub_control in self.sub_controls:

            shapes = cmds.listRelatives(sub_control, shapes=True)
            for shape in shapes:

                if attr.is_connected('%s.visibility' % shape):
                    input_attribute = attr.get_attribute_input('%s.visibility' % shape, node_only=False)

                    if input_attribute.endswith('isibility'):
                        try:
                            cmds.connectAttr(self._connect_sub_vis_attr, input_attribute)
                        except:
                            pass
                else:
                    attr.connect_visibility(self._connect_sub_vis_attr, shape, self.sub_visibility)

    def __getattribute__(self, item):

        custom_functions = ['create']

        if item in custom_functions:

            if item == 'create':
                result = self._pre_create()
                if result == False:
                    return lambda *args: None

            result = object.__getattribute__(self, item)

            result_values = result()

            def results():
                return result_values

            if item == 'create':
                self._post_create()

            return results

        else:

            return object.__getattribute__(self, item)

    def _handle_side_variations(self):

        if vtool.util.is_left(self.side):
            self.side = 'L'
        if vtool.util.is_right(self.side):
            self.side = 'R'
        if vtool.util.is_center(self.side):
            self.side = 'C'

    def _create_group(self, prefix=None, description=None):

        rig_group_name = self._get_name(prefix, description)

        group = cmds.group(em=True, n=core.inc_name(rig_group_name))

        return group

    def _create_default_groups(self):

        self.control_group = self._create_control_group()
        self.setup_group = self._create_setup_group()

        self._create_control_group_attributes()

        cmds.hide(self.setup_group)

        self._parent_default_groups()
        self._setup_default_groups()

    def _parent_default_groups(self):

        self._parent_custom_default_group(self.control_group, self.control_parent)
        self._parent_custom_default_group(self.setup_group, self.setup_parent)

    def _setup_default_groups(self):

        attr.create_title(self.control_group, 'vetala')
        cmds.addAttr(self.control_group, ln='controlVisibility', at='bool', k=True, dv=1)
        cmds.addAttr(self.control_group, ln='subVisibility', at='bool', k=True, dv=1)
        cmds.addAttr(self.control_group, ln='size', at='double3', k=True)
        cmds.addAttr(self.control_group, ln='sizeX', at='double', p='size', k=True, dv=1)
        cmds.addAttr(self.control_group, ln='sizeY', at='double', p='size', k=True, dv=1)
        cmds.addAttr(self.control_group, ln='sizeZ', at='double', p='size', k=True, dv=1)

        decompose = cmds.createNode('decomposeMatrix', n=core.inc_name('%s_decompose_scale' % self.control_group))

        cmds.connectAttr('%s.worldMatrix' % self.control_group, '%s.inputMatrix' % decompose)
        cmds.connectAttr('%s.outputScaleX' % decompose, '%s.sizeX' % self.control_group)
        cmds.connectAttr('%s.outputScaleY' % decompose, '%s.sizeY' % self.control_group)
        cmds.connectAttr('%s.outputScaleZ' % decompose, '%s.sizeZ' % self.control_group)

    def _parent_custom_default_group(self, group, custom_parent):

        if not group or not custom_parent:
            return

        if not cmds.objExists(group):
            return
        if not cmds.objExists(custom_parent):
            vtool.util.warning('%s does not exist to be a parent.' % custom_parent)
            return

        parent = cmds.listRelatives(group, p=True)
        if parent:
            if custom_parent == parent[0]:
                return

        try:

            cmds.parent(group, custom_parent)

        except:
            pass

    def _create_setup_group(self, description=''):

        group = self._create_group('setup', description)

        if self.setup_group:
            cmds.parent(group, self.setup_group)

        return group

    def _create_control_group(self, description=''):

        group = self._create_group('controls', description)

        if self.control_group:
            cmds.parent(group, self.control_group)

        return group

    def _create_control_group_attributes(self):

        cmds.addAttr(self.control_group, ln='rigControlGroup', at='bool', dv=True)
        cmds.setAttr('%s.rigControlGroup' % self.control_group, l=True)

        cmds.addAttr(self.control_group, ln='description', dt='string')
        cmds.setAttr('%s.description' % self.control_group, self.description, type='string', l=True)

        cmds.addAttr(self.control_group, ln='side', dt='string')
        side = self.side
        if not side:
            side = ''
        cmds.setAttr('%s.side' % self.control_group, side, type='string', l=True)

    def _get_name(self, prefix=None, description=None, sub=False):

        name_list = [prefix, self.description, description, '1', self.side]

        filtered_name_list = []

        for name in name_list:
            if name:
                filtered_name_list.append(str(name))

        name = '_'.join(filtered_name_list)

        return name

    def _get_control_name(self, description=None, sub=False):

        current_process = vtool.util.get_env('VETALA_CURRENT_PROCESS')

        if current_process:
            control_inst = util_file.ControlNameFromSettingsFile(current_process)

            if sub == False:
                control_inst.set_number_in_control_name(self._control_number)

            self._control_inst = control_inst

            if description:
                description = self.description + '_' + description
            else:
                description = self.description

            if sub == True:
                description = 'sub_%s' % description

            control_name = control_inst.get_name(description, self.side)

        if not current_process:

            prefix = 'CNT'
            if sub:
                prefix = 'CNT_SUB'

            control_name = self._get_name(prefix, description, sub=sub)

            control_name = control_name.upper()

        control_name = core.inc_name(control_name)

        return control_name

    def _create_control(self, description=None, sub=False, curve_type=None):

        control = rigs_util.Control(self._get_control_name(description, sub))

        cmds.parent(control.control, self.control_group)

        if curve_type:
            control.set_curve_type(curve_type)

        side = self.side

        if not side:
            side = 'C'

        if not self._set_sub_control_color_only:
            control.color(attr.get_color_of_side(side, sub))
        if self._set_sub_control_color_only:
<<<<<<< HEAD
            control.color(attr.get_color_of_side(side, True))

        if self.control_color != None and self.control_color >= 0 and not sub:
            control.color(self.control_color)

        if self.sub_control_color != None and type(
                self.sub_control_color) != list and self.sub_control_color >= 0 and sub:
            control.color(self.sub_control_color)
=======
            control.color( attr.get_color_of_side( side, True )  )
        
        if self.control_color is not None and self.control_color >= 0 and not sub:
            control.color( self.control_color )
            
        if self.sub_control_color is not None and type(self.sub_control_color) != list and self.sub_control_color >= 0 and sub:
            
            control.color( self.sub_control_color )
>>>>>>> 5bee9bd5

        control.hide_visibility_attribute()

        if self.control_shape and not curve_type:

            control.set_curve_type(self.control_shape)

            if sub:
                if self.sub_control_shape:
                    control.set_curve_type(self.sub_control_shape)

        if not sub:

            control.scale_shape(self.control_size,
                                self.control_size,
                                self.control_size)

            for shape in control.shapes:
                cmds.connectAttr('%s.controlVisibility' % self.control_group, '%s.lodVisibility' % shape)

        if sub:

            size = self.control_size * self.sub_control_size

            control.scale_shape(size,
                                size,
                                size)

            for shape in control.shapes:
                cmds.connectAttr('%s.subVisibility' % self.control_group, '%s.lodVisibility' % shape)

        if not sub:
            self.controls.append(control.get())

        if sub:
            self.sub_controls.append(control.get())
            if not self._sub_controls_with_buffer:
                self._sub_controls_with_buffer.append(control.get())
            else:
                self._sub_controls_with_buffer[-1] = control.get()
        else:
            self._sub_controls_with_buffer.append(None)

        if self.control_offset_axis:

            if self.control_offset_axis == 'x':
                control.rotate_shape(90, 0, 0)

            if self.control_offset_axis == 'y':
                control.rotate_shape(0, 90, 0)

            if self.control_offset_axis == 'z':
                control.rotate_shape(0, 0, 90)

            if self.control_offset_axis == '-x':
                control.rotate_shape(-90, 0, 0)

            if self.control_offset_axis == '-y':
                control.rotate_shape(0, -90, 0)

            if self.control_offset_axis == '-z':
                control.rotate_shape(0, 0, -90)

        self.control_dict[control.get()] = {}
<<<<<<< HEAD

        if self.hue != None and sub != True:
            control.set_color_hue(self.hue)

        if self.sub_hue != None and sub == True:
            control.set_color_hue(self.sub_hue)

        if self.saturation != None and sub == False:
            control.set_color_saturation(self.saturation)

        if self.color_value != None and sub == False:
=======
        
        if self.hue is not None and sub != True:
            control.set_color_hue(self.hue)
        
        if self.sub_hue is not None and sub == True:
            control.set_color_hue(self.sub_hue)
        
        if self.saturation is not None and sub == False:
            control.set_color_saturation(self.saturation)
        
        if self.color_value is not None and sub == False:
>>>>>>> 5bee9bd5
            control.set_color_value(self.color_value)

        if self.hue_inc:
            if self.hue:
                self.hue += self.hue_inc

        if self.saturation_inc and not sub:
            self.saturation += self.saturation_inc

        if self.color_value_inc and not sub:
            self.color_value += self.color_value_inc

        return control

    def _connect_sub_visibility(self, control_and_attr, sub_control):

        shapes = cmds.listRelatives(sub_control, shapes=True)

        for shape in shapes:
            attr.connect_visibility(control_and_attr, shape, self.sub_visibility)

    def set_control_shape(self, shape_name):
        """
        Sets the look of the controls, based on predifined names.
        """

        self.control_shape = shape_name

    def set_sub_control_shape(self, shape_name):
        """
        Sets the look of the curve for the sub controls.

        """

        self.sub_control_shape = shape_name

    def set_control_color(self, color):
        """
        Set the color of the control based on an integer value.
        """

        self.control_color = color

    def set_sub_control_color(self, color):
        """
        Set the color of sub controls.
        """

        self.sub_control_color = color

    def set_sub_control_color_only(self, bool_value):
        """
        Makes main controls use the same color has sub controls.
        """
        self._set_sub_control_color_only = bool_value

    def set_control_size(self, float_value):
        """
        Sets the default size of the control curve.
        """

        if float_value == 0:
            vtool.util.warning('Setting control size to zero!')

        self.control_size = float_value

    def set_sub_control_size(self, float_value):
        """
        Sets the default size of the sub control curve.
        """

        self.sub_control_size = float_value

    def set_control_parent(self, parent_transform):
        """
        Sets the parent of the control group for this rig.
        This usually should get run after create.
        """

        self.control_parent = parent_transform

        self._parent_custom_default_group(self.control_group, self.control_parent)

    def set_setup_parent(self, parent_transform):
        """
        Sets the parent of the setup group for this rig.
        This usually should get run after create.
        """

        self.setup_parent = parent_transform

        self._parent_custom_default_group(self.setup_group, self.setup_parent)

    def set_switch_parent(self, rig_control_group):
        """
        This is used for IK/FK matching. This could be used to allow the hands to be associated with the IK/FK switching of the arm.
        """
        self._switch_parent = rig_control_group

    def set_control_offset_axis(self, axis_letter):
        """
        This sets the axis that the control curve cvs will offset to. This happens by rotating the control in 90 degrees on the axi.
        This is good for lining up the control cvs to a different axis than its default.

        Args:
            axis_letter (str): The letter of the axis to offste the control cvs around. 'x', 'y' or 'z'

        """
        self.control_offset_axis = axis_letter.lower()

    def set_control_color_hue(self, value):
        """
        Using HSV this sets the hue component for the controls.
        """
        self.hue = value

    def set_sub_control_color_hue(self, value):
        """
        Using HSV this sets the hue component for the sub controls.
        """
        self.sub_hue = value

    def set_control_color_increment_hue(self, value):
        """
        Using HSV this incrments (.1) or decrements (-.1) the hue component of controls as they are created.
        This allows for things like FK control chains to get progressively darker/lighter.
        """
        self.hue_inc = value

    def set_control_color_saturation(self, value):
        """
        Using HSV this sets the saturation component for the controls.
        """
        self.saturation = value

    def set_control_color_value(self, value):
        """
        Using HSV this sets the value component for the controls.
        """
        self.color_value = value

    def set_control_color_increment_saturation(self, value):
        """
        Using HSV this incrments (.1) or decrements (-.1) the saturation component of controls as they are created.
        This allows for things like FK control chains to get progressively darker/lighter.
        """
        self.saturation_inc = value

    def set_control_color_increment_value(self, value):
        """
        Using HSV this incrments (.1) or decrements (-.1) the value component of controls as they are created.
        This allows for things like FK control chains to get progressively darker/lighter.
        """
        self.color_value_inc = value

    def set_sub_visibility(self, bool_value):
        """
        This controls wether sub controls are visible by default after building the rig.

        Args:
            bool_value (bool)
        """
        self.sub_visibility = bool_value

    def set_connect_important(self, bool_value):
        self._connect_important = bool_value

    def set_number_in_control_name(self, bool_value):
        """
        By default controls are named with a number.
        For example: "CNT_DEFAULT_1_L"
        If this is set to false, the name would become:
        "CNT_DEFAULT_L"
        This helps simplify control names especially for major controls.
        """
        self._control_number = bool_value

    def set_no_last_number(self, bool_value):
        """
        By default controls are named with a number.
        For example: "CNT_DEFAULT_1_L"
        If this is set to false, the name would become:
        "CNT_DEFAULT_L"
        This helps simplify control names especially for major controls.
        """

        self._control_number = bool_value

    def set_pick_walk_parent(self, control_name):
        """
        Some rig classes support pick walking.
        When pick walking gets to the first control, it will then navigate to the control specified here.
        """
        self._pick_walk_parent = control_name

    def set_control_set(self, list_of_set_names):
        """
        This will create the sets if they don't already exist.
        This will put all the controls generated under the last set name in the list
        """

        self._custom_sets = vtool.util.convert_to_sequence(list_of_set_names)

    def connect_sub_visibility(self, attr_name):
        """
        This connects the subVisibility attribute to the specified attribute.  Good when centralizing the sub control visibility.
        """
        self._connect_sub_vis_attr = attr_name

    def get_all_controls(self):
        """
        Returns all controls in the setup.
        """
        return list(self.control_dict.keys())

    def get_controls(self, title):
        """
        Get entries for every control.
        For example, title could be "xform".  It would return all the xform nodes.
        """

        entries = []

        for control in self.controls:
            if title in self.control_dict[control]:
                entries.append(self.control_dict[control][title])

        return entries

    def get_sub_controls(self, title):
        """
        Get entries for every sub control.
        For example, title could be "xform".  It would return all the xform nodes.
        """

        entries = []

        for control in self.sub_controls:
            if title in self.control_dict[control]:
                entries.append(self.control_dict[control][title])

        return entries

    def create(self):
        """
        Create the rig.  Set commands must be set before running this.
        """

    def delete_setup(self):
        """
        This will delete the setup group.
        """

        self._delete_setup = True

        if not self._created:
            return

        if cmds.objExists(self.setup_group):

            if core.is_empty(self.setup_group):
                parent = cmds.listRelatives(self.setup_group, p=True)

                if parent:
                    vtool.util.warning('Setup group was parented. Skipping deletion.')

                if not parent:
                    cmds.delete(self.setup_group)
                    return
            if core.is_empty(self.setup_group) and self._delete_setup:
                vtool.util.warning('Setup group is not empty. Skipping deletion.')
                self._delete_setup = False
                return

        if not cmds.objExists(self.setup_group) and self._delete_setup:
            vtool.util.warning('Setup group does not exist. Skipping deletion.')

        if self._delete_setup:
            vtool.util.warning('Could not delete setup group. rig: %s side: %s of class: %s' % (
            self.description, self.side, self.__class__.__name__))


class JointRig(Rig):
    """
    Joint rig class adds attaching buffer chain functionality.
    Also the ability to specify a joint chain for a rig.

    """

    attach_type_constraint = 0
    attach_type_matrix = 1

    def __init__(self, description, side=None):
        super(JointRig, self).__init__(description, side)

        self.joints = []

        self.attach_joints = True
        self.auto_control_visibility = True

        self._switch_shape_attribute_name = None
        self._attach_type = 0

        self.joint_name_token = 'joint'

    def _pre_create(self):
        super(JointRig, self)._pre_create()
        vtool.util.show('Using joints:%s' % self.joints)

        if not self.joints:
            vtool.util.warning('No joints passed. Nothing to build')
            return False

    def _attach_joints(self, source_chain, target_chain):

        if not self.joints:
            return

        if not self.attach_joints:
            return

        attach = space.AttachJoints(source_chain, target_chain)
        attach.set_attach_type(self._attach_type)
        attach.create()

        if cmds.objExists('%s.switch' % target_chain[0]):
            switch = rigs_util.RigSwitch(target_chain[0])

            weight_count = switch.get_weight_count()

            if weight_count > 0:
                if self.auto_control_visibility:
                    switch.add_groups_to_index((weight_count - 1), self.control_group)

                switch.create()

    def _check_joints(self, joints):

        for joint in joints:
            if cmds.nodeType(joint) == 'joint':
                continue

            if cmds.nodeType(joint) == 'transform':
                continue

            vtool.util.show(
                '%s is not a joint or transform. %s may not build properly.' % (joint, self.__class__.__name__))

    def set_joints(self, joints):
        """
        Set the joints that the rig should work on.

        Args:
            joints (list): Joints by name.
        """

        joints = vtool.util.convert_to_sequence(joints)

        self.joints = joints
        self.buffer_joints = joints

        self._check_joints(self.joints)

    def set_attach_joints(self, bool_value):
        """
        Turn off/on joint attaching.

        Args:
            bool_value (bool): Wether to attach joints.
        """

        self.attach_joints = bool_value

    def set_attach_type(self, attach_type):

        self._attach_type = attach_type

    def set_auto_switch_visibility(self, bool_value):
        """
        When attaching more than one joint chain.
        This will attach the control group visibility to the switch attribute on the first joint.
        """

        self.auto_control_visibility = bool_value

    def set_add_switch_shape(self, name_for_attribute, name_for_node=None):
        """
        Add a switch attribute, for example: ikFk

        Args:
            name_for_attribute (str) : The name to give the switch attribute upon creation. ie. ikFk
            name_for_node (str) : The name to give the shape to be created that the attribute will live on.  ie. settings_arm_L
        """

        self._switch_shape_attribute_name = name_for_attribute
        self._switch_shape_node_name = name_for_node

    def set_joint_name_token(self, joint_token_string):
        self.joint_name_token = joint_token_string


class BufferRig(JointRig):
    """
    Extends JointRig with ability to create buffer chains.
    The buffer chain creates a duplicate chain for attaching the setup to the main chain.
    This allows multiple rigs to be attached to the main chain.
    """

    def __init__(self, name, side=None):
        super(BufferRig, self).__init__(name, side)

        self.create_buffer_joints = False
        self.build_hierarchy = False
        self._buffer_replace = ['joint', 'buffer']

    def _duplicate_joints(self):

        if not self.joints:
            return

        if self.create_buffer_joints:

            if not self._is_buffer_ready(self.joints[0]):
                vtool.util.warning(
                    'Buffer joints added to chain that was not ready. This is probably because the joint chain was rigged without set_buffer(True) in the past.')
                vtool.util.warning('')
                vtool.util.warning('Layering rigs will error.')
                vtool.util.warning('')

            if not self.build_hierarchy:
                duplicate_hierarchy = space.DuplicateHierarchy(self.joints[0])

                duplicate_hierarchy.stop_at(self.joints[-1])
                duplicate_hierarchy.only_these(self.joints)
                duplicate_hierarchy.replace(self._buffer_replace[0], self._buffer_replace[1])

                self.buffer_joints = duplicate_hierarchy.create()

            if self.build_hierarchy:
                build_hierarchy = space.BuildHierarchy()
                build_hierarchy.set_transforms(self.joints)
                build_hierarchy.set_replace(self._buffer_replace[0], self._buffer_replace[1])
                self.buffer_joints = build_hierarchy.create()

            cmds.parent(self.buffer_joints[0], self.setup_group)

        if not self.create_buffer_joints:
            self.buffer_joints = self.joints

            if self._has_buffer(self.joints[0]):
                vtool.util.warning(
                    'set_buffer(False) on a rig that has used buffer joints in the past. Consider turning on set_buffer(True)')
                vtool.util.warning('')
                vtool.util.warning('Layering rigs will error.')
                vtool.util.warning('')

            if space.has_constraint(self.joints[0]) and self.attach_joints:
                vtool.util.warning('set_buffer(False) on joints that are already constrained. ')
                vtool.util.warning('')
                vtool.util.warning('Layering rigs will error.')
                vtool.util.warning('')

        return self.buffer_joints

    def _create_before_attach_joints(self):
        return

    def _has_buffer(self, top_joint):
        if cmds.objExists('%s.switch' % top_joint):
            return True

        return False

    def _is_buffer_ready(self, top_joint):

        if cmds.objExists('%s.switch' % top_joint):
            return True

        else:
            if not space.has_constraint(top_joint):
                return True

        return False

    def set_buffer_replace(self, replace_this, with_this):

        self._buffer_replace = [replace_this, with_this]

    def set_build_hierarchy(self, bool_value):

        self.build_hierarchy = bool_value

    def set_buffer(self, bool_value, name_for_attribute=None, name_for_node=None):
        """
        Turn off/on the creation of a buffer chain.

        Args:
            bool_value (bool): Wether to create the buffer chain.
            name_for_attribute : Name to give an optional switch attribute
            name_for_node: name of a node the optional switch attribute lives on.
        """

        self.create_buffer_joints = bool_value
        self._connect_important = bool_value

        if name_for_attribute:
            self._switch_shape_attribute_name = name_for_attribute
            self._switch_shape_node_name = name_for_node

    def create(self):
        super(BufferRig, self).create()

        self._duplicate_joints()

        self._create_before_attach_joints()

        if self.create_buffer_joints and self.buffer_joints:
            self._attach_joints(self.buffer_joints, self.joints)

    def delete_setup(self):

        if self.create_buffer_joints:
            vtool.util.warning(
                'Skipping setup group deletion. The buffer is set to True and duplicate joints need to be stored under the setup.')
            self._delete_setup = False
            return

        super(BufferRig, self).delete_setup()


class CurveRig(Rig):
    """
        A rig class that accepts curves instead of joints as the base structure.
    """

    def __init__(self, description, side=None):
        super(CurveRig, self).__init__(description, side)

        self.curves = None

    def set_curve(self, curve_list):
        """
        Set the curve to rig with.

        Args:
            curve_list (str): The name of a curve.
        """
        self.curves = vtool.util.convert_to_sequence(curve_list)


class PolyPlaneRig(Rig):
    """
        A rig class that accepts curves instead of joints as the base structure.
    """

    def __init__(self, description, side=None):
        super(PolyPlaneRig, self).__init__(description, side)

        self.poly_plane = None

    def set_poly_plane(self, poly_plane):
        """
        Set the curve to rig with.

        Args:
            curve_list (str): The name of a curve.
        """
        self.poly_plane = poly_plane


class SurfaceRig(Rig):
    """
        A rig class that accepts curves instead of joints as the base structure.
    """

    def __init__(self, description, side=None):
        super(SurfaceRig, self).__init__(description, side)

        self.curves = None

    def set_surface(self, surface_list):
        """
        Set the curve to rig with.

        Args:
            curve_list (str): The name of a curve.
        """
        self.surfaces = vtool.util.convert_to_sequence(surface_list)


# --- Rigs

class SparseRig(JointRig):
    """
    This class create controls on joints. The controls are not interconnected.
    For example Fk rig, the controls have a parent/child hierarchy. Sparse rig does not have any hierarchy.
    This is good for a pile of leaves or tweakers on a body.
    """

    def __init__(self, description, side=None):
        super(SparseRig, self).__init__(description, side)

        self.control_shape = 'cube'
        self.is_scalable = False
        self.respect_side = False
        self.respect_side_tolerance = 0.001
        self.match_scale = False

        self.use_joint_controls = False
        self.use_joint_controls_scale_compensate = False

        self.xform_rotate = None
        self.xform_scale = None

        self.control_to_pivot = False
        self._control_to_boundingbox = False
        self._control_to_boundingbox_bottom = False
        self._control_to_boundingbox_top = False
        self.follow_parent = False
        self.control_compensate = False
        self.run_function = None
        self._create_sub_control = False
        self.sub_visibility = 1
        self.keep_negative_scale = False

    def _convert_to_joints(self):

        for inc in range(0, len(self.controls)):
            control = self.controls[inc]

            control = rigs_util.Control(control)
            control.set_to_joint(scale_compensate=self.use_joint_controls_scale_compensate)

    def _position_control(self, transform_source, transform_target):

        match_space = space.MatchSpace(transform_source, transform_target)
        match_space.translation_rotation()

        if self.control_to_pivot:
            match_space.translation_to_rotate_pivot()
        if self._control_to_boundingbox:
            pos = space.get_center(transform_source)
            cmds.xform(transform_target, ws=True, t=pos)
        if self._control_to_boundingbox_bottom:
            pos = space.get_btm_center(transform_source)
            cmds.xform(transform_target, ws=True, t=pos)
        if self._control_to_boundingbox_top:
            pos = space.get_top_center(transform_source)
            cmds.xform(transform_target, ws=True, t=pos)

        match_space.scale()

    def _post_connect_controller(self):

        if not self._pick_walk_parent:
            parent = cmds.listRelatives(self.control_group, p=True)

            if parent:
                parent = parent[0]
                if not cmds.controller(parent, q=True, isController=True):
                    return
        else:
            parent = self._pick_walk_parent

        for control in self.controls:

            if cmds.controller(control, q=True, isController=True):
                cmds.controller(control, parent, e=True, p=True)

    def set_scalable(self, bool_value, keep_negative_scale_on_joint=False):
        """
        Turn off/on the ability for controls to scale the joints.

        Args:
            bool_value (bool): Wether to open the scale attributes of the controls.
        """

        self.is_scalable = bool_value

        self.keep_negative_scale = keep_negative_scale_on_joint

    def set_respect_side(self, bool_value, tolerance=0.001, center_line_offset=0):
        """
        Respecting side will change the color of controls based on their position along the X coordinate.
        Less than x will be red. Greater than x will be blue.
        Inside the center axis will be yellow.
        This will also change the naming of the control.
        The end suffix letter will change to L, R or C depending on where it is in space.

        Args:
            bool_value (bool): Wether to have the control respect side by changing name and color.
            tolerance (float): The value a control needs to be away from the center before it has a side.
        """

        self.respect_side = bool_value
        self.respect_side_tolerance = tolerance
        self.respect_side_offset = center_line_offset

    def set_match_scale(self, bool_value):
        """
        Match the size of the control to the scale of the joint.

        Args:
            bool_value (bool): Wether to match the control to the scale of the joint.
        """

        self.match_scale = bool_value

    def set_use_joint_controls(self, bool_value, scale_compensate=False):

        self.use_joint_controls = bool_value
        self.use_joint_controls_scale_compensate = scale_compensate

    def set_xform_values(self, rotate=[0, 180, 0], scale=[1, 1, -1]):
        """
        This is good for mirroring control behavior
        """

        self.xform_rotate = rotate
        self.xform_scale = scale

    def set_control_to_pivot(self, bool_value):
        """
        This will build the control at the pivot point of the joint or transform supplied with set_joints()
        """
        self.control_to_pivot = bool_value

    def set_control_to_bounding_box_center(self, bool_value):
        self._control_to_boundingbox = bool_value

    def set_control_to_bounding_box_bottom(self, bool_value):
        self._control_to_boundingbox_bottom = bool_value

    def set_control_to_bounding_box_top(self, bool_value):
        self._control_to_boundingbox_top = bool_value

    def set_follow_parent(self, bool_value):

        self.follow_parent = bool_value

    def set_control_compensate(self, bool_value):
        """
        This feeds the translation of the control into a group above using a negative offset.
        Good if the control is attached to a mesh that it affects usings a rivet.
        """
        self.control_compensate = bool_value

    def set_run_after_increment(self, function):
        """
        function will get passed the current control and current transform.
        """

        self.run_function = function

    def set_create_sub_control(self, bool_value):
        self._create_sub_control = bool_value

    def create(self):

        super(SparseRig, self).create()

        inc = 0
        self.current_inc = 0

        if not self.joints:
            vtool.util.warning('No joints given.')
            return

        for joint in self.buffer_joints:

            control = self._create_control()

            control_name = control.get()

            xform = space.create_xform_group(control.get())
            driver = space.create_xform_group(control.get(), 'driver')

            if self.control_compensate:
                offset = space.create_xform_group(control_name, 'offset')

                attr.connect_translate_multiply(control_name, offset, -1)

            self._position_control(joint, xform)

            if self.respect_side:

                sub = False
                if self._set_sub_control_color_only:
                    sub = True

                side = control.color_respect_side(sub=sub, center_tolerance=self.respect_side_tolerance,
                                                  offset=self.respect_side_offset)

                if side != 'C':
                    control_data = self.control_dict[control_name]
                    self.control_dict.pop(control_name)

                    new_name = self._control_inst.get_name(self.description, side)

                    control_name = rigs_util.rename_control(control_name, new_name)

                    xform = space.get_xform_group(control_name)
                    driver = space.get_xform_group(control_name, 'driver')

                    control = rigs_util.Control(control_name)

                    self.control_dict[control_name] = control_data

                    self.controls[-1] = control_name

            if self.match_scale:
                const = cmds.scaleConstraint(joint, xform)
                cmds.delete(const)

            sub = False
            if self._create_sub_control:
                sub = self._create_control(sub=True)

                cmds.parent(sub.control, control.control, r=True)

                self._connect_sub_visibility('%s.subVisibility' % control.get(), sub.get())

            if self.attach_joints:
                const_control = control_name

                if sub:
                    const_control = sub.control

                maintain_offset = True
                if space.world_matrix_equivalent(const_control, joint):
                    maintain_offset = False

                cmds.parentConstraint(const_control, joint, mo=maintain_offset)

                if self.is_scalable:
                    if self.keep_negative_scale:
                        scale_constraint = cmds.scaleConstraint(const_control, joint, mo=True)[0]
                    else:
                        scale_constraint = cmds.scaleConstraint(const_control, joint)[0]

                    if not sub:
                        space.scale_constraint_to_local(scale_constraint, self.keep_negative_scale)

            if not self.is_scalable:
                control.hide_scale_attributes()
                if sub:
                    sub.hide_scale_attributes()

            self.control_dict[control_name]['xform'] = xform
            self.control_dict[control_name]['driver'] = driver

            if self.follow_parent:
                parent = cmds.listRelatives(joint, p=True)

                if parent:
                    space.create_follow_group(parent[0], xform)

            if self.run_function:
                self.run_function(self.controls[self.current_inc], self.joints[self.current_inc])

            inc += 1
            self.current_inc = inc

        if self.use_joint_controls:
            self._convert_to_joints()


class SparseLocalRig(SparseRig):
    """
    A sparse rig that does that connects controls locally.
    This is important for cases where the controls when parented need to move serparetly from the rig.
    For example if the setup deformation blendshapes in before a skin cluster.
    """

    def __init__(self, description, side=None):
        super(SparseLocalRig, self).__init__(description, side)

        self.local_constraint = True
        self.local_parent = None
        self.local_xform = None
        self.connect_xform = False
        self.connect_driver = False
        self._read_locators = []
        self._read_locators_dict = {}
        self.read_locators = []
        self._loc_group = None

    def _create_read_locators(self):

        if not self._read_locators:
            return

        self._temp_loc_dict = {}

        for read_dict in self._read_locators:
            if not self._loc_group:
                group = cmds.group(em=True, n=core.inc_name(self._get_name('group', 'read_locator')))
                cmds.parent(group, self.setup_group)
                self._loc_group = group
            else:
                group = self._loc_group

            self.read_locators = []

            for joint in self.joints:

                if not joint in self._temp_loc_dict:
                    loc = cmds.spaceLocator(n=core.inc_name(self._get_name('locator', 'read')))[0]
                    self._temp_loc_dict[joint] = loc

                    cmds.pointConstraint(joint, loc)

                    xform = space.create_xform_group(loc)
                    cmds.parent(xform, group)
                    self._read_locators_dict[joint] = []

                if joint in self._temp_loc_dict:
                    loc = self._temp_loc_dict[joint]

                values = [loc, read_dict['min'], read_dict['max'], read_dict['axis']]

                self.read_locators.append(loc)
                self._read_locators_dict[joint].append(values)

    def set_local_constraint(self, bool_value):
        self.local_constraint = bool_value

    def set_local_parent(self, local_parent):
        self.local_parent = local_parent

    def set_connect_local_xform(self, bool_value):

        self.connect_xform = bool_value

    def set_connect_local_driver(self, bool_value):

        self.connect_driver = bool_value

    def set_create_position_read_locators(self, bool_value, min_value=None, max_value=None, axis='Y'):
        """
        Good to hookup of blendshapes to the translation.
        Weight attribute named weight if set_position_read_locators called once
        if called for more than one axis = weightX or weightY or weightZ
        """

        read_dict = {}
        read_dict['min'] = min_value
        read_dict['max'] = max_value
        read_dict['axis'] = axis

        self._read_locators.append(read_dict)

    def create(self):

        super(SparseRig, self).create()

        if not self.joints:
            vtool.util.warning('No joints given.')
            return

        if self._read_locators:
            self._create_read_locators()

        self.local_xform = cmds.group(em=True, n=core.inc_name('localParent_%s' % self._get_name()))
        cmds.parent(self.local_xform, self.setup_group)

        self.current_inc = 0
        inc = 0

        for joint in self.buffer_joints:

            control = self._create_control()

            control_name = control.get()

            if not self.is_scalable:
                control.hide_scale_attributes()

            xform = space.create_xform_group(control.get())
            driver = space.create_xform_group(control.get(), 'driver')

            if self.control_compensate:
                offset = space.create_xform_group(control_name, 'offset')

                attr.connect_translate_multiply(control_name, offset, -1)

            self._position_control(joint, xform)

            if self.respect_side:

                sub = False

                if self._set_sub_control_color_only:
                    sub = True

                side = control.color_respect_side(sub, center_tolerance=self.respect_side_tolerance,
                                                  offset=self.respect_side_offset)

                if side != 'C':
                    control_data = self.control_dict[control_name]
                    self.control_dict.pop(control_name)

                    new_name = self._control_inst.get_name(self.description, side)

                    control_name = rigs_util.rename_control(control_name, new_name)

                    xform = space.get_xform_group(control_name)
                    driver = space.get_xform_group(control_name, 'driver')

                    self.control_dict[control_name] = control_data

                    control = rigs_util.Control(control_name)

                    self.controls[-1] = control_name

            if not self.local_constraint:
                if not self.attach_joints:
                    xform_joint = space.create_xform_group(joint)

                    if self.local_parent:
                        cmds.parent(xform_joint, self.local_xform)

                    attr.connect_translate(control.get(), joint)
                    attr.connect_rotate(control.get(), joint)

                    attr.connect_translate(driver, joint)
                    attr.connect_rotate(driver, joint)

            if self.local_constraint:
                if self.attach_joints:
                    local_group, local_xform = space.constrain_local(control.get(), joint, use_duplicate=True,
                                                                     scale_connect=self.is_scalable)

                    if self.local_xform:
                        cmds.parent(local_xform, self.local_xform)

                    local_driver = space.create_xform_group(local_group, 'driver')

                    attr.connect_translate(driver, local_driver)
                    attr.connect_rotate(driver, local_driver)
                    attr.connect_scale(driver, local_driver)

                    if self.connect_xform:
                        attr.connect_transforms(xform, local_xform)

                    if self.connect_driver:
                        attr.connect_transforms(driver, local_driver)

                    if not self.local_xform:
                        cmds.parent(local_xform, self.setup_group)

            if not self.attach_joints:
                attr.connect_scale(control.get(), joint)

            if self.read_locators:
                # loc, read_dict['min'], read_dict['max'], read_dict['axis']

                for values in self._read_locators_dict[joint]:
                    locator, read_min, read_max, read_axis = values

                    if not cmds.objExists('%s.readLocator' % self.controls[inc]):
                        attr.connect_message(locator, self.controls[inc], 'readLocator')

                    read_axis = read_axis.upper()

                    attribute = 'weight%s' % read_axis

                    if len(self._read_locators_dict[joint]) == 1:
                        attribute = 'weight'
<<<<<<< HEAD

                    if read_min != None and read_max != None:
                        cmds.addAttr(joint, ln=attribute, at='float', dv=0, min=read_min, max=read_max)

                    if read_max != None:
                        anim.quick_driven_key('%s.translate%s' % (locator, read_axis), '%s.%s' % (joint, attribute),
                                              [0, read_max], [0, -1])
                    if read_min != None:
                        anim.quick_driven_key('%s.translate%s' % (locator, read_axis), '%s.%s' % (joint, attribute),
                                              [0, read_min], [0, 1])

=======
                    
                    if read_min is not None and read_max is not None:
                        
                        cmds.addAttr(joint, ln = attribute, at = 'float', dv = 0, min = read_min, max = read_max)             
                    
                    
                    if read_max is not None:
                        anim.quick_driven_key('%s.translate%s' % (locator, read_axis), '%s.%s' % (joint, attribute), [0, read_max], [0, -1])
                    if read_min is not None:
                        anim.quick_driven_key('%s.translate%s' % (locator, read_axis), '%s.%s' % (joint, attribute), [0, read_min], [0, 1])
                    
>>>>>>> 5bee9bd5
            if self.run_function:
                self.run_function(self.controls[self.current_inc], self.joints[self.current_inc])

            self.current_inc = inc
            inc += 1

        if self.local_parent:
            space.create_follow_group(self.local_parent, self.local_xform)

        self.control_dict[control_name]['xform'] = xform
        self.control_dict[control_name]['driver'] = driver

        if self.use_joint_controls:
            self._convert_to_joints()


class ControlRig(Rig):
    """
    Convenience for creating controls to hold blendshape sliders.
    """

    def __init__(self, name, side=None):
        super(ControlRig, self).__init__(name, side)

        self.transforms = None
        self.control_count = 1
        self.control_shape_types = {}
        self.control_descriptions = {}
        self.only_translate = False
        self.no_channels = False

    def set_transforms(self, transforms):
        """
        Set transforms where controls should be created.
        """
        self.transforms = transforms

    def set_control_count_per_transform(self, int_value):
        """
        Set the number of controls per transform.
        """
        self.control_count = int_value

    def set_control_shape(self, index, shape_name):
        """
        Set the control shape at the index.
        Corresponds to set_control_count_per_transform.
        """
        self.control_shape_types[index] = shape_name

    def set_control_description(self, index, description):
        """
        Set the description of the control at the index.
        Corresponds to set_control_count_per_transform.
        """
        self.control_descriptions[index] = description

    def set_only_translate_channels(self, bool_value):
        self.only_translate = bool_value

    def set_no_channels(self, bool_value):
        self.no_channels = bool_value

    def create(self):
        super(ControlRig, self).create()
        if not self.transforms:
            self.transforms = [None]

        self.transforms = vtool.util.convert_to_sequence(self.transforms)

        for transform in self.transforms:
            for inc in range(0, self.control_count):

                description = None
                if inc in self.control_descriptions:
                    description = self.control_descriptions[inc]

                control = self._create_control(description)

                if transform:
                    space.MatchSpace(transform, control.get()).translation_rotation()

                if inc in self.control_shape_types:
                    control.set_curve_type(self.control_shape_types[inc])

                control.scale_shape(self.control_size, self.control_size, self.control_size)

                space.create_xform_group(control.get())

                if self.only_translate:
                    control.hide_scale_attributes()
                    control.hide_rotate_attributes()

                if self.no_channels:
                    control.hide_attributes()


class GroundRig(JointRig):
    """
    Create a ground and sub controls
    """

    def __init__(self, name, side=None):
        super(GroundRig, self).__init__(name, side)

        self.control_shape = 'square_point'
        self.control_size = 1
        self.sub_control_size = .9
        self.scalable = False

    def _pre_create(self):
        super(JointRig, self)._pre_create()
        vtool.util.show('Using joints:%s' % self.joints)

    def set_joints(self, joints=None):
        super(GroundRig, self).set_joints(joints)

    def set_control_size(self, float_value):
        super(GroundRig, self).set_control_size(float_value * 40)

    def set_scalable(self, bool_value):
        self.scalable = bool_value

    def create(self):

        super(GroundRig, self).create()

        scale = self.sub_control_size
        last_control = None

        controls = []

        first_control = None

        for inc in range(0, 3):

            if inc == 0:
                control = self._create_control()

                first_control = control.get()

            if inc > 0:
                control = self._create_control(sub=True)

                self._connect_sub_visibility('%s.subVisibility' % first_control, control.get())

            controls.append(control.get())

            if inc > 1:
                control.scale_shape(scale, scale, scale)
                scale *= 0.9

            if last_control:
                cmds.parent(control.get(), last_control)

            last_control = control.get()

            if not self.scalable:
                control.hide_scale_and_visibility_attributes()
            if self.scalable:
                control.hide_visibility_attribute()

        if self.joints:
            xform = space.create_xform_group(controls[0])
            space.MatchSpace(self.joints[0], xform).translation_rotation()

        if self.joints:
            if self.attach_joints:
                cmds.parentConstraint(control.get(), self.joints[0])
                if self.scalable:
                    cmds.scaleConstraint(control.get(), self.joints[0])


# --- FK

class FkRig(BufferRig):
    """
    This is a great simple setup for appendages like fingers or arms.
    """

    def __init__(self, name, side=None):
        super(FkRig, self).__init__(name, side)
        self.last_control = ''
        self.control = ''

        self.current_xform_group = ''
        self.control_size = 3
        self.sub_control_size = .9

        self.transform_list = []
        self.drivers = []
        self.current_increment = None

        self.parent = None

        self.connect_to_driver = None
        self.match_to_rotation = True

        self.create_sub_controls = False
        self.nice_sub_naming = False
        self.use_joint_controls = False
        self.use_joint_controls_scale_compensate = False

        self.hide_sub_translates = True

        self.skip_controls = []
        self.offset_rotation = []
        self.inc_offset_rotation = {}
        self._runtime_hierarchy = {}

        self._use_hier_parent = False
        self._use_hier_color = False
        self._use_hier_name = False
        self._use_hier_size = False
        self._use_hier_size_offset = 0.8
        self._use_hier_color_offset = 0.7
        self.use_hierarchy_dict = {}

        self._skip_childless_joints = False

        self.sub_control_count = 2

    def _create_control(self, description='', sub=False, curve_type=''):

        orig_side = self.side

        if self._use_hier_name:
            transform = self.current_transform
            transform = core.get_basename(transform, remove_attribute=True)
            transform = transform.replace(self.joint_name_token, '')
            transform = vtool.util.replace_last_number(transform, '')

            transform, side = vtool.util.remove_side(transform)
            if side:
                side_code = vtool.util.get_side_code(side)

                self.side = side_code

            if transform.endswith('_'):
                transform = transform[:-1]
            if transform.startswith('_'):
                transform = transform[1:]
            if transform.find('__'):
                transform.replace('__', '_')

            if description:
                description = description + '_' + transform
            else:
                description = transform

        control = super(FkRig, self)._create_control(description, sub, curve_type)

        if self._use_hier_name:
            self.side = orig_side
            joint_key = self.joints[self.current_increment]
            joint_uuid = core.get_uuid(joint_key)
            self.use_hierarchy_dict[joint_uuid] = control.get_uuid()

        if not sub:
            self.last_control = self.control
            self.control = control

        self._set_control_attributes(control)

        xform = space.create_xform_group(control.get())
        driver = space.create_xform_group(control.get(), 'driver')

        if not sub:
            self.current_xform_group = xform

        self.control_dict[control.get()]['xform'] = xform
        self.control_dict[control.get()]['driver'] = driver

        if not sub:
            self.drivers.append(driver)

        if self.create_sub_controls and not sub:

            subs = []
            sub_scale_offset = 0.1
            sub_scale = 1

            for inc in range(0, (self.sub_control_count)):

                if inc == 0:
                    sub_control = super(FkRig, self)._create_control(sub=True, curve_type=self.sub_control_shape)

                if inc > 0:
                    if not self.nice_sub_naming:
                        sub_control = super(FkRig, self)._create_control(description='sub', sub=True,
                                                                         curve_type=self.sub_control_shape)
                    if self.nice_sub_naming:
                        sub_control = super(FkRig, self)._create_control(sub=True)
                    sub_scale -= sub_scale_offset
                    sub_control.scale_shape(sub_scale, sub_scale, sub_scale)

                if self.hide_sub_translates:
                    sub_control.hide_translate_attributes()

                sub_control.hide_scale_and_visibility_attributes()

                space.MatchSpace(control.get(), sub_control.get()).translation_rotation()

                self._connect_sub_visibility('%s.subVisibility' % control.get(), sub_control.get())

                subs.append(sub_control.get())

                if inc == 0:
                    cmds.parent(sub_control.get(), control.get())
                if inc > 0:
                    cmds.parent(sub_control.get(), self.sub_controls[-2])

            self.control_dict[control.get()]['subs'] = subs

        return control

    def _set_control_attributes(self, control):

        control.hide_scale_attributes()

    def _edit_at_increment(self, control, transform_list):
        self.transform_list = transform_list
        current_transform = transform_list[self.current_increment]

        self._all_increments(control, current_transform)

        if self.current_increment == 0:
            self._first_increment(control, current_transform)

        if self.current_increment == ((len(transform_list)) - 1):
            self._last_increment(control, current_transform)

        if self.current_increment > 0:
            self._increment_greater_than_zero(control, current_transform)

        if self.current_increment < (len(transform_list)):
            self._increment_less_than_last(control, current_transform)

        if self.current_increment < (len(transform_list)) and self.current_increment > 0:
            self._incrment_after_start_before_end(control, current_transform)

        if self.current_increment == (len(transform_list) - 1) or self.current_increment == 0:
            self._increment_equal_to_start_end(control, current_transform)

    def _all_increments(self, control, current_transform):

        match_space = space.MatchSpace(current_transform, self.control_dict[control]['xform'])

        if self.match_to_rotation:
            match_space.translation_rotation()

        if not self.match_to_rotation:
            match_space.translation()

        match_space.scale()

        match_space.translation_to_rotate_pivot()

    def _first_increment(self, control, current_transform):

        self._attach(control, current_transform)

    def _last_increment(self, control, current_transform):
        return

    def _increment_greater_than_zero(self, control, current_transform):

        self._attach(control, current_transform)

        if not self.create_sub_controls:

            if self.last_control:
                cmds.parent(self.control_dict[control]['xform'], self.last_control.get())

                cmds.controller(control, self.last_control.get(), e=True, p=True)

        if self.create_sub_controls:
            last_control = self.control_dict[self.last_control.get()]['subs'][-1]
            cmds.parent(self.control_dict[control]['xform'], last_control)

            cmds.controller(control, last_control, e=True, p=True)

    def _increment_less_than_last(self, control, current_transform):
        return

    def _increment_equal_to_start_end(self, control, current_transform):
        return

    def _incrment_after_start_before_end(self, control, current_transform):
        return

    def _loop(self, transforms):

        inc = 0

        found_to_skip = []

        if self.skip_controls:
            for increment in self.skip_controls:

                found_transform = None

                try:
                    found_transform = transforms[increment]
                except:
                    pass

                if found_transform:
                    found_to_skip.append(found_transform)

        self.current_increment = 0

        for inc in range(0, len(transforms)):

            if transforms[inc] in found_to_skip:
                self.current_increment += 1
                continue

            self.current_increment = inc

            transform = transforms[inc]

            children = cmds.listRelatives(transform, type='joint')
            if not children and self._skip_childless_joints:
                continue

            self.current_transform = transform
            control = self._create_control()

            uuid = cmds.ls(transform, uuid=True)[0]
            self._runtime_hierarchy[uuid] = {}
            self._runtime_hierarchy[uuid]['control'] = control

            parent = cmds.listRelatives(transform, p=True, f=True)
            if parent:
                parent_uuid = cmds.ls(parent, uuid=True)[0]
                self._runtime_hierarchy[uuid]['parent'] = parent_uuid

            control = control.get()

            self._edit_at_increment(control, transforms)

        self._use_hier()

    def _use_hier(self):

        if not self._use_hier_parent:
            return

        for transform in self.buffer_joints:
            radius = 1

            if cmds.objExists('%s.radius' % transform):
                radius = cmds.getAttr('%s.radius' % transform)

            uuid = cmds.ls(transform, uuid=True)[0]
            if not uuid in self._runtime_hierarchy:
                continue

            hier_dict = self._runtime_hierarchy[uuid]
            parent_uuid = None
            if 'parent' in hier_dict:
                parent_uuid = hier_dict['parent']

            control = hier_dict['control']
            current_xform = self._get_control_xform_group(control.get())
            current_parent = cmds.listRelatives(current_xform, p=True)
            if current_parent:
                current_parent = current_parent[0]

            if self._use_hier_size:
                control.scale_shape(radius, radius, radius)

            if self._use_hier_color:
                color = attr.get_color_rgb(transform, as_float=True)
                control.color_rgb(*color)

            if parent_uuid in self._runtime_hierarchy:

                parent_hier_dict = self._runtime_hierarchy[parent_uuid]
                if 'control' in parent_hier_dict:

                    parent_control = parent_hier_dict['control']

                    parent_xform = self._get_control_xform_group(parent_control.get())

                    current_parent_hier = cmds.ls(parent_xform, l=True)[0]

                    if control.get() in current_parent_hier:

                        if current_parent:
                            cmds.parent(parent_xform, current_parent)

                    if parent_control.get() != current_parent:
                        cmds.parent(current_xform, parent_control.get())

                    offset = 0.8
                    color_offset = .9
                    if 'offset' in parent_hier_dict:
                        offset = parent_hier_dict['offset']
                        if not offset <= 0.1:
                            offset *= self._use_hier_size_offset

                    control.scale_shape(offset, offset, offset)

                    if 'offset_color' in parent_hier_dict:
                        color_offset = parent_hier_dict['offset_color']
                        if not color_offset <= 0.1:
                            color_offset *= self._use_hier_color_offset

                    control.set_color_value(color_offset)

                    hier_dict['offset'] = offset
                    hier_dict['offset_color'] = color_offset

            elif current_parent != self.control_group:
                cmds.parent(current_xform, self.control_group)

    def _attach(self, control, target_transform):

        if not self.attach_joints:
            return

        if self.create_sub_controls:
            control = self.control_dict[control]['subs'][-1]

        xform = None

        if 'xform' in self.control_dict[control]:
            xform = self.control_dict[control]['xform']

        if xform:
            if self.offset_rotation:
                cmds.xform(xform, ro=self.offset_rotation, r=True, os=True)

            if self.current_increment in self.inc_offset_rotation:
                offset_rotation = self.inc_offset_rotation[self.current_increment]
                cmds.xform(xform, ro=offset_rotation, r=True, os=True)

        equivalent = space.world_matrix_equivalent(control, target_transform)

        maintain_offset = True
        if equivalent:
            maintain_offset = False
        cmds.parentConstraint(control, target_transform, mo=maintain_offset)

    def _convert_to_joints(self):
        for inc in range(0, len(self.controls)):
            control = self.controls[inc]

            control = rigs_util.Control(control)
            control.set_to_joint(scale_compensate=self.use_joint_controls_scale_compensate)

    def _get_control_xform_group(self, control):
        xform = space.get_xform_group(control)
        return xform

    def set_parent(self, parent):
        # CBB this needs to be replaced with self.set_control_parent

        self.parent = parent

    def set_match_to_rotation(self, bool_value):
        """
        Wether to match control to closest joint orientation or not. If not just match to translate. Control stays oriented to world.
        Default is True.   This is only used in Fk rigs not FkCurve rigs.
        """
        self.match_to_rotation = bool_value

    def get_drivers(self):
        """
        Get the driver groups above the controls.
        """

        drivers = self.get_control_entries('driver')

        return drivers

    def set_use_joint_controls(self, bool_value, scale_compensate=False):
        """
        Wether to make the controls have a joint as their base transform node.
        """
        self.use_joint_controls = bool_value
        self.use_joint_controls_scale_compensate = scale_compensate

    def set_create_sub_controls(self, bool_value):
        """
        Wether each fk control should have sub controls.
        """
        self.create_sub_controls = bool_value

    def set_sub_control_count(self, int_value):
        if int_value < 1:
            int_value = 1
            vtool.util.warning('Sub control count must at least be 1. Setting sub control count to 1.')

        if int_value > 10:
            int_value = 10
            vtool.util.warning('Sub control limit of 10. Setting sub control count to 10.')

        self.sub_control_count = int_value

    def set_skip_controls(self, increment_list):
        """
        Set which increments are skipped.

        Args:
            increment_list (list): A list of integers. [0] will skip the first increment, [0,1] will skip the first 2 increments.
        """

        self.skip_controls = increment_list

    def set_hide_sub_translates(self, bool_value):

        self.hide_sub_translates = bool_value

    def set_nice_sub_control_naming(self, bool_value):
        """
        Nice sub control naming just increments the number of the name of the next sub control.
        So insteado of CNT_SUB_THING_1_C and CNT_SUB_THING_SUB_1_C as the names, names are:
        CNT_SUB_THING_1_C and CNT_SUB_THING_2_C
        This may not be desirable in every case.
        """

        self.nice_sub_naming = bool_value

    def set_offset_rotation(self, value_list):
        """
        This will offset the controls by the rotation vector. Ex. [0,90,0] will rotate the xform group of the control 90 degrees on the Y axis.
        """
        self.offset_rotation = value_list

    def set_offset_rotation_at_inc(self, inc, value_list):
        """
        This will offset the controls by the rotation vector. Ex. [0,90,0] will rotate the xform group of the control 90 degrees on the Y axis.
        Inc starts at 0. 0 is the first control.
        """
        self.inc_offset_rotation[inc] = value_list

    def use_hierarchy_to_inform_parenting(self, bool_value):
        """
        This will activate using the hierarchy of the joints to inform control parenting.
        """
        self._use_hier_parent = bool_value

    def use_hierarchy_to_inform_color(self, bool_value):
        """
        This will activate using the color of the joints to inform control colors.
        """
        self._use_hier_color = bool_value

    def use_hierarchy_to_inform_naming(self, bool_value):
        """
        This will activate using the naming of the joints to inform control naming.
        """
        self._use_hier_name = bool_value

    def use_hierarchy_to_inform_size(self, bool_value):
        """
        This will activate using the radius of the joints to inform control size.
        """
        self._use_hier_size = bool_value

    def use_hierarchy_offset(self, size_offset=0.8, color_offset=0.7):
        """
        offsets work as a scalar where 1 does nothing and 0.8 scales down.
        """
        self._use_hier_size_offset = size_offset
        self._use_hier_color_offset = color_offset

    def set_skip_joints_with_no_children(self, bool_value):
        """
        This will completely remove end joints from getting a control or any setup.
        """
        self._skip_childless_joints = bool_value

    def create(self):

        super(FkRig, self).create()

        if self._use_hier_parent:
            self.buffer_joints = core.get_hierarchy_by_depth(self.buffer_joints)

        self._loop(self.buffer_joints)

        if self.parent:
            cmds.parent(self.control_group, self.parent)

        if self.use_joint_controls:
            self._convert_to_joints()


class FkLocalRig(FkRig):
    """
    Same as FkRig but joints get connected in instead of constrained.
    This allows the controls as a group to move separately from the joints.
    """

    def __init__(self, name, side=None):
        super(FkLocalRig, self).__init__(name, side)

        self.local_parent = None
        self.main_local_parent = None
        self.local_xform = None
        self.rig_scale = False
        self.connect_driver = False
        self.connect_xform = False

    def _attach(self, source_transform, target_transform):

        if not self.attach_joints:
            return

        local_group, local_xform = space.constrain_local(source_transform, target_transform,
                                                         scale_connect=self.rig_scale, use_duplicate=True)

        if not self.local_parent:
            self.local_xform = local_xform
            cmds.parent(local_xform, self.setup_group)

        if self.local_parent:
            cmds.parent(local_xform, self.local_parent)

        if self.connect_driver:
            driver = space.create_xform_group(local_group, 'driver')

            orig_driver = self.control_dict[source_transform]['driver']
            attr.connect_transforms(orig_driver, driver)

        if self.connect_xform:
            orig_xform = self.control_dict[source_transform]['xform']
            attr.connect_transforms(orig_xform, local_xform)

        self.local_parent = local_group

        return local_group, local_xform

    def _create_control(self, description='', sub=False, curve_type=''):

        self.last_control = self.control

        self.control = super(FkLocalRig, self)._create_control(description, sub, curve_type)

        if self.rig_scale:
            self.control.show_scale_attributes()

        if self.rig_scale:
            self.control.hide_visibility_attribute()

        return self.control

    def set_control_scale(self, bool_value):
        """
        Set whether the fk setup should be scalable at each control.
        """
        self.rig_scale = bool_value

    def set_scalable(self, bool_value):
        """
        Set whether the fk setup should be scalable at each control.
        """
        self.rig_scale = bool_value

    def set_connect_local_driver(self, bool_value):
        self.connect_driver = bool_value

    def set_connect_local_xform(self, bool_value):

        self.connect_xform = bool_value

    def set_local_parent(self, local_parent):
        self.main_local_parent = local_parent

    def create(self):
        super(FkLocalRig, self).create()

        if self.main_local_parent:
            space.create_local_follow_group(self.main_local_parent, self.local_xform)


class FkScaleRig(FkRig):
    """
    This extends FkRig so that it can be scalable at each control.
    """

    def __init__(self, name, side=None):
        super(FkScaleRig, self).__init__(name, side)
        self.last_control = ''
        self.control = ''
        self.controls = []
        self.current_xform_group = ''

    def _create_scale_offset(self, control, target_transform):

        scale_offset = cmds.group(em=True, n=core.inc_name('scaleOffset_%s' % target_transform))
        offset_scale_offset = cmds.group(em=True, n=core.inc_name('offset_scaleOffset_%s' % target_transform))

        space.MatchSpace(control, offset_scale_offset).translation_rotation()
        space.MatchSpace(target_transform, scale_offset).translation_rotation()

        cmds.parent(scale_offset, offset_scale_offset)

        space.create_xform_group(scale_offset)

        attr.connect_scale(control, offset_scale_offset)
        cmds.scaleConstraint(scale_offset, target_transform)

        cmds.parent(offset_scale_offset, self.setup_group)
        parent = cmds.listRelatives(target_transform, p=True)
        if parent:
            cmds.parent(offset_scale_offset, parent[0])

    def _attach(self, control, target_transform):

        if not self.attach_joints:
            return

        orig_control = control
        if self.create_sub_controls:
            control = self.control_dict[control]['subs'][-1]

        xform = None

        if 'xform' in self.control_dict[control]:
            xform = self.control_dict[control]['xform']

        if xform:
            was_offset = False

            if self.offset_rotation:
                cmds.xform(xform, ro=self.offset_rotation, r=True, os=True)
                self._create_scale_offset(control, target_transform)
                was_offset = True

            if self.current_increment in self.inc_offset_rotation:
                offset_rotation = self.inc_offset_rotation[self.current_increment]
                cmds.xform(xform, ro=offset_rotation, r=True, os=True)
                self._create_scale_offset(control, target_transform)
                was_offset = True

            if not was_offset:
                const = cmds.scaleConstraint(control, target_transform, mo=True)[0]
                space.scale_constraint_to_local(const)

        if not xform:
            if not attr.get_attribute_input('%s.scaleX' % target_transform, node_only=True):
                if self.create_sub_controls:
                    const = cmds.scaleConstraint(orig_control, target_transform, mo=True)[0]
                    space.scale_constraint_to_local(const)
                else:
                    const = cmds.scaleConstraint(control, target_transform, mo=True)[0]
                    space.scale_constraint_to_local(const)

        if target_transform == self.buffer_joints[-1]:
            cmds.pointConstraint(control, target_transform, mo=True)
            cmds.orientConstraint(control, target_transform, mo=True)
        else:
            maintain_offset = True
            if space.world_matrix_equivalent(control, target_transform):
                maintain_offset = False

            cmds.parentConstraint(control, target_transform, mo=maintain_offset)

    def _create_control(self, description='', sub=False, curve_type=''):
        control = super(FkScaleRig, self)._create_control(description, sub, curve_type)

        self._set_control_attributes(control)

        return self.control

    def _set_control_attributes(self, control):
        super(FkScaleRig, self)._set_control_attributes(control)

        control.show_scale_attributes()
        cmds.setAttr('%s.overrideEnabled' % control.get(), 1)

    def _edit_at_increment(self, control, transform_list):
        self.transform_list = transform_list
        current_transform = transform_list[self.current_increment]

        self._all_increments(control, current_transform)

        if self.current_increment == 0:
            self._first_increment(control, current_transform)

        if self.current_increment == ((len(transform_list)) - 1):
            self._last_increment(control, current_transform)

        if self.current_increment > 0:
            self._increment_greater_than_zero(control, current_transform)

        if self.current_increment < (len(transform_list)):
            self._increment_less_than_last(control, current_transform)

        if self.current_increment < (len(transform_list)) and self.current_increment > 0:
            self._incrment_after_start_before_end(control, current_transform)

        if self.current_increment == (len(transform_list) - 1) or self.current_increment == 0:
            self._increment_equal_to_start_end(control, current_transform)

    def _first_increment(self, control, current_transform):
        super(FkScaleRig, self)._first_increment(control, current_transform)
        if not attr.get_attribute_input('%s.scaleX' % current_transform, node_only=True):
            const = cmds.scaleConstraint(control, current_transform, mo=True)[0]
            space.scale_constraint_to_local(const)
            attr.connect_scale(control, current_transform)

    def _increment_greater_than_zero(self, control, current_transform):

        cmds.select(cl=True)

        name = self._get_name('jointFk')

        buffer_joint = cmds.joint(n=core.inc_name(name))

        cmds.setAttr('%s.overrideEnabled' % buffer_joint, 1)
        cmds.setAttr('%s.overrideDisplayType' % buffer_joint, 1)

        cmds.setAttr('%s.radius' % buffer_joint, 0)

        if not self.create_sub_controls:
            if self.last_control:
                compensate = 1
                try:
                    compensate = cmds.getAttr('%s.segmentScaleCompensate' % current_transform)
                except:
                    pass
                if compensate:
                    cmds.connectAttr('%s.scale' % self.last_control.get(), '%s.inverseScale' % buffer_joint)

        match_space = space.MatchSpace(control, buffer_joint)
        match_space.translation_rotation()

        cmds.makeIdentity(buffer_joint, apply=True, r=True)

        self._attach(control, current_transform)

        cmds.parent(self.current_xform_group, buffer_joint)

        if not self.create_sub_controls:
            if self.last_control:
                cmds.parent(buffer_joint, self.last_control.get())

                cmds.controller(control, self.last_control.get(), e=True, p=True)

        if self.create_sub_controls:
            last_control = self.control_dict[self.last_control.get()]['subs'][-1]
            cmds.parent(buffer_joint, last_control)

            cmds.controller(control, last_control, e=True, p=True)

    def _get_control_xform_group(self, control):
        xform = space.get_xform_group(control)

        parent = cmds.listRelatives(xform, p=True, type='joint', f=True)
        if parent:
            xform = parent

        return xform


class FkCurlNoScaleRig(FkRig):
    """
    This extends FkRig with the ability to have a curl attribute. Good for fingers.
    """

    def __init__(self, description, side=None):
        super(FkCurlNoScaleRig, self).__init__(description, side)

        self.attribute_control = None
        self.attribute_name = None
        self.curl_description = self.description
        self.curl_axis = 'Z'

        self.skip_increments = []

        self.create_curl = True

        self.title_description = None
<<<<<<< HEAD

    def _create_control(self, description='', sub=False, curve_type=''):

        control = super(FkCurlNoScaleRig, self)._create_control(description, sub, curve_type)  # _create_control(sub)

        if self.curl_axis == None:
=======
        
        
    def _create_control(self, description = '', sub = False, curve_type = ''):
        
        control = super(FkCurlNoScaleRig, self)._create_control(description, sub, curve_type) #_create_control(sub)

        # TODO: Refactor
        if self.curl_axis is None:
            
>>>>>>> 5bee9bd5
            return control

        if sub:
            return control

        if not self.attribute_control:
            self.attribute_control = control.get()

        if self.create_curl:

            title = 'CURL'
            if self.title_description:
                title = 'CURL_%s' % self.title_description

            if not cmds.objExists('%s.%s' % (self.attribute_control, title)):
                title = attr.MayaEnumVariable(title)
                title.create(self.attribute_control)

            driver = space.create_xform_group(control.get(), 'driver2')
            self.control_dict[control.get()]['driver2'] = driver

            other_driver = self.drivers[-1]
            self.drivers[-1] = [other_driver, driver]

            if self.curl_axis != 'All':
                self._attach_curl_axis(driver)

            if self.curl_axis == 'All':
                all_axis = ['x', 'y', 'z']

                for axis in all_axis:
                    self._attach_curl_axis(driver, axis)

        return control

    def _attach_curl_axis(self, driver, axis=None):

        if self.current_increment in self.skip_increments:
            return

        if not self.attribute_name:
            description = self.curl_description
        if self.attribute_name:
            description = self.attribute_name

        if axis is None:
            var_name = '%sCurl' % description
        if axis:
            var_name = '%sCurl%s' % (description, axis.capitalize())

        if not axis:
            curl_axis = self.curl_axis
        if axis:
            curl_axis = axis.capitalize()

        curl_variable = attr.MayaNumberVariable(var_name)
        curl_variable.set_variable_type(curl_variable.TYPE_DOUBLE)
        curl_variable.create(self.attribute_control)

        curl_variable.connect_out('%s.rotate%s' % (driver, curl_axis))

        if self.current_increment and self.create_buffer_joints:
            current_transform = self.transform_list[self.current_increment]
            attr.connect_rotate(driver, current_transform)

    def set_curl_axis(self, axis_letter):
        """
        Set the axis that the curl should rotate on.

        Args:
            axis_letter (str): 'X','Y','Z'
        """
        self.curl_axis = axis_letter.capitalize()

    def set_curl_description(self, description):
        """
        The attribute name for the curl slider.

        Args:
            attribute_name (str): The name of the curl slider attribute.
        """
        self.curl_description = description

    def set_attribute_control(self, control_name):
        """
        Set the control that the curl slider should live on.

        Args:
            control_name (str): The name of a control.
        """
        self.attribute_control = control_name

    def set_attribute_name(self, attribute_name):
        """
        The attribute name for the curl slider.

        Args:
            attribute_name (str): The name of the curl slider attribute.
        """

        self.attribute_name = attribute_name

    def set_title_description(self, description):

        self.title_description = description

    def set_skip_increments(self, increments):
        """
        You can skip increments so they don't get affected by the curl.
        Each increment corresponds to a joint set in set_joints

        Args:
            increments (list): Eg. [0], will not add curl to the control on the first joint.
        """
        self.skip_increments = increments

    def set_curl_title(self, name):
        self.title_description = name.upper()

    def set_create_curl(self, bool_value):
        self.create_curl = bool_value


class FkCurlRig(FkScaleRig):

    def __init__(self, description, side=None):
        super(FkCurlRig, self).__init__(description, side)

        self.attribute_control = None
        self.curl_axis = 'Z'
        self.curl_description = self.description
        self.skip_increments = []
        self.title = 'CURL'
        self.create_curl = True

    def _create_control(self, description='', sub=False, curve_type=''):
        control = super(FkCurlRig, self)._create_control(description, sub, curve_type)

        if sub:
            return control

        if not self.attribute_control:
            self.attribute_control = control.get()

        if self.create_curl:

            attr.create_title(self.attribute_control, self.title)

            driver = space.create_xform_group(control.get(), 'driver2')
            self.control_dict[control.get()]['driver2'] = driver

            other_driver = self.drivers[-1]
            self.drivers[-1] = [other_driver, driver]

            if self.curl_axis != 'All':
                self._attach_curl_axis(driver)

            if self.curl_axis == 'All':
                all_axis = ['x', 'y', 'z']

                for axis in all_axis:
                    self._attach_curl_axis(driver, axis)

        return self.control

    def _attach_curl_axis(self, driver, axis=None):

        if self.current_increment in self.skip_increments:
            return
<<<<<<< HEAD

        if axis == None:
=======
        
        if axis is None:
>>>>>>> 5bee9bd5
            var_name = '%sCurl' % self.curl_description
        if axis:
            var_name = '%sCurl%s' % (self.curl_description, axis.capitalize())

        if not axis:
            curl_axis = self.curl_axis
        if axis:
            curl_axis = axis.capitalize()

        curl_variable = attr.MayaNumberVariable(var_name)
        curl_variable.set_variable_type(curl_variable.TYPE_DOUBLE)
        curl_variable.create(self.attribute_control)

        curl_variable.connect_out('%s.rotate%s' % (driver, curl_axis))

    def set_curl_axis(self, axis_letter):
        """
        Set the axis that the curl should rotate on.

        Args:
            axis_letter (str): 'X','Y','Z'
        """
        self.curl_axis = axis_letter.capitalize()

    def set_curl_description(self, description):
        """
        The attribute name for the curl slider.

        Args:
            attribute_name (str): The name of the curl slider attribute.
        """
        self.curl_description = description

    def set_skip_increments(self, increments):
        """
        You can skip increments so they don't get affected by the curl.
        Each increment corresponds to a joint set in set_joints

        Args:
            increments (list): Eg. [0], will not add curl to the control on the first joint.
        """
        self.skip_increments = increments

    def set_curl_skip_incrment(self, increments):

        self.set_skip_increments(increments)

    def set_attribute_control(self, control_name):
        """
        Set the control that the curl slider should live on.

        Args:
            control_name (str): The name of a control.
        """
        self.attribute_control = control_name

    def set_attribute_name(self, attribute_name):
        """
        The attribute name for the curl slider.

        Args:
            attribute_name (str): The name of the curl slider attribute.
        """

        self.attribute_name = attribute_name

    def set_curl_title(self, name):
        self.title = name.upper()

    def set_create_curl(self, bool_value):
        self.create_curl = bool_value


class SplineRibbonBaseRig(JointRig):

    def __init__(self, description, side=None):

        super(SplineRibbonBaseRig, self).__init__(description, side)

        self.orig_curve = None
        self.curve = None

        self.control_count = 2
        self.span_count = 2
        self.stretchy = True
        self.advanced_twist = True
        self.stretch_on_off = False
        self.ik_curve = None
        self.wire_hires = False
        self.last_pivot_top_value = False
        self.fix_x_axis = False

        self.closest_y = False
        self.stretch_axis = 'X'
        self.stretch_attribute_control = None
        self._buffer_replace = ['joint', 'buffer']

        self._joint_aims = []

        self._bezier = False
        self._bezier1 = None
        self._bezier2 = None
        self.bezier_curves = []

        self.ribbon = False
        self.ribbon_offset = 1
        self.ribbon_offset_axis = 'Y'
        self.follicle_ribbon = False
        self._aim_ribbon_joints = False
        self._aim_ribbon_joints_up = [0, 0, 0]
        self._aim_ribbon_joints_world_up = [0, 1, 0]
        self._ribbon_length_compensate = False
        self._ribbon_stretch_curve = None
        self._ribbon_stretch_curve_node = None
        self._ribbon_arc_length_node = None
        self.ribbon_follows = []
        self._overshoot_ribbon_stretch = True
        self._overshoot_ribbon_stretch_axis = None

        self.create_ribbon_buffer_group = False

    def _create_curve(self, span_count):

        if not self.curve:

            name = self._get_name()

            self.orig_curve = geo.transforms_to_curve(self.joints, self.span_count, name)
            cmds.setAttr('%s.inheritsTransform' % self.orig_curve, 0)

            self.curve = cmds.duplicate(self.orig_curve)[0]

            cmds.rebuildCurve(self.curve,
                              spans=span_count,
                              rpo=True,
                              rt=0,
                              end=1,
                              kr=False,
                              kcp=False,
                              kep=True,
                              kt=False,
                              d=3)

            name = self.orig_curve
            self.orig_curve = cmds.rename(self.orig_curve, core.inc_name('orig_curve'))
            self.curve = cmds.rename(self.curve, name)

            if self._bezier:
                cmds.select(self.curve)
                cmds.nurbsCurveToBezier()

            cmds.parent(self.orig_curve, self.setup_group)

            cmds.parent(self.curve, self.setup_group)

    def _create_surface(self, span_count, description=None):

        if not self._bezier:
            self.surface = geo.transforms_to_nurb_surface(self.joints, self._get_name(description=description),
                                                          spans=span_count,
                                                          offset_amount=self.ribbon_offset,
                                                          offset_axis=self.ribbon_offset_axis)
        if self._bezier:
            self.surface, self._bezier1, self._bezier2 = geo.transforms_to_nurb_surface(self.joints,
                                                                                        self._get_name(
                                                                                            description=description),
                                                                                        spans=span_count,
                                                                                        offset_amount=self.ribbon_offset,
                                                                                        offset_axis=self.ribbon_offset_axis,
                                                                                        bezier=True,
                                                                                        keep_history=True)

            self._bezier1 = cmds.rename(self._bezier1, self._get_name('bezier'))
            self._bezier2 = cmds.rename(self._bezier2, self._get_name('bezier'))

            cmds.setAttr('%s.inheritsTransform' % self._bezier1, 0)
            cmds.setAttr('%s.inheritsTransform' % self._bezier2, 0)
            cmds.parent(self._bezier1, self.setup_group)
            cmds.parent(self._bezier2, self.setup_group)

            self.bezier_curves = [self._bezier1, self._bezier2]

        cmds.setAttr('%s.inheritsTransform' % self.surface, 0)

        cmds.parent(self.surface, self.setup_group)

        max_u = cmds.getAttr('%s.minMaxRangeU' % self.surface)[0][1]
        u_value = max_u / 2.0
        curve, curve_node = cmds.duplicateCurve(self.surface + '.u[' + str(u_value) + ']', ch=True, rn=0, local=0,
                                                r=True, n=core.inc_name(self._get_name('liveCurve')))
        curve_node = cmds.rename(curve_node, self._get_name('curveFromSurface'))
        self._ribbon_stretch_curve = curve
        self._ribbon_stretch_curve_node = curve_node
        cmds.parent(curve, self.setup_group)

        if self.stretch_on_off:
            cmds.setAttr('%s.inheritsTransform' % curve, 0)

            arclen = cmds.createNode('arcLengthDimension')

            parent = cmds.listRelatives(arclen, p=True)
            cmds.parent(parent, self.setup_group)
            arclen = cmds.rename(parent, core.inc_name(self._get_name('arcLengthDimension')))

            self._ribbon_arc_length_node = arclen

            cmds.setAttr('%s.vParamValue' % arclen, 1)
            cmds.setAttr('%s.uParamValue' % arclen, u_value)
            cmds.connectAttr('%s.worldSpace' % self.surface, '%s.nurbsGeometry' % arclen)

        return self.surface

    def _create_clusters(self):

        join_ends = True

        if self.ribbon:
            if not self._bezier:
                cluster_surface = deform.ClusterSurface(self.surface, self.description)
            if self._bezier:
                cluster_surface = deform.ClusterCurve(self._bezier1, self.description)
                cluster_surface.set_other_curve(self._bezier2)
                join_ends = False

        if not self.ribbon:
            cluster_surface = deform.ClusterCurve(self.curve, self.description)
            if self._bezier:
                join_ends = False

        if self.last_pivot_top_value:
            last_pivot_end = True
        if not self.last_pivot_top_value:
            last_pivot_end = False

        cluster_surface.set_first_cluster_pivot_at_start(True)
        cluster_surface.set_last_cluster_pivot_at_end(last_pivot_end)
        cluster_surface.set_join_ends(join_ends)
        cluster_surface.create()

        if not self._bezier:
            self.clusters = cluster_surface.handles
        if self._bezier:
            clusters = cluster_surface.handles

            main_clusters = []
            extra_clusters = {}

            extra_cluster_group = self._create_setup_group('extraClusters')

            for inc in range(0, len(clusters), 3):
                main_clusters.append(clusters[inc])

                extras = []

                if inc != 0:
                    extras.append(clusters[inc - 1])
                if inc != (len(clusters) - 1):
                    extras.append(clusters[inc + 1])

                extra_clusters[clusters[inc]] = extras
                cmds.parent(extras, extra_cluster_group)

            self.clusters = main_clusters

            self._extra_bezier_clusters = extra_clusters

        cluster_group = self._create_setup_group('clusters')
        cmds.parent(self.clusters, cluster_group)

        return self.clusters

    def _create_geo(self, span_count):

        if self.ribbon:
            self._create_surface(span_count)

        if not self.ribbon:
            self._create_curve(span_count)

    def _attach_to_geo(self):
        if not self.attach_joints:
            return

        if self.ribbon:
            self._create_ribbon_ik()

        if not self.ribbon:
            self._create_spline_ik()

    def _attach_aim(self):

        last_follow = None
        last_parent = None
        last_joint = None

        for joint, ribbon_follow in zip(self.buffer_joints, self.ribbon_follows):

            child = cmds.listRelatives(ribbon_follow, type='transform')

            for c in child:
                shape_type = core.get_shape_node_type(c)

                if shape_type == 'locator':
                    child = c

            space.create_xform_group(child)

            if last_follow:
                axis = space.get_axis_aimed_at_child(last_joint)

                ribbon_rotate_up = cmds.duplicate(ribbon_follow,
                                                  po=True,
                                                  n=core.inc_name(self._get_name(prefix='rotationUp'))
                                                  )[0]
                cmds.setAttr('%s.inheritsTransform' % ribbon_rotate_up, 1)
                cmds.parent(ribbon_rotate_up, last_parent)
                space.MatchSpace(last_follow, ribbon_rotate_up).translation_rotation()

                cmds.aimConstraint(child,
                                   last_follow,
                                   aimVector=axis,

                                   upVector=self._aim_ribbon_joints_up,
                                   wut='objectrotation',
                                   wuo=ribbon_rotate_up,
                                   mo=True,
                                   wu=self._aim_ribbon_joints_world_up)[0]

            last_joint = joint
            last_follow = child
            last_parent = ribbon_follow

    def _wire_hires(self, curve):

        if self.span_count == self.control_count:
            self.ik_curve = curve
            return

        if self.wire_hires:
            self.ik_curve = cmds.duplicate(self.orig_curve)[0]
            cmds.setAttr('%s.inheritsTransform' % self.ik_curve, 1)
            self.ik_curve = cmds.rename(self.ik_curve, 'ik_%s' % curve)
            cmds.rebuildCurve(self.ik_curve,
                              ch=False,
                              spans=self.span_count,
                              rpo=True,
                              rt=0,
                              end=1,
                              kr=False,
                              kcp=False,
                              kep=True,
                              kt=False,
                              d=3)

            wire, base_curve = cmds.wire(self.ik_curve,
                                         w=curve,
                                         dds=[(0, 1000000)],
                                         gw=False,
                                         n=core.inc_name('wire_%s' % self.curve))

            cmds.setAttr('%sBaseWire.inheritsTransform' % base_curve, 1)

            return

        if not self.wire_hires:
            cmds.rebuildCurve(curve,
                              ch=True,
                              spans=self.span_count,
                              rpo=True,
                              rt=0,
                              end=1,
                              kr=False,
                              kcp=False,
                              kep=True,
                              kt=False,
                              d=3)

            self.ik_curve = curve

            return

    def _setup_stretchy(self, control):

        if not self.attach_joints:
            return

        if self.stretch_attribute_control:
            control = self.stretch_attribute_control
        if not control:
            control = self.controls[-1]

        if self.ribbon:

            if not self.follicle_ribbon and self.stretch_on_off:
                attr.create_title(control, 'STRETCH')

                self._setup_ribbon_stretchy(control)

            if self._aim_ribbon_joints:
                self._attach_aim()

        if not self.ribbon:
            if not self.stretchy:
                return

            attr.create_title(control, 'STRETCH')
            axis = self.stretch_axis
            if self.fix_x_axis:
                axis = 'X'
            rigs_util.create_spline_ik_stretch(self.ik_curve, self.buffer_joints[:-1], control, self.stretch_on_off,
                                               scale_axis=axis)

    def _setup_ribbon_stretchy(self, control):

        scale_compensate_node, blend_length = self._create_scale_compensate_node(control, self._ribbon_arc_length_node)

        motion_paths = []

        for rivet in self.rivets:
            motion_path = self._motion_path_rivet(rivet, self._ribbon_stretch_curve, blend_length)
            motion_paths.append(motion_path)

        last_axis_letter = None

        length_condition = cmds.createNode('condition', n=core.inc_name(self._get_name('length_condition')))
        cmds.setAttr('%s.operation' % length_condition, 4)

        cmds.connectAttr('%s.arcLengthInV' % self._ribbon_arc_length_node, '%s.firstTerm' % length_condition)
        cmds.connectAttr('%s.outputX' % scale_compensate_node, '%s.secondTerm' % length_condition)
        self._length_condition = length_condition

        self._input_translate_overshoot = {}

        for joint, motion in zip(self.buffer_joints[1:], motion_paths[1:]):

            if self._overshoot_ribbon_stretch == True:

                if self._overshoot_ribbon_stretch_axis:
                    axis_letter = self._overshoot_ribbon_stretch_axis
                else:
                    axis_letter = space.get_axis_letter_aimed_at_child(joint)

                if not axis_letter and last_axis_letter:
                    axis_letter = last_axis_letter
                if not axis_letter:
                    axis_letter = self.stretch_axis

                if axis_letter.startswith('-'):
                    axis_letter = axis_letter[-1]

                last_axis_letter = axis_letter

                condition = cmds.createNode('condition', n=core.inc_name(self._get_name('lock_condition')))
                cmds.setAttr('%s.operation' % condition, 3)

                cmds.connectAttr('%s.uValue' % motion, '%s.firstTerm' % condition)
                param = cmds.getAttr('%s.uValue' % motion)
                max_value = self._get_max_value(param)
                cmds.setAttr('%s.secondTerm' % condition, max_value)

                cmds.connectAttr('%s.stretchOffOn' % control, '%s.colorIfTrueR' % condition)
                cmds.setAttr('%s.colorIfFalseR' % condition, 1)

                self._blend_two_lock('%s.outColorR' % condition, joint, axis_letter)

                self._input_translate_overshoot[joint] = ['%s.outColorR' % condition, axis_letter]

    def _blend_two_lock(self, condition_attr, transform, axis_letter):

        input_axis_attr = '%s.translate%s' % (transform, axis_letter)

        input_attr = attr.get_attribute_input(input_axis_attr)
        value = cmds.getAttr(input_attr)

        blend_two = cmds.createNode('blendTwoAttr', n=core.inc_name(self._get_name('lock_length')))

        # cmds.connectAttr('%s.stretchOffOn' % control, '%s.attributesBlender' % blend_two )
        cmds.connectAttr(condition_attr, '%s.attributesBlender' % blend_two)

        cmds.setAttr('%s.input[0]' % blend_two, value)

        cmds.connectAttr(input_attr, '%s.input[1]' % blend_two)

        attr.disconnect_attribute(input_axis_attr)
        cmds.connectAttr('%s.output' % blend_two, input_axis_attr)

        return blend_two

    def _create_scale_compensate_node(self, control, arc_length_node):

        cmds.addAttr(control, ln='stretchOffOn', min=0, max=1, k=True)

        div_length = cmds.createNode('multiplyDivide', n=core.inc_name(self._get_name('normalize_length')))
        blend_length = cmds.createNode('blendTwoAttr', n=core.inc_name(self._get_name('blend_length')))

        cmds.setAttr(blend_length + '.input[1]', 1)
        cmds.connectAttr('%s.outputX' % div_length, blend_length + '.input[0]')
        cmds.connectAttr('%s.stretchOffOn' % control, '%s.attributesBlender' % blend_length)

        length = cmds.getAttr('%s.arcLengthInV' % arc_length_node)
        cmds.setAttr('%s.operation' % div_length, 2)

        mult_scale = cmds.createNode('multiplyDivide', n=core.inc_name(self._get_name('multiplyDivide_scaleOffset')))
        cmds.setAttr('%s.input1X' % mult_scale, length)
        cmds.connectAttr('%s.outputX' % mult_scale, '%s.input1X' % div_length)
        cmds.connectAttr('%s.sizeY' % self.control_group, '%s.input2X' % mult_scale)

        cmds.connectAttr('%s.arcLengthInV' % arc_length_node, '%s.input2X' % div_length)

        return mult_scale, blend_length

    def _get_max_value(self, param):
        max_value = 1.0 - (1.0 - param) * 0.1
        return max_value

    def _motion_path_rivet(self, rivet, ribbon_curve, scale_compensate_node):
        motion_path = cmds.createNode('motionPath', n=core.inc_name(self._get_name('motionPath')))
        cmds.setAttr('%s.fractionMode' % motion_path, 1)

        cmds.connectAttr('%s.worldSpace' % ribbon_curve, '%s.geometryPath' % motion_path)

        position_node = attr.get_attribute_input('%s.translateX' % rivet, node_only=True)

        param = cmds.getAttr('%s.parameterV' % position_node)

        mult_offset = cmds.createNode('multDoubleLinear', n=core.inc_name(self._get_name('multiply_offset')))
        cmds.setAttr('%s.input2' % mult_offset, param)
        cmds.connectAttr('%s.output' % scale_compensate_node, '%s.input1' % mult_offset)

        clamp = cmds.createNode('clamp', n=core.inc_name(self._get_name('clamp_offset')))

        max_value = self._get_max_value(param)
        cmds.setAttr('%s.maxR' % clamp, max_value)
        cmds.connectAttr('%s.output' % mult_offset, '%s.inputR' % clamp)

        cmds.connectAttr('%s.outputR' % clamp, '%s.uValue' % motion_path)
        cmds.connectAttr('%s.outputR' % clamp, '%s.parameterV' % position_node)

        attr.disconnect_attribute('%s.translateX' % rivet)
        attr.disconnect_attribute('%s.translateY' % rivet)
        attr.disconnect_attribute('%s.translateZ' % rivet)

        cmds.connectAttr('%s.xCoordinate' % motion_path, '%s.translateX' % rivet)
        cmds.connectAttr('%s.yCoordinate' % motion_path, '%s.translateY' % rivet)
        cmds.connectAttr('%s.zCoordinate' % motion_path, '%s.translateZ' % rivet)

        closest = cmds.createNode('closestPointOnSurface', n=core.inc_name(self._get_name('closestPoint')))

        cmds.connectAttr('%s.xCoordinate' % motion_path, '%s.inPositionX' % closest)
        cmds.connectAttr('%s.yCoordinate' % motion_path, '%s.inPositionY' % closest)
        cmds.connectAttr('%s.zCoordinate' % motion_path, '%s.inPositionZ' % closest)
        cmds.connectAttr('%s.worldSpace' % self.surface, '%s.inputSurface' % closest)

        cmds.connectAttr('%s.parameterV' % closest, '%s.parameterV' % position_node, f=True)

        return motion_path

    def _create_spline_ik(self):

        self._wire_hires(self.curve)

        if self.buffer_joints:
            joints = self.buffer_joints
        if not self.buffer_joints:
            joints = self.joints

        if self.fix_x_axis:
            duplicate_hierarchy = space.DuplicateHierarchy(joints[0])

            duplicate_hierarchy.stop_at(self.joints[-1])

            prefix = self._buffer_replace[0]
            if self.create_buffer_joints:
                prefix = self._buffer_replace[1]

            duplicate_hierarchy.replace(prefix, 'xFix')
            x_joints = duplicate_hierarchy.create()

            try:
                cmds.parent(x_joints[0], self.setup_group)
            except:
                pass

            # working here to add auto fix to joint orientation.

            for inc in range(0, len(x_joints)):

                orient = attr.OrientJointAttributes(x_joints[inc])
                orient.set_default_values()

                for joint in x_joints:
                    if joint == x_joints[0]:
                        space.orient_x_to_child(joint)
                    else:
                        space.orient_x_to_child(joint, parent_rotate=True)

            for x_joint, joint in zip(x_joints, joints):
                cmds.parentConstraint(x_joint, joint, mo=True)
                other_axis = ['Y', 'Z']
                if self.stretch_axis == 'Y':
                    other_axis = ['X', 'Z']
                if self.stretch_axis == 'Z':
                    other_axis = ['X', 'Y']
                cmds.connectAttr('%s.scaleX' % x_joint, '%s.scale%s' % (joint, self.stretch_axis))

                cmds.connectAttr('%s.scaleY' % x_joint, '%s.scale%s' % (joint, other_axis[0]))
                cmds.connectAttr('%s.scaleZ' % x_joint, '%s.scale%s' % (joint, other_axis[1]))
            # self._attach_joints(x_joints, joints)

            joints = x_joints
            self.buffer_joints = x_joints

        children = cmds.listRelatives(joints[-1])

        if children:
            cmds.parent(children, w=True)

        start_joint = joints[0]
        end_joint = joints[-1]

        handle = space.IkHandle(self._get_name())
        handle.set_solver(handle.solver_spline)
        handle.set_start_joint(start_joint)
        handle.set_end_joint(end_joint)
        handle.set_curve(self.ik_curve)
        handle = handle.create()

        self.ik_handle = handle

        if self.closest_y:
            cmds.setAttr('%s.dWorldUpAxis' % handle, 2)

        if children:
            cmds.parent(children, joints[-1])

        cmds.parent(handle, self.setup_group)

        if self.advanced_twist:
            start_locator = cmds.spaceLocator(n=core.inc_name(self._get_name('locatorTwistStart')))[0]
            end_locator = cmds.spaceLocator(n=core.inc_name(self._get_name('locatorTwistEnd')))[0]

            self.start_locator = start_locator
            self.end_locator = end_locator

            cmds.hide(start_locator, end_locator)

            match_space = space.MatchSpace(self.buffer_joints[0], start_locator)
            match_space.translation_rotation()

            match_space = space.MatchSpace(self.buffer_joints[-1], end_locator)
            match_space.translation_rotation()

            cmds.setAttr('%s.dTwistControlEnable' % self.ik_handle, 1)
            cmds.setAttr('%s.dWorldUpType' % self.ik_handle, 4)
            cmds.connectAttr('%s.worldMatrix' % start_locator, '%s.dWorldUpMatrix' % self.ik_handle)
            cmds.connectAttr('%s.worldMatrix' % end_locator, '%s.dWorldUpMatrixEnd' % self.ik_handle)

    def _create_ribbon_ik(self):

        group_name = 'rivets'

        if self.follicle_ribbon:
            group_name = 'follicles'

        rivet_group = self._create_setup_group(group_name)

        rivets = []
        follicles = []

        for joint in self.buffer_joints:

            nurb_follow = None

            buffer_group = None

            constrain = True
            transform = joint

            if self.create_ribbon_buffer_group:
                buffer_group = cmds.group(em=True, n=core.inc_name('ribbonBuffer_%s' % joint))
                xform = space.create_xform_group(buffer_group)

                space.MatchSpace(joint, xform).translation_rotation()

                constrain = False
                transform = xform

            follicle = None
            rivet = None

            if not self.follicle_ribbon:
                rivet = geo.attach_to_surface(transform, self.surface, constrain=constrain)
                nurb_follow = rivet
                cmds.setAttr('%s.inheritsTransform' % rivet, 0)
                cmds.parent(rivet, rivet_group)
                rivets.append(rivet)

                cmds.connectAttr('%s.sizeX' % self.control_group, '%s.scaleX' % rivet)
                cmds.connectAttr('%s.sizeY' % self.control_group, '%s.scaleY' % rivet)
                cmds.connectAttr('%s.sizeZ' % self.control_group, '%s.scaleZ' % rivet)

            if self.follicle_ribbon:
                follicle = geo.follicle_to_surface(transform, self.surface, constrain=constrain)
                nurb_follow = follicle
                cmds.setAttr('%s.inheritsTransform' % follicle, 0)
                cmds.parent(follicle, rivet_group)

                follicles.append(follicle)

            if buffer_group:

                if rivet:
                    cmds.parentConstraint(buffer_group, joint, mo=True)

                if follicle:
                    cmds.parentConstraint(buffer_group, joint, mo=True)

            self.ribbon_follows.append(nurb_follow)

        self.follicles = follicles
        self.rivets = rivets

    def set_advanced_twist(self, bool_value):
        """
        Wether to use spline ik top btm advanced twist.
        """
        self.advanced_twist = bool_value

    def set_stretchy(self, bool_value):
        """
        Wether the joints should stretch to match the spline ik.
        """
        self.stretchy = bool_value

    def set_stretch_on_off(self, bool_value):
        """
        Wether to add a stretch on/off attribute.
        This allows the animator to turn the stretchy effect off over time.
        """
        self.stretch_on_off = bool_value

    def set_stretch_axis(self, axis_letter):
        """
        Set the axis that the joints should stretch on.
        """
        self.stretch_axis = axis_letter

    def set_stretch_attribute_control(self, node_name):
        self.stretch_attribute_control = node_name

    def set_curve(self, curve):
        """
        Set the curve that the controls should move and the joints should follow.
        """
        self.curve = curve

    def set_bezier(self, bool_value):
        self._bezier = bool_value

    def set_ribbon(self, bool_value):
        """
        By default the whole setup uses a spline ik. This will cause the setup to use a nurbs surface.
        If this is on, stretch options are ignored.
        """
        self.ribbon = bool_value

    def set_ribbon_offset(self, float_value):
        """
        Set the width of the ribbon.
        """
        self.ribbon_offset = float_value

    def set_ribbon_offset_axis(self, axis_letter):
        """
        Set which axis the ribbon width is offset on.

        Args:
            axis_letter (str): 'X','Y' or 'Z'
        """
        self.ribbon_offset_axis = axis_letter

    def set_ribbon_follicle(self, bool_value):
        self.follicle_ribbon = bool_value

    def set_ribbon_buffer_group(self, bool_value):
        self.create_ribbon_buffer_group = bool_value

    def set_ribbon_joint_aim(self, bool_value, up_vector=[0, 0, 0], world_up_vector=[0, 1, 0]):
        self._aim_ribbon_joints = bool_value
        self._aim_ribbon_joints_up = up_vector
        self._aim_ribbon_joints_world_up = world_up_vector

    def set_ribbon_overshoot_stretch(self, bool_value, axis=None):
        self._overshoot_ribbon_stretch = bool_value

    def set_ribbon_overshoot_stretch_axis(self, axis_letter):
        axis_letter = str(axis_letter)
        axis_letter = axis_letter.upper()
        self._overshoot_ribbon_stretch_axis = axis_letter

    def set_last_pivot_top(self, bool_value):
        """
        Set the last pivot on the curve to the top of the curve.
        """
        self.last_pivot_top_value = bool_value

    def set_fix_x_axis(self, bool_value):
        """
        This will create a duplicate chain for the spline ik, that has the x axis pointing down the joint.
        The new joint chain moves with the controls, and constrains the regular joint chain.
        """
        self.fix_x_axis = bool_value

    def set_closest_y(self, bool_value):
        """
        Wether to turn on Maya's closest y option, which can solve flipping in some cases.
        """
        self.closest_y = bool_value


class SimpleFkCurveRig(FkCurlNoScaleRig, SplineRibbonBaseRig):
    def __init__(self, name, side=None):
        super(SimpleFkCurveRig, self).__init__(name, side)

        self._bezier_controls_parented = False

        self.controls = []
        self.orient_controls_to_joints = False
        self.sub_controls = []
        self.sub_control_on = True
        self.sub_drivers = []
        self.stretchy = True
        self.control_count = 3
        self.advanced_twist = True
        self.stretch_on_off = False
        self.orig_curve = None
        self.curve = None
        self.ik_curve = None
        self.span_count = self.control_count
        self.wire_hires = False
        self.curl_axis = None
        self.orient_joint = None
        self.control_xform = {}
        self.control_xform_relative = True
        self.last_pivot_top_value = False
        self.fix_x_axis = False
        self.skip_first_control = False
        self.ribbon = False
        self.ribbon_offset = 1
        self.ribbon_offset_axis = 'Y'
        self.create_follows = True
        self.create_btm_follow = False
        self.closest_y = False
        self.stretch_axis = 'X'
        self.sub_control_size = .8
        self.sub_visibility = 1
        self.bezier_controls = []

    def _create_sub_control(self):

        sub_control = self._create_control(sub=True)

        return sub_control

    def _first_increment(self, control, current_transform):

        self.first_control = control

        if self.skip_first_control:
            control = rigs_util.Control(control)
            control.delete_shapes()

            rename_control = rigs_util.Control(self.controls[-1])
            rename_control.rename(self.first_control.replace('CNT_', 'ctrl_'))
            self.first_control = rename_control.control

            self.controls[-1] = rename_control.control

        if self.sub_controls:
            self.top_sub_control = self.sub_controls[0]

            if self.skip_first_control:
                control = rigs_util.Control(self.sub_controls[0])
                control.delete_shapes()
                self.top_sub_control = cmds.rename(self.top_sub_control, self.top_sub_control.replace('CNT_', 'ctrl_'))
                self.sub_controls[0] = self.top_sub_control

    def _increment_greater_than_zero(self, control, current_transform):

        cmds.parent(self.current_xform_group, self.controls[-2])

        cmds.controller(control, self.controls[-2], e=True, p=True)

    def _last_increment(self, control, current_transform):

        if not self.sub_controls:
            return

        if self.create_follows:
            space.create_follow_fade(self.controls[-1], self.sub_drivers[:-1])
            space.create_follow_fade(self.sub_controls[-1], self.sub_drivers[:-1])
            space.create_follow_fade(self.sub_controls[0], self.sub_drivers[1:])
            space.create_follow_fade(self.sub_drivers[0], self.sub_drivers[1:])

        top_driver = self.drivers[-1]

        if self.create_follows:
            if not type(top_driver) == list:
                space.create_follow_fade(self.drivers[-1], self.sub_drivers[:-1])

        if self.create_follows:
            if self.create_btm_follow:
                space.create_follow_fade(self.controls[0], self.sub_drivers[1:])

    def _all_increments(self, control, current_transform):

        match_space = space.MatchSpace(self.clusters[self.current_increment], self.current_xform_group)
        match_space.translation_to_rotate_pivot()

        if self.orient_controls_to_joints:

            if not self.orient_joint:
                joint = self._get_closest_joint()
            if self.orient_joint:
                joint = self.orient_joint

            match_space = space.MatchSpace(joint, self.current_xform_group)
            match_space.rotation()

        if self.sub_control_on:
            sub_control = self._create_sub_control()
            sub_control_object = sub_control
            sub_control = sub_control.get()

            xform_sub_control = self.control_dict[sub_control]['xform']

            match_space = space.MatchSpace(control, xform_sub_control)
            match_space.translation_rotation()

            self.sub_drivers.append(self.control_dict[sub_control]['driver'])

            cmds.parent(xform_sub_control, self.control.get())

            cmds.controller(sub_control, self.control.get(), e=True, p=True)

            self._connect_sub_visibility('%s.subVisibility' % control, sub_control)

            sub_control_object.hide_scale_and_visibility_attributes()

        increment = self.current_increment + 1

        if increment in self.control_xform:
            vector = self.control_xform[increment]
            cmds.move(vector[0], vector[1], vector[2], self.current_xform_group, r=self.control_xform_relative)

        attach_control = None

        if self.sub_control_on:
            attach_control = sub_control

        if not self.sub_control_on:
            attach_control = control

        cmds.parentConstraint(attach_control, self.clusters[self.current_increment], mo=True)

        if self._bezier:
            current_cluster = self.clusters[self.current_increment]
            clusters = self._extra_bezier_clusters[current_cluster]

            for cluster in clusters:
                control_inst = self._create_control('offset_%s' % (self.current_increment + 1), True)

                xform = control_inst.get_xform_group()
                space.MatchSpace(cluster, xform).translation_to_rotate_pivot()

                driver = control_inst.get_xform_group('driver')

                space.MatchSpace(control, driver).rotate_scale_pivot_to_translation()

                if not self._bezier_controls_parented:
                    attr.connect_translate(control, driver)
                    attr.connect_rotate(control, driver)
                if self._bezier_controls_parented:
                    cmds.parent(xform, control)

                cmds.parentConstraint(control_inst.get(), cluster, mo=True)

                self.bezier_controls.append(control_inst.get())

                self._connect_sub_visibility('%s.subVisibility' % control, control_inst.get())

    def _get_closest_joint(self):

        current_cluster = self.clusters[self.current_increment]
        return space.get_closest_transform(current_cluster, self.joints)

    def _loop(self, transforms):

        super(SimpleFkCurveRig, self)._loop(self.clusters)

    def _create_before_attach_joints(self):
        super(SimpleFkCurveRig, self)._create_before_attach_joints()

        self._attach_to_geo()

    def _attach_ik_spline_to_controls(self):

        if not self.attach_joints:
            return

        if self.advanced_twist:
            if hasattr(self, 'top_sub_control'):
                cmds.parent(self.start_locator, self.sub_controls[0])

            if not hasattr(self, 'top_sub_control'):
                if not self.sub_controls:
                    cmds.parent(self.start_locator, self.controls[0])
                if self.sub_controls:
                    cmds.parent(self.start_locator, self.sub_controls[0])

            if self.sub_controls:
                cmds.parent(self.end_locator, self.sub_controls[-1])
            if not self.sub_controls:
                cmds.parent(self.end_locator, self.controls[-1])

        if not self.advanced_twist and self.buffer_joints != self.joints:
            follow = space.create_follow_group(self.controls[0], self.buffer_joints[0])
            cmds.parent(follow, self.setup_group)

        if not self.advanced_twist:
            var = attr.MayaNumberVariable('twist')
            var.set_variable_type(var.TYPE_DOUBLE)
            var.create(self.controls[0])
            var.connect_out('%s.twist' % self.ik_handle)

    def set_control_xform(self, vector, inc, relative=True):
        """
        This allows a control to be moved while its being created.
        This way all the clusters and everything are still functioning properly.

        Args:
            vector [list]: Eg [0,0,0], the amount to move the control, relative to its regular position.
            inc [int]: The increment of the control. An increment of 1 would move the first control.
        """
        self.control_xform[inc] = vector
        self.control_xform_relative = relative

    def set_orient_joint(self, joint):
        """
        Set a joint to match the orientation of the controls to.

        Args:
            joint (str): The name of a joint.
        """
        self.orient_joint = joint

    def set_match_to_rotation(self):
        """
        Not used in FkCurve Rigs. Use set_orient_controls_to_joints instead.
        """
        pass

    def set_orient_controls_to_joints(self, bool_value):
        """
        Wether to match the control's orientation to the nearest joint.
        """
        self.orient_controls_to_joints = bool_value

    def set_control_count(self, int_value, span_count=None, wire_hires=False):
        """
        Set the number of controls.
        Wire hires is good for having the joints follow a well defined curve while maintaining a small amount of controls.

        Args:
            int_value (int): The number of controls.
            span_count (int): The number of spans on the curve.
            wire_hires (bool): Wether to wire deform the hires to the control Curve. If span count doesn't match the control count.

        """

        if int_value == 0 or int_value < 2:
            int_value = 2

        self.control_count = int_value

        if not span_count:
            self.span_count = self.control_count

        if span_count:
            self.span_count = span_count
            self.wire_hires = wire_hires

    def set_sub_control(self, bool_value):
        """
        Wether to create sub controls.
        """

        self.sub_control_on = bool_value

    def set_create_sub_controls(self, bool_value):

        self.sub_control_on = bool_value

    def set_skip_first_control(self, bool_value):
        """
        This allows the setup to not have the first control.
        """
        self.skip_first_control = bool_value

    def set_create_follows(self, bool_value):
        """
        By default the first and last controls fade influence up the sub controls of the setup.
        By setting this to False, the top and btm controls will no longer affect mid sub controls.
        """
        self.create_follows = bool_value

    def set_create_bottom_follow(self, bool_value):
        """
        This will cause the last control in the spine to have a follow fade on sub controls up the length of the spine.
        If set_create_follows is set to False this will be ignored.
        """

        self.create_btm_follow = bool_value

    def set_bezier_controls_parented(self, bool_value):

        self._bezier_controls_parented = bool_value

    def create(self):

        self._create_geo(self.control_count - 1)
        self._create_clusters()

        super(SimpleFkCurveRig, self).create()

        if not self.ribbon:
            self._setup_stretchy(self.controls[-1])
            self._attach_ik_spline_to_controls()
        if self.ribbon:
            self._setup_stretchy(self.controls[-1])


class FkCurveRig(SimpleFkCurveRig):
    """
    This extends SimpleFkCurveRig. This is usually used for spine setups.
    """

    def __init__(self, name, side=None):
        super(FkCurveRig, self).__init__(name, side)

        self.aim_end_vectors = False

    def _create_aims(self, clusters):

        control1 = self.sub_controls[0]
        control2 = self.sub_controls[-1]

        cluster1 = clusters[0]
        cluster2 = clusters[-1]

        cmds.delete(cmds.listRelatives(cluster1, ad=True, type='constraint'))
        cmds.delete(cmds.listRelatives(cluster2, ad=True, type='constraint'))

        aim1 = cmds.group(em=True, n=core.inc_name('aimCluster_%s_1' % self._get_name()))
        aim2 = cmds.group(em=True, n=core.inc_name('aimCluster_%s_2' % self._get_name()))

        xform_aim1 = space.create_xform_group(aim1)
        xform_aim2 = space.create_xform_group(aim2)

        space.MatchSpace(control1, xform_aim1).translation()
        space.MatchSpace(control2, xform_aim2).translation()

        cmds.parentConstraint(control1, xform_aim1, mo=True)
        cmds.parentConstraint(control2, xform_aim2, mo=True)

        mid_control_id = len(self.sub_controls) / 2

        cmds.aimConstraint(self.sub_controls[mid_control_id], aim1, wuo=self.controls[0], wut='objectrotation')
        cmds.aimConstraint(self.sub_controls[mid_control_id], aim2, wuo=self.controls[-1], wut='objectrotation')

        cmds.parent(cluster1, aim1)
        cmds.parent(cluster2, aim2)

        cmds.parent(xform_aim1, xform_aim2, self.setup_group)

    def set_aim_end_vectors(self, bool_value):
        """
        Wether the first and last clusters should aim at the mid controls
        """
        self.aim_end_vectors = bool_value

    def create(self):
        super(FkCurveRig, self).create()

        if self.aim_end_vectors:
            if not self.ribbon:
                self._create_aims(self.clusters)
            if self.ribbon:
                self._create_aims(self.ribbon_clusters)


class FkCurveLocalRig(FkCurveRig):

    def __init__(self, description, side=None):
        super(FkCurveLocalRig, self).__init__(description, side)

        self.last_local_group = None
        self.last_local_xform = None
        self.local_parent = None
        self.sub_local_controls = []

    def _all_increments(self, control, current_transform):

        match_space = space.MatchSpace(self.clusters[self.current_increment], self.current_xform_group)
        match_space.translation_to_rotate_pivot()

        if self.orient_controls_to_joints:
            closest_joint = self._get_closest_joint()

            match_space = space.MatchSpace(closest_joint, self.current_xform_group)
            match_space.rotation()

        if self.sub_control_on:

            sub_control = rigs_util.Control(self._get_control_name(sub=True))

            sub_control.color(attr.get_color_of_side(self.side, True))

            if self.control_shape:
                sub_control.set_curve_type(self.control_shape)

            sub_control_object = sub_control
            sub_control = sub_control.get()

            match_space = space.MatchSpace(control, sub_control)
            match_space.translation_rotation()

            xform_sub_control = space.create_xform_group(sub_control)
            self.sub_drivers.append(space.create_xform_group(sub_control, 'driver'))

            local_group, local_xform = space.constrain_local(sub_control, self.clusters[self.current_increment])

            self.sub_local_controls.append(local_group)

            control_local_group, control_local_xform = space.constrain_local(control, local_xform)

            if 'driver2' in self.control_dict[self.control.get()]:
                control_driver = self.control_dict[self.control.get()]['driver2']

                driver = space.create_xform_group(control_local_group, 'driver')
                attr.connect_rotate(control_driver, driver)

            cmds.parent(control_local_xform, self.setup_group)

            cmds.parent(local_xform, control_local_group)

            if self.last_local_group:
                cmds.parent(control_local_xform, self.last_local_group)

            self.last_local_group = control_local_group
            self.last_local_xform = control_local_xform

            cmds.parent(xform_sub_control, self.control.get())
            self.sub_controls.append(sub_control)

            sub_vis = attr.MayaNumberVariable('subVisibility')
            sub_vis.set_variable_type(sub_vis.TYPE_BOOL)
            sub_vis.create(control)
            sub_vis.connect_out('%sShape.visibility' % sub_control)

            sub_control_object.hide_scale_and_visibility_attributes()

        if not self.sub_control_on:
            space.constrain_local(control, self.clusters[self.current_increment])

    def _first_increment(self, control, current_transform):
        super(FkCurveLocalRig, self)._first_increment(control, current_transform)

        if self.local_parent:
            cmds.parent(self.last_local_xform, self.local_parent)

    def _create_spline_ik(self):

        self._wire_hires(self.curve)

        children = cmds.listRelatives(self.buffer_joints[-1], c=True)

        if children:
            cmds.parent(children, w=True)

        handle = space.IkHandle(self._get_name())
        handle.set_solver(handle.solver_spline)
        handle.set_curve(self.curve)
        handle.set_start_joint(self.buffer_joints[0])
        handle.set_end_joint(self.buffer_joints[-1])
        handle = handle.create()

        self.ik_handle = handle

        if children:
            cmds.parent(children, self.buffer_joints[-1])

        cmds.parent(handle, self.setup_group)

        if self.advanced_twist:
            start_locator = cmds.spaceLocator(n=core.inc_name(self._get_name('locatorTwistStart')))[0]
            end_locator = cmds.spaceLocator(n=core.inc_name(self._get_name('locatorTwistEnd')))[0]

            self.start_locator = start_locator
            self.end_locator = end_locator

            cmds.hide(start_locator, end_locator)

            match_space = space.MatchSpace(self.buffer_joints[0], start_locator)
            match_space.translation_rotation()

            match_space = space.MatchSpace(self.buffer_joints[-1], end_locator)
            match_space.translation_rotation()

            cmds.setAttr('%s.dTwistControlEnable' % handle, 1)
            cmds.setAttr('%s.dWorldUpType' % handle, 4)
            cmds.connectAttr('%s.worldMatrix' % start_locator, '%s.dWorldUpMatrix' % handle)
            cmds.connectAttr('%s.worldMatrix' % end_locator, '%s.dWorldUpMatrixEnd' % handle)

    def _attach_ik_spline_to_controls(self):

        if self.advanced_twist:
            if hasattr(self, 'top_sub_control'):
                cmds.parent(self.start_locator, self.sub_local_controls[0])

            if not hasattr(self, 'top_sub_control'):
                cmds.parent(self.start_locator, self.sub_local_controls[0])

            cmds.parent(self.end_locator, self.sub_local_controls[-1])

        if not self.advanced_twist:
            space.create_local_follow_group(self.controls[0], self.buffer_joints[0])

            var = attr.MayaNumberVariable('twist')
            var.set_variable_type(var.TYPE_DOUBLE)
            var.create(self.controls[0])
            var.connect_out('%s.twist' % self.ik_handle)

    def set_local_parent(self, parent):
        self.local_parent = parent


class IkSplineNubRig(BufferRig):
    """
    This is used for the tweaker setup.
    """

    def __init__(self, description, side=None):

        super(IkSplineNubRig, self).__init__(description, side)

        self.end_with_locator = False
        self.top_guide = None
        self.btm_guide = None

        self.bool_create_middle_control = True

        self.right_side_fix = True
        self.right_side_fix_axis = 'x'

        self.negate_right_scale = False

        self.control_shape = 'pin'

        self.control_orient = None

    def _duplicate_joints(self):

        if self.create_buffer_joints:
            duplicate_hierarchy = space.DuplicateHierarchy(self.joints[0])

            duplicate_hierarchy.stop_at(self.joints[-1])
            duplicate_hierarchy.replace('joint', 'buffer')

            self.buffer_joints = duplicate_hierarchy.create()

            cmds.parent(self.buffer_joints[0], self.setup_group)

        if not self.create_buffer_joints:
            self.buffer_joints = self.joints

        return self.buffer_joints

    def _create_twist_group(self, top_control, top_handle, top_guide):

        name = self._get_name()

        twist_guide_group = cmds.group(em=True, n=core.inc_name('guideSetup_%s' % name))
        cmds.hide(twist_guide_group)

        cmds.parent([top_guide, top_handle], twist_guide_group)

        cmds.parent(twist_guide_group, self.setup_group)

        cmds.parentConstraint(top_control, twist_guide_group, mo=True)

        self.end_locator = True

    def _create_joint_line(self, rp=False):

        name = self._get_name()

        position_top = cmds.xform(self.buffer_joints[0], q=True, t=True, ws=True)
        position_btm = cmds.xform(self.buffer_joints[-1], q=True, t=True, ws=True)

        cmds.select(cl=True)
        guide_top = cmds.joint(p=position_top, n=core.inc_name('topTwist_%s' % name))

        cmds.select(cl=True)
        guide_btm = cmds.joint(p=position_btm, n=core.inc_name('btmTwist_%s' % name))

        space.MatchSpace(self.buffer_joints[0], guide_top).rotation()

        cmds.makeIdentity(guide_top, r=True, apply=True)

        cmds.parent(guide_btm, guide_top)

        cmds.makeIdentity(guide_btm, r=True, jo=True, apply=True)

        handle = space.IkHandle(name)
        if not rp:
            handle.set_solver(handle.solver_sc)
        if rp:
            handle.set_solver(handle.solver_rp)
        handle.set_start_joint(guide_top)
        handle.set_end_joint(guide_btm)

        handle = handle.create()

        if not rp:
            cmds.setAttr('%s.poleVectorX' % handle, 0)
            cmds.setAttr('%s.poleVectorY' % handle, 0)
            cmds.setAttr('%s.poleVectorZ' % handle, 0)

        return guide_top, handle

    def _create_spline(self, follow, btm_constrain, mid_constrain):

        name = self._get_name()

        spline_setup_group = cmds.group(em=True, n=core.inc_name('splineSetup_%s' % name))
        cmds.hide(spline_setup_group)
        cluster_group = cmds.group(em=True, n=core.inc_name('clusterSetup_%s' % name))

        ik_handle, effector, curve = cmds.ikHandle(sj=self.buffer_joints[0],
                                                   ee=self.buffer_joints[-1],
                                                   sol='ikSplineSolver',
                                                   pcv=False,
                                                   name=core.inc_name('handle_spline_%s' % name))

        cmds.setAttr('%s.inheritsTransform' % curve, 0)

        curve = cmds.rename(curve, core.inc_name('curve_%s' % name))
        effector = cmds.rename(effector, core.inc_name('effector_%s' % name))

        top_cluster, top_handle = cmds.cluster('%s.cv[0]' % curve, n=core.inc_name('clusterTop_%s' % name))
        mid_cluster, mid_handle = cmds.cluster('%s.cv[1:2]' % curve, n=core.inc_name('clusterMid_%s' % name))
        btm_cluster, btm_handle = cmds.cluster('%s.cv[3]' % curve, n=core.inc_name('clusterBtm_%s' % name))

        cmds.parent([top_handle, mid_handle, btm_handle], cluster_group)
        cmds.parent([ik_handle, curve], spline_setup_group)
        cmds.parent(cluster_group, spline_setup_group)

        cmds.parent(spline_setup_group, self.setup_group)

        cmds.parentConstraint(follow, cluster_group, mo=True)

        cmds.pointConstraint(btm_constrain, btm_handle, mo=True)
        cmds.parentConstraint(mid_constrain, mid_handle, mo=True)

        return ik_handle, curve

    def _setup_stretchy(self, curve, control):

        rigs_util.create_spline_ik_stretch(curve, self.buffer_joints[:-1], control)

    def _create_top_control(self):

        if not self.end_with_locator:
            control = self._create_control('top', curve_type=self.control_shape)
        if self.end_with_locator:
            control = self._create_control(curve_type=self.control_shape)

        control.hide_scale_and_visibility_attributes()

        xform = space.create_xform_group(control.get())

        orient_transform = self.control_orient

        if not orient_transform:
            orient_transform = self.joints[0]

        space.MatchSpace(orient_transform, xform).translation()
        space.MatchSpace(orient_transform, xform).rotation()

        self._fix_right_side_orient(xform)

        if self.negate_right_scale and self.side == 'R':
            cmds.setAttr('%s.scaleX' % xform, -1)
            cmds.setAttr('%s.scaleY' % xform, -1)
            cmds.setAttr('%s.scaleZ' % xform, -1)

        return control.get(), xform

    def _create_btm_control(self):
        control = self._create_control('btm', curve_type=self.control_shape)
        control.hide_scale_and_visibility_attributes()

        xform = space.create_xform_group(control.get())

        orient_translate = self.joints[-1]
        orient_rotate = self.control_orient

        if not orient_rotate:
            orient_rotate = self.joints[0]

        space.MatchSpace(orient_translate, xform).translation()
        space.MatchSpace(orient_rotate, xform).rotation()

        self._fix_right_side_orient(xform)

        if self.negate_right_scale and self.side == 'R':
            cmds.setAttr('%s.scaleX' % xform, -1)
            cmds.setAttr('%s.scaleY' % xform, -1)
            cmds.setAttr('%s.scaleZ' % xform, -1)

        return control.get(), xform

    def _create_btm_sub_control(self):
        control = self._create_control('btm', sub=True)
        control.scale_shape(.5, .5, .5)
        control.hide_scale_and_visibility_attributes()

        xform = space.create_xform_group(control.get())

        orient_translate = self.joints[-1]
        orient_rotate = self.control_orient

        if not orient_rotate:
            orient_rotate = self.joints[0]

        space.MatchSpace(orient_translate, xform).translation()
        space.MatchSpace(orient_rotate, xform).rotation()

        self._fix_right_side_orient(xform)

        if self.negate_right_scale and self.side == 'R':
            cmds.setAttr('%s.scaleX' % xform, -1)
            cmds.setAttr('%s.scaleY' % xform, -1)
            cmds.setAttr('%s.scaleZ' % xform, -1)

        return control.get(), xform

    def _create_mid_control(self):

        if self.bool_create_middle_control:
            control = self._create_control('mid', sub=True)
            control.scale_shape(.5, .5, .5)
            control.hide_scale_and_visibility_attributes()

            control = control.get()

        if not self.bool_create_middle_control:
            mid_locator = cmds.spaceLocator(n=core.inc_name(self._get_name('locator', 'mid')))[0]
            control = mid_locator
            cmds.hide(mid_locator)

        xform = space.create_xform_group(control)

        orient_transform = self.control_orient

        if not orient_transform:
            orient_transform = self.joints[0]

        space.MatchSpace(orient_transform, xform).translation_rotation()

        self._fix_right_side_orient(xform)

        if self.negate_right_scale and self.side == 'R':
            cmds.setAttr('%s.scaleX' % xform, -1)
            cmds.setAttr('%s.scaleY' % xform, -1)
            cmds.setAttr('%s.scaleZ' % xform, -1)

        return control, xform

    def _fix_right_side_orient(self, control):

        if not self.right_side_fix:
            return

        if not self.side == 'R':
            return

        xform_locator = cmds.spaceLocator()[0]

        match_space = space.MatchSpace(control, xform_locator)
        match_space.translation_rotation()

        spacer = space.create_xform_group(xform_locator)

        for letter in self.right_side_fix_axis:
            cmds.setAttr('%s.rotate%s' % (xform_locator, letter.upper()), 180)

        match_space = space.MatchSpace(xform_locator, control)
        match_space.translation_rotation()

        cmds.delete(spacer)

    def set_end_with_locator(self, bool_value):
        """
        Wether the end effector control should be a locator instead.
        """
        self.end_with_locator = bool_value

    def set_guide_top_btm(self, top_guide, btm_guide):
        """
        Set the parents for the top and btm guide controls.
        """
        self.top_guide = top_guide
        self.btm_guide = btm_guide

    def set_control_shape(self, name):
        self.control_shape = name

    def set_create_middle_control(self, bool_value):
        """
        Wether to create the elbow control.
        """
        self.bool_create_middle_control = bool_value

    def set_right_side_fix(self, bool_value, axis):
        """
        Wether to compensate for the right side joint orientation.
        """
        self.right_side_fix = bool_value
        self.right_side_fix_axis = axis

    def set_control_orient(self, transform):
        """
        Set the orientation of the top and btm control based on the transform.

        Args:
            transform (str): The name of a transform.
        """

        self.control_orient = transform

    def set_negate_right_scale(self, bool_value):

        self.negate_right_scale = bool_value

    def create(self):
        super(IkSplineNubRig, self).create()

        top_control, top_xform = self._create_top_control()

        self.top_control = top_control
        self.top_xform = top_xform

        if not self.end_with_locator:
            btm_control, btm_xform = self._create_btm_control()
            sub_btm_control, sub_btm_xform = self._create_btm_sub_control()
            cmds.parent(sub_btm_xform, btm_control)

        if self.end_with_locator:

            btm_control = cmds.spaceLocator(n=core.inc_name('locator_%s' % self._get_name()))[0]
            btm_xform = btm_control
            sub_btm_control = btm_control
            cmds.hide(btm_control)

            orient_translate = self.joints[-1]
            orient_rotate = self.control_orient

            if not orient_rotate:
                orient_rotate = self.joints[0]

            space.MatchSpace(orient_translate, btm_control).translation()
            space.MatchSpace(orient_rotate, btm_control).rotation()

            self._fix_right_side_orient(btm_control)

            if self.negate_right_scale and self.side == 'R':
                cmds.setAttr('%s.scaleX' % btm_control, -1)
                cmds.setAttr('%s.scaleY' % btm_control, -1)
                cmds.setAttr('%s.scaleZ' % btm_control, -1)

        self.btm_control = btm_control
        self.btm_xform = btm_xform

        mid_control, mid_xform = self._create_mid_control()

        cmds.parent(mid_xform, top_control)

        top_joint, handle = self._create_joint_line()
        sub_joint, sub_handle = self._create_joint_line()

        cmds.parent(sub_joint, top_joint)
        cmds.parent(sub_handle, top_joint)

        self._create_twist_group(top_control, handle, top_joint)

        space.create_follow_group(top_joint, mid_xform, use_duplicate=True)
        cmds.pointConstraint(top_control, sub_btm_control, mid_xform)

        spline_handle, curve = self._create_spline(top_joint, sub_btm_control, mid_control)

        self._setup_stretchy(curve, top_control)

        space.create_follow_group(top_control, top_joint)
        space.create_follow_group(sub_btm_control, sub_handle)

        top_twist = cmds.group(em=True, n=core.inc_name('topTwist_%s' % spline_handle))
        btm_twist = cmds.group(em=True, n=core.inc_name('btmTwist_%s' % spline_handle))

        space.MatchSpace(self.buffer_joints[0], top_twist).translation_rotation()

        space.MatchSpace(self.buffer_joints[-1], btm_twist).translation()
        space.MatchSpace(self.buffer_joints[0], btm_twist).rotation()

        cmds.setAttr('%s.dTwistControlEnable' % spline_handle, 1)
        cmds.setAttr('%s.dWorldUpType' % spline_handle, 4)

        cmds.connectAttr('%s.worldMatrix' % top_twist, '%s.dWorldUpMatrix' % spline_handle)
        cmds.connectAttr('%s.worldMatrix' % btm_twist, '%s.dWorldUpMatrixEnd' % spline_handle)

        cmds.parent(top_twist, top_control)
        # cmds.parent(btm_twist, sub_btm_control)

        cmds.pointConstraint(sub_btm_control, handle, mo=True)
        space.create_xform_group(handle)
        space.create_xform_group(sub_handle)

        cmds.parent(btm_xform, top_control)

        if self.top_guide:
            cmds.parentConstraint(self.top_guide, top_xform, mo=True)

        if self.btm_guide:
            cmds.parent(btm_xform, self.btm_guide)

        cmds.parent(btm_twist, sub_joint)


class IkAppendageRig(BufferRig):
    """
    This is usually used for arms or legs.
    """

    stretch_type_old = 0
    stretch_type_lock_elbow = 1
    stretch_type_lock_elbow_soft = 2

    def __init__(self, description, side=None):
        super(IkAppendageRig, self).__init__(description, side)

        self.right_side_fix = True
        self._ik_buffer_joint = True
        self.create_twist = True
        self.create_stretchy = True
        self.btm_control = None
        self.offset_pole_locator = None
        self.pole_offset = 3
        self._build_pole_control = True
        self.orient_constrain = True
        self.curve_type = None
        self.create_sub_control = True
        self.sub_control = None
        self.top_as_locator = False
        self.match_btm_to_joint = True
        self.create_world_switch = True
        self.create_top_control = True
        self.pole_follow_transform = []
        self.pole_follow_transform_default = 0
        self.pole_angle_joints = []
        self.top_control_right_side_fix = True
        self.stretch_axis = 'X'
        self.control_offset_axis = None
        self.negate_right_scale = False
        self.negate_right_scale_values = [-1, -1, -1]
        self.ik_handle = None
        self.pole_control = None
        self.twist_guide = None

        self._pole_constraint = None
        self.pole_curve_type = 'cube'

        self._stretch_type = 0

        # dampen for legacy...
        self.damp_name = 'dampen'

        self.stretch_scale_attribute_offset = 1

        self._duplicate_chain_replace = ['joint', 'ik']

        self._solver_type = space.IkHandle.solver_rp

    def _attach_ik_joints(self, source_chain, target_chain):

        for inc in range(0, len(source_chain)):
            source = source_chain[inc]
            target = target_chain[inc]

            cmds.parentConstraint(source, target)
            attr.connect_scale(source, target)

    def _duplicate_joints(self):

        super(IkAppendageRig, self)._duplicate_joints()

        duplicate = space.DuplicateHierarchy(self.joints[0])
        duplicate.stop_at(self.joints[-1])
        duplicate.replace(self._duplicate_chain_replace[0], self._duplicate_chain_replace[1])

        self.ik_chain = self.buffer_joints

        if not self.create_buffer_joints:
            pass

        if self.create_buffer_joints:
            ik_group = self._create_group()
            cmds.parent(self.ik_chain[0], ik_group)
            cmds.parent(ik_group, self.setup_group)

    def _create_buffer_joint(self):

        buffer_joint = cmds.duplicate(self.ik_chain[-1], po=True)[0]

        cmds.parent(self.ik_chain[-1], buffer_joint)

        if not cmds.isConnected('%s.scale' % buffer_joint, '%s.inverseScale' % self.ik_chain[-1]):
            cmds.connectAttr('%s.scale' % buffer_joint, '%s.inverseScale' % self.ik_chain[-1])

        attributes = ['rotateX',
                      'rotateY',
                      'rotateZ',
                      'jointOrientX',
                      'jointOrientY',
                      'jointOrientZ'
                      ]

        for attribute in attributes:
            cmds.setAttr('%s.%s' % (self.ik_chain[-1], attribute), 0)

        return buffer_joint

    def _create_ik_handle(self):

        if self._ik_buffer_joint:
            buffer_joint = self._create_buffer_joint()
        else:
            buffer_joint = self.ik_chain[-1]

        ik_handle = space.IkHandle(self._get_name())
        ik_handle.set_start_joint(self.ik_chain[0])
        ik_handle.set_end_joint(buffer_joint)
        ik_handle.set_solver(self._solver_type)
        self.ik_handle = ik_handle.create()
        self._ik_pole_values = cmds.getAttr('%s.poleVector' % self.ik_handle)[0]
        xform_ik_handle = space.create_xform_group(self.ik_handle)
        cmds.parent(xform_ik_handle, self.setup_group)

        cmds.hide(xform_ik_handle)

    def _create_top_control(self):

        if not self.top_as_locator:
            control = self._create_control(description='top')
            control.hide_scale_and_visibility_attributes()

            self.top_control = control.get()

        if self.top_as_locator:
            self.top_control = cmds.spaceLocator(n=core.inc_name('locator_%s' % self._get_name()))[0]
            cmds.parent(self.top_control, self.control_group)

        return self.top_control

    def _xform_top_control(self, control):

        match_space = space.MatchSpace(self.ik_chain[0], control)
        match_space.translation_rotation()

        self._fix_right_side_orient(control)

        xform_group = space.create_xform_group(control)

        if self.negate_right_scale and self.side == 'R':
            cmds.setAttr('%s.scaleX' % xform_group, self.negate_right_scale_values[0])
            cmds.setAttr('%s.scaleY' % xform_group, self.negate_right_scale_values[1])
            cmds.setAttr('%s.scaleZ' % xform_group, self.negate_right_scale_values[2])

        cmds.parentConstraint(control, self.ik_chain[0], mo=True)

    def _create_btm_control(self):

        control = self._create_control(description='btm')
        control.hide_scale_and_visibility_attributes()

        self.btm_control = control.get()

        self._fix_right_side_orient(control.get())

        if self.create_sub_control:
            sub_control = self._create_control('BTM', sub=True)

            sub_control.hide_scale_and_visibility_attributes()

            xform_group = space.create_xform_group(sub_control.get())

            self.sub_control = sub_control.get()

            cmds.parent(xform_group, control.get())

            self._connect_sub_visibility('%s.subVisibility' % self.btm_control, self.sub_control)

        return control.get()

    def _fix_right_side_orient(self, control):

        if not self.right_side_fix:
            return

        if not self.side == 'R':
            return

        xform_locator = cmds.spaceLocator()[0]

        match_space = space.MatchSpace(control, xform_locator)
        match_space.translation_rotation()

        spacer = space.create_xform_group(xform_locator)

        cmds.setAttr('%s.rotateY' % xform_locator, 180)
        cmds.setAttr('%s.rotateZ' % xform_locator, 180)

        match_space = space.MatchSpace(xform_locator, control)
        match_space.translation_rotation()

        cmds.delete(spacer)

    def _xform_btm_control(self, control):

        if self.match_btm_to_joint:
            space.MatchSpace(self.ik_chain[-1], control).translation_rotation()

        if not self.match_btm_to_joint:
            space.MatchSpace(self.ik_chain[-1], control).translation()

        self._fix_right_side_orient(control)

        xform_group = space.create_xform_group(control)
        drv_group = space.create_xform_group(control, 'driver')

        if self.negate_right_scale and self.side == 'R':
            cmds.setAttr('%s.scaleX' % xform_group, self.negate_right_scale_values[0])
            cmds.setAttr('%s.scaleY' % xform_group, self.negate_right_scale_values[1])
            cmds.setAttr('%s.scaleZ' % xform_group, self.negate_right_scale_values[2])

        if self.create_world_switch:
            self._create_local_to_world_switch(control, xform_group, drv_group)

        ik_handle_parent = cmds.listRelatives(self.ik_handle, p=True)[0]

        if self.sub_control:
            cmds.parent(ik_handle_parent, self.sub_control)
        if not self.sub_control:
            cmds.parent(ik_handle_parent, control)

        if self.orient_constrain:
            cmds.orientConstraint(self.offset_pole_locator, self.ik_chain[-1], mo=True)

            # if self.sub_control:
            #    cmds.orientConstraint(self.offset_pole_locator, self.ik_chain[-1], mo = True)

            # if not self.sub_control:
            #    cmds.orientConstraint(control, self.ik_chain[-1], mo = True)

    def _create_local_to_world_switch(self, control, xform_group, driver_group):

        cmds.addAttr(control, ln='world', min=0, max=1, dv=0, at='double', k=True)

        # local_group = self._create_group('IkLocal')
        local_group = cmds.duplicate(control, po=True, n=core.inc_name(self._get_name('IkLocal')))[0]
        attr.remove_user_defined(local_group)
        shapes = cmds.listRelatives(local_group)
        if shapes:
            cmds.delete(shapes)

        world_group = self._create_group('IkWorld')
        match_space = space.MatchSpace(control, world_group)
        match_space.translation()

        if not self.right_side_fix and self.side == 'R':
            cmds.rotate(180, 0, 0, world_group)

            if cmds.getAttr('%s.scaleZ' % xform_group) < 0:
                cmds.setAttr('%s.scaleZ' % world_group, -1)

        if self.negate_right_scale and self.side == 'R':
            cmds.setAttr('%s.scaleX' % world_group, self.negate_right_scale_values[0])
            cmds.setAttr('%s.scaleY' % world_group, self.negate_right_scale_values[1])
            cmds.setAttr('%s.scaleZ' % world_group, self.negate_right_scale_values[2])

        cmds.parent([local_group, world_group], xform_group)

        cmds.orientConstraint(local_group, driver_group)
        cmds.orientConstraint(world_group, driver_group)

        constraint = space.ConstraintEditor()

        active_constraint = constraint.get_constraint(driver_group, constraint.constraint_orient)

        constraint.create_switch(control, 'world', active_constraint)

        self.world_group = world_group
        self.local_group = local_group

    def _create_top_btm_joint(self, joints, prefix):
        top_position = cmds.xform(joints[0], q=True, t=True, ws=True)
        btm_position = cmds.xform(joints[-1], q=True, t=True, ws=True)

        top_name = self._get_name(prefix, 'top')
        btm_name = self._get_name(prefix, 'btm')

        cmds.select(cl=True)

        top_joint = cmds.joint(p=top_position, n=core.inc_name(top_name))
        btm_joint = cmds.joint(p=btm_position, n=core.inc_name(btm_name))

        cmds.joint(top_joint, e=True, zso=True, oj='xyz', sao='yup')

        return [top_joint, btm_joint]

    def _create_twist_ik(self, joints, description, solver=None):

        ik_handle = space.IkHandle(description)

        if not solver:
            solver = ik_handle.solver_sc

        ik_handle.set_solver(solver)
        ik_handle.set_start_joint(joints[0])
        ik_handle.set_end_joint(joints[-1])
        return ik_handle.create()

    def _create_twist_joint(self, top_control):

        top_guide_joint, btm_guide_joint = self._create_top_btm_joint([self.buffer_joints[-1], self.buffer_joints[0]],
                                                                      'guide')
        top_guidetwist_joint, btm_guidetwist_joint = self._create_top_btm_joint(
            [self.buffer_joints[0], self.buffer_joints[-1]], 'guideTwist')

        self.twist_guide = top_guidetwist_joint

        guide_ik, twist_guide_ik = self._create_twist_guide_ik([top_guide_joint, btm_guide_joint],
                                                               [top_guidetwist_joint, btm_guidetwist_joint])

        cmds.parent(top_guidetwist_joint, top_guide_joint)
        cmds.parent(twist_guide_ik, top_guide_joint)

        cmds.parent(top_guide_joint, self.setup_group)
        cmds.parent(guide_ik, self.setup_group)

        if self.sub_control:
            cmds.pointConstraint(self.sub_control, top_guide_joint)
        if not self.sub_control:
            cmds.pointConstraint(self.btm_control, top_guide_joint)

        cmds.pointConstraint(top_control, guide_ik)

        cmds.pointConstraint(top_control, top_guidetwist_joint)

        # self._create_offset_locator()

        cmds.parentConstraint(self.offset_pole_locator, twist_guide_ik, mo=True)

    def _create_offset_locator(self):
        if self.sub_control:
            offset_locator = cmds.spaceLocator(n=core.inc_name('offset_%s' % self.sub_control))[0]
            cmds.parent(offset_locator, self.sub_control)

            match_space = space.MatchSpace(self.sub_control, offset_locator)
            match_space.translation_rotation()

        if not self.sub_control:
            offset_locator = cmds.spaceLocator(n=core.inc_name('offset_%s' % self.btm_control))[0]
            cmds.parent(offset_locator, self.btm_control)

            match_space = space.MatchSpace(self.btm_control, offset_locator)
            match_space.translation_rotation()

        space.create_xform_group(offset_locator)

        cmds.hide(offset_locator)

        self.offset_locator = offset_locator
        self.offset_pole_locator = offset_locator

    def _create_twist_guide_ik(self, guides, guides_twist):
        guide_ik = self._create_twist_ik(guides, 'guide')
        twist_guide_ik = self._create_twist_ik(guides_twist, 'guideTwist')

        return guide_ik, twist_guide_ik

    def _get_pole_joints(self):
        if not self.pole_angle_joints:
            mid_joint_index = len(self.ik_chain) / 2
            mid_joint_index = int(mid_joint_index)
            mid_joint = self.ik_chain[mid_joint_index]

            joints = [self.ik_chain[0], mid_joint, self.ik_chain[-1]]

            return joints

        return self.pole_angle_joints

    def _create_pole_control(self):

        if self._build_pole_control:
            control = self._create_control('POLE', curve_type=self.pole_curve_type)
            control.hide_scale_and_visibility_attributes()
            self.pole_control = control

    def _create_pole_twist_attrs(self):
        twist_var = attr.MayaNumberVariable('twist')
        twist_var.create(self.btm_control)

        if self.side == 'L' or not self.side:
            twist_var.connect_out('%s.twist' % self.ik_handle)

        if self.side == 'R':
            attr.connect_multiply('%s.twist' % self.btm_control, '%s.twist' % self.ik_handle, -1)

    def _create_pole_vector(self):

        control = self.pole_control
        self.pole_control = self.pole_control.get()

        attr.create_title(self.btm_control, 'POLE_VECTOR')

        pole_vis = attr.MayaNumberVariable('poleVisibility')
        pole_vis.set_variable_type(pole_vis.TYPE_BOOL)
        pole_vis.create(self.btm_control)

        self._create_pole_twist_attrs()

        pole_joints = self._get_pole_joints()

        position = space.get_polevector(pole_joints[0], pole_joints[1], pole_joints[2], self.pole_offset)
        cmds.move(position[0], position[1], position[2], control.get())

        self._create_pole_constraint(control.get(), self.ik_handle)

        xform_group = space.create_xform_group(control.get())

        follow_group = None

        if self.create_twist:
            pole_locator = self._create_pole_follow()

            follow_group = space.create_follow_group(pole_locator, xform_group)
            # xform_group = space.create_xform_group( control.get() )

            constraint = cmds.parentConstraint(self.twist_guide, follow_group, mo=True)[0]
            constraint_editor = space.ConstraintEditor()
            constraint_editor.create_switch(self.btm_control, 'autoTwist', constraint)

            cmds.setAttr('%s.autoTwist' % self.btm_control, 0)

        if not self.create_twist:
            if self.pole_follow_transform:
                follow_group = space.create_follow_group(self.pole_follow_transform, xform_group)
                cmds.parent(follow_group, self.control_group)

            if not self.pole_follow_transform:
                follow_group = xform_group

        name = self._get_name()

        rig_line = rigs_util.RiggedLine(pole_joints[1], control.get(), name).create()
        cmds.parent(rig_line, self.control_group)

        pole_vis.connect_out('%s.visibility' % xform_group)
        pole_vis.connect_out('%s.visibility' % rig_line)

        self.pole_vector_xform = xform_group

    def _create_pole_constraint(self, control, handle):
        self._pole_constraint = cmds.poleVectorConstraint(control, handle)[0]

    def _create_pole_follow(self):

        self.pole_follow_transform = vtool.util.convert_to_sequence(self.pole_follow_transform)

        pole_locator = cmds.spaceLocator(n=core.inc_name(self._get_name('locator', 'pole')))[0]

        space.MatchSpace(self.pole_control, pole_locator).translation_rotation()
        cmds.parent(pole_locator, self.setup_group)

        self.pole_follow_transform.append(self.top_control)

        if len(self.pole_follow_transform) == 1:
            space.create_follow_group(self.pole_follow_transform[0], pole_locator)
        if len(self.pole_follow_transform) > 1:
            space.create_multi_follow(self.pole_follow_transform, pole_locator, self.pole_control,
                                      value=self.pole_follow_transform_default)

        return pole_locator

    def _create_stretchy(self, top_transform, btm_transform, control):

        if self._stretch_type == 0:
            stretchy = rigs_util.StretchyChain()

            stretchy.set_joints(self.ik_chain)
            # dampen should be damp... dampen means wet, damp means diminish
            stretchy.set_add_damp(True, self.damp_name)
            stretchy.set_node_for_attributes(control)
            stretchy.set_description(self._get_name())
            stretchy.set_scale_axis(self.stretch_axis)
            stretchy.set_scale_attribute_offset(self.stretch_scale_attribute_offset)

            top_locator, btm_locator = stretchy.create()

            cmds.parent(top_locator, top_transform)
            cmds.parent(btm_locator, btm_transform)

            cmds.connectAttr('%s.sizeX' % self.control_group, '%s.input2X' % stretchy.distance_offset)
            cmds.connectAttr('%s.sizeY' % self.control_group, '%s.input2Y' % stretchy.distance_offset)
            cmds.connectAttr('%s.sizeZ' % self.control_group, '%s.input2Z' % stretchy.distance_offset)

        if self.pole_control:
            controls = [top_transform, self.pole_control, self.offset_pole_locator]

            if self.offset_pole_locator:

                if self._stretch_type == 1:
                    self._create_elbow_lock_stretchy(controls, soft=False)

                if self._stretch_type == 2:
                    self._create_elbow_lock_stretchy(controls, soft=True)

        if not self.pole_control:
            if self._stretch_type == 1 or self._stretch_type == 2:
                vtool.util.warning(
                    'Could not build stretch type %s because pole vector control creation turned off.' % self._stretch_type)

        if not self.offset_pole_locator:
            if self._stretch_type == 1 or self._stretch_type == 2:
                vtool.util.warning(
                    'Could not build stretch type %s because auto twist turned off.' % self._stretch_type)

    def _create_elbow_lock_stretchy(self, controls, soft=False):

        elbow_lock = rigs_util.StretchyElbowLock(self.buffer_joints, controls)
        elbow_lock.set_attribute_control(self.controls[-1])
        elbow_lock.set_stretch_axis(self.stretch_axis)
        if self.twist_guide:
            elbow_lock.set_top_aim_transform(self.twist_guide)
        elif self.top_control:
            elbow_lock.set_top_aim_transform(self.top_control)
        elbow_lock.set_description(self._get_name())
        elbow_lock.set_create_soft_ik(soft)
        elbow_lock.set_parent(self.setup_group)
        elbow_lock.create()

        if elbow_lock.soft_locator:
            xform = space.get_xform_group(self.ik_handle)
            cmds.parent(xform, elbow_lock.soft_locator)
            cmds.parent(elbow_lock.soft_locator, self.setup_group)

    def _create_tweakers(self):
        pass

    def _create_before_attach_joints(self):
        super(IkAppendageRig, self)._create_before_attach_joints()

        self._create_ik_handle()

    def set_duplicate_chain_replace(self, replace_this, with_this):

        self._duplicate_chain_replace = [replace_this, with_this]

    def set_create_twist(self, bool_value):
        """
        Wether to add an auto twist setup.
        """
        self.create_twist = bool_value

    def set_create_stretchy(self, bool_value):
        """
        Wether to add a stretchy setup.
        """
        self.create_stretchy = bool_value

    def set_stretch_axis(self, axis_letter):
        """
        What axis the stretch should scale on.

        Args:
            axis_letter (str): 'X','Y','Z'
        """
        self.stretch_axis = axis_letter

    def set_pole_offset(self, value):
        """
        Get the amount that the polevector control should offset from the elbow.

        Args:
            value (float)
        """
        self.pole_offset = value

    def set_pole_angle_joints(self, joints):
        """
        Set which joints the pole angle is calculated from.

        Args:
            joints (list): A list of of 3 joints that form a triangle.
        """
        self.pole_angle_joints = joints

    def set_right_side_fix(self, bool_value):
        """
        Wether to compensate for right side orientation.
        """
        self.right_side_fix = bool_value

    def set_create_ik_buffer_joint(self, bool_value):
        """
        Vetala creates a buffer in the ik joints at the wrist.
        This was to try to fix an ik offset issue when the arm stretches
        However, it seems this fix can causes problems, especially when it zeros out the joint orient on the wrist joint.
        If you hand is offsetting when you stretch the arm, try turning this off.
        """

        self._ik_buffer_joint = bool_value

    def set_negate_right_scale(self, bool_value, scale_x=-1, scale_y=-1, scale_z=-1):
        """
        This will negate the scale of the right side making it better mirrored for cycles.
        """

        self.negate_right_scale = bool_value
        self.negate_right_scale_values = [scale_x, scale_y, scale_z]

    def set_orient_constrain(self, bool_value):
        """
        Wether the end effector control should orient constrain the ik handle.
        Default is True.
        """
        self.orient_constrain = bool_value

    def set_curve_type(self, curve_name):
        self.curve_type = curve_name

    def set_create_sub_control(self, bool_value):
        self.create_sub_control = bool_value

    def set_create_world_switch(self, bool_value):
        """
        Wether to create a world switch on the end effector control.
        This can be used to have the end effector control orient to world if the character is in a-pose.
        """
        self.create_world_switch = bool_value

    def set_top_control_as_locator(self, bool_value):
        """
        Instead of a control curve for the top control, make it a locator.
        """
        self.top_as_locator = bool_value

    def set_match_btm_to_joint(self, bool_value):
        """
        Wether to match orientation of the end effector control to the btm joint, or just translation.
        Default is True.
        """
        self.match_btm_to_joint = bool_value

    def set_create_top_control(self, bool_value):
        """
        Wether to create a top control.
        """
        self.create_top_control = bool_value

    def set_create_pole_control(self, bool_value):
        self._build_pole_control = bool_value

    def set_pole_control_shape(self, curve_type_name):

        self.pole_curve_type = curve_type_name

    def set_pole_follow_transform(self, transform, default_value=0):
        """
        Set a transform for the pole to follow with a on/off switch on the pole control.

        Args:
            transform (str): The name of a transform.s
        """
        self.pole_follow_transform = transform
        self.pole_follow_transform_default = default_value

    def set_control_offset_axis(self, axis):
        """
        This will rotate the control shape cvs 90 on the axis, helping it to align better with different joint orientations.
        """
        axis = axis.lower()
        self.control_offset_axis = axis

    def set_damp_name(self, name):
        self.damp_name = name

    def set_stretch_scale_attribute_offset(self, value):
        self.stretch_scale_attribute_offset = value

    def set_stretch_type(self, stretch_type_int):

        self._stretch_type = stretch_type_int

    def set_solver_type(self, solver_name):
        self._solver_type = solver_name

    def create(self):
        super(IkAppendageRig, self).create()

        if self.create_top_control:
            top_control = self._create_top_control()
        if not self.create_top_control:
            top_control = cmds.spaceLocator(n=core.inc_name('locator_top_%s' % self._get_name()))[0]
            self.top_control = top_control
            cmds.parent(self.top_control, self.control_group)
            space.MatchSpace(self.joints[0], top_control).translation_rotation()

        self._xform_top_control(top_control)

        self._create_pole_control()

        btm_control = self._create_btm_control()

        self._create_offset_locator()
        self._xform_btm_control(btm_control)

        if self.create_twist:
            self._create_twist_joint(top_control)

        if self._build_pole_control:
            self._create_pole_vector()

        if self._solver_type == 'ikSpringSolver':
            self.create_stretchy = False

        if self.create_stretchy:

            if self.sub_control:
                self._create_stretchy(top_control, self.sub_control, btm_control)
            if not self.sub_control:
                self._create_stretchy(top_control, self.btm_control, btm_control)

        if self._build_pole_control:
            if self.create_top_control:
                cmds.controller(self.pole_control, self.top_control, e=True, p=True)
                cmds.controller(btm_control, self.pole_control, e=True, p=True)
        else:
            if self.create_top_control:
                cmds.controller(btm_control, self.top_control, e=True, p=True)


# --- Tweak

class TweakLevelRig(BufferRig, SplineRibbonBaseRig):

    def __init__(self, name, side=None):
        super(TweakLevelRig, self).__init__(name, side)

        self.control_count = 2
        self.span_count = 9
        self.fk = False
        self.ribbon = True
        self.stretch_on_off = True
        self.align_controls = [False, False, False]
        self._generate_joints = False
        self.generated_joints = []
        self.generate_joints_prefix = 'bind'

    def _create_before_attach_joints(self):
        super(TweakLevelRig, self)._create_before_attach_joints()

        if self.attach_joints:
            self._attach_to_geo()

    """
    def _create_surface(self, name, spans):
        surface = geo.transforms_to_nurb_surface(self.buffer_joints, 
                                                 spans = spans, 
                                                 offset_axis = self.ribbon_offset_axis, 
                                                 offset_amount = self.ribbon_offset, 
                                                 bezier = False, 
                                                 keep_history = False)
        
        new_surface_name = core.inc_name(self._get_name('surface', name, sub = False))
        cmds.rename(surface, new_surface_name)
        
        return new_surface_name
    """

    def _cluster_surface(self, surface, name):
        cluster_inst = deform.ClusterSurface(surface, name)
        cluster_inst.set_join_ends(True)
        cluster_inst.create()

        handles = cluster_inst.get_cluster_handle_list()

        return handles

    def _create_cluster_controls(self, clusters, description=None, sub=False, fk=False, align=False, add_joint=False):

        last_control = None
        xforms = []

        for cluster in clusters:
            control = self._create_control(description=description, sub=sub)

            control_name = control.get()

            space.MatchSpace(cluster, control_name).translation_to_rotate_pivot()
            xform = space.create_xform_group(control_name)

            control.hide_scale_attributes()

            closest_joint = space.get_closest_transform(xform, self.buffer_joints)

            if align:
                space.MatchSpace(closest_joint, xform).rotation()

            self._attach_cluster(control_name, cluster)

            if add_joint:
                cmds.select(cl=True)
                joint = cmds.joint(n=core.inc_name(self._get_name('bind', description)))
                cmds.parent(joint, control_name)
                space.zero_out_transform_channels(joint)
                cmds.makeIdentity(joint, apply=True, r=True)
                cmds.hide(joint)
                self.generated_joints.append(joint)

            if last_control and fk:
                cmds.parent(xform, last_control)

            last_control = control_name

            xforms.append(xform)

        return xforms

    def _attach_cluster(self, control_name, cluster):

        under = cmds.group(em=True, n='under_%s' % control_name)
        cmds.parent(under, control_name)
        attr.zero_xform_channels(under)

        cmds.parentConstraint(under, cluster, mo=True)

    def set_fk(self, bool_value):
        self.fk = bool_value

    def set_control_count(self, int_control_count):
        self.control_count = (int_control_count - 1)

    def set_sub_control_count(self, int_control_count):
        self.span_count = (int_control_count - 1)

    def set_align_controls_to_joints(self, bool_value, level=-1):

        if level == -1:
            inc = 0
            for _ in self.align_controls:
                self.align_controls[inc] = bool_value
                inc += 1

        if len(self.align_controls) >= (level + 1):
            self.align_controls[level] = bool_value

    def set_generate_child_joint_at_control(self, bool_value, prefix='bind'):
        """
        This helps make the setup more flexible.
        Joints are created at the lowest level.  This allows the controls to easily drive another setup.
        One use case was having a spine and a neck drive the same ribbon.
        """

        self._generate_joints = bool_value
        self.generate_joints_prefix = prefix

    def create(self):

        surface_lvl1 = self._create_surface(self.control_count, 'lvl1')
        surface_lvl2 = self._create_surface(self.span_count, 'lvl2')
        # surface_lvl1 = self._create_surface('lvl1', self.control_count)
        # surface_lvl2 = self._create_surface('lvl2', self.span_count)
        # self.surface = surface_lvl2

        super(TweakLevelRig, self).create()

        lvl1_clusters = self._create_group('clusters', 'lvl1')
        lvl2_clusters = self._create_group('clusters', 'lvl2')
        cmds.parent(lvl1_clusters, self.setup_group)
        cmds.parent(lvl2_clusters, self.setup_group)

        handles_lvl1 = self._cluster_surface(surface_lvl1, 'lvl1')
        handles_lvl2 = self._cluster_surface(surface_lvl2, 'lvl2')

        cmds.parent(handles_lvl1, lvl1_clusters)
        cmds.parent(handles_lvl2, lvl2_clusters)

        self._create_cluster_controls(handles_lvl1, fk=self.fk, align=self.align_controls[0])
        xforms = self._create_cluster_controls(handles_lvl2,
                                               sub=True,
                                               align=self.align_controls[1],
                                               add_joint=self._generate_joints)

        rivet_group = self._create_group('rivets')
        cmds.parent(rivet_group, self.setup_group)

        for xform in xforms:
            rivet = geo.attach_to_surface(xform, surface_lvl1)
            cmds.parent(rivet, rivet_group)

        if self.stretch_on_off:
            self._setup_stretchy(self.controls[-1])


class TweakCurveRig(BufferRig):
    """
    TweakCurveRig is good for belts or straps that need to be riveted to a surface.
    """

    def __init__(self, name, side=None):
        super(TweakCurveRig, self).__init__(name, side)

        self.control_count = 4
        self.curve = None
        self.surface = None
        self.use_ribbon = True

        self.create_buffer_joints = False

        self.orient_controls_to_joints = True
        self.orient_joint = None

        self.join_both_ends = False

        self.ribbon_offset = 1
        self.ribbon_offset_axis = 'Z'

        self.follicle_ribbon = False

    def _create_control(self, sub=False):

        control = super(TweakCurveRig, self)._create_control(sub=sub)

        control.hide_scale_and_visibility_attributes()

        return control.get()

    def _create_ik_guide(self):

        if not self.use_ribbon:
            if not self.surface:
                name = self._get_name()

                self.surface = geo.transforms_to_curve(self.buffer_joints, self.control_count, name)

                cmds.rebuildCurve(self.surface,
                                  spans=self.control_count - 1,
                                  rpo=True,
                                  rt=0,
                                  end=1,
                                  kr=False,
                                  kcp=False,
                                  kep=True,
                                  kt=False,
                                  d=3)

                self.surface = cmds.rename(self.surface, name)

                cmds.parent(self.surface, self.setup_group)

        if self.use_ribbon:
            if not self.surface:
                surface = geo.transforms_to_nurb_surface(self.buffer_joints, self._get_name(self.description), spans=-1,
                                                         offset_axis=self.ribbon_offset_axis,
                                                         offset_amount=self.ribbon_offset)
                cmds.rebuildSurface(surface, ch=True, rpo=True, rt=False, end=True, kr=0, kcp=0, kc=0, su=1, du=1,
                                    sv=self.control_count - 1, dv=3, fr=0, dir=True)

                self.surface = surface

                cmds.parent(self.surface, self.setup_group)

    def _cluster(self, description):

        cluster_curve = deform.ClusterSurface(self.surface, self._get_name(description))
        cluster_curve.set_join_ends(True)
        cluster_curve.set_join_both_ends(self.join_both_ends)
        cluster_curve.create()

        self.cluster_handles = cluster_curve.handles
        self.cluster_deformers = cluster_curve.clusters

        return cluster_curve.get_cluster_handle_list()

    def _attach_cluster(self, control, cluster):

        cmds.parentConstraint(control, cluster, mo=True)

    def set_control_count(self, int_value):

        self.control_count = int_value

    def set_use_ribbon(self, bool_value):
        self.use_ribbon = bool_value

    def set_ribbon(self, bool_value):
        self.use_ribbon = bool_value

    def set_ribbon_follicle(self, bool_value):
        self.follicle_ribbon = bool_value

    def set_ribbon_offset(self, float_value):
        self.ribbon_offset = float_value

    def set_ribbon_offset_axis(self, axis_letter):
        self.ribbon_offset_axis = axis_letter

    def set_orient_controls_to_joints(self, bool_value):
        self.orient_controls_to_joints = bool_value

    def set_join_both_ends(self, bool_value):
        self.join_both_ends = bool_value

    def create(self):
        super(TweakCurveRig, self).create()

        self._create_ik_guide()
        clusters = self._cluster(self.description)

        cmds.parent(clusters, self.setup_group)

        for cluster in clusters:
            control = self._create_control()

            xform = space.create_xform_group(control)
            space.create_xform_group(control, 'driver')

            space.MatchSpace(cluster, xform).translation_to_rotate_pivot()

            if self.orient_controls_to_joints:

                if not self.orient_joint:
                    joint = space.get_closest_transform(cluster, self.buffer_joints)

                if self.orient_joint:
                    joint = self.orient_joint

                space.MatchSpace(joint, xform).translation_rotation()

            self._attach_cluster(control, cluster)

        if core.has_shape_of_type(self.surface, 'nurbsCurve'):
            self.maya_type = 'nurbsCurve'
        if core.has_shape_of_type(self.surface, 'nurbsSurface'):
            self.maya_type = 'nurbsSurface'

        if self.attach_joints:
            for joint in self.buffer_joints:

                if self.maya_type == 'nurbsSurface':
                    if not self.follicle_ribbon:
                        rivet = geo.attach_to_surface(joint, self.surface)
                        cmds.parent(rivet, self.setup_group)
                    if self.follicle_ribbon:
                        follicle = geo.follicle_to_surface(joint, self.surface, constrain=True)
                        cmds.parent(follicle, self.setup_group)

                if self.maya_type == 'nurbsCurve':
                    geo.attach_to_curve(joint, self.surface)
                    cmds.orientConstraint(self.control_group, joint)


class LocalTweakCurveRig(TweakCurveRig):

    def __init__(self, name, side=None):
        super(LocalTweakCurveRig, self).__init__(name, side)

        self.local_groups = []
        self.local_xform_groups = []

    def _attach_cluster(self, control, cluster):
        local, xform = space.constrain_local(control, cluster, use_duplicate=True)

        self.local_groups.append(local)
        self.local_xform_groups.append(xform)

        cmds.parent(xform, self.setup_group)


class RopeRig(CurveRig):

    def __init__(self, name, side=None):
        super(RopeRig, self).__init__(name, side)

        self.subdivision = 0

        self._sub_run = False

        self._division_value = 2
        self.cluster_deformers = []

    def _define_control_shape(self):
        return 'cube'

    def _rebuild_curve(self, curve, spans, inc):

        if self._sub_run:
            curve_split = curve.split('_')
            curve_split[-1] = 'sub%s' % (inc + 1)
            name = '_'.join(curve_split)

        if not self._sub_run:
            name = '%s_sub%s' % (curve, (inc + 1))

        rebuilt_curve, node = cmds.rebuildCurve(curve,
                                                constructionHistory=True,
                                                replaceOriginal=False,
                                                rebuildType=0,
                                                endKnots=1,
                                                keepRange=0,
                                                keepControlPoints=0,
                                                keepEndPoints=1,
                                                keepTangents=0,
                                                spans=spans,
                                                degree=3,
                                                name=name)

        cmds.delete(rebuilt_curve, ch=True)

        return rebuilt_curve, node

    def _cluster_curve(self, curve, description):

        cluster_curve = deform.ClusterCurve(curve, self._get_name(description))
        cluster_curve.create()
        self.cluster_deformers = cluster_curve.clusters

        return cluster_curve.get_cluster_handle_list()

    def _subdivide(self):

        curves = [self.curves[0]]

        last_curve = None

        for inc in range(0, self.subdivision):

            if last_curve:
                curve = last_curve
            if not last_curve:
                curve = self.curves[0]

            curveObject = api.nodename_to_mobject(cmds.listRelatives(curve, s=True)[0])
            curve_object = api.NurbsCurveFunction(curveObject)
            spans = curve_object.get_span_count()

            rebuilt_curve, rebuild_node = self._rebuild_curve(curve, spans * self._division_value, inc)

            curves.append(rebuilt_curve)
            cmds.parent(rebuilt_curve, self.setup_group)
            last_curve = rebuilt_curve

            self._sub_run = True

        self._sub_run = False
        return curves

    def set_subdivisions(self, int_value):

        if int_value < 0:
            int_value = 0

        self.subdivision = int_value

    def set_division_value(self, int_value):
        if int_value < 2:
            int_value = 2

        self._division_value = int_value

    def create(self):

        curves = self._subdivide()

        scale = 1

        scale_section = 1.000 / len(curves)
        alt_color = False

        description = None

        inc = 0

        last_curve = None

        for curve in curves:
            if inc > 0:
                description = 'sub%s' % inc
            if inc == 0:
                description = 'main'

            clusters = self._cluster_curve(curve, description)

            control_group = cmds.group(em=True, n=core.inc_name('controls_%s' % (self._get_name(description))))
            setup_group = cmds.group(em=True, n=core.inc_name('setup_%s' % (self._get_name(description))))

            cmds.parent(control_group, self.control_group)
            cmds.parent(setup_group, self.setup_group)

            inc2 = 0

            for cluster in clusters:

                if description:
                    control = self._create_control(description)
                if not description:
                    control = self._create_control()

                if not alt_color:
                    if not self.control_color:
                        control.color(attr.get_color_of_side(self.side))
                    if self.control_color:
                        control.color = self.control_color
                if alt_color:
                    control.color(attr.get_color_of_side(self.side, sub_color=True))

                space.MatchSpace(cluster, control.get()).translation_to_rotate_pivot()

                offset_cluster = cmds.group(em=True, n=core.inc_name('offset_%s' % cluster))
                space.MatchSpace(cluster, offset_cluster).translation_to_rotate_pivot()

                xform_cluster = space.create_xform_group(cluster)

                cmds.parent(xform_cluster, offset_cluster)
                cmds.parent(offset_cluster, setup_group)

                xform_offset = space.create_xform_group(offset_cluster)

                control.scale_shape(scale, scale, scale)

                xform = space.create_xform_group(control.get())
                attr.connect_translate(control.get(), cluster)

                control.hide_scale_attributes()

                if last_curve:
                    geo.attach_to_curve(xform, last_curve)
                    geo.attach_to_curve(xform_offset, last_curve)

                cmds.parent(xform, control_group)

                inc2 += 1

            scale = scale - scale_section

            last_curve = curve

            inc += 1

            if alt_color:
                alt_color = False
                continue

            if not alt_color:
                alt_color = True


class ConvertJointToNub(object):

    def __init__(self, name, side='C'):
        self.start_joint = None
        self.end_joint = None
        self.count = 10
        self.prefix = 'joint'
        self.name = name
        self.side = side

        self.add_mid_control = True

        self.joints = []
        self.control_group = None
        self.setup_group = None
        self.control_shape = 'pin_round'
        self.add_sub_joints = False

        self.right_side_fix = True
        self.right_side_fix_axis = 'x'
        self.negate_right_scale = False

        self.up_object = None
        self.up_axis = None

        self.control_parent = None
        self.setup_parent = None

        self.control_size = None

        self.orient_to_first_transform = False

    def set_start_joint(self, joint):
        self.start_joint = joint

    def set_end_joint(self, joint):
        self.end_joint = joint

    def set_joints(self, joints):
        self.joints = joints

    def set_create_mid_control(self, bool_value):
        self.add_mid_control = bool_value

    def set_joint_count(self, count):
        self.count = count

    def set_control_shape(self, shape_type_name):
        self.control_shape = shape_type_name

    def set_control_size(self, size_value):
        self.control_size = size_value

    def set_prefix(self, prefix):
        self.prefix = prefix

    def set_add_sub_joints(self, bool_value):
        self.add_sub_joints = bool_value

    def set_up_object(self, name):
        self.up_object = name

    def set_up_axis(self, axis_name):
        self.up_axis = axis_name.upper()

    def set_control_parent(self, name):
        self.control_parent = name

        if cmds.objExists(self.control_group) and cmds.objExists(name):
            cmds.parent(self.control_group, name)

    def set_setup_parent(self, name):
        self.setup_parent = name

        if cmds.objExists(self.setup_group) and cmds.objExists(name):
            cmds.parent(self.setup_group, name)

    def create(self):

        parent_joints = False

        if not self.joints:
            parent_joints = True
            joints = space.subdivide_joint(self.start_joint,
                                           self.end_joint,
                                           self.count, self.prefix,
                                           '%s_1_%s' % (self.name, self.side), True)

            for joint in joints[:-1]:
                orient = space.OrientJoint(joint)

                if not self.up_object:
                    self.up_object = self.start_joint

                up_vector = None

                if self.up_axis:

                    if self.up_axis == 'X':
                        up_vector = [1, 0, 0]
                    if self.up_axis == 'Y':
                        up_vector = [0, 1, 0]
                    if self.up_axis == 'Z':
                        up_vector = [0, 0, 1]
                    if self.up_axis == 'None':
                        up_vector = [0, 0, 0]

                orient.set_aim_up_at_object(self.up_object)

                if up_vector:
                    orient.set_world_up_vector(up_vector)

                orient.run()

            cmds.makeIdentity(joints[-1], r=True, jo=True, apply=True)

            self.joints = joints

        parent_map = {}

        if self.add_sub_joints:

            new_joints = []

            for joint in self.joints:
                duplicate = cmds.duplicate(joint, po=True)

                new_name = joint[0].upper() + joint[1:]

                new_joint = cmds.rename(joint, 'xform%s' % new_name)
                duplicate = cmds.rename(duplicate, joint)
                cmds.parent(duplicate, w=True)

                new_joints.append(new_joint)

                parent_map[new_joint] = duplicate

            self.joints = new_joints

        rig = IkSplineNubRig(self.name, self.side)
        rig.set_joints(self.joints)
        rig.set_end_with_locator(True)
        rig.set_create_middle_control(self.add_mid_control)
        rig.set_control_shape(self.control_shape)
        rig.set_negate_right_scale(self.negate_right_scale)
        if self.orient_to_first_transform:
            rig.set_control_orient(self.start_joint)
        rig.set_buffer(False)
        rig.set_right_side_fix(self.right_side_fix, self.right_side_fix_axis)

        if self.control_size:
            rig.set_control_size(self.control_size)

        rig.create()

        self.top_control = rig.top_control
        self.btm_control = rig.btm_control
        self.top_xform = rig.top_xform
        self.btm_xform = rig.btm_xform

        if parent_joints:
            cmds.parent(joints[0], rig.setup_group)

        if parent_map:
            for joint in parent_map:
                cmds.parent(parent_map[joint], joint)

        self.control_group = rig.control_group
        self.setup_group = rig.setup_group

        if self.control_parent:
            try:
                cmds.parent(self.control_group, self.control_parent)
            except:
                pass

        if self.setup_parent:
            try:
                cmds.parent(self.setup_group, self.setup_parent)
            except:
                pass

    def get_control_group(self):
        return self.control_group

    def get_setup_group(self):
        return self.setup_group

    def get_joints(self):
        return self.joints

    def set_right_side_fix(self, bool_value, axis='x'):
        self.right_side_fix = bool_value
        self.right_side_fix_axis = axis

    def set_negate_right_scale(self, bool_value):
        self.negate_right_scale = bool_value

    def set_orient_to_first_transform(self, bool_value):

        self.orient_to_first_transform = bool_value


class TwistRig(JointRig):

    def __init__(self, name, side=None):
        super(TwistRig, self).__init__(name, side)

        self.control_count = 5
        self._offset_axis = 'Y'
        self._attach_directly = True
        self._create_top_control = True
        self._create_btm_control = True
        self._btm_twist_fix = True
        self._top_twist_fix = True
        self.orient_example = None
        self._create_controls = True
        self.main_controls = []
        self.twist_controls = []
        self.parent_joints = True

        self.top_locator = None
        self.btm_locator = None

        self.control_xforms = []

        self.sub_joints = []

        self._twist_joint_name = None

        self._rounded = False

    def _create_twister(self, top_xform, btm_xform):
        top_joint1, top_joint2, top_ik = space.create_pole_chain(top_xform, btm_xform,
                                                                 'twist_topFix_%s' % self.description,
                                                                 space.IkHandle.solver_sc)
        cmds.hide(top_joint2)

        xform = space.create_xform_group(top_joint1)
        cmds.parent(xform, self.setup_group)
        cmds.parentConstraint(top_xform, top_joint1, mo=True)
        cmds.parent(top_ik, btm_xform)
        cmds.hide(top_ik)

        btm_joint1, btm_joint2, btm_ik = space.create_pole_chain(btm_xform, top_xform,
                                                                 'twist_btmFix_%s' % self.description,
                                                                 space.IkHandle.solver_sc)
        cmds.hide(btm_joint2)

        xform = space.create_xform_group(btm_joint1)
        cmds.parentConstraint(btm_xform, btm_joint1, mo=True)
        cmds.parent(xform, self.setup_group)
        cmds.parent(btm_ik, top_xform)

        cmds.hide(btm_ik)

        return top_joint1, btm_joint1

    def _create_xform_controls(self, top_joint, btm_joint):

        transforms = self.control_xforms

        if self.orient_example:

            for joint in self.sub_joints:
                space.MatchSpace(self.orient_example, joint).rotation()
                space.MatchSpace(self.orient_example, joint).scale()

            for transform in transforms:
                space.MatchSpace(self.orient_example, transform).rotation()
                space.MatchSpace(self.orient_example, transform).scale()

        for joint in self.sub_joints:
            control = self._create_control(sub=True)

            self.twist_controls.append(control.get())

            xform = space.create_xform_group(control.control)
            scale_offset = space.create_xform_group(control.control, 'offset')

            if self.controls:
                self._connect_sub_visibility('%s.subVisibility' % self.controls[0], control.get())

            parent_constraint = cmds.parentConstraint(joint)
            if not parent_constraint:
                continue

            transform = cmds.parentConstraint(parent_constraint, q=True, targetList=True)[0]

            space.MatchSpace(transform, xform).translation_rotation()

            parent = cmds.listRelatives(transform, p=True, f=True)

            cmds.parent(xform, parent)

            cmds.delete(transform)

            if self.orient_example:
                space.MatchSpace(self.orient_example, xform).rotation()
                space.MatchSpace(self.orient_example, scale_offset).scale()

            if self.parent_joints:
                cmds.parent(joint, control.control)
                cmds.setAttr('%s.rotateX' % joint, 0)
                cmds.setAttr('%s.rotateY' % joint, 0)
                cmds.setAttr('%s.rotateZ' % joint, 0)

            if not self.parent_joints:
                cmds.pointConstraint(control.control, joint, mo=True)
                cmds.orientConstraint(control.control, joint, mo=True)
                # cmds.parentConstraint(control.control, joint, mo = True)
                # cmds.scaleConstraint(control.control, joint)
                attr.connect_scale(control.control, joint)

    def _create_main_control(self, joint, type_name='top'):

        control = self._create_control(type_name)

        control.scale_shape(1.33, 1.33, 1.33)

        control.hide_scale_and_visibility_attributes()

        self.main_controls.append(control)

        xform = space.create_xform_group(control.control)

        space.MatchSpace(joint, xform).translation_rotation()

        if self.orient_example:
            space.MatchSpace(self.orient_example, xform).rotation()
            space.MatchSpace(self.orient_example, xform).scale()

        return control

    def set_orient_example(self, transform):
        self.orient_example = transform

    def set_control_count(self, int_value):
        self.control_count = (int_value - 1)

    def set_create_top_control(self, bool_value):
        self._create_top_control = bool_value

    def set_create_btm_control(self, bool_value):
        self._create_btm_control = bool_value

    def set_top_twist_fix(self, bool_value):
        self._top_twist_fix = bool_value

    def set_btm_twist_fix(self, bool_value):
        self._btm_twist_fix = bool_value

    def set_create_controls(self, bool_value):
        self._create_controls = bool_value

    def set_parent_sub_joints(self, bool_value):

        self.parent_joints = bool_value

    def set_twist_joint_name(self, name):
        self._twist_joint_name = name

    def set_rounded(self, bool_value):
        self._rounded = bool_value

    def create(self):
        super(TwistRig, self).create()

        for joint in self.joints:
            next_joint = cmds.listRelatives(joint, type='joint')

            if next_joint:
                next_joint = next_joint[0]

            if not next_joint:
                continue

            length = space.get_distance(joint, next_joint)

            if not self.orient_example:
                self.orient_example = joint

            twist = rigs_util.TwistRibbon(joint)
            twist.set_description(self._get_name())
            twist.joint_count = self.control_count
            twist._offset_axis = self._offset_axis
            twist._attach_directly = self._attach_directly
            twist._top_twist_fix = self._top_twist_fix
            twist._btm_twist_fix = self._btm_twist_fix
            twist.set_ribbon_offset(length / 4.0)
            twist.set_rounded(self._rounded)

            bad_axis = space.get_axis_letter_aimed_at_child(joint)

            if bad_axis == 'X' or bad_axis == '-X':
                twist.set_ribbon_offset_axis('Z')
            if bad_axis == 'Y' or bad_axis == '-Y':
                twist.set_ribbon_offset_axis('X')
            if bad_axis == 'Z' or bad_axis == '-Z':
                twist.set_ribbon_offset_axis('X')

            twist.create()

            cmds.setAttr('%s.inheritsTransform' % twist.surface, 0)

            self.twist_group = twist.group
            self.sub_joints = twist.joints

            cmds.parent(self.sub_joints, joint)

            cmds.parent(twist.surface_stretch_curve, self.setup_group)
            cmds.parent(twist.surface, self.setup_group)
            if self._create_controls:
                cmds.parent(twist.group, self.control_group)
            else:
                cmds.parent(twist.group, self.setup_group)
            cmds.setAttr('%s.inheritsTransform' % twist.group, 0)

            self.control_count

            self.top_locator = twist.top_locator
            self.btm_locator = twist.btm_locator

            cmds.hide(self.top_locator)
            cmds.hide(self.btm_locator)

            cmds.parent(self.top_locator, self.setup_group)
            cmds.parent(self.btm_locator, self.setup_group)

            if self._create_controls:
                if self._create_top_control:
                    top_control = self._create_main_control(joint, 'top')
                    cmds.parent(self.top_locator, top_control.control)
                    if self._top_twist_fix:
                        cmds.addAttr(top_control.control, ln='topTwistFix', k=True)
                        cmds.connectAttr('%s.topTwistFix' % top_control.control, '%s.twist' % twist.top_ik)

                if self._create_btm_control:
                    btm_control = self._create_main_control(next_joint, 'btm')
                    cmds.parent(self.btm_locator, btm_control.control)
                    if self._btm_twist_fix:
                        cmds.addAttr(btm_control.control, ln='btmTwistFix', k=True)
                        cmds.connectAttr('%s.btmTwistFix' % btm_control.control, '%s.twist' % twist.btm_ik)
                else:
                    if self._btm_twist_fix:
                        cmds.addAttr(top_control.control, ln='btmTwistFix', k=True)
                        cmds.connectAttr('%s.btmTwistFix' % top_control.control, '%s.twist' % twist.btm_ik)

                self._create_xform_controls(self.top_locator, self.btm_locator)

            if self.parent_joints:
                cmds.hide(self.sub_joints)
            else:
                cmds.showHidden(self.sub_joints)

            radius = cmds.getAttr('%s.radius' % self.joints[0])

            for sub_joint in self.sub_joints:
                cmds.setAttr('%s.radius' % sub_joint, radius / 2)

            if self._twist_joint_name:
                new_joints = []
                for twist_joint in self.sub_joints:
                    new_joints.append(cmds.rename(twist_joint, core.inc_name(self._twist_joint_name)))

                    self.sub_joints = new_joints


# ---Body Rig

class SpineRig(BufferRig, SplineRibbonBaseRig):

    def __init__(self, description, side=None):

        super(SpineRig, self).__init__(description, side)

        self.tweak_control_count = 2
        self.control_count = 1
        self.forward_fk = True
        self.btm_pivot = None
        self.top_pivot = None
        self.fk_pivots = []
        self.control_size = 1
        self.sub_control_size = .9

        self.top_hold_locator = None
        self.btm_hold_locator = None

        self.btm_color = None
        self.btm_curve_type = None
        self.top_color = None
        self.top_curve_type = None

        self.fk_color = None
        self.fk_curve_type = None
        self.sub_fk_count = 2
        self.sub_fk_color = None

        self.tweak_color = None
        self.tweak_curve_type = None

        self.orient_controls_to_joints = False

        self.create_buffer_joints = False
        self.stretch_on_off = True
        self.create_single_fk_follows = True
        self.create_sub_fk_controls = False
        self.create_sub_bottom_controls = False
        self.create_sub_top_controls = False

        self.hold_top = True
        self.hold_btm = True

        self.evenly_space_cvs = True

        self.sub_controls_dict = {}

    def _attach_joints(self, source_chain, target_chain):

        if not self.attach_joints:
            return
        if self.hold_top:
            self.top_hold_locator = cmds.spaceLocator(n=core.inc_name(self._get_name('locator', 'holdTop')))[0]

            cmds.hide(self.top_hold_locator)

            space.MatchSpace(source_chain[-1], self.top_hold_locator).translation_rotation()

        parent = cmds.listRelatives(target_chain[0], p=True)

        if parent:
            cmds.parent(target_chain[-1], parent)
            xform = space.create_xform_group(target_chain[-1])
            space.create_xform_group(target_chain[-1], 'buffer')
            cmds.reorder(xform, r=-1)

        temp_source = list(source_chain)
        if self.hold_top:
            temp_source[-1] = self.top_hold_locator

        if self.hold_btm:
            self.btm_hold_locator = cmds.spaceLocator(n=core.inc_name(self._get_name('locator', 'holdBtm')))[0]
            cmds.hide(self.btm_hold_locator)
            space.MatchSpace(source_chain[0], self.btm_hold_locator).translation_rotation()
            temp_source[0] = self.btm_hold_locator

        space.AttachJoints(temp_source, target_chain).create()

        if cmds.objExists('%s.switch' % target_chain[0]):
            switch = rigs_util.RigSwitch(target_chain[0])

            weight_count = switch.get_weight_count()

            if weight_count > 0:
                if self.auto_control_visibility:
                    switch.add_groups_to_index((weight_count - 1), self.control_group)
                switch.create()

    def _create_before_attach_joints(self):
        super(SpineRig, self)._create_before_attach_joints()

        self._attach_to_geo()

    def _create_curve(self, span_count):

        if not self.curve:

            name = self._get_name()

            self.orig_curve = geo.transforms_to_curve(self.joints, span_count, name)
            cmds.setAttr('%s.inheritsTransform' % self.orig_curve, 0)

            self.curve = cmds.duplicate(self.orig_curve)[0]

            cmds.rebuildCurve(self.curve,
                              spans=(span_count),
                              rpo=True,
                              rt=0,
                              end=1,
                              kr=False,
                              kcp=False,
                              kep=True,
                              kt=True,
                              d=2)

            if self.evenly_space_cvs:
                geo.evenly_position_curve_cvs(self.curve, match_curve=self.orig_curve)

            name = self.orig_curve

            self.orig_curve = cmds.rename(self.orig_curve, core.inc_name('orig_curve'))
            self.curve = cmds.rename(self.curve, name)
            cmds.parent(self.orig_curve, self.setup_group)

            cmds.parent(self.curve, self.setup_group)

    def _create_clusters(self):

        if self.ribbon:
            cluster_surface = deform.ClusterSurface(self.surface, self.description)

        if not self.ribbon:
            cluster_surface = deform.ClusterCurve(self.curve, self.description)

        cluster_surface.set_join_ends(False)
        cluster_surface.create()

        self.clusters = cluster_surface.handles
        cluster_group = self._create_setup_group('clusters')
        cmds.parent(self.clusters, cluster_group)

        return self.clusters

    def _wire_hires(self, curve):

        self.ik_curve = curve

    """
    def _attach_to_geo(self):
        if not self.attach_joints:
            return
        
        if self.ribbon:
            rivet_group = self._create_setup_group('rivets')
        
            for joint in self.buffer_joints:
                rivet = geo.attach_to_surface(joint, self.surface)
                cmds.setAttr('%s.inheritsTransform' % rivet, 0)
                cmds.parent(rivet, rivet_group)
        
        if not self.ribbon:
            self._create_spline_ik()
        """

    def _orient_to_closest_joint(self, xform):

        if not self.orient_controls_to_joints:
            return

        orient_joint = space.get_closest_transform(xform, self.buffer_joints)
        space.MatchSpace(orient_joint, xform).rotation()

    def _create_btm_control(self):

        control = self._create_control(curve_type=self.btm_curve_type)
        control.hide_scale_attributes()
<<<<<<< HEAD
        control.scale_shape(1.4, 1.4, 1.4)

        if self.btm_color != None:
=======
        control.scale_shape(1.4,1.4,1.4)
        
        if self.btm_color is not None:
>>>>>>> 5bee9bd5
            control.color(self.btm_color)

        control = control.control

        if self.create_sub_bottom_controls:
            self._create_sub_controls(control, None, self.btm_curve_type)

        xform = space.create_xform_group(control)
        space.MatchSpace(self.joints[0], xform).translation()

        if self.btm_pivot:
            self._set_pivot_vector(xform, self.btm_pivot)

        self._orient_to_closest_joint(xform)

        self.btm_control = control

    def _create_top_control(self):

        control = self._create_control(curve_type=self.top_curve_type)
        control.hide_scale_attributes()
<<<<<<< HEAD
        control.scale_shape(1.4, 1.4, 1.4)

        if self.top_color != None:
=======
        control.scale_shape(1.4,1.4,1.4)
        
        if self.top_color is not None:
>>>>>>> 5bee9bd5
            control.color(self.top_color)

        control = control.control

        if self.create_sub_top_controls:
            self._create_sub_controls(control, None, self.top_curve_type)

        xform = space.create_xform_group(control)

        space.MatchSpace(self.joints[-1], xform).translation()

        if self.top_pivot:
            self._set_pivot_vector(xform, self.top_pivot)

        self._orient_to_closest_joint(xform)

        self.top_control = control

    def _create_tweak_controls(self):

        group = self._create_control_group('tweak')

        follow = 0

        sub_follow = 1.0 / (len(self.clusters) - 2)

        self.tweak_controls = []

        for cluster in self.clusters:

            control = self._create_control(sub=True, curve_type=self.tweak_curve_type)

            control.hide_scale_attributes()
<<<<<<< HEAD

            if self.tweak_color != None:
=======
            
            if self.tweak_color is not None:
>>>>>>> 5bee9bd5
                control.color(self.tweak_color)

            control = control.control

            xform = space.create_xform_group(control)

            space.MatchSpace(cluster, xform).translation_to_rotate_pivot()

            self._orient_to_closest_joint(xform)

            cmds.parentConstraint(control, cluster)

            if follow > 1:
                follow = 1

            cmds.parent(xform, group)

            top_control = self.top_control
            btm_control = self.btm_control

            if top_control in self.sub_controls_dict:
                top_control = self.sub_controls_dict[top_control][-1]

            if btm_control in self.sub_controls_dict:
                btm_control = self.sub_controls_dict[btm_control][-1]

            if cluster != self.clusters[0] and cluster != self.clusters[-1]:
                space.create_multi_follow([btm_control, top_control], xform, control, attribute_name='follow',
                                          value=follow)

            if cluster == self.clusters[0]:
                cmds.parent(xform, btm_control)
            if cluster == self.clusters[-1]:
                cmds.parent(xform, top_control)

            self.tweak_controls.append(control)

            self._connect_sub_visibility('%s.tweakVisibility' % self.top_control, control)

            follow += sub_follow

    def _create_sub_controls(self, control, description, curve_type):

        subs = []

        for inc in range(0, self.sub_fk_count):

            number = vtool.util.get_last_number(control)

            if not description:
                description = number

            sub_control = self._create_control(sub=True, description=description, curve_type=curve_type)

            attr.connect_message(sub_control, control, 'group_sub')

            if inc == 1:
                sub_control.scale_shape(0.9, 0.9, 0.9)

            if self.sub_fk_color:
                sub_control.color(self.sub_fk_color)

            sub_control.hide_scale_and_visibility_attributes()

            space.MatchSpace(control, sub_control.get()).translation_rotation()

            self._connect_sub_visibility('%s.subVisibility' % control, sub_control.get())

            if not subs:
                cmds.parent(sub_control.get(), control)
            if subs:
                cmds.parent(sub_control.get(), subs[-1])

            subs.append(sub_control.get())

        self.sub_controls_dict[control] = subs

    def _create_fk_controls(self):

        group = self._create_control_group('fk')

        if not self.control_count:
            return

        xforms = []
        controls = []
        self._fk_shapes = []

        for inc in range(0, self.control_count):

            control = self._create_control(description='mid', curve_type=self.fk_curve_type)
            control.hide_scale_attributes()
<<<<<<< HEAD

            if self.fk_color != None:
                control.color(self.fk_color)

=======
            
            if self.fk_color is not None:
                control.color(self.fk_color)          
            
>>>>>>> 5bee9bd5
            control = control.control

            xform = space.create_xform_group(control)

            xforms.append(xform)
            controls.append(control)

            cmds.parent(xform, group)

            shapes = cmds.listRelatives(control, shapes=True)
            self._fk_shapes += shapes

            if self.create_sub_fk_controls:
                self._create_sub_controls(control, 'mid_%s' % (inc + 1), self.fk_curve_type)

        self._snap_transforms_to_curve(xforms, self.curve)

        pivot_count = len(self.fk_pivots)
        xform_count = len(xforms)

        for inc in range(0, pivot_count):

            if inc > xform_count - 1:
                break

            transform = xforms[inc]

            self._set_pivot_vector(transform, self.fk_pivots[inc])

        if self.forward_fk == False:
            xforms.reverse()
            controls.reverse()

        last_control = None

        for inc in range(0, len(controls)):

            xform = xforms[inc]
            control = controls[inc]

            self._orient_to_closest_joint(xform)

            if last_control:
                if not self.sub_controls_dict:
                    cmds.parent(xform, last_control)
                if self.sub_controls_dict:
                    cmds.parent(xform, self.sub_controls_dict[last_control][-1])

            last_control = control

        self.fk_controls = controls

    def _fk_post_top_setup(self):

        last_control = self.fk_controls[-1]

        if self.forward_fk == True:
            top_xform = space.get_xform_group(self.top_control)
        if self.forward_fk == False:
            top_xform = space.get_xform_group(self.btm_control)

        if not self.sub_controls_dict:
            cmds.parent(top_xform, last_control)
        if self.sub_controls_dict:
            cmds.parent(top_xform, self.sub_controls_dict[last_control][-1])

        for shape in self._fk_shapes:
            attr.connect_visibility('%s.fkVisibility' % self.top_control, shape, 1)

    def _create_mid_follow(self):

        if not self.create_single_fk_follows:
            return

        if self.control_count == 1:

            if self.forward_fk == False:
                value1 = 0
                value2 = 1
            if self.forward_fk == True:
                value1 = 1
                value2 = 0

            fk_control = self.fk_controls[-1]

            if self.sub_controls_dict:
                fk_control = self.sub_controls_dict[fk_control][-1]

            space.create_multi_follow([self.control_group, fk_control], space.get_xform_group(self.top_control),
                                      self.top_control, value=value1)
            space.create_multi_follow([self.control_group, fk_control], space.get_xform_group(self.btm_control),
                                      self.btm_control, value=value2)

    def _snap_transforms_to_curve(self, transforms, curve):

        if self.ribbon:
            max_value_u = cmds.getAttr('%s.maxValueU' % self.surface)
            curve = cmds.duplicateCurve('%s.u[%s]' % (self.surface, (max_value_u / 2.0)), ch=False, rn=0, local=0)[0]

        count = len(transforms) + 2

        total_length = cmds.arclen(curve)

        part_length = total_length / (count - 1)

        if count - 1 == 0:
            part_length = 0

        current_length = part_length

        temp_curve = cmds.duplicate(curve)[0]

        for inc in range(0, count - 2):

            param = geo.get_parameter_from_curve_length(temp_curve, current_length)
            position = geo.get_point_from_curve_parameter(temp_curve, param)

            transform = transforms[inc]

            if cmds.nodeType(transform) == 'joint':
                cmds.move(position[0], position[1], position[2], '%s.scalePivot' % transform,
                          '%s.rotatePivot' % transform, a=True)

            if not cmds.nodeType(transform) == 'joint':
                cmds.xform(transform, ws=True, t=position)

            current_length += part_length

        cmds.delete(temp_curve)

        if self.ribbon:
            cmds.delete(curve)

    def _set_pivot_vector(self, transform, value):
        list_value = vtool.util.convert_to_sequence(value)

        if len(list_value) == 3:
            vector_value = list_value
            cmds.xform(transform, os=True, t=vector_value, r=True)

        if len(list_value) == 1:
            if cmds.nodeType(list_value[0]) == 'transform' or cmds.nodeType(list_value[0]) == 'joint':
                vector_value = cmds.xform(list_value[0], q=True, t=True, ws=True)
                cmds.xform(transform, ws=True, t=vector_value)

    def set_tweak_control_count(self, control_count):
        """
        Set the number of sub controls
        """

        if control_count < 1:
            control_count = 1

        self.tweak_control_count = control_count

    def set_tweak_control_shape(self, curve_type):
        self.tweak_curve_type

    def set_tweak_control_color(self, color_value):
        self.tweak_color = color_value

    def set_bottom_pivot(self, value):

        self.btm_pivot = value

    def set_bottom_control_shape(self, curve_type):
        self.btm_curve_type = curve_type

    def set_bottom_control_color(self, color_value):
        self.bottom_color = color_value

    def set_create_bottom_sub_controls(self, bool_value):
        self.create_sub_bottom_controls = bool_value

    def set_top_pivot(self, value):

        self.top_pivot = value

    def set_top_control_shape(self, curve_type):
        self.top_curve_type = curve_type

    def set_top_control_color(self, color_value):
        self.top_color = color_value

    def set_create_top_sub_controls(self, bool_value):
        self.create_sub_top_controls = bool_value

    def set_fk_control_count(self, control_count):
        """
        Set the number of fk controls.
        """
        if control_count < 0:
            control_count = 0

        self.control_count = control_count

    def set_fk_control_one_sub(self, bool_value):

        if bool_value:
            self.sub_fk_count = 1

    def set_fk_control_sub_color(self, number):

        self.sub_fk_color = number

    def set_fk_pivots(self, values):

        list_values = vtool.util.convert_to_sequence(values)

        self.fk_pivots = list_values

    def set_fk_forward(self, bool_value):
        self.forward_fk = bool_value

    def set_fk_control_shape(self, curve_type):

        self.fk_curve_type = curve_type

    def set_fk_control_color(self, color_value):
        self.fk_color = color_value

    def set_fk_single_control_follow(self, bool_value):
        self.create_single_fk_follows = bool_value

    def set_create_fk_sub_controls(self, bool_value):

        self.create_sub_fk_controls = bool_value

    def set_orient_controls_to_joints(self, bool_value):

        self.orient_controls_to_joints = bool_value

    def set_hold_top_joint(self, bool_value):
        self.hold_top = bool_value

    def set_hold_bottom_joint(self, bool_value):

        self.hold_btm = bool_value

    def set_evenly_space_cvs(self, bool_value):
        self.evenly_space_cvs = bool_value

    def create(self):

        self._create_geo(self.tweak_control_count)

        if self.ribbon:
            geo = self.surface
        if not self.ribbon:
            geo = self.curve

        self._create_clusters()

        super(SpineRig, self).create()

        self._create_btm_control()
        self._create_fk_controls()

        self._create_top_control()

        self._fk_post_top_setup()

        self._create_tweak_controls()

        self._create_mid_follow()

        if self.stretch_on_off:
            if not self.ribbon:
                cmds.parent(self.end_locator, self.tweak_controls[-1])
                cmds.parent(self.start_locator, self.tweak_controls[0])

            self._setup_stretchy(self.top_control)

            if not self.ribbon:
                cmds.setAttr('%s.stretchOnOff' % self.top_control, 1)
            if self.ribbon:
                cmds.setAttr('%s.stretchOffOn' % self.top_control, 1)

        if self.top_hold_locator:
            cmds.parent(self.top_hold_locator, self.top_control)

            if self.stretch_on_off and not self.ribbon:
                space.create_multi_follow([self.buffer_joints[-1], self.tweak_controls[-1]], self.top_hold_locator,
                                          constraint_type='pointConstraint')
                cmds.orientConstraint(self.tweak_controls[-1], self.top_hold_locator, mo=True)
                cmds.connectAttr('%s.stretchOnOff' % self.top_control, '%s.follow' % self.top_hold_locator)

            if not self.stretch_on_off:
                cmds.parentConstraint(self.tweak_controls[-1], self.top_hold_locator, mo=True)

        if self.btm_hold_locator:
            cmds.parent(self.btm_hold_locator, self.btm_control)

            if self.stretch_on_off and not self.ribbon:
                space.create_multi_follow([self.buffer_joints[0], self.tweak_controls[0]], self.btm_hold_locator,
                                          constraint_type='pointConstraint')
                cmds.orientConstraint(self.tweak_controls[0], self.btm_hold_locator, mo=True)
                cmds.connectAttr('%s.stretchOnOff' % self.top_control, '%s.follow' % self.btm_hold_locator)

            if not self.stretch_on_off:
                cmds.parentConstraint(self.tweak_controls[0], self.btm_hold_locator, mo=True)

    def get_tweak_controls(self):

        return self.tweak_controls

    def get_fk_controls(self):

        return self.fk_controls

    def get_top_and_btm_controls(self):

        return [self.top_control, self.btm_control]


class NeckRig(FkCurveRig):
    def __init__(self, description, side=None):
        super(NeckRig, self).__init__(description, side)

    def _first_increment(self, control, current_transform):
        self.first_control = control


class IkLegRig(IkAppendageRig):

    def __init__(self, description, side=None):

        super(IkLegRig, self).__init__(description, side)

    def _fix_right_side_orient(self, control, axis='yz'):

        if not self.right_side_fix:
            return

        if not self.side == 'R':
            return

        xform_locator = cmds.spaceLocator()[0]

        match_space = space.MatchSpace(control, xform_locator)
        match_space.translation_rotation()

        spacer = space.create_xform_group(xform_locator)

        for letter in axis:
            cmds.setAttr('%s.rotate%s' % (xform_locator, letter.upper()), 180)

        match_space = space.MatchSpace(xform_locator, control)
        match_space.translation_rotation()

        cmds.delete(spacer)

    def _xform_top_control(self, control):

        match_space = space.MatchSpace(self.ik_chain[0], control)
        match_space.translation_rotation()

        self._fix_right_side_orient(control, 'z')

        cmds.parentConstraint(control, self.ik_chain[0], mo=True)

        xform_group = space.create_xform_group(control)

        if self.negate_right_scale and self.side == 'R':
            cmds.setAttr('%s.scaleX' % xform_group, self.negate_right_scale_values[0])
            cmds.setAttr('%s.scaleY' % xform_group, self.negate_right_scale_values[1])
            cmds.setAttr('%s.scaleZ' % xform_group, self.negate_right_scale_values[2])

    def _create_pole_vector(self):

        control = self.pole_control
        self.pole_control = self.pole_control.get()

        attr.create_title(self.btm_control, 'POLE_VECTOR')

        pole_vis = attr.MayaNumberVariable('poleVisibility')
        pole_vis.set_variable_type(pole_vis.TYPE_BOOL)
        pole_vis.create(self.btm_control)

        self._create_pole_twist_attrs()

        pole_joints = self._get_pole_joints()

        position = space.get_polevector(pole_joints[0], pole_joints[1], pole_joints[2], self.pole_offset)
        cmds.move(position[0], position[1], position[2], control.get())

        match_space = space.MatchSpace(self.btm_control, control.get())
        match_space.rotation()

        self._create_pole_constraint(control.get(), self.ik_handle)

        xform_group = space.create_xform_group(control.get())

        if self.create_twist:

            follow_group = space.create_follow_group(self.top_control, xform_group)
            constraint = cmds.parentConstraint(self.twist_guide, follow_group, mo=True)[0]

            constraint_editor = space.ConstraintEditor()
            constraint_editor.create_switch(self.btm_control, 'autoTwist', constraint)
            cmds.setAttr('%s.autoTwist' % self.btm_control, 1)

            twist_offset = attr.MayaNumberVariable('autoTwistOffset')
            twist_offset.create(self.btm_control)

            if self.side == 'L':
                twist_offset.connect_out('%s.rotateY' % self.offset_pole_locator)
            if self.side == 'R':
                attr.connect_multiply('%s.autoTwistOffset' % self.btm_control,
                                      '%s.rotateY' % self.offset_pole_locator, -1)

        if not self.create_twist:
            follow_group = space.create_follow_group(self.top_control, xform_group)

        # cmds.parent(follow_group,  self.control_group )

        name = self._get_name()

        rig_line = rigs_util.RiggedLine(pole_joints[1], control.get(), name).create()
        cmds.parent(rig_line, self.control_group)

        pole_vis.connect_out('%s.visibility' % xform_group)
        pole_vis.connect_out('%s.visibility' % rig_line)


class IkFrontLegRig(IkAppendageRig):

    def __init__(self, description, side=None):
        super(IkFrontLegRig, self).__init__(description, side)

        self.right_side_fix = False

    def _create_top_control(self):

        self.top_control = super(IkFrontLegRig, self)._create_top_control()

        if not core.has_shape_of_type(self.top_control, 'spaceLocator'):
            control = rigs_util.Control(self.top_control)
            control.rotate_shape(0, 0, 90)

        return self.top_control

    def _create_twist_joint(self, top_control):

        top_guide_joint, btm_guide_joint, guide_ik = space.create_pole_chain(self.buffer_joints[0],
                                                                             self.buffer_joints[-1], 'guide')
        self._setup_twist_joint(top_guide_joint, btm_guide_joint, guide_ik)

    def _setup_twist_joint(self, top_guide_joint, btm_guide_joint, guide_ik):

        top_guide_joint = cmds.rename(top_guide_joint, self._get_name('joint', 'poleTop'))
        cmds.rename(btm_guide_joint, self._get_name('joint', 'poleBtm'))
        guide_ik = cmds.rename(guide_ik, self._get_name('ikHandle', 'poleGuide'))

        self.twist_guide = top_guide_joint

        cmds.parent(top_guide_joint, self.setup_group)
        cmds.parent(guide_ik, self.setup_group)

        cmds.pointConstraint(self.top_control, top_guide_joint)

        self.off_offset_locator = cmds.spaceLocator(n=core.inc_name(self._get_name('offset', 'guideTwist')))[0]
        space.MatchSpace(self.sub_control, self.off_offset_locator).translation_rotation()

        cmds.parent(self.off_offset_locator, self.top_control)

        cmds.pointConstraint(self.offset_locator, guide_ik, mo=True)

        self.twist_guide_ik = guide_ik
        cmds.hide(self.off_offset_locator)

    def _create_offset_locator(self):

        if self.sub_control:
            self.offset_locator = cmds.spaceLocator(n=core.inc_name('offset_%s' % self.sub_control))[0]
            cmds.parent(self.offset_locator, self.sub_control)

            match_space = space.MatchSpace(self.sub_control, self.offset_locator)
            match_space.translation_rotation()

        if not self.sub_control:
            self.offset_locator = cmds.spaceLocator(n=core.inc_name('offset_%s' % self.btm_control))[0]
            cmds.parent(self.offset_locator, self.btm_control)

            match_space = space.MatchSpace(self.btm_control, self.offset_locator)
            match_space.translation_rotation()

        space.create_xform_group(self.offset_locator)
        cmds.hide(self.offset_locator)
        self.offset_pole_locator = self.offset_locator

    def _create_pole_twist_attrs(self):
        super(IkFrontLegRig, self)._create_pole_twist_attrs()

    def _create_pole_vector(self):

        control = self.pole_control
        self.pole_control = self.pole_control.get()

        attr.create_title(self.btm_control, 'POLE_VECTOR')

        pole_vis = attr.MayaNumberVariable('poleVisibility')
        pole_vis.set_variable_type(pole_vis.TYPE_BOOL)

        if self.sub_visibility:
            pole_vis.set_value(1)

        pole_vis.create(self.btm_control)

        self._create_pole_twist_attrs()

        pole_joints = self._get_pole_joints()

        position = space.get_polevector(pole_joints[0], pole_joints[1], pole_joints[2], self.pole_offset)
        cmds.move(position[0], position[1], position[2], control.get())

        self._create_pole_constraint(control.get(), self.ik_handle)

        xform_group = space.create_xform_group(control.get())

        self.pole_vector_xform = xform_group

        if self.create_twist:
            self._create_twist_guide_follow()

        if not self.create_twist:
            if self.pole_follow_transform:
                space.create_follow_group(self.pole_follow_transform, xform_group)

        name = self._get_name()

        rig_line = rigs_util.RiggedLine(pole_joints[1], control.get(), name).create()
        cmds.parent(rig_line, self.control_group)

        pole_vis.connect_out('%s.visibility' % xform_group)
        pole_vis.connect_out('%s.visibility' % rig_line)

    def _create_twist_guide_follow(self):
        if not self.pole_follow_transform:
            cmds.parentConstraint(self.twist_guide, self.pole_vector_xform, mo=True)[0]
        if self.pole_follow_transform:
            sequence = vtool.util.convert_to_sequence(self.pole_follow_transform)
            sequence.append(self.twist_guide)

            space.create_multi_follow_direct(sequence, self.pole_vector_xform, self.pole_control)

        space.create_multi_follow([self.off_offset_locator, self.offset_locator],
                                  self.twist_guide_ik, self.btm_control,
                                  attribute_name='autoTwist',
                                  value=0,
                                  create_title=False)

    def _create_stretchy(self, top_transform, btm_transform, control):
        stretchy = rigs_util.StretchyChain()
        stretchy.set_joints(self.ik_chain)
        # dampen should be damp... dampen means wet, damp means diminish
        stretchy.set_add_dampen(True, 'damp')
        stretchy.set_node_for_attributes(control)
        stretchy.set_description(self._get_name())
        stretchy.set_scale_axis(self.stretch_axis)
        stretchy.set_scale_attribute_offset(self.stretch_scale_attribute_offset)

        top_locator, btm_locator = stretchy.create()

        cmds.parent(top_locator, top_transform)
        cmds.parent(btm_locator, self.offset_locator)

    def create(self):
        super(IkFrontLegRig, self).create()

        cmds.setAttr('%s.translateY' % self.pole_vector_xform, 0)

        ik_xform = cmds.listRelatives(self.ik_handle, p=True)
        cmds.parent(ik_xform, self.offset_locator)


class IkScapulaRig(BufferRig):

    def __init__(self, description, side=None):

        self.control_shape = 'square'

        super(IkScapulaRig, self).__init__(description, side)

        self.control_offset = 10

        self.create_rotate_control = False
        self.ik_joints = None

        self.negate_right_scale = False

        self.offset_axis = 'X'
        self.rotate_control = None

        self._duplicate_chain_replace = [self.joint_name_token, 'ik']

        self._arm_joint = None
        self._ik_aim_control_shape = None

    def _duplicate_scapula(self):

        duplicate = space.DuplicateHierarchy(self.joints[0])
        duplicate.stop_at(self.joints[-1])
        duplicate.only_these(self.joints)

        duplicate.replace(self._duplicate_chain_replace[0], self._duplicate_chain_replace[1])
        joints = duplicate.create()

        self.ik_joints = joints
        cmds.parent(self.ik_joints[0], self.setup_group)

    def _create_top_control(self):

        control = self._create_control(curve_type=self._ik_aim_control_shape)
        control.hide_scale_and_visibility_attributes()

        self._offset_control(control)

        xform = space.create_xform_group(control.get())

        if self.side == 'R':

            if self.negate_right_scale:
                cmds.setAttr('%s.scaleZ' % xform, -1)
                cmds.setAttr('%s.rotateY' % xform, 180)

        return control.get()

    def _create_shoulder_control(self):

        control = self._create_control()
        control.hide_scale_and_visibility_attributes()

        ik_joints = self.joints

        if self.ik_joints:
            ik_joints = self.ik_joints

        space.MatchSpace(self.joints[0], control.get()).translation()

        xform = space.create_xform_group(control.get())

        space.create_xform_group(control.get(), 'driver')

        if self.side == 'R':

            if self.negate_right_scale:
                cmds.setAttr('%s.scaleZ' % xform, -1)
                cmds.setAttr('%s.rotateY' % xform, 180)

        space.create_follow_group(control.get(), ik_joints[0])

        self.shoulder_control = control.get()

        return control.get()

    def _offset_control(self, control):

        offset = cmds.group(em=True)
        match_space = space.MatchSpace(self.joints[-1], offset)
        match_space.translation_rotation()

        if self.offset_axis == 'X':
            vector = [self.control_offset, 0, 0]
        if self.offset_axis == 'Y':
            vector = [0, self.control_offset, 0]
        if self.offset_axis == 'Z':
            vector = [0, 0, self.control_offset]

        cmds.move(vector[0], vector[1], vector[2], offset, os=True, wd=True, r=True)

        match_space = space.MatchSpace(offset, control.get())
        match_space.translation()

        cmds.delete(offset)

    def _create_ik(self, control):

        ik_joints = self.joints

        if self.ik_joints:
            ik_joints = self.ik_joints

        handle = space.IkHandle(self._get_name())
        handle.set_start_joint(ik_joints[0])
        handle.set_end_joint(ik_joints[-1])
        handle.set_solver(handle.solver_sc)
        handle = handle.create()

        # cmds.pointConstraint(control, handle)

        xform = space.create_xform_group(handle)

        cmds.parent(xform, control)
        cmds.hide(handle)

    def _create_rotate_control(self):

        control = self._create_control('rotate')
        control.hide_scale_and_visibility_attributes()

        space.MatchSpace(self.joints[0], control.get()).translation_rotation()
        self.xform_rotate = space.create_xform_group(control.get())

        driver = space.create_xform_group(control.get(), 'driver')

        control.scale_shape(.6, .9, .6)

        self._rotate_control_driver = driver
        self.rotate_control = control.get()

    def set_control_offset(self, value):
        self.control_offset = value

    def set_create_rotate_control(self, bool_value):
        self.create_rotate_control = bool_value

    def set_negate_right_scale(self, bool_value):
        self.negate_right_scale = bool_value

    def set_offset_axis(self, axis_letter):

        axis_letter = axis_letter.upper()

        self.offset_axis = axis_letter

    def set_duplicate_chain_replace(self, replace_this, with_this):

        self._duplicate_chain_replace = [replace_this, with_this]

    def set_auto_arm_rotate(self, arm_joint, arm_rotate_axis, scapula_rotate_axis):
        self._arm_joint = arm_joint
        self._arm_rotate_axis = arm_rotate_axis
        self._scapula_rotate_axis = scapula_rotate_axis

    def set_ik_aim_control_shape(self, curve_type):
        self._ik_aim_control_shape = curve_type

    def create(self):
        super(IkScapulaRig, self).create()

        if self.create_rotate_control:
            self._duplicate_scapula()

        control = self._create_top_control()
        self._create_shoulder_control()

        self._create_ik(control)

        rig_line = rigs_util.RiggedLine(control, self.joints[-1], self._get_name()).create()
        cmds.parent(rig_line, self.control_group)

        attr.create_title(self.shoulder_control, 'Scapula')

        cmds.addAttr(self.shoulder_control, ln='aimVisibility', at='bool', k=True, dv=1)

        if self.create_rotate_control:
            self._create_rotate_control()

        cmds.connectAttr('%s.aimVisibility' % self.shoulder_control, '%s.visibility' % rig_line)
        cmds.connectAttr('%s.aimVisibility' % self.shoulder_control, '%sShape.visibility' % control)

        if self.create_rotate_control:
            cmds.parent(self.xform_rotate, self.shoulder_control)
            space.create_follow_group(self.ik_joints[0], self.xform_rotate, use_duplicate=True)

        if self.negate_right_scale and self.side == 'R':
            cmds.setAttr('%s.scaleX' % self.xform_rotate, -1)
            cmds.setAttr('%s.scaleY' % self.xform_rotate, -1)
            cmds.setAttr('%s.scaleZ' % self.xform_rotate, -1)

        if self.rotate_control:
            cmds.parentConstraint(self.rotate_control, self.joints[0], mo=True)

        if self._arm_joint:
            attr.create_title(self.rotate_control, 'ARM_ROTATE')
            cmds.addAttr(self.rotate_control, ln='autoArmRotate', k=True, dv=0, min=0, max=1)

            multi = attr.connect_multiply('%s.rotate%s' % (self._arm_joint, self._arm_rotate_axis),
                                          '%s.rotate%s' % (self._rotate_control_driver, self._scapula_rotate_axis),
                                          value=0)

            cmds.connectAttr('%s.autoArmRotate' % self.rotate_control, '%s.input2X' % multi)


class IkBackLegRig(IkFrontLegRig):

    def __init__(self, description, side=None):
        super(IkBackLegRig, self).__init__(description, side)

        self.offset_control_to_locator = False
        self.right_side_fix = False
        self._offset_ankle_axis = 'Z'
        self._offset_ankle_orient = None
        self._pole_at_knee_only = False
        self._offset_shape = 'square'
        self.invert_poles = False
        self.invert_twist = False

    def _duplicate_joints(self):

        super(IkBackLegRig, self)._duplicate_joints()

        duplicate = space.DuplicateHierarchy(self.joints[0])
        duplicate.stop_at(self.joints[-1])
        duplicate.only_these(self.joints)
        duplicate.replace(self._duplicate_chain_replace[0], self._duplicate_chain_replace[1])
        self.ik_chain = duplicate.create()

        ik_group = self._create_group()

        cmds.parent(self.ik_chain[0], ik_group)
        cmds.parent(ik_group, self.setup_group)

        self._create_offset_chain(ik_group)

        for inc in range(0, len(self.offset_chain)):
            cmds.parentConstraint(self.offset_chain[inc], self.buffer_joints[inc], mo=True)
            attr.connect_scale(self.offset_chain[inc], self.buffer_joints[inc])

            cmds.connectAttr('%s.scale%s' % (self.ik_chain[inc], self.stretch_axis),
                             '%s.scale%s' % (self.offset_chain[inc], self.stretch_axis))

        cmds.orientConstraint(self.ik_chain[-1], self.buffer_joints[-1], mo=True)

        cmds.parentConstraint(self.ik_chain[0], self.offset_chain[0], mo=True)

    def _create_twist_joint(self, top_control):

        if not self._pole_at_knee_only:
            solver = space.IkHandle.solver_sc
        else:
            solver = space.IkHandle.solver_rp

        top_guide_joint, btm_guide_joint, guide_ik = space.create_pole_chain(self.buffer_joints[0],
                                                                             self.buffer_joints[-1], 'guide', solver)
        self._setup_twist_joint(top_guide_joint, btm_guide_joint, guide_ik)

    def _create_offset_chain(self, parent=None):

        if not parent:
            parent = self.setup_group

        duplicate = space.DuplicateHierarchy(self.joints[0])
        duplicate.stop_at(self.joints[-1])
        duplicate.replace(self._duplicate_chain_replace[0], 'offset')
        duplicate.only_these(self.joints)
        self.offset_chain = duplicate.create()

        cmds.parent(self.offset_chain[0], self.setup_group)

        duplicate = space.DuplicateHierarchy(self.offset_chain[-2])
        duplicate.replace('offset', 'sway')
        self.lower_offset_chain = duplicate.create()

        cmds.parent(self.lower_offset_chain[1], self.offset_chain[-2])
        cmds.parent(self.lower_offset_chain[0], self.lower_offset_chain[1])
        cmds.makeIdentity(self.lower_offset_chain, apply=True, t=1, r=1, s=1, n=0, jointOrient=True)
        cmds.parent(self.lower_offset_chain[1], self.setup_group)
        self.lower_offset_chain.reverse()

        cmds.connectAttr('%s.scale%s' % (self.offset_chain[-2], self.stretch_axis),
                         '%s.scale%s' % (self.lower_offset_chain[0], self.stretch_axis))

        cmds.delete(self.offset_chain[-1])
        self.offset_chain.pop(-1)

        cmds.orientConstraint(self.lower_offset_chain[0], self.offset_chain[-1])

    def _get_pole_joints(self):

        if not self.pole_angle_joints:

            if self._pole_at_knee_only:
                return self.offset_chain
            else:
                return [self.ik_chain[0], self.ik_chain[1], self.ik_chain[2]]

        return self.pole_angle_joints

    def _create_offset_control(self):

        if not self.offset_control_to_locator:
            control = self._create_control(description='offset', curve_type=self._offset_shape)
            control.hide_scale_and_visibility_attributes()
            control.scale_shape(2, 2, 2)

            self.offset_control = control.get()

            match_space = space.MatchSpace(self.lower_offset_chain[1], self.offset_control)
            match_space.rotation()

            match_space = space.MatchSpace(self.lower_offset_chain[0], self.offset_control)
            match_space.translation()

        if self.offset_control_to_locator:
            self.offset_control = cmds.spaceLocator(n=core.inc_name('locator_%s' % self._get_name('offset')))[0]

            match_space = space.MatchSpace(self.lower_offset_chain[0], self.offset_control)
            match_space.translation()
            cmds.hide(self.offset_control)

        if self._offset_ankle_orient:
            space.MatchSpace(self._offset_ankle_orient, self.offset_control).rotation()

        cmds.parentConstraint(self.offset_control, self.lower_offset_chain[0], mo=True)

        space.create_xform_group(self.offset_control)
        driver_group = space.create_xform_group(self.offset_control, 'driver')

        attr.create_title(self.btm_control, 'ANKLE')
        offset = attr.MayaNumberVariable('offsetAnkle')

        offset.create(self.btm_control)
        self._offset_attr = offset

        self._offset_attr.connect_out('%s.rotate%s' % (driver_group, self._offset_ankle_axis))

        if not self.offset_control_to_locator:
            control.hide_translate_attributes()

        return self.offset_control

    def _rig_offset_chain(self):

        ik_handle = space.IkHandle(self._get_name('offset_top'))

        ik_handle.set_start_joint(self.offset_chain[0])
        ik_handle.set_end_joint(self.offset_chain[-1])
        if not self._pole_at_knee_only:
            ik_handle.set_solver(ik_handle.solver_sc)
        else:
            ik_handle.set_solver(ik_handle.solver_rp)

        ik_handle = ik_handle.create()

        self._offset_handle = ik_handle

        cmds.parent(ik_handle, self.lower_offset_chain[-1])

        ik_handle_btm = space.IkHandle(self._get_name('offset_btm'))
        ik_handle_btm.set_start_joint(self.lower_offset_chain[0])
        ik_handle_btm.set_end_joint(self.lower_offset_chain[-1])
        if not self._pole_at_knee_only:
            ik_handle_btm.set_solver(ik_handle_btm.solver_sc)
        else:
            ik_handle_btm.set_solver(ik_handle_btm.solver_rp)

        ik_handle_btm = ik_handle_btm.create()
        self.ik_handle_offset = ik_handle_btm

        follow = space.create_follow_group(self.offset_control, ik_handle_btm)
        cmds.parent(follow, self.setup_group)
        cmds.hide(ik_handle_btm)

        xform_group = space.get_xform_group(self.offset_control)

        follow_group = space.create_multi_follow([self.offset_locator, self.ik_chain[-2]], xform_group,
                                                 self.btm_control, attribute_name='autoAnkle', value=1,
                                                 create_title=False)

        scale_constraint = cmds.scaleConstraint(self.ik_chain[-2], follow_group)[0]

        space.scale_constraint_to_local(scale_constraint)

        if not self.negate_right_scale:
            cmds.parent(follow_group, self.top_control)
        if self.negate_right_scale:
            xform = space.create_xform_group(follow_group)
            cmds.parent(xform, self.top_control)

        if self._pole_at_knee_only:
            if self.invert_poles:
                attr.connect_multiply('%s.twistKnee' % self.btm_control, '%s.twist' % self._offset_handle, 1)
            else:
                attr.connect_multiply('%s.twistKnee' % self.btm_control, '%s.twist' % self._offset_handle, -1)

    def _create_pole_constraint(self, control, handle):
        if not self._pole_at_knee_only:
            super(IkBackLegRig, self)._create_pole_constraint(control, handle)

    def _create_pole_twist_attrs(self):
        super(IkBackLegRig, self)._create_pole_twist_attrs()

        if self._pole_at_knee_only:
            cmds.addAttr(self.btm_control, ln='twistKnee', k=True, dv=0)

    def _create_twist_guide_ik(self, guides, guides_twist):

        guide_ik_type = space.IkHandle.solver_sc

        if self._pole_at_knee_only:
            guide_ik_type = space.IkHandle.solver_rp

        guide_ik = self._create_twist_ik(guides, 'guide', guide_ik_type)
        twist_guide_ik = self._create_twist_ik(guides_twist, 'guideTwist')

        return guide_ik, twist_guide_ik

    def _pole_at_knee(self):
        cmds.poleVectorConstraint(self.pole_control, self._offset_handle)

        xform = space.get_xform_group(self.pole_control)
        locator = cmds.spaceLocator(n=core.inc_name(self._get_name('locator', 'pole', sub=False)))
        cmds.hide(locator)
        cmds.parent(locator, xform)
        space.MatchSpace(self.pole_control, locator).translation_rotation()

        cmds.setAttr('%s.poleVectorX' % self.ik_handle, 0)
        cmds.setAttr('%s.poleVectorY' % self.ik_handle, 0)
        cmds.setAttr('%s.poleVectorZ' % self.ik_handle, 0)

        example_xform = self.offset_locator

        ankle_locator = cmds.duplicate(example_xform,
                                       n=core.inc_name(self._get_name('locator', 'ankle', sub=False)),
                                       po=True
                                       )[0]
        cmds.showHidden(ankle_locator)
        cmds.parent(ankle_locator, self.setup_group)
        offset_ankle = cmds.duplicate(ankle_locator, n='offset_%s' % ankle_locator, po=True)[0]
        xform_ankle = cmds.duplicate(ankle_locator, n='xform_%s' % ankle_locator, po=True)[0]

        cmds.parent(ankle_locator, offset_ankle)
        cmds.parent(offset_ankle, xform_ankle)
        space.zero_out_transform_channels(ankle_locator)

        cmds.parentConstraint(space.get_xform_group(self.controls[-2]), xform_ankle)

        space.MatchSpace(self.offset_locator, offset_ankle).translation_rotation()

        cmds.parentConstraint(self.offset_locator, ankle_locator, mo=True)

        rotX = cmds.getAttr('%s.rotateX' % ankle_locator)
        rotY = cmds.getAttr('%s.rotateY' % ankle_locator)
        rotZ = cmds.getAttr('%s.rotateZ' % ankle_locator)

        cmds.setAttr('%s.rotateX' % offset_ankle, rotX)
        cmds.setAttr('%s.rotateY' % offset_ankle, rotY)
        cmds.setAttr('%s.rotateZ' % offset_ankle, rotZ)

        space.add_twist_reader(ankle_locator, 'Y')

        input_twist = attr.get_attribute_input('%s.twist' % ankle_locator, node_only=False)

        attr.disconnect_attribute('%s.twist' % ankle_locator)

        plus = cmds.createNode('plusMinusAverage', n=self._get_name('plusMinusAverage'))

        cmds.connectAttr(input_twist, '%s.input1D[0]' % plus)
        if not self.invert_twist:
            if self.invert_poles:
                attr.connect_multiply('%s.twist' % self.btm_control, '%s.input1D[1]' % plus, -1)
            else:
                cmds.connectAttr('%s.twist' % self.btm_control, '%s.input1D[1]' % plus)
        if self.invert_twist:
            if self.invert_poles:
                cmds.connectAttr('%s.twist' % self.btm_control, '%s.input1D[1]' % plus)
            else:
                attr.connect_multiply('%s.twist' % self.btm_control, '%s.input1D[1]' % plus, -1)

        cmds.connectAttr('%s.output1D' % plus, '%s.twist' % ankle_locator)

        attr.disconnect_attribute('%s.twist' % self.ik_handle)

        if self.invert_twist:
            cmds.connectAttr('%s.twist' % ankle_locator, '%s.twist' % self.ik_handle)
            cmds.connectAttr('%s.twist' % ankle_locator, '%s.twist' % self.twist_guide_ik)
        else:
            attr.connect_multiply('%s.twist' % ankle_locator, '%s.twist' % self.ik_handle, -1)
            attr.connect_multiply('%s.twist' % ankle_locator, '%s.twist' % self.twist_guide_ik, -1)

        loc = cmds.spaceLocator(n=self._get_name('locator', 'polePosition'))[0]
        pole_vector = self._ik_pole_values
        vtool.util.show(pole_vector)

        control_matrix = cmds.getAttr('%s.worldMatrix' % self.top_control)
        position = cmds.xform(self.joints[0], q=True, ws=True, t=True)
        om_position = om.MVector(position[0], position[1], position[2])

        om_control_matrix = om.MMatrix()

        om_pole_vector = om.MPoint([pole_vector[0], pole_vector[1], pole_vector[2], 1])

        # if self.side == 'R':
        #    om_pole_vector = om_pole_vector*-1

        new_vector = om_pole_vector + om_position

        cmds.xform(loc, t=[new_vector.x, new_vector.y, new_vector.z], ws=True)

        cmds.parent(loc, self.top_control)
        cmds.hide(loc)
        cmds.poleVectorConstraint(loc, self.ik_handle)

        pole_twist = self._create_group(description='poleTwist')
        cmds.parent(pole_twist, self.setup_group)
        cmds.parentConstraint(self.control_group, pole_twist, mo=True)
        cmds.parent(self.twist_guide, pole_twist)

    def _create_twist_guide_follow(self):
        if not self.pole_follow_transform:
            cmds.parentConstraint(self.twist_guide, self.pole_vector_xform, mo=True)[0]
        if self.pole_follow_transform:
            sequence = vtool.util.convert_to_sequence(self.pole_follow_transform)
            sequence.append(self.twist_guide)

            space.create_multi_follow_direct(sequence, self.pole_vector_xform, self.pole_control)

        if self._pole_at_knee_only:
            constraint = 'pointConstraint'
        else:
            constraint = 'parentConstraint'

        space.create_multi_follow([self.off_offset_locator, self.offset_locator],
                                  self.twist_guide_ik, self.btm_control,
                                  attribute_name='autoTwist',
                                  value=0,
                                  create_title=False,
                                  constraint_type=constraint)

    def set_offset_control_to_locator(self, bool_value):
        self.offset_control_to_locator = bool_value

    def set_offset_ankle_axis(self, axis_letter):
        axis_letter = axis_letter.capitalize()
        self._offset_ankle_axis = axis_letter

    def set_offset_ankle_orientation(self, transform_example):
        self._offset_ankle_orient = transform_example

    def set_offset_control_shape(self, curve_type_name):
        self._offset_shape = curve_type_name

    def set_pole_at_knee_only(self, bool_value):
        self._pole_at_knee_only = bool_value

    def set_invert_twist(self, bool_value):
        self.invert_twist = bool_value

    def set_invert_poles(self, bool_value):
        self.invert_poles = bool_value

    def create(self):
        super(IkBackLegRig, self).create()

        cmds.dgdirty(a=True)
        self._create_offset_control()

        self._rig_offset_chain()

        if self._pole_at_knee_only:
            self._pole_at_knee()

        temp_controls = list(self.controls)

        if len(temp_controls) == 4:
            self.controls[0] = temp_controls[0]
            self.controls[1] = temp_controls[1]
            self.controls[2] = temp_controls[3]
            self.controls[3] = temp_controls[2]


class RollRig(JointRig):

    def __init__(self, description, side=None):
        super(RollRig, self).__init__(description, side)

        self.create_roll_controls = True
        self.attribute_control = None
        self.attribute_control_shape = 'square'

        self.ik_chain = []
        self.fk_chain = []

        self.add_hik = None

        self.ik_attribute = 'ikFk'
        self.control_shape = 'circle'

        self.forward_roll_axis = 'X'
        self.side_roll_axis = 'Z'
        self.top_roll_axis = 'Y'

        self.right_side_fix = False

    def duplicate_joints(self):

        duplicate = space.DuplicateHierarchy(self.joints[0])
        duplicate.only_these(self.joints)
        joints = duplicate.create()

        cmds.parent(joints[0], self.setup_group)

        return joints

    def _get_attribute_control(self):
        if not self.attribute_control:
            return self.roll_control.get()

        if self.attribute_control:
            return self.attribute_control

    def _create_pivot_group(self, source_transform, description):

        name = core.inc_name(self._get_name('pivot', description))

        group = cmds.group(em=True, n=name)

        match_space = space.MatchSpace(source_transform, group)
        match_space.translation_rotation()

        xform_group = space.create_xform_group(group)

        attribute_control = self._get_attribute_control()

        cmds.addAttr(attribute_control, ln='%sPivot' % description, at='double', k=True)

        cmds.connectAttr('%s.%sPivot' % (attribute_control, description), '%s.rotateY' % group)

        if self.right_side_fix and self.side == 'R':
            attr.insert_multiply('%s.rotateY' % group, -1)

        return group, xform_group

    def _create_pivot_control(self, source_transform, description, sub=False, no_control=False, scale=1):

        if self.create_roll_controls:
            control = self._create_control(description, sub)

            control_object = control
            control.set_curve_type(self.control_shape)
            if sub:
                if self.sub_control_shape:
                    control.set_curve_type(self.sub_control_shape)

            control.scale_shape(scale, scale, scale)
            control = control.get()

        if not self.create_roll_controls or no_control:
            name = self._get_name('ctrl', description)
            control = cmds.group(em=True, n=core.inc_name(name))

        xform_group = space.create_xform_group(control)
        driver_group = space.create_xform_group(control, 'driver')

        match_space = space.MatchSpace(source_transform, xform_group)
        match_space.translation_rotation()

        if self.create_roll_controls:
            control_object.hide_scale_attributes()
            control_object.hide_translate_attributes()
            control_object.hide_visibility_attribute()

        if self.create_roll_controls:
            cmds.connectAttr('%s.controlVisibility' % self._get_attribute_control(), '%sShape.visibility' % control)

        return control, xform_group, driver_group

    def _create_roll_control(self, transform):

        roll_control = self._create_control('roll', curve_type=self.attribute_control_shape)

        self.roll_control = roll_control

        roll_control.scale_shape(.8, .8, .8)

        xform_group = space.create_xform_group(roll_control.get())

        roll_control.hide_keyable_attributes()

        match_space = space.MatchSpace(transform, xform_group)
        match_space.translation_rotation()

        # cmds.parentConstraint(roll_control.get(), transform)

        cmds.parent(xform_group, self.control_group)

        self.roll_control_xform = xform_group

        return roll_control

    def _mix_joints(self, joint_chain1, joint_chain2):

        count = len(joint_chain1)

        self.ik_chain = []

        joints_attach_1 = []
        joints_attach_2 = []
        target_joints = []

        for inc in range(0, count):

            for inc2 in range(0, count):
                if joint_chain1[inc].startswith(self.joints[inc2]):
                    joints_attach_1.append(joint_chain1[inc])
                    joints_attach_2.append(joint_chain2[inc])
                    target_joints.append(self.joints[inc2])

                    constraint = cmds.parentConstraint(joint_chain1[inc], joint_chain2[inc], self.joints[inc2])[0]

                    constraint_editor = space.ConstraintEditor()
                    constraint_editor.create_switch(self.roll_control.get(), self.ik_attribute, constraint)

                    self.ik_chain.append(joint_chain1[inc])
                    self.fk_chain.append(joint_chain2[inc])

        space.AttachJoints(joints_attach_1, target_joints).create()
        space.AttachJoints(joints_attach_2, target_joints).create()

        cmds.connectAttr('%s.%s' % (self.roll_control.get(), self.ik_attribute), '%s.switch' % target_joints[0])

    def _create_ik_fk_attribute(self):

        attr.create_title(self.roll_control.get(), 'IK_FK')
        ik_fk = attr.MayaNumberVariable(self.ik_attribute)
        ik_fk.set_variable_type(ik_fk.TYPE_DOUBLE)
        ik_fk.set_min_value(0)
        ik_fk.set_max_value(1)

        if self.add_hik:
            ik_fk.set_max_value(2)

        ik_fk.create(self.roll_control.get())

    def set_create_roll_controls(self, bool_value):

        self.create_roll_controls = bool_value

    def set_attribute_control(self, control_name):
        self.attribute_control = control_name

    def set_attribute_control_shape(self, shape_name):
        self.attribute_control_shape = shape_name

    def set_control_shape(self, shape_name):
        self.control_shape = shape_name

    def set_add_hik(self, bool_value):
        self.add_hik = bool_value
        if bool_value:
            self.ik_attribute = 'ikFkHik'

    def set_forward_roll_axis(self, axis_letter):
        self.forward_roll_axis = axis_letter

    def set_side_roll_axis(self, axis_letter):
        self.side_roll_axis = axis_letter

    def set_top_roll_axis(self, axis_letter):
        self.top_roll_axis = axis_letter

    def set_right_side_fix(self, bool_value):
        self.right_side_fix = bool_value

    def create(self):
        super(RollRig, self).create()

        joint_chain1 = self.duplicate_joints()
        joint_chain2 = self.duplicate_joints()

        self._create_roll_control(self.joints[0])

        self._create_ik_fk_attribute()

        self._mix_joints(joint_chain1, joint_chain2)

        attr.create_title(self._get_attribute_control(), 'FOOT_PIVOTS')

        if self.create_roll_controls:
            bool_var = attr.MayaNumberVariable('controlVisibility')
            bool_var.set_variable_type(bool_var.TYPE_BOOL)
            bool_var.create(self._get_attribute_control())
            bool_var.set_value(self.sub_visibility)


class FootRollRig(RollRig):

    def __init__(self, description, side=None):
        super(FootRollRig, self).__init__(description, side)

        self.defined_joints = []
        self.toe_rotate_as_locator = False
        self.mirror_yaw = False
        self.main_control_follow = None

    def _define_joints(self):

        self.ankle_index = 0
        self.heel_index = 1
        self.ball_index = 2
        self.toe_index = 3
        self.yawIn_index = 4
        self.yawOut_index = 5

        self.ankle = self.ik_chain[self.ankle_index]
        self.heel = self.ik_chain[self.heel_index]
        self.ball = self.ik_chain[self.ball_index]
        self.toe = self.ik_chain[self.toe_index]
        self.yawIn = self.ik_chain[self.yawIn_index]

        self.yawOut = self.ik_chain[self.yawOut_index]

    def _create_ik_handle(self, name, start_joint, end_joint):

        name = self._get_name(name)

        ik_handle = space.IkHandle(name)
        ik_handle.set_solver(ik_handle.solver_sc)
        ik_handle.set_start_joint(start_joint)
        ik_handle.set_end_joint(end_joint)
        return ik_handle.create()

    def _create_ik(self):

        self.ankle_handle = self._create_ik_handle('ankle', self.ankle, self.ball)
        self.ball_handle = self._create_ik_handle('ball', self.ball, self.toe)

        cmds.parent(self.ankle_handle, self.setup_group)
        cmds.parent(self.ball_handle, self.setup_group)

    def _create_toe_rotate_control(self):
        if not self.toe_rotate_as_locator:
            control = self._create_control('TOE_ROTATE', True, curve_type='circle')
            control.hide_translate_attributes()
            control.hide_scale_attributes()
            control.hide_visibility_attribute()
            xform_group = control.create_xform()
            control = control.get()

        if self.toe_rotate_as_locator:
            control = cmds.spaceLocator(n=core.inc_name(self._get_name('locator', 'toe_rotate')))[0]
            xform_group = space.create_xform_group(control)
            attribute_control = self._get_attribute_control()
            attr.create_title(attribute_control, 'TOE_ROTATE')
            cmds.addAttr(attribute_control, ln='toeRotate', at='double', k=True)
            cmds.connectAttr('%s.toeRotate' % attribute_control, '%s.rotate%s' % (control, self.forward_roll_axis))

        match_space = space.MatchSpace(self.ball, xform_group)
        match_space.translation_rotation()

        return control, xform_group

    def _create_toe_fk_rotate_control(self):
        control = self._create_control('TOE_FK_ROTATE')
        control.hide_translate_attributes()
        control.hide_scale_attributes()
        control.hide_visibility_attribute()

        xform_group = control.create_xform()

        match_space = space.MatchSpace(self.ball, xform_group)
        match_space.translation_rotation()

        cmds.parentConstraint(control.get(), self.fk_chain[self.ball_index])

        return control, xform_group

    def _create_roll_attributes(self):

        attribute_control = self._get_attribute_control()

        cmds.addAttr(attribute_control, ln='ballRoll', at='double', k=True)
        cmds.addAttr(attribute_control, ln='toeRoll', at='double', k=True)
        cmds.addAttr(attribute_control, ln='heelRoll', at='double', k=True)
        cmds.addAttr(attribute_control, ln='yawRoll', at='double', k=True)

    def _create_yawout_roll(self, parent):

        control, xform, driver = self._create_pivot_control(self.yawOut, 'yawOut')

        cmds.parent(xform, parent)

        attribute_control = self._get_attribute_control()

        final_value = 10
        if self.mirror_yaw:
            final_value = -10

        final_other_value = -45
        if self.mirror_yaw:
            final_other_value = 45

        cmds.setDrivenKeyframe('%s.rotate%s' % (driver, self.side_roll_axis), cd='%s.yawRoll' % attribute_control,
                               driverValue=0, value=0, itt='spline', ott='spline')
        cmds.setDrivenKeyframe('%s.rotate%s' % (driver, self.side_roll_axis), cd='%s.yawRoll' % attribute_control,
                               driverValue=final_value, value=final_other_value, itt='spline', ott='spline')

        if self.mirror_yaw:
            cmds.setInfinity('%s.rotate%s' % (driver, self.side_roll_axis), preInfinite='linear')
        else:
            cmds.setInfinity('%s.rotate%s' % (driver, self.side_roll_axis), postInfinite='linear')

        return control

    def _create_yawin_roll(self, parent):

        control, xform, driver = self._create_pivot_control(self.yawIn, 'yawIn')

        cmds.parent(xform, parent)

        attribute_control = self._get_attribute_control()

        final_value = -10
        if self.mirror_yaw and self.side == 'R':
            final_value = 10

        final_other_value = 45
        if self.mirror_yaw and self.side == 'R':
            final_other_value = -45

        cmds.setDrivenKeyframe('%s.rotate%s' % (driver, self.side_roll_axis), cd='%s.yawRoll' % attribute_control,
                               driverValue=0, value=0, itt='spline', ott='spline')
        cmds.setDrivenKeyframe('%s.rotate%s' % (driver, self.side_roll_axis), cd='%s.yawRoll' % attribute_control,
                               driverValue=final_value, value=final_other_value, itt='spline', ott='spline')

        if self.mirror_yaw and self.side == 'R':
            cmds.setInfinity('%s.rotate%s' % (driver, self.side_roll_axis), postInfinite='linear')
        else:
            cmds.setInfinity('%s.rotate%s' % (driver, self.side_roll_axis), preInfinite='linear')

        return control

    def _create_ball_roll(self, parent):

        control, xform, driver = self._create_pivot_control(self.ball, 'ball')
        control = rigs_util.Control(control)
        control.scale_shape(2, 2, 2)
        control = control.get()

        cmds.parent(xform, parent)

        attribute_control = self._get_attribute_control()

        cmds.setDrivenKeyframe('%s.rotate%s' % (driver, self.forward_roll_axis), cd='%s.ballRoll' % attribute_control,
                               driverValue=0, value=0, itt='spline', ott='spline')
        cmds.setDrivenKeyframe('%s.rotate%s' % (driver, self.forward_roll_axis), cd='%s.ballRoll' % attribute_control,
                               driverValue=10, value=45, itt='spline', ott='spline')
        cmds.setDrivenKeyframe('%s.rotate%s' % (driver, self.forward_roll_axis), cd='%s.ballRoll' % attribute_control,
                               driverValue=-10, value=-45, itt='spline', ott='spline')
        # cmds.setDrivenKeyframe('%s.rotateX' % driver,cd = '%s.ballRoll' % attribute_control, driverValue = 20, value = 0, itt = 'spline', ott = 'spline')
        cmds.setInfinity('%s.rotate%s' % (driver, self.forward_roll_axis), postInfinite='linear')
        cmds.setInfinity('%s.rotate%s' % (driver, self.forward_roll_axis), preInfinite='linear')

        return control

    def _create_toe_roll(self, parent):

        control, xform, driver = self._create_pivot_control(self.toe, 'toe')

        cmds.parent(xform, parent)

        attribute_control = self._get_attribute_control()

        cmds.setDrivenKeyframe('%s.rotate%s' % (driver, self.forward_roll_axis), cd='%s.toeRoll' % attribute_control,
                               driverValue=0, value=0, itt='spline', ott='spline')
        cmds.setDrivenKeyframe('%s.rotate%s' % (driver, self.forward_roll_axis), cd='%s.toeRoll' % attribute_control,
                               driverValue=10, value=45, itt='spline', ott='spline')
        cmds.setDrivenKeyframe('%s.rotate%s' % (driver, self.forward_roll_axis), cd='%s.toeRoll' % attribute_control,
                               driverValue=-10, value=-45, itt='spline', ott='spline')

        cmds.setInfinity('%s.rotate%s' % (driver, self.forward_roll_axis), postInfinite='linear')
        cmds.setInfinity('%s.rotate%s' % (driver, self.forward_roll_axis), preInfinite='linear')

        return control

    def _create_heel_roll(self, parent):
        control, xform, driver = self._create_pivot_control(self.heel, 'heel')

        cmds.parent(xform, parent)

        attribute_control = self._get_attribute_control()

        cmds.setDrivenKeyframe('%s.rotate%s' % (driver, self.forward_roll_axis), cd='%s.heelRoll' % attribute_control,
                               driverValue=0, value=0, itt='spline', ott='spline')
        cmds.setDrivenKeyframe('%s.rotate%s' % (driver, self.forward_roll_axis), cd='%s.heelRoll' % attribute_control,
                               driverValue=-10, value=-45, itt='spline', ott='spline')
        cmds.setDrivenKeyframe('%s.rotate%s' % (driver, self.forward_roll_axis), cd='%s.heelRoll' % attribute_control,
                               driverValue=10, value=45, itt='spline', ott='spline')
        cmds.setInfinity('%s.rotate%s' % (driver, self.forward_roll_axis), preInfinite='linear')
        cmds.setInfinity('%s.rotate%s' % (driver, self.forward_roll_axis), postInfinite='linear')

        return control

    def _create_pivot(self, name, transform, parent):

        pivot_group, pivot_xform = self._create_pivot_group(transform, name)
        cmds.parent(pivot_xform, parent)

        return pivot_group

    def _create_pivot_groups(self):

        toe_control, toe_control_xform = self._create_toe_rotate_control()
        toe_fk_control, toe_fk_control_xform = self._create_toe_fk_rotate_control()

        ball_pivot = self._create_pivot('ball', self.ball, self.control_group)
        toe_pivot = self._create_pivot('toe', self.toe, ball_pivot)
        heel_pivot = self._create_pivot('heel', self.heel, toe_pivot)

        toe_roll = self._create_toe_roll(heel_pivot)
        heel_roll = self._create_heel_roll(toe_roll)
        yawout_roll = self._create_yawout_roll(heel_roll)
        yawin_roll = self._create_yawin_roll(yawout_roll)

        ball_roll = self._create_ball_roll(yawin_roll)

        self._create_ik()

        cmds.parent(toe_control_xform, yawout_roll)

        if not self.main_control_follow:
            space.create_follow_group(ball_roll, self.roll_control_xform)
        if self.main_control_follow:
            space.create_follow_group(self.main_control_follow, self.roll_control_xform)

        cmds.parentConstraint(toe_control, self.ball_handle, mo=True)
        cmds.parentConstraint(ball_roll, self.ankle_handle, mo=True)

        return [ball_pivot, toe_fk_control_xform]

    def set_toe_rotate_as_locator(self, bool_value):
        """
        Whether the toe rotate should be a locator instead of a control.
        An attribute will be created on the main control to rotate the toe.
        """
        self.toe_rotate_as_locator = bool_value

    def set_mirror_yaw(self, bool_value):
        self.mirror_yaw = bool_value

    def set_main_control_follow(self, transform):
        self.main_control_follow = transform

    def create(self):
        super(FootRollRig, self).create()

        self._define_joints()

        self._create_roll_attributes()

        ball_pivot, toe_fk_control_xform = self._create_pivot_groups()

        attr.connect_equal_condition('%s.%s' % (self.roll_control.get(), self.ik_attribute),
                                     '%s.visibility' % toe_fk_control_xform, 1)
        # cmds.connectAttr('%s.%s' % (self.roll_control.get(), self.ik_attribute), '%s.visibility' % toe_fk_control_xform)
        attr.connect_equal_condition('%s.%s' % (self.roll_control.get(), self.ik_attribute),
                                     '%s.visibility' % ball_pivot, 0)
        # connect_reverse('%s.%s' % (self.roll_control.get(), self.ik_attribute), '%s.visibility' % ball_pivot)


class BaseFootRig(BufferRig):
    def __init__(self, description, side=None):
        super(BaseFootRig, self).__init__(description, side)

        self.create_roll_controls = True
        self.attribute_control = None

        self.control_shape = 'circle'

        self.forward_roll_axis = 'X'
        self.side_roll_axis = 'Z'
        self.top_roll_axis = 'Y'

        self.attribute_control_shape = 'square'

        self.locators = []

        self.main_control_follow = None

    def _get_attribute_control(self):
        if not self.attribute_control:
            return self.roll_control.get()

        if self.attribute_control:
            return self.attribute_control

    def _create_pivot_group(self, source_transform, description):

        name = core.inc_name(self._get_name('pivot', description))

        group = cmds.group(em=True, n=name)

        space.MatchSpace(source_transform, group).translation()
        space.MatchSpace(self.joints[-1], group).rotation()

        xform_group = space.create_xform_group(group)

        attribute_control = self._get_attribute_control()

        cmds.addAttr(attribute_control, ln='%sPivot' % description, at='double', k=True)

        if cmds.upAxis(q=True, ax=True) == 'z':
            cmds.connectAttr('%s.%sPivot' % (attribute_control, description), '%s.rotateZ' % group)
        else:
            cmds.connectAttr('%s.%sPivot' % (attribute_control, description), '%s.rotateY' % group)

        return group, xform_group

    def _create_pivot_control(self, source_transform, description, sub=False, no_control=False, scale=1):

        if self.create_roll_controls:
            control = self._create_control(description, sub)

            control_object = control

            # if sub:
            #    if self.sub_control_shape:
            #        control.set_curve_type(self.sub_control_shape)

            control.scale_shape(scale, scale, scale)
            control = control.get()

        if not self.create_roll_controls or no_control:
            name = self._get_name('ctrl', description)
            control = cmds.group(em=True, n=core.inc_name(name))

        xform_group = space.create_xform_group(control)
        driver_group = space.create_xform_group(control, 'driver')

        space.MatchSpace(source_transform, xform_group).translation()
        space.MatchSpace(self.joints[-1], xform_group).rotation()

        if self.create_roll_controls:
            control_object.hide_scale_attributes()
            control_object.hide_translate_attributes()
            control_object.hide_visibility_attribute()

        if self.create_roll_controls and cmds.objExists('%s.controlVisibility' % self._get_attribute_control()):
            cmds.connectAttr('%s.controlVisibility' % self._get_attribute_control(), '%sShape.visibility' % control)

        return control, xform_group, driver_group

    def _create_roll_control(self, transform):

        roll_control = self._create_control('roll', curve_type=self.attribute_control_shape)

        self.roll_control = roll_control

        roll_control.scale_shape(.8, .8, .8)

        xform_group = space.create_xform_group(roll_control.get())

        roll_control.hide_keyable_attributes()

        match_space = space.MatchSpace(transform, xform_group)
        match_space.translation_rotation()

        self.roll_control_xform = xform_group

        return roll_control

    def _create_ik_handle(self, name, start_joint, end_joint):

        name = self._get_name(name)

        ik_handle = space.IkHandle(name)
        ik_handle.set_solver(ik_handle.solver_sc)
        ik_handle.set_start_joint(start_joint)
        ik_handle.set_end_joint(end_joint)
        return ik_handle.create()

    def set_main_control_follow(self, transform):
        self.main_control_follow = transform

    def set_create_roll_controls(self, bool_value):

        self.create_roll_controls = bool_value

    def set_attribute_control(self, control_name):
        self.attribute_control = control_name

    def set_control_shape(self, shape_name):
        self.control_shape = shape_name

    def set_attribute_control_shape(self, shape_name):
        self.attribute_control_shape = shape_name

    def set_forward_roll_axis(self, axis_letter):
        self.forward_roll_axis = axis_letter

    def set_side_roll_axis(self, axis_letter):
        self.side_roll_axis = axis_letter

    def set_top_roll_axis(self, axis_letter):
        self.top_roll_axis = axis_letter

    def create(self):
        super(BaseFootRig, self).create()

        if not self.main_control_follow:
            self._create_roll_control(self.joints[0])
        if self.main_control_follow:
            self._create_roll_control(self.main_control_follow)

        attr.create_title(self._get_attribute_control(), 'FOOT_PIVOTS')

        if self.create_roll_controls:
            bool_var = attr.MayaNumberVariable('controlVisibility')
            bool_var.set_variable_type(bool_var.TYPE_BOOL)
            bool_var.create(self._get_attribute_control())
            bool_var.set_value(self.sub_visibility)


class FootRig(BaseFootRig):
    def __init__(self, description, side=None):
        super(FootRig, self).__init__(description, side)

        self.build_hierarchy = True

        self.toe_rotate_as_locator = False
        self.mirror_yaw = False
        self.main_control_follow = None
        self.ik_parent = None
        self.ik_leg = None
        self._do_create_foot_roll = False
        self._do_create_ankle_roll = False
        self._ankle_roll_axis = 'Z'
        self._toe_rotate_axis = None
        self._toe_control_sub = True

        self.heel = None
        self.yawIn = None
        self.yawOut = None

        self._ball_roll = None
        self._toe_roll = None
        self._heel_roll = None

        self._duplicate_chain_replace = ['joint', 'guide']
        self.locator_replace = 'locator'

        self._create_ball_control = False
        self._has_ball = True

    def _duplicate_joints(self):

        super(FootRig, self)._duplicate_joints()

        ankle = self.buffer_joints[0]

        ankle_base = core.get_basename(ankle)
        ankle_name = ankle_base

        if self.create_buffer_joints:
            ankle_name = ankle_base.replace(self.locator_replace, self._buffer_replace[1])

        if not self.create_buffer_joints:
            ankle_name = ankle_base.replace(self.locator_replace, self._duplicate_chain_replace[1])

        joint = cmds.rename(ankle, ankle_name)

        self.buffer_joints[0] = joint

        if not self.create_buffer_joints:
            self.joints[0] = joint

    def _create_ik_chain(self):

        duplicate = space.DuplicateHierarchy(self.buffer_joints[0])
        duplicate.only_these(self.buffer_joints)

        if not self.create_buffer_joints:
            duplicate.replace(self._duplicate_chain_replace[0], self._duplicate_chain_replace[1])
        if self.create_buffer_joints:
            duplicate.replace(self._buffer_replace[1], self._duplicate_chain_replace[1])

        joints = duplicate.create()

        parent = cmds.listRelatives(joints[0], p=True)

        if parent:
            if parent[0] != self.setup_group:
                cmds.parent(joints[0], self.setup_group)

        self.ik_joints = joints

        return joints

    def _attach_ik_chain(self):

        for inc in range(0, len(self.ik_joints)):
            cmds.parentConstraint(self.ik_joints[inc], self.buffer_joints[inc])

    def _create_ik(self):

        if self.ball:
            self.ankle_handle = self._create_ik_handle('ankle', self.ankle, self.ball)
        elif not self._has_ball:
            self.ankle_handle = self._create_ik_handle('ankle', self.ankle, self.toe)

        cmds.parent(self.ankle_handle, self.setup_group)

        if self.toe:
            if self._has_ball:
                self.ball_handle = self._create_ik_handle('ball', self.ball, self.toe)
                cmds.parent(self.ball_handle, self.setup_group)

        if self.ik_parent:
            cmds.pointConstraint(self.ik_parent, self.ik_joints[0])

    def _create_toe_rotate_control(self):

        attribute_control = self._get_attribute_control()

        cmds.addAttr(attribute_control, ln='toeRotate', at='double', k=True)

        if not self.toe_rotate_as_locator:

            control = self._create_control('TOE_ROTATE', self._toe_control_sub, curve_type='circle')
            control.hide_translate_attributes()
            control.hide_scale_attributes()
            control.hide_visibility_attribute()
            control.rotate_shape(90, 0, 0)
            xform_group = control.create_xform()
            driver = space.create_xform_group(control.get(), 'driver')
            control = control.get()

            axis = self.forward_roll_axis
            if self._toe_rotate_axis:
                axis = self._toe_rotate_axis

            cmds.connectAttr('%s.toeRotate' % attribute_control, '%s.rotate%s' % (driver, axis))

        if self.toe_rotate_as_locator:
            control = cmds.spaceLocator(n=core.inc_name(self._get_name('locator', 'toe_rotate')))[0]
            xform_group = space.create_xform_group(control)

            cmds.connectAttr('%s.toeRotate' % attribute_control, '%s.rotate%s' % (control, self.forward_roll_axis))

        match_space = space.MatchSpace(self.ball, xform_group)
        match_space.translation_rotation()

        return control, xform_group

    def _create_roll_attributes(self):

        attribute_control = self._get_attribute_control()

        if self._do_create_foot_roll:
            cmds.addAttr(attribute_control, ln='footRoll', at='double', k=True)
            if self.ball:
                cmds.addAttr(attribute_control, ln='footRollAngle', at='double', k=True, dv=30)

        if self._do_create_ankle_roll:
            if self.toe and self._has_ball and self.ball:
                cmds.addAttr(attribute_control, ln='ankleRoll', at='double', k=True)

        if self.ball:
            cmds.addAttr(attribute_control, ln='ballRoll', at='double', k=True)
        if self.toe:
            cmds.addAttr(attribute_control, ln='toeRoll', at='double', k=True)
        if self.heel:
            cmds.addAttr(attribute_control, ln='heelRoll', at='double', k=True)
        if self.yawIn and self.yawOut:
            cmds.addAttr(attribute_control, ln='yawRoll', at='double', k=True)

    def _create_yawout_roll(self, parent):

        if not self.yawOut:
            return

        control, xform, driver = self._create_pivot_control(self.yawOut, 'yawOut')

        cmds.parent(xform, parent)

        attribute_control = self._get_attribute_control()

        final_value = 10
        if self.mirror_yaw:
            final_value = -10

        final_other_value = -45
        if self.mirror_yaw:
            final_other_value = 45

        cmds.setDrivenKeyframe('%s.rotate%s' % (driver, self.side_roll_axis), cd='%s.yawRoll' % attribute_control,
                               driverValue=0, value=0, itt='spline', ott='spline')
        cmds.setDrivenKeyframe('%s.rotate%s' % (driver, self.side_roll_axis), cd='%s.yawRoll' % attribute_control,
                               driverValue=final_value, value=final_other_value, itt='spline', ott='spline')

        if self.mirror_yaw:
            cmds.setInfinity('%s.rotate%s' % (driver, self.side_roll_axis), preInfinite='linear')
        else:
            cmds.setInfinity('%s.rotate%s' % (driver, self.side_roll_axis), postInfinite='linear')

        return control

    def _create_yawin_roll(self, parent):

        if not self.yawIn:
            return

        control, xform, driver = self._create_pivot_control(self.yawIn, 'yawIn')

        cmds.parent(xform, parent)

        attribute_control = self._get_attribute_control()

        final_value = -10
        if self.mirror_yaw:
            final_value = 10

        final_other_value = 45
        if self.mirror_yaw:
            final_other_value = -45

        cmds.setDrivenKeyframe('%s.rotate%s' % (driver, self.side_roll_axis), cd='%s.yawRoll' % attribute_control,
                               driverValue=0, value=0, itt='spline', ott='spline')
        cmds.setDrivenKeyframe('%s.rotate%s' % (driver, self.side_roll_axis), cd='%s.yawRoll' % attribute_control,
                               driverValue=final_value, value=final_other_value, itt='spline', ott='spline')

        if self.mirror_yaw:
            cmds.setInfinity('%s.rotate%s' % (driver, self.side_roll_axis), postInfinite='linear')
        else:
            cmds.setInfinity('%s.rotate%s' % (driver, self.side_roll_axis), preInfinite='linear')

        return control

    def _create_ball_roll(self, parent):

        control, xform, driver = self._create_pivot_control(self.ball, 'ball')
        control = rigs_util.Control(control)
        control.scale_shape(2, 2, 2)
        control = control.get()

        try:
            cmds.parent(xform, parent)
        except:
            pass

        if self.ik_leg:
            cmds.parent(self.ik_leg, control)

        attribute_control = self._get_attribute_control()

        cmds.setDrivenKeyframe('%s.rotate%s' % (driver, self.forward_roll_axis), cd='%s.ballRoll' % attribute_control,
                               driverValue=0, value=0, itt='spline', ott='spline')
        cmds.setDrivenKeyframe('%s.rotate%s' % (driver, self.forward_roll_axis), cd='%s.ballRoll' % attribute_control,
                               driverValue=10, value=45, itt='spline', ott='spline')
        cmds.setDrivenKeyframe('%s.rotate%s' % (driver, self.forward_roll_axis), cd='%s.ballRoll' % attribute_control,
                               driverValue=-10, value=-45, itt='spline', ott='spline')

        cmds.setInfinity('%s.rotate%s' % (driver, self.forward_roll_axis), postInfinite='linear')
        cmds.setInfinity('%s.rotate%s' % (driver, self.forward_roll_axis), preInfinite='linear')

        if self._do_create_ankle_roll:
            if cmds.objExists('%s.ankleRoll' % self.attribute_control):
                cmds.connectAttr('%s.ankleRoll' % self.attribute_control,
                                 '%s.rotate%s' % (driver, self._ankle_roll_axis))

        self._ball_roll = driver

        return control

    def _create_toe_roll(self, parent):

        if not self.toe:
            return self.control_group

        control, xform, driver = self._create_pivot_control(self.toe, 'toe')

        cmds.parent(xform, parent)

        attribute_control = self._get_attribute_control()

        cmds.setDrivenKeyframe('%s.rotate%s' % (driver, self.forward_roll_axis), cd='%s.toeRoll' % attribute_control,
                               driverValue=0, value=0, itt='spline', ott='spline')
        cmds.setDrivenKeyframe('%s.rotate%s' % (driver, self.forward_roll_axis), cd='%s.toeRoll' % attribute_control,
                               driverValue=10, value=45, itt='spline', ott='spline')
        cmds.setDrivenKeyframe('%s.rotate%s' % (driver, self.forward_roll_axis), cd='%s.toeRoll' % attribute_control,
                               driverValue=-10, value=-45, itt='spline', ott='spline')

        cmds.setInfinity('%s.rotate%s' % (driver, self.forward_roll_axis), postInfinite='linear')
        cmds.setInfinity('%s.rotate%s' % (driver, self.forward_roll_axis), preInfinite='linear')

        self._toe_roll = driver

        return control

    def _create_foot_roll(self):

        if self.ball:
            ball_driver = space.create_xform_group(self._ball_roll, 'driver2')

        if self.toe:
            toe_driver = space.create_xform_group(self._toe_roll, 'driver2')
        if self.heel:
            heel_driver = space.create_xform_group(self._heel_roll, 'driver2')

        attribute_control = self._get_attribute_control()

        multiply = None
        if self.ball:
            cmds.setDrivenKeyframe('%s.rotate%s' % (ball_driver, self.forward_roll_axis),
                                   cd='%s.footRoll' % attribute_control, driverValue=0, value=0, itt='spline',
                                   ott='spline')
            cmds.setDrivenKeyframe('%s.rotate%s' % (ball_driver, self.forward_roll_axis),
                                   cd='%s.footRoll' % attribute_control, driverValue=5, value=30, itt='spline',
                                   ott='spline')
            cmds.setDrivenKeyframe('%s.rotate%s' % (ball_driver, self.forward_roll_axis),
                                   cd='%s.footRoll' % attribute_control, driverValue=10, value=0, itt='spline',
                                   ott='spline')

            multiply = attr.insert_multiply('%s.rotate%s' % (ball_driver, self.forward_roll_axis), 1)

        set_range = cmds.createNode('setRange', n=core.inc_name(self._get_name(prefix='setRange')))

        cmds.setAttr('%s.oldMaxX' % set_range, 360)
        cmds.setAttr('%s.oldMaxY' % set_range, 360)
        cmds.setAttr('%s.oldMaxZ' % set_range, 360)

        cmds.setAttr('%s.maxX' % set_range, 12)
        cmds.setAttr('%s.maxY' % set_range, 12)
        cmds.setAttr('%s.maxZ' % set_range, 12)

        if self._has_ball and self.ball:
            cmds.connectAttr('%s.footRollAngle' % attribute_control, '%s.valueX' % set_range)
        if multiply:
            cmds.connectAttr('%s.outValueX' % set_range, '%s.input2X' % multiply)

        if self.toe:
            if self._has_ball and self.ball:
                cmds.setDrivenKeyframe('%s.rotate%s' % (toe_driver, self.forward_roll_axis),
                                       cd='%s.footRoll' % attribute_control, driverValue=5, value=0, itt='spline',
                                       ott='spline')
            else:
                cmds.setDrivenKeyframe('%s.rotate%s' % (toe_driver, self.forward_roll_axis),
                                       cd='%s.footRoll' % attribute_control, driverValue=0, value=0, itt='spline',
                                       ott='spline')
            cmds.setDrivenKeyframe('%s.rotate%s' % (toe_driver, self.forward_roll_axis),
                                   cd='%s.footRoll' % attribute_control, driverValue=10, value=45, itt='spline',
                                   ott='spline')

            cmds.setInfinity('%s.rotate%s' % (toe_driver, self.forward_roll_axis), postInfinite='linear')

        if self.heel:
            cmds.setDrivenKeyframe('%s.rotate%s' % (heel_driver, self.forward_roll_axis),
                                   cd='%s.footRoll' % attribute_control, driverValue=0, value=0, itt='spline',
                                   ott='spline')
            cmds.setDrivenKeyframe('%s.rotate%s' % (heel_driver, self.forward_roll_axis),
                                   cd='%s.footRoll' % attribute_control, driverValue=-10, value=-45, itt='spline',
                                   ott='spline')
            cmds.setInfinity('%s.rotate%s' % (heel_driver, self.forward_roll_axis), preInfinite='linear')

    def _create_heel_roll(self, parent):
        if not self.heel:
            return

        control, xform, driver = self._create_pivot_control(self.heel, 'heel')

        cmds.parent(xform, parent)

        attribute_control = self._get_attribute_control()

        cmds.setDrivenKeyframe('%s.rotate%s' % (driver, self.forward_roll_axis), cd='%s.heelRoll' % attribute_control,
                               driverValue=0, value=0, itt='spline', ott='spline')
        cmds.setDrivenKeyframe('%s.rotate%s' % (driver, self.forward_roll_axis), cd='%s.heelRoll' % attribute_control,
                               driverValue=-10, value=-45, itt='spline', ott='spline')
        cmds.setDrivenKeyframe('%s.rotate%s' % (driver, self.forward_roll_axis), cd='%s.heelRoll' % attribute_control,
                               driverValue=10, value=45, itt='spline', ott='spline')
        cmds.setInfinity('%s.rotate%s' % (driver, self.forward_roll_axis), preInfinite='linear')
        cmds.setInfinity('%s.rotate%s' % (driver, self.forward_roll_axis), postInfinite='linear')

        self._heel_roll = driver

        return control

    def _create_pivot(self, name, transform, parent):

        pivot_group, pivot_xform = self._create_pivot_group(transform, name)
        cmds.parent(pivot_xform, parent)

        return pivot_group

    def _create_pivot_groups(self):

        toe_control = None
        if self.toe and self.ball and self._has_ball:
            toe_control, toe_control_xform = self._create_toe_rotate_control()

        if self.ball:
            ball_pivot = self._create_pivot('ball', self.ball, self.control_group)
        else:
            ball_pivot = self.control_group

        toe_pivot = None
        if self.toe:
            toe_pivot = self._create_pivot('toe', self.toe, ball_pivot)

        else:
            toe_pivot = self.control_group

        heel_pivot = None
        if self.heel:
            heel_pivot = self._create_pivot('heel', self.heel, toe_pivot)

        toe_roll = self._create_toe_roll(heel_pivot)
        heel_roll = self._create_heel_roll(toe_roll)
        yawout_roll = self._create_yawout_roll(heel_roll)
        yawin_roll = self._create_yawin_roll(yawout_roll)

        orig_setting = self.create_roll_controls

        if self._create_ball_control:
            self.create_roll_controls = True

        parent = self.control_group

        if toe_pivot:
            parent = toe_pivot

        if heel_pivot:
            parent = heel_pivot

        if toe_roll:
            parent = toe_roll

        if heel_roll:
            parent = heel_roll

        if yawout_roll:
            parent = yawout_roll

        if yawin_roll:
            parent = yawin_roll

        if self.ball:
            ball_roll = self._create_ball_roll(parent)

        else:
            cmds.parent(self.ik_leg, parent)

        self.create_roll_controls = orig_setting

        self._create_ik()

        if toe_control:
            cmds.parent(toe_control_xform, parent)

        if not self.main_control_follow:
            if self.ball:
                space.create_follow_group(ball_roll, self.roll_control_xform)
        if self.main_control_follow:
            space.create_follow_group(self.main_control_follow, self.roll_control_xform)

        if self.toe:
            if self._has_ball and self.ball:
                cmds.parentConstraint(toe_control, self.ball_handle, mo=True)

        if self.ball:
            cmds.parentConstraint(ball_roll, self.ankle_handle, mo=True)
        elif self.toe:
            cmds.parentConstraint(parent, self.ankle_handle, mo=True)

        return ball_pivot

    def set_build_hierarchy(self, bool_value):

        if not bool_value:
            vtool.util.warning('Foot Roll rig needs to build hierarchy. Setting it True.')

        self.build_hierarchy = True

    def set_duplicate_chain_replace(self, replace_this, with_this):

        self._duplicate_chain_replace = [replace_this, with_this]

    def set_create_ball_control(self, bool_value):

        self._create_ball_control = bool_value

    def set_toe_rotate_as_locator(self, bool_value):
        self.toe_rotate_as_locator = bool_value

    def set_mirror_yaw(self, bool_value):
        self.mirror_yaw = bool_value

    def set_pivot_locator(self, locator_name):
        pass

    def set_pivot_locators(self, heel, yaw_in, yaw_out):
        """
        Set the pivots for the foot roll.
        These must be transforms.

        Args:
            heel (str): Name of a transform.
            yaw_in (str): Name of a transform.
            yaw_out (str): Name of a transform.
        """

        self.heel = heel
        self.yawIn = yaw_in
        self.yawOut = yaw_out

    def set_create_foot_roll(self, bool_value):

        self._do_create_foot_roll = bool_value

    def set_create_ankle_roll(self, bool_value, axis='Z'):

        self._do_create_ankle_roll = bool_value
        self._ankle_roll_axis = axis.upper()

    def set_toe_rotate_axis(self, axis='X'):
        self._toe_rotate_axis = axis

    def set_ik_parent(self, parent_name):
        self.ik_parent = parent_name

    def set_ik_leg(self, ik_group_name):

        self.ik_leg = ik_group_name

    def set_no_ball(self, bool_value):
        if bool_value:
            self._has_ball = False
        else:
            self._has_ball = True

    def set_toe_control_as_sub_control(self, bool_value):
        self._toe_control_sub = bool_value

    def create(self):

        super(FootRig, self).create()

        if len(self.joints) < 3:
            vtool.util.warning('Please set three joints. set_joints([joint_ankle, joint_ball, joint_toe])')

        if not self.heel or not self.yawIn or not self.yawOut:
            vtool.util.warning('Please set_pivot_locators(heel, yaw_in, yaw_out)')

        self._create_ik_chain()

        self._attach_ik_chain()

        self.ankle = self.ik_joints[0]

        if len(self.ik_joints) > 1 and self._has_ball:
            self.ball = self.ik_joints[1]
        else:
            self.ball = None

        if len(self.ik_joints) == 3:
            self.toe = self.ik_joints[2]
        else:
            self.toe = None

        if len(self.ik_joints) == 2 and self._has_ball == False:
            self.toe = self.ik_joints[1]

        self._create_roll_attributes()

        self._create_pivot_groups()

        if self._do_create_foot_roll:
            self._create_foot_roll()


class QuadSpineRig(BufferRig):

    def _create_surface(self):

        surface = geo.transforms_to_nurb_surface(self.joints, self.description, 2, 'Z', 1)
        self.surface = surface
        cmds.parent(surface, self.setup_group)

    def _create_clusters(self):

        cluster_surface = deform.ClusterSurface(self.surface, self.description)
        cluster_surface.create()

        self.clusters = cluster_surface.handles

        cluster_group = self._create_setup_group('clusters')

        cmds.parent(self.clusters, cluster_group)

    def _attach_to_surface(self):

        rivet_group = self._create_setup_group('rivets')

        for joint in self.buffer_joints:
            rivet = geo.attach_to_surface(joint, self.surface)
            cmds.parent(rivet, rivet_group)

    def _create_btm_control(self):

        btm_control = self._create_control('btm')
        btm_control.hide_scale_attributes()
        sub_control = self._create_control('btm', sub=True)
        sub_control.hide_scale_attributes()

        btm_control = btm_control.get()
        sub_control = sub_control.get()

        space.MatchSpace(self.clusters[0], btm_control).translation_to_rotate_pivot()
        space.create_xform_group(btm_control)

        space.create_follow_group(btm_control, self.clusters[0])

        space.MatchSpace(self.clusters[1], sub_control).translation_to_rotate_pivot()
        xform = space.create_xform_group(sub_control)

        space.create_follow_group(sub_control, self.clusters[1])
        cmds.parent(xform, btm_control)

        self.btm_control = btm_control

    def _create_top_control(self):

        top_control = self._create_control('top')
        top_control.hide_scale_attributes()
        sub_control = self._create_control('top', sub=True)
        sub_control.hide_scale_attributes()

        top_control = top_control.get()
        sub_control = sub_control.get()

        space.MatchSpace(self.clusters[-1], top_control).translation_to_rotate_pivot()
        space.create_xform_group(top_control)

        space.create_follow_group(top_control, self.clusters[-1])

        space.MatchSpace(self.clusters[-2], sub_control).translation_to_rotate_pivot()
        xform = space.create_xform_group(sub_control)

        space.create_follow_group(sub_control, self.clusters[-2])
        cmds.parent(xform, top_control)

        self.top_control = top_control

    def _create_mid_control(self):

        mid_control = self._create_control('mid', True)
        mid_control.hide_scale_attributes()

        mid_control = mid_control.get()

        space.MatchSpace(self.clusters[2], mid_control).translation_to_rotate_pivot()
        xform = space.create_xform_group(mid_control)

        space.create_follow_group(mid_control, self.clusters[2])

        space.create_multi_follow([self.top_control, self.btm_control], xform, mid_control, value=.5)

    def _create_controls(self):

        cluster_count = len(self.clusters)

        for inc in range(0, cluster_count):

            if inc == 0:
                self._create_top_control()

            if inc == cluster_count - 1:
                self._create_btm_control()

        self._create_mid_control()

    def create(self):
        super(QuadSpineRig, self).create()

        self._create_surface()
        self._create_clusters()
        self._attach_to_surface()

        self._create_controls()


class QuadFootRig(FootRig):

    def __init__(self, description, side=None):
        super(QuadFootRig, self).__init__(description, side)

        self.ball_attrtribute = None
        self.add_bank = True
        self.add_back_bank = False
        self.extra_ball = None

    def _create_yawout_roll(self, parent, name, scale=1):

        control, xform, driver = self._create_pivot_control(self.yawOut, name, scale=scale)

        cmds.parent(xform, parent)

        attribute_control = self._get_attribute_control()

        cmds.setDrivenKeyframe('%s.rotate%s' % (driver, self.side_roll_axis), cd='%s.%s' % (attribute_control, name),
                               driverValue=0, value=0, itt='spline', ott='spline')
        cmds.setDrivenKeyframe('%s.rotate%s' % (driver, self.side_roll_axis), cd='%s.%s' % (attribute_control, name),
                               driverValue=10, value=-45, itt='spline', ott='spline')

        cmds.setInfinity('%s.rotate%s' % (driver, self.side_roll_axis), preInfinite='linear')
        cmds.setInfinity('%s.rotate%s' % (driver, self.side_roll_axis), postInfinite='linear')

        return control

    def _create_yawin_roll(self, parent, name, scale=1):

        control, xform, driver = self._create_pivot_control(self.yawIn, name, scale=scale)

        cmds.parent(xform, parent)

        attribute_control = self._get_attribute_control()

        cmds.setDrivenKeyframe('%s.rotate%s' % (driver, self.side_roll_axis), cd='%s.%s' % (attribute_control, name),
                               driverValue=0, value=0, itt='spline', ott='spline')
        cmds.setDrivenKeyframe('%s.rotate%s' % (driver, self.side_roll_axis), cd='%s.%s' % (attribute_control, name),
                               driverValue=-10, value=-45, itt='spline', ott='spline')

        cmds.setInfinity('%s.rotate%s' % (driver, self.side_roll_axis), preInfinite='linear')
        cmds.setInfinity('%s.rotate%s' % (driver, self.side_roll_axis), postInfinite='linear')

        return control

    def _create_toe_roll(self, parent, name='toeRoll', scale=1):

        control, xform, driver = self._create_pivot_control(self.toe, name, scale=scale)

        cmds.parent(xform, parent)

        attribute_control = self._get_attribute_control()

        cmds.setDrivenKeyframe('%s.rotate%s' % (driver, self.forward_roll_axis), cd='%s.%s' % (attribute_control, name),
                               driverValue=0, value=0, itt='spline', ott='spline')
        cmds.setDrivenKeyframe('%s.rotate%s' % (driver, self.forward_roll_axis), cd='%s.%s' % (attribute_control, name),
                               driverValue=10, value=45, itt='spline', ott='spline')
        cmds.setDrivenKeyframe('%s.rotate%s' % (driver, self.forward_roll_axis), cd='%s.%s' % (attribute_control, name),
                               driverValue=-10, value=-45, itt='spline', ott='spline')

        cmds.setInfinity('%s.rotate%s' % (driver, self.forward_roll_axis), postInfinite='linear')
        cmds.setInfinity('%s.rotate%s' % (driver, self.forward_roll_axis), preInfinite='linear')

        return control

    def _create_heel_roll(self, parent, name='heelRoll', scale=1):
        control, xform, driver = self._create_pivot_control(self.heel, name, scale=scale)

        cmds.parent(xform, parent)

        attribute_control = self._get_attribute_control()

        cmds.setDrivenKeyframe('%s.rotate%s' % (driver, self.forward_roll_axis), cd='%s.%s' % (attribute_control, name),
                               driverValue=0, value=0, itt='spline', ott='spline')
        cmds.setDrivenKeyframe('%s.rotate%s' % (driver, self.forward_roll_axis), cd='%s.%s' % (attribute_control, name),
                               driverValue=10, value=45, itt='spline', ott='spline')
        cmds.setDrivenKeyframe('%s.rotate%s' % (driver, self.forward_roll_axis), cd='%s.%s' % (attribute_control, name),
                               driverValue=-10, value=-45, itt='spline', ott='spline')
        cmds.setInfinity('%s.rotate%s' % (driver, self.forward_roll_axis), preInfinite='linear')
        cmds.setInfinity('%s.rotate%s' % (driver, self.forward_roll_axis), postInfinite='linear')

        return control

    def _create_ball_roll(self, parent):

        control, xform, driver = self._create_pivot_control(self.ball, 'ball')

        attr.disconnect_attribute('%sShape.visibility' % control)
        cmds.setAttr('%sShape.visibility' % control, 1)

        # attr.connect_reverse('%s.ikFk' % self.roll_control.get(), '%sShape.visibility' % control)

        cmds.parent(xform, parent)

        attribute_control = self._get_attribute_control()

        cmds.setDrivenKeyframe('%s.rotate%s' % (driver, self.forward_roll_axis), cd='%s.ballRoll' % attribute_control,
                               driverValue=0, value=0, itt='spline', ott='spline')
        cmds.setDrivenKeyframe('%s.rotate%s' % (driver, self.forward_roll_axis), cd='%s.ballRoll' % attribute_control,
                               driverValue=10, value=45, itt='spline', ott='spline')
        cmds.setDrivenKeyframe('%s.rotate%s' % (driver, self.forward_roll_axis), cd='%s.ballRoll' % attribute_control,
                               driverValue=-10, value=-45, itt='spline', ott='spline')
        # cmds.setDrivenKeyframe('%s.rotateX' % driver,cd = '%s.ballRoll' % attribute_control, driverValue = 20, value = 0, itt = 'spline', ott = 'spline')
        cmds.setInfinity('%s.rotate%s' % (driver, self.forward_roll_axis), postInfinite='linear')
        cmds.setInfinity('%s.rotate%s' % (driver, self.forward_roll_axis), preInfinite='linear')

        return control

    def _create_extra_roll(self, parent):

        control, xform, driver = self._create_pivot_control(self.extra_ball, 'extra')

        attr.disconnect_attribute('%sShape.visibility' % control)
        cmds.setAttr('%sShape.visibility' % control, 1)

        attr.connect_reverse('%s.ikFk' % self.roll_control.get(), '%sShape.visibility' % control)

        cmds.parent(xform, parent)

        attribute_control = self._get_attribute_control()

        cmds.setDrivenKeyframe('%s.rotate%s' % (driver, self.forward_roll_axis), cd='%s.extraRoll' % attribute_control,
                               driverValue=0, value=0, itt='spline', ott='spline')
        cmds.setDrivenKeyframe('%s.rotate%s' % (driver, self.forward_roll_axis), cd='%s.extraRoll' % attribute_control,
                               driverValue=10, value=45, itt='spline', ott='spline')
        cmds.setDrivenKeyframe('%s.rotate%s' % (driver, self.forward_roll_axis), cd='%s.extraRoll' % attribute_control,
                               driverValue=-10, value=-45, itt='spline', ott='spline')
        # cmds.setDrivenKeyframe('%s.rotateX' % driver,cd = '%s.ballRoll' % attribute_control, driverValue = 20, value = 0, itt = 'spline', ott = 'spline')
        cmds.setInfinity('%s.rotate%s' % (driver, self.forward_roll_axis), postInfinite='linear')
        cmds.setInfinity('%s.rotate%s' % (driver, self.forward_roll_axis), preInfinite='linear')

        if self.extra_ball:
            if self.ik_leg:
                cmds.parent(self.ik_leg, control)

        return control

    def _create_roll_control(self, transform):

        roll_control = self._create_control('roll', curve_type=self.attribute_control_shape)

        self.roll_control = roll_control

        roll_control.scale_shape(.8, .8, .8)

        xform_group = space.create_xform_group(roll_control.get())

        roll_control.hide_scale_and_visibility_attributes()
        roll_control.hide_rotate_attributes()

        match_space = space.MatchSpace(transform, xform_group)
        match_space.translation_rotation()

        self.roll_control_xform = xform_group

        return roll_control

    def _create_roll_attributes(self):

        attribute_control = self._get_attribute_control()

        attr.create_title(attribute_control, 'roll')

        cmds.addAttr(attribute_control, ln='ballRoll', at='double', k=True)

        if self.extra_ball:
            cmds.addAttr(attribute_control, ln='extraRoll', at='double', k=True)

        cmds.addAttr(attribute_control, ln='toeRoll', at='double', k=True)
        cmds.addAttr(attribute_control, ln='heelRoll', at='double', k=True)

        cmds.addAttr(attribute_control, ln='yawIn', at='double', k=True)
        cmds.addAttr(attribute_control, ln='yawOut', at='double', k=True)

        if self.add_bank:

            attr.create_title(attribute_control, 'bank')

            cmds.addAttr(attribute_control, ln='bankIn', at='double', k=True)
            cmds.addAttr(attribute_control, ln='bankOut', at='double', k=True)

            if self.add_back_bank:
                cmds.addAttr(attribute_control, ln='bankBack', at='double', k=True)

    def _create_ik(self):
        if not self.extra_ball:
            self.ankle_handle = self._create_ik_handle('ankle', self.ankle, self.ball)
            cmds.parent(self.ankle_handle, self.setup_group)

            self.ball_handle = self._create_ik_handle('ball', self.ball, self.toe)
            cmds.parent(self.ball_handle, self.setup_group)

        if self.extra_ball:
            self.ankle_handle = self._create_ik_handle('ankle', self.ankle, self.extra_ball)
            self.extra_handle = self._create_ik_handle('ball', self.extra_ball, self.ball)
            self.ball_handle = self._create_ik_handle('ball', self.ball, self.toe)

            cmds.parent(self.ankle_handle, self.setup_group)
            cmds.parent(self.extra_handle, self.setup_group)
            cmds.parent(self.ball_handle, self.setup_group)

        if self.ik_parent:
            cmds.pointConstraint(self.ik_parent, self.ik_joints[0])

    def _create_pivot_groups(self):

        toe_control, toe_control_xform = self._create_toe_rotate_control()

        attribute_control = self._get_attribute_control()

        self._create_ik()

        attr.create_title(attribute_control, 'pivot')

        ankle_pivot = self._create_pivot('ankle', self.ankle, self.control_group)
        heel_pivot = self._create_pivot('heel', self.heel, ankle_pivot)
        ball_pivot = self._create_pivot('ball', self.ball, heel_pivot)
        toe_pivot = self._create_pivot('toe', self.toe, ball_pivot)

        toe_roll = self._create_toe_roll(toe_pivot)
        heel_roll = self._create_heel_roll(toe_roll)
        yawin_roll = self._create_yawin_roll(heel_roll, 'yawIn')
        yawout_roll = self._create_yawout_roll(yawin_roll, 'yawOut')

        next_roll = yawout_roll

        if not self.extra_ball:
            ball_roll = self._create_ball_roll(yawout_roll)
            next_roll = ball_roll

        if not self.add_bank:
            cmds.parent(toe_control_xform, yawout_roll)

        if self.add_bank:

            bankin_roll = self._create_yawin_roll(next_roll, 'bankIn', scale=.5)
            bankout_roll = self._create_yawout_roll(bankin_roll, 'bankOut', scale=.5)

            next_roll = bankout_roll

            if self.add_back_bank:
                bankback_roll = self._create_heel_roll(bankout_roll, 'bankBack', scale=.5)
                next_roll = bankback_roll

        if not self.add_bank:
            if not self.extra_ball:
                next_roll = yawout_roll

        if self.extra_ball:
            ball_roll = self._create_ball_roll(next_roll)
            extra_roll = self._create_extra_roll(ball_roll)

            cmds.parentConstraint(ball_roll, self.extra_handle, mo=True)
            cmds.parentConstraint(ball_roll, self.ball_handle, mo=True)
            cmds.parentConstraint(extra_roll, self.ankle_handle, mo=True)

        if not self.extra_ball:

            cmds.parentConstraint(toe_control, self.ball_handle, mo=True)

            if not self.add_bank:
                cmds.parentConstraint(ball_roll, self.ankle_handle, mo=True)

                cmds.parent(self.ik_leg, ball_roll)
            if self.add_bank:
                cmds.parentConstraint(bankout_roll, self.ankle_handle, mo=True)
                cmds.parent(self.ik_leg, bankout_roll)

                space.create_follow_group(yawout_roll, toe_control_xform)

        cmds.parentConstraint(ball_roll, self.roll_control_xform, mo=True)

    def set_add_bank(self, bool_value, add_back_bank=False):
        self.add_bank = bool_value
        if add_back_bank:
            self.add_back_bank = True

    def set_extra_ball(self, joint_name):

        self.extra_ball = joint_name

    def create(self):

        if self.extra_ball:
            self.joints.insert(2, self.extra_ball)

        super(FootRig, self).create()

        if len(self.joints) < 3:
            vtool.util.warning('Please set three joints. set_joints([joint_ankle, joint_ball, joint_toe])')

        if not self.joints[0] or not self.joints[1] or not self.joints[2]:
            vtool.util.warning('Please set_pivot_locators(heel, yaw_in, yaw_out)')
            return

        self._create_ik_chain()

        self._attach_ik_chain()

        self.ankle = self.ik_joints[0]
        self.ball = self.ik_joints[1]
        self.toe = self.ik_joints[2]

        self._create_roll_attributes()

        self._create_pivot_groups()


# ---Face Rig

class EyeLidCurveRig(JointRig):
    """
    Very slow.
    """

    def __init__(self, description, side=None):

        super(EyeLidCurveRig, self).__init__(description, side)

        self.surface = None

        self.offset_group = None

        self.main_joint_dict = {}
        self.row_joint_dict = {}
        self.main_controls = []

        self.orient_transform = None
        self.orient_aim = False
        self.orient_aim_axis = 'Z'

        self.invert_y = False

        self.follow_multiply = 1

        self.control_offset = 0
        self.sub_control_size = 0.5

    def _create_curve(self):

        self.curve = geo.transforms_to_curve(self.joints, 4, self.description)

        self.sub_curve = geo.transforms_to_curve(self.joints, 4, 'sub_' + self.description)

        cmds.parent(self.curve, self.setup_group)
        cmds.parent(self.sub_curve, self.setup_group)

    def _cluster_curve(self):

        self.clusters = deform.cluster_curve(self.curve, self.description)

        self.sub_cluster = deform.cluster_curve(self.sub_curve, 'sub_' + self.description)

        cmds.parent(self.clusters, self.setup_group)
        cmds.parent(self.sub_cluster, self.setup_group)

    def _aim_constraint(self, center_transform, transform_to_aim):

        axis = [1, 0, 0]
        up_vector = [0, 1, 0]

        if self.orient_aim_axis == 'X':
            axis = [-1, 0, 0]
            up_vector = [0, 1, 0]
        if self.orient_aim_axis == 'Y':
            axis = [0, 1, 0]
            up_vector = [0, 0, -1]
        if self.orient_aim_axis == 'Z':
            axis = [0, 0, -1]
            up_vector = [0, 1, 0]

        cmds.aimConstraint(center_transform, transform_to_aim, aimVector=axis, upVector=up_vector,
                           wut='objectrotation',
                           wuo=center_transform)

    def _create_controls(self):

        inc = 0

        for cluster in self.clusters:

            if self.orient_aim:

                parent = cmds.listRelatives(cluster, p=True)

                offset = cmds.group(em=True, n=core.inc_name('offset_%s' % cluster))

                if parent:
                    cmds.parent(offset, parent[0])

                space.MatchSpace(cluster, offset).translation_to_rotate_pivot()
                space.MatchSpace(self.orient_transform, offset).rotation()

                cluster_group = cmds.group(em=True, n=core.inc_name('buffer_%s' % cluster))
                space.MatchSpace(offset, cluster_group).translation_rotation()
                space.MatchSpace(self.orient_transform, cluster_group).rotation()

                cmds.parent(cluster_group, offset)
                cmds.parent(cluster, cluster_group)

                cmds.setAttr('%s.inheritsTransform' % offset, 0)

            if not self.orient_aim:
                cmds.setAttr('%s.inheritsTransform' % cluster, 0)

            control = self._create_control()
            control.hide_scale_attributes()
            control.rotate_shape(90, 0, 0)

            control.scale_shape(self.control_size, self.control_size, self.control_size)
            control.translate_shape(0, 0, self.control_offset)

            self.main_controls.append(control.get())

            if self.surface:
                sub_control = self._create_control(sub=True)
                sub_control.hide_scale_attributes()

                sub_size = self.sub_control_size * self.control_size

                sub_control.scale_shape(sub_size, sub_size, sub_size)
                sub_control.rotate_shape(90, 0, 0)
                sub_control.translate_shape(0, 0, self.control_offset)

                cmds.parent(sub_control.get(), control.get())

                space.create_xform_group(sub_control.get())
                sub_driver = space.create_xform_group(sub_control.get(), 'driver')

                attr.connect_translate(sub_control.get(), self.sub_cluster[inc])
                attr.connect_translate(sub_driver, self.sub_cluster[inc])

                cmds.setAttr('%s.inheritsTransform' % self.sub_cluster[inc], 0)

            space.MatchSpace(cluster, control.get()).translation_to_rotate_pivot()

            if self.orient_transform:
                space.MatchSpace(self.orient_transform, control.get()).rotation()

            space.create_xform_group(control.get())
            driver = space.create_xform_group(control.get(), 'driver')

            if not self.orient_aim:
                attr.connect_translate(control.get(), cluster)
                attr.connect_translate(driver, cluster)

            if self.orient_aim:
                attr.connect_translate(control.get(), cluster_group)
                attr.connect_translate(driver, cluster_group)

            inc += 1

    def _attach_joints_to_curve(self):

        for joint in self.joints:

            parent = cmds.listRelatives(joint, p=True)[0]

            xform = cmds.group(em=True, n=core.inc_name('xform_%s' % joint))
            space.MatchSpace(joint, xform).translation()
            cmds.parent(xform, parent)

            offset = space.create_xform_group(joint, 'offset')
            driver = space.create_xform_group(joint, 'driver')

            if self.orient_aim:
                self._aim_constraint(self.orient_transform, joint)

            if not joint in self.main_joint_dict:
                self.main_joint_dict[joint] = {}

            self.main_joint_dict[joint]['xform'] = xform
            self.main_joint_dict[joint]['driver'] = driver

            geo.attach_to_curve(xform, self.curve)

            if self.surface:
                cmds.geometryConstraint(self.surface, xform)

            geo.attach_to_curve(driver, self.sub_curve)

            plus = cmds.createNode('plusMinusAverage', n=core.inc_name('subtract_%s' % driver))

            input_x = attr.get_attribute_input('%s.translateX' % driver)
            input_y = attr.get_attribute_input('%s.translateY' % driver)
            input_z = attr.get_attribute_input('%s.translateZ' % driver)

            value_x = cmds.getAttr('%s.translateX' % driver)
            value_y = cmds.getAttr('%s.translateY' % driver)
            value_z = cmds.getAttr('%s.translateZ' % driver)

            cmds.connectAttr(input_x, '%s.input3D[0].input3Dx' % plus)
            cmds.connectAttr(input_y, '%s.input3D[0].input3Dy' % plus)
            cmds.connectAttr(input_z, '%s.input3D[0].input3Dz' % plus)

            cmds.setAttr('%s.input3D[1].input3Dx' % plus, -1 * value_x)
            cmds.setAttr('%s.input3D[1].input3Dy' % plus, -1 * value_y)
            cmds.setAttr('%s.input3D[1].input3Dz' % plus, -1 * value_z)

            attr.disconnect_attribute('%s.translateX' % driver)
            attr.disconnect_attribute('%s.translateY' % driver)
            attr.disconnect_attribute('%s.translateZ' % driver)

            cmds.connectAttr('%s.output3Dx' % plus, '%s.translateX' % driver)
            cmds.connectAttr('%s.output3Dy' % plus, '%s.translateY' % driver)
            cmds.connectAttr('%s.output3Dz' % plus, '%s.translateZ' % driver)

            cmds.parent(offset, xform)

    def set_control_offset(self, value):

        self.control_offset = value

    def set_surface(self, surface_name):
        self.surface = surface_name

    def set_orient(self, transform):

        self.orient_transform = transform

    def set_orient_aim(self, bool_value, axis='Z'):

        self.orient_aim_axis = axis
        self.orient_aim = bool_value

    def set_follow_multiply(self, value):
        self.follow_multiply = value

    def set_invert_y_value(self, bool_value):

        self.invert_y = bool_value

    def create(self):
        super(EyeLidCurveRig, self).create()

        if self.orient_transform:
            self.orient_transform = cmds.duplicate(self.orient_transform,
                                                   n=core.inc_name(self._get_name('orient')),
                                                   po=True
                                                   )[0]

        self._create_curve()

        self._cluster_curve()

        self._create_controls()

        self._attach_joints_to_curve()

    def create_fade_row(self, joints, weight, ignore_surface=False):

        if len(joints) != len(self.joints):
            cmds.warning('Row joint count and rig joint count do not match.')

        for inc in range(0, len(self.joints)):
            """
            groups_created = False
            if joints[inc] in self.row_joint_dict:
                
                xform = self.row_joint_dict[joints[inc]]['xform']
                offset = self.row_joint_dict[joints[inc]]['offset']
                driver = self.row_joint_dict[joints[inc]]['driver']
            
            if not joints[inc] in self.row_joint_dict:

                xform = space.create_xform_group(joints[inc])
                offset = space.create_xform_group(joints[inc], 'offset')
                driver = space.create_xform_group(joints[inc], 'driver')
                
                self.row_joint_dict[joints[inc]] = {}
                self.row_joint_dict[joints[inc]]['xform'] = xform
                self.row_joint_dict[joints[inc]]['offset'] = offset
                self.row_joint_dict[joints[inc]]['driver'] = driver
                groups_created = True
            """

            driver = cmds.listRelatives(joints[inc], p=True)[0]
            offset = cmds.listRelatives(driver, p=True)
            xform = cmds.listRelatives(offset, p=True)

            if driver:
                driver = driver[0]
            if offset:
                offset = offset[0]
            if xform:
                xform = xform[0]

            if not xform == 'xform_%s' % joints[inc]:
                parent = cmds.listRelatives(joints[inc], parent=True)

                xform = cmds.group(em=True, n=core.inc_name('xform_%s' % joints[inc]))
                # xform = space.create_xform_group(joints[inc])

                space.MatchSpace(joints[inc], xform).translation()

                if parent:
                    cmds.parent(xform, parent[0])

                cmds.parent(joints[inc], xform)

            if not offset == 'offset_%s' % joints[inc]:
                offset = space.create_xform_group(joints[inc], 'offset')

            if not driver == 'driver_%s' % joints[inc]:
                driver = space.create_xform_group(joints[inc], 'driver')

                if self.orient_aim:
                    self._aim_constraint(self.orient_transform, driver)

            cmds.parent(driver, w=True)

            main_xform = self.main_joint_dict[self.joints[inc]]['xform']
            main_driver = self.main_joint_dict[self.joints[inc]]['driver']

            if not ignore_surface:
                attr.connect_translate_multiply(main_xform, offset, weight, respect_value=True)
                attr.connect_translate_multiply(main_driver, joints[inc], weight, respect_value=True)

            if ignore_surface:
                attr.connect_translate_multiply(main_xform, joints[inc], weight, respect_value=True)

            if self.surface:
                connection = attr.get_attribute_input('%s.geometry' % offset, node_only=True)

                if not cmds.nodeType(connection) == 'geometryConstraint':
                    cmds.geometryConstraint(self.surface, offset)

            cmds.parent(driver, offset)

    def create_control_follow(self, control, increment, weight):

        main_control = self.main_controls[increment]
        parent = cmds.listRelatives(main_control, p=True)[0]

        value = self.follow_multiply * weight

        multiply = attr.connect_translate_multiply(control, parent, value)

        if self.invert_y:
            value = cmds.getAttr('%s.input2Y' % multiply)
            value = value * -1
            cmds.setAttr('%s.input2Y' % multiply, value)

            control_parent = cmds.listRelatives(control, p=True)

            if control_parent:
                if control_parent[0] == 'driver_%s' % control:
                    cmds.setAttr('%s.scaleY' % control_parent[0], -1)


class EyeLidAimRig(JointRig):

    def __init__(self, description, side=None):
        super(EyeLidAimRig, self).__init__(description, side)

        self.orient_aim_axis = 'Z'
        self.center_locator = None
        self.control_offset = 0
        self.follow_multiply = 1

        self.scale_space = 1
        self.use_joint = True

    def _aim_constraint(self, transform_to_aim, aim_target):

        axis = [1, 0, 0]
        up_vector = [0, 1, 0]

        if self.orient_aim_axis == 'X':
            axis = [-1, 0, 0]
            up_vector = [0, 1, 0]
        if self.orient_aim_axis == 'Y':
            axis = [0, 1, 0]
            up_vector = [0, 0, -1]
        if self.orient_aim_axis == 'Z':
            axis = [0, 0, -1]
            up_vector = [0, 1, 0]

        cmds.aimConstraint(aim_target, transform_to_aim, aimVector=axis, upVector=up_vector,
                           wut='objectrotation',
                           wuo=self.center_locator)

    def _create_curve(self):

        self.curve = geo.transforms_to_curve(self.joints, 4, self.description)

        cmds.parent(self.curve, self.setup_group)

    def _attach_to_curve(self, transforms):

        for transform in transforms:
            geo.attach_to_curve(transform, self.curve)

    def _cluster_curve(self):

        self.clusters = deform.cluster_curve(self.curve, self.description)

        for cluster in self.clusters:
            cmds.setAttr('%s.inheritsTransform' % cluster, 0)

        cmds.parent(self.clusters, self.setup_group)

    def _create_controls(self):

        inc = 0

        local_group = self._create_setup_group('local')
        cmds.setAttr('%s.inheritsTransform' % local_group, 0)

        for cluster in self.clusters:

            control = self._create_control()
            if self.use_joint:
                control.set_to_joint()

            control.rotate_shape(90, 0, 0)

            control.scale_shape(self.control_size, self.control_size, self.control_size)
            control.translate_shape(0, 0, self.control_offset)

            space.MatchSpace(cluster, control.get()).translation_to_rotate_pivot()

            xform = space.create_xform_group(control.get())
            driver = space.create_xform_group(control.get(), 'driver')

            if self.center_locator:
                space.MatchSpace(self.center_locator, xform).rotation()

                space.MatchSpace(self.center_locator, xform).scale()

            current_scale = cmds.getAttr('%s.scale' % xform)[0]

            if type(self.scale_space) == list:

                scale_value = [current_scale[0] * self.scale_space[0],
                               current_scale[1] * self.scale_space[1],
                               current_scale[2] * self.scale_space[2]]

                offset_scale = [1, 1, 1]

                if self.scale_space[0] < 0:
                    offset_scale[0] = -1

                if self.scale_space[1] < 0:
                    offset_scale[1] = -1

                if self.scale_space[2] < 0:
                    offset_scale[2] = -1

                cmds.scale(scale_value, scale_value, scale_value, xform)
                cmds.scale(offset_scale[0], offset_scale[1], offset_scale[2], control.control)

            if type(self.scale_space) != list:
                if self.scale_space < 1 or self.scale_space > 1:
                    cmds.scale(self.scale_space * current_scale[0], self.scale_space * current_scale[1],
                               self.scale_space * current_scale[2], xform)

            if self.use_joint:
                cmds.connectAttr('%s.scale' % xform, '%s.inverseScale' % control.control)

            local, local_xform = space.constrain_local(control.get(), cluster)
            local_driver = space.create_xform_group(local, 'driver')

            attr.connect_scale(xform, local_xform)

            attr.connect_translate(driver, local_driver)

            cmds.parent(local_xform, local_group)

            inc += 1

    def set_control_offset(self, value):
        self.control_offset = value

    def set_scale_space(self, value):
        self.scale_space = value

    def set_use_joint_controls(self, value):
        self.use_joint = value

    def set_center_locator(self, locator):
        self.center_locator = locator

    def set_follow_multiply(self, value):
        self.follow_multiply = value

    def create(self):
        super(EyeLidAimRig, self).create()

        if not self.center_locator:
            vtool.util.warning('Please provide a center locator.')
            return

        targets = []

        for joint in self.joints:
            locator_aim = cmds.spaceLocator(n=core.inc_name('locator_%s' % core.inc_name(self._get_name('aim'))))[0]
            cmds.parent(locator_aim, self.setup_group)

            locator_target = cmds.spaceLocator(n=core.inc_name('locator_%s' % self._get_name('target')))[0]
            targets.append(locator_target)
            cmds.parent(locator_target, self.setup_group)

            space.MatchSpace(self.center_locator, locator_aim).translation_rotation()
            space.MatchSpace(joint, locator_target).translation()
            space.MatchSpace(self.center_locator, locator_target).rotation()

            self._aim_constraint(locator_aim, locator_target)

            cmds.parentConstraint(locator_aim, joint, mo=True)

        self._create_curve()
        self._attach_to_curve(targets)
        self._cluster_curve()
        self._create_controls()

    def create_control_follow(self, main_control, increment, weight):

        control = self.controls[increment]
        driver = space.get_xform_group(control, 'driver')

        xform = space.get_xform_group(control)

        main_xform = space.get_xform_group(main_control)

        scale = cmds.getAttr('%s.scale' % xform)[0]
        main_scale = cmds.getAttr('%s.scale' % main_xform)[0]

        if main_scale[0] < 0:
            cmds.setAttr('%s.scaleX' % xform, (scale[0] * -1))
        if main_scale[1] < 0:
            cmds.setAttr('%s.scaleY' % xform, (scale[0] * -1))
        if main_scale[2] < 0:
            cmds.setAttr('%s.scaleZ' % xform, (scale[0] * -1))

        value = self.follow_multiply * weight

        attr.connect_translate_multiply(main_control, driver, value)


class StickyRig(JointRig):

    def __init__(self, description, side=None):
        super(StickyRig, self).__init__(description, side)

        self.top_joints = []
        self.btm_joints = []
        self.respect_side = True
        self.respect_side_tolerance = 0.01
        self.straight_loop = False

        self.locators = []
        self.zip_controls = []

        self.follower_group = None

        self.first_side = side

        self.control_dict = {}

        self.follow_control_groups = {}

        self.top_controls = []
        self.btm_controls = []

        self.local = True

        self.sticky_control_group = self._create_control_group('sticky')

        self.tweaker_space = 1

        self.use_joint = True

        self._right_side_fix = True

        # self.sticky_control_group = cmds.group(em = True, n = core.inc_name(self._get_name('group', 'sticky_controls')))
        # cmds.parent(self.sticky_control_group, self.control_group)

    def _pre_create(self):
        super(JointRig, self)._pre_create()
        vtool.util.show('Using top joints:%s' % self.top_joints)
        vtool.util.show('Using btm joints:%s' % self.btm_joints)

        if not self.top_joints or not self.btm_joints:
            vtool.util.warning('No joints passed. Nothing to build')
            return False

    def _loop_joints(self):

        if self.local:
            self.sticky_setup_group = self._create_setup_group('sticky')

        self.top_joint_group = cmds.group(em=True, n=core.inc_name(self._get_name('group', 'joints_top')))
        self.btm_joint_group = cmds.group(em=True, n=core.inc_name(self._get_name('group', 'joints_btm')))

        self.top_locator_group = cmds.group(em=True, n=core.inc_name(self._get_name('group', 'locators_top')))
        self.mid_locator_group = cmds.group(em=True, n=core.inc_name(self._get_name('group', 'locators_mid')))
        self.btm_locator_group = cmds.group(em=True, n=core.inc_name(self._get_name('group', 'locators_btm')))

        cmds.parent(self.top_joint_group, self.btm_joint_group, self.setup_group)
        cmds.parent(self.top_locator_group, self.mid_locator_group, self.btm_locator_group, self.control_group)

        cmds.hide(self.top_locator_group, self.mid_locator_group, self.btm_locator_group)

        joint_count = len(self.top_joints)

        if self.straight_loop:
            for inc in range(0, joint_count):
                self._create_increment(inc)

        if not self.straight_loop:
            for inc in range(0, joint_count):

                negative_inc = joint_count - (inc + 1)

                self._create_increment(inc)

                locators1 = [self.top_locator, self.btm_locator]

                if not self.controls:
                    top_control1 = self.sub_controls[-1]
                    btm_control1 = self.sub_controls[-2]
                if self.controls:
                    top_control1 = self.controls[-1]
                    btm_control1 = self.controls[-2]

                if inc == negative_inc:
                    self.locators.append([locators1])
                    self.zip_controls.append([[top_control1, btm_control1]])
                    break

                self._create_increment(negative_inc)

                locators2 = [self.top_locator, self.btm_locator]

                if not self.controls:
                    top_control2 = self.sub_controls[-1]
                    btm_control2 = self.sub_controls[-2]
                if self.controls:
                    top_control2 = self.controls[-1]
                    btm_control2 = self.controls[-2]

                self.locators.append([locators1, locators2])
                self.zip_controls.append([[top_control1, btm_control1], [top_control2, btm_control2]])

        self.side = self.first_side

    def _create_increment(self, inc):
        top_joint = self.top_joints[inc]
        btm_joint = self.btm_joints[inc]

        if self.respect_side:
            side = space.get_side(top_joint, self.respect_side_tolerance)
            self.side = side

        control_top = self._create_sticky_control(top_joint, 'top')
        self.top_controls.append(control_top[0])
        control_btm = self._create_sticky_control(btm_joint, 'btm')
        self.btm_controls.append(control_btm[0])

        self.top_locator = self._create_locator('top')
        self.mid_top_locator = self._create_locator('mid_top')
        self.mid_btm_locator = self._create_locator('mid_btm')
        self.btm_locator = self._create_locator('btm')

        self.control_dict[control_top[0]] = [control_top[1], control_top[2]]
        self.control_dict[control_btm[0]] = [control_btm[1], control_btm[2]]

        # space.MatchSpace(top_joint, self.top_locator[1]).translation_rotation()
        # space.MatchSpace(btm_joint, self.btm_locator[1]).translation_rotation()
        space.MatchSpace(top_joint, self.top_locator[1]).translation()
        space.MatchSpace(btm_joint, self.btm_locator[1]).translation()

        midpoint = space.get_midpoint(top_joint, btm_joint)

        cmds.xform(self.mid_top_locator[1], t=midpoint, ws=True)
        cmds.xform(self.mid_btm_locator[1], t=midpoint, ws=True)

        cmds.parent(self.top_locator[1], self.top_locator_group)
        cmds.parent(self.mid_top_locator[1], self.mid_locator_group)
        cmds.parent(self.mid_btm_locator[1], self.mid_locator_group)
        cmds.parent(self.btm_locator[1], self.btm_locator_group)

        space.MatchSpace(self.top_locator[0], self.mid_top_locator[0]).translation()
        space.MatchSpace(self.btm_locator[0], self.mid_btm_locator[0]).translation()

        self._create_follow([self.top_locator[0], self.mid_top_locator[0]], control_top[1], top_joint)

        control_top_xform = space.get_xform_group(control_top[0])

        cmds.addAttr(control_top_xform, ln='stick', min=0, max=1, k=True)

        cmds.connectAttr('%s.stick' % control_top_xform, '%s.stick' % top_joint)

        control_btm_xform = space.get_xform_group(control_btm[0])

        self._create_follow([self.btm_locator[0], self.mid_btm_locator[0]], control_btm[1], control_btm_xform)

        self._create_follow([self.top_locator[0], self.btm_locator[0]], self.mid_top_locator[1],
                            self.mid_top_locator[0])
        self._create_follow([self.top_locator[0], self.btm_locator[0]], self.mid_btm_locator[1],
                            self.mid_btm_locator[0])

        cmds.setAttr('%s.stick' % self.mid_top_locator[0], 0.5)
        cmds.setAttr('%s.stick' % self.mid_btm_locator[0], 0.5)

    def _create_follow(self, source_list, target, target_control):

        constraint = cmds.parentConstraint(source_list, target, mo=True)[0]
        cmds.setAttr('%s.interpType' % constraint, 2)
        constraint_editor = space.ConstraintEditor()
        constraint_editor.create_switch(target_control, 'stick', constraint)

    def _create_sticky_xform(self, control):

        xform = space.create_xform_group(control)

        cmds.makeIdentity(control, apply=True, r=True)

        xform_driver = space.create_xform_group(control, 'xform_driver')

        driver = space.create_xform_group(control, 'driver')

        space.create_xform_group(control, 'xform_space')
        scale = space.create_xform_group(control, 'scale')

        pin = space.PinXform(driver)
        pin.pin()
        cmds.xform(xform_driver, ws=True, ro=[0, 0, 0])
        pin.unpin()

        pin = space.PinXform(driver)
        pin.pin()
        cmds.xform(driver, ws=True, ro=[0, 0, 0])
        pin.unpin()

        if self.side == 'R' and self._right_side_fix:
            cmds.setAttr('%s.rotateY' % scale, 180)
            cmds.setAttr('%s.scaleZ' % scale, -1)

        return xform, driver, scale

    def _create_sticky_control(self, transform, description):

        control = self._create_control(description)
        control.rotate_shape(90, 0, 0)
        control.scale_shape(.5, .5, .5)

        if self.use_joint:
            control.set_to_joint()

        control_name = control.get()

        space.MatchSpace(transform, control_name).translation_rotation()

        control = control_name

        xform, driver, scale = self._create_sticky_xform(control)
        cmds.parent(xform, self.sticky_control_group)

        if not self._right_side_fix:
            space.MatchSpace(transform, scale).scale()

        if not self.local:
            cmds.parentConstraint(control, transform)
            constraint = cmds.scaleConstraint(control, transform)[0]
            space.scale_constraint_to_local(constraint)

        if self.local:
            locator = cmds.spaceLocator(n=core.inc_name('locator_%s' % control))[0]
            space.MatchSpace(transform, locator).translation_rotation()

            local_xform, local_driver, local_scale = self._create_sticky_xform(locator)

            attr.connect_transforms(xform, local_xform)
            attr.connect_transforms(driver, local_driver)
            attr.connect_transforms(scale, local_scale)
            attr.connect_transforms(control, locator)

            cmds.parentConstraint(locator, transform)

            cmds.parent(local_xform, self.sticky_setup_group)

        if self.tweaker_space < 1 or self.tweaker_space > 1:

            if self.use_joint:
                space.connect_inverse_scale(scale, control)

            scale_x = cmds.getAttr('%s.scaleX' % scale)
            scale_y = cmds.getAttr('%s.scaleY' % scale)
            scale_z = cmds.getAttr('%s.scaleZ' % scale)

            scale_x = self.tweaker_space * (abs(scale_x) / scale_x)
            scale_y = self.tweaker_space * (abs(scale_y) / scale_y)
            scale_z = self.tweaker_space * (abs(scale_z) / scale_z)

            cmds.setAttr('%s.scaleX' % scale, scale_x)
            cmds.setAttr('%s.scaleY' % scale, scale_y)
            cmds.setAttr('%s.scaleZ' % scale, scale_z)

        return control, xform, driver

    def _create_locator(self, description):

        locator = cmds.spaceLocator(n=core.inc_name(self._get_name('locator', description)))[0]

        xform = space.create_xform_group(locator)
        driver = space.create_xform_group(locator, 'driver')

        return locator, xform, driver

    def _create_follow_control_group(self, follow_control):

        if not follow_control in self.follow_control_groups.keys():
            group = cmds.group(em=True, n=core.inc_name('follow_group_%s' % follow_control))
            space.MatchSpace(follow_control, group).translation_rotation()

            cmds.parent(group, self.follower_group)
            space.create_xform_group(group)

            attr.connect_translate_plus(follow_control, group)
            attr.connect_rotate(follow_control, group)
            attr.connect_scale(follow_control, group)

            self.follow_control_groups[follow_control] = group

        return self.follow_control_groups[follow_control]

    def _connect_bulge_scale(self, main_control, joint, joint_control):

        constraint = cmds.listRelatives(joint, type='scaleConstraint')
        if constraint:
            cmds.delete(constraint)

        multiply = attr.connect_multiply('%s.bulge' % main_control, '%s.scaleX' % joint)
        cmds.connectAttr('%s.outputY' % multiply, '%s.scaleY' % joint)
        cmds.connectAttr('%s.outputZ' % multiply, '%s.scaleZ' % joint)

        cmds.connectAttr('%s.bulge' % main_control, '%s.input1Y' % multiply)
        cmds.connectAttr('%s.bulge' % main_control, '%s.input1Z' % multiply)

        cmds.connectAttr('%s.scaleX' % joint_control, '%s.input2X' % multiply)
        cmds.connectAttr('%s.scaleY' % joint_control, '%s.input2Y' % multiply)
        cmds.connectAttr('%s.scaleZ' % joint_control, '%s.input2Z' % multiply)

    def set_respect_side(self, bool_value, tolerance=0.001):
        self.respect_side = bool_value
        self.respect_side_tolerance = tolerance

    def set_top_joints(self, joint_list):
        self.top_joints = joint_list

    def set_btm_joints(self, joint_list):
        self.btm_joints = joint_list

    def set_top_stick_values(self, float_list):
        self.top_stick_values = float_list

    def set_btm_stick_values(self, float_list):
        self.btm_stick_values = float_list

    def set_local(self, bool_value):

        self.local = bool_value

    def set_tweaker_space(self, value):

        self.tweaker_space = value

    def set_use_joint_controls(self, bool_value):
        self.use_joint = bool_value

    def set_right_side_fix(self, bool_value):
        self._right_side_fix = bool_value

    def create(self):
        super(StickyRig, self).create()

        self._loop_joints()

    def create_follow(self, follow_transform, increment, value):

        if not self.follower_group:
            self.follower_group = cmds.group(em=True, n=core.inc_name(self._get_name('group', 'follower')))
            cmds.parent(self.follower_group, self.control_group)

        follow_transform = self._create_follow_control_group(follow_transform)

        if increment >= 0:
            locators = self.locators[increment]

        top_locator1 = locators[0][0][1]
        btm_locator1 = locators[0][1][1]

        follow_top = space.create_multi_follow([self.follower_group, follow_transform], top_locator1, top_locator1,
                                               value=value)
        follow_btm = space.create_multi_follow([self.follower_group, follow_transform], btm_locator1, btm_locator1,
                                               value=1 - value)

        if len(locators) > 1:
            top_locator2 = locators[1][0][1]
            btm_locator2 = locators[1][1][1]

            space.create_multi_follow([self.follower_group, follow_transform], top_locator2, top_locator2, value=value)
            space.create_multi_follow([self.follower_group, follow_transform], btm_locator2, btm_locator2,
                                      value=1 - value)

    def create_zip(self, attribute_control, increment, start, end, end_value=1):

        left_over_value = 1.0 - end_value

        attr.create_title(attribute_control, 'ZIP')

        if not cmds.objExists('%s.zipL' % attribute_control):
            cmds.addAttr(attribute_control, ln='zipL', min=0, max=10, k=True)

        if not cmds.objExists('%s.zipR' % attribute_control):
            cmds.addAttr(attribute_control, ln='zipR', min=0, max=10, k=True)

        left_top_control = self.zip_controls[increment][0][0]
        left_btm_control = self.zip_controls[increment][0][1]

        xform_left_top_control = space.get_xform_group(left_top_control)
        xform_left_btm_control = space.get_xform_group(left_btm_control)

        anim.quick_driven_key('%s.zipL' % attribute_control, '%s.stick' % xform_left_top_control, [start, end],
                              [0, end_value])
        anim.quick_driven_key('%s.zipL' % attribute_control, '%s.stick' % xform_left_btm_control, [start, end],
                              [0, end_value])

        if left_over_value:
            xform_left_top_control = space.get_xform_group(left_top_control)
            xform_left_btm_control = space.get_xform_group(left_btm_control)

            anim.quick_driven_key('%s.zipR' % attribute_control, '%s.stick' % xform_left_top_control, [start, end],
                                  [0, left_over_value])
            anim.quick_driven_key('%s.zipR' % attribute_control, '%s.stick' % xform_left_btm_control, [start, end],
                                  [0, left_over_value])

        cmds.setAttr('%s.stick' % xform_left_top_control, lock=True, k=False, cb=True)
        cmds.setAttr('%s.stick' % xform_left_btm_control, lock=True, k=False, cb=True)

        right_increment = 1

        if len(self.zip_controls[increment]) == 1:
            right_increment = 0

        right_top_control = self.zip_controls[increment][right_increment][0]
        right_btm_control = self.zip_controls[increment][right_increment][1]

        xform_right_top_control = space.get_xform_group(right_top_control)
        xform_right_btm_control = space.get_xform_group(right_btm_control)

        anim.quick_driven_key('%s.zipR' % attribute_control, '%s.stick' % xform_right_top_control, [start, end],
                              [0, end_value])
        anim.quick_driven_key('%s.zipR' % attribute_control, '%s.stick' % xform_right_btm_control, [start, end],
                              [0, end_value])

        if left_over_value:
            xform_right_top_control = space.get_xform_group(right_top_control)
            xform_right_btm_control = space.get_xform_group(right_btm_control)

            anim.quick_driven_key('%s.zipL' % attribute_control, '%s.stick' % xform_right_top_control, [start, end],
                                  [0, left_over_value])
            anim.quick_driven_key('%s.zipL' % attribute_control, '%s.stick' % xform_right_btm_control, [start, end],
                                  [0, left_over_value])

        cmds.setAttr('%s.stick' % xform_right_top_control, lock=True, k=False, cb=True)
        cmds.setAttr('%s.stick' % xform_right_btm_control, lock=True, k=False, cb=True)

    def create_roll(self, control, increment, percent):

        control = vtool.util.convert_to_sequence(control)

        if len(control) == 1:
            top_center_control = control[0]
            btm_center_control = control[0]
        if len(control) > 1:
            top_center_control = control[0]
            btm_center_control = control[1]

        attr.create_title(top_center_control, 'LIP')

        if not cmds.objExists('%s.roll' % top_center_control):
            cmds.addAttr(top_center_control, ln='roll', k=True)

        if not cmds.objExists('%s.roll' % btm_center_control):
            cmds.addAttr(btm_center_control, ln='roll', k=True)

        if not cmds.objExists('%s.bulge' % top_center_control):
            cmds.addAttr(top_center_control, ln='bulge', k=True, dv=1, min=0.1)

        if not cmds.objExists('%s.bulge' % btm_center_control):
            cmds.addAttr(btm_center_control, ln='bulge', k=True, dv=1, min=0.1)

        top_left_control = self.zip_controls[increment][0][1]
        btm_left_control = self.zip_controls[increment][0][0]

        top_left_driver = self.control_dict[top_left_control][1]
        btm_left_driver = self.control_dict[btm_left_control][1]

        top_joint = self.top_joints[increment]
        btm_joint = self.btm_joints[increment]

        attr.connect_multiply('%s.roll' % top_center_control, '%s.rotateX' % top_left_driver, percent)
        attr.connect_multiply('%s.roll' % btm_center_control, '%s.rotateX' % btm_left_driver, -1 * percent)

        self._connect_bulge_scale(top_center_control, top_joint, top_left_control)
        self._connect_bulge_scale(btm_center_control, btm_joint, btm_left_control)

        cmds.connectAttr('%s.bulge' % top_center_control, '%s.scaleX' % top_left_driver)
        cmds.connectAttr('%s.bulge' % top_center_control, '%s.scaleY' % top_left_driver)
        cmds.connectAttr('%s.bulge' % top_center_control, '%s.scaleZ' % top_left_driver)

        cmds.connectAttr('%s.bulge' % btm_center_control, '%s.scaleX' % btm_left_driver)
        cmds.connectAttr('%s.bulge' % btm_center_control, '%s.scaleY' % btm_left_driver)
        cmds.connectAttr('%s.bulge' % btm_center_control, '%s.scaleZ' % btm_left_driver)

        if len(self.zip_controls[increment]) > 1:
            top_right_control = self.zip_controls[increment][1][1]
            btm_right_control = self.zip_controls[increment][1][0]

            top_right_driver = self.control_dict[top_right_control][1]
            btm_right_driver = self.control_dict[btm_right_control][1]

            attr.connect_multiply('%s.roll' % top_center_control, '%s.rotateX' % top_right_driver, percent)
            attr.connect_multiply('%s.roll' % btm_center_control, '%s.rotateX' % btm_right_driver, -1 * percent)

            top_joint = self.top_joints[(increment + 1) * -1]
            btm_joint = self.btm_joints[(increment + 1) * -1]

            self._connect_bulge_scale(top_center_control, top_joint, top_right_control)
            self._connect_bulge_scale(btm_center_control, btm_joint, btm_right_control)

            cmds.connectAttr('%s.bulge' % top_center_control, '%s.scaleX' % top_right_driver)
            cmds.connectAttr('%s.bulge' % top_center_control, '%s.scaleY' % top_right_driver)
            cmds.connectAttr('%s.bulge' % top_center_control, '%s.scaleZ' % top_right_driver)

            cmds.connectAttr('%s.bulge' % btm_center_control, '%s.scaleX' % btm_right_driver)
            cmds.connectAttr('%s.bulge' % btm_center_control, '%s.scaleY' % btm_right_driver)
            cmds.connectAttr('%s.bulge' % btm_center_control, '%s.scaleZ' % btm_right_driver)


class StickyFadeRig(StickyRig):

    def __init__(self, description, side=None):
        super(StickyFadeRig, self).__init__(description, side)

        self.corner_offsets = []
        self.sub_corner_offsets = []

        self.corner_control_shape = 'square'

        self.corner_match = []
        self.corner_xforms = []
        self.corner_controls = []

        self.corner_x_space = []
        self.corner_y_space = []
        self.corner_z_space = []

    def _set_corner_space(self, source, target):

        space_scale = space.TranslateSpaceScale()

        space_scale.set_source_translate(source)
        space_scale.set_target_scale(target)

        if self.corner_x_space:
            space_scale.set_x_space(self.corner_x_space[0], self.corner_x_space[1])

        if self.corner_y_space:
            space_scale.set_y_space(self.corner_y_space[0], self.corner_y_space[1])

        if self.corner_z_space:
            space_scale.set_z_space(self.corner_z_space[0], self.corner_z_space[1])

        space_scale.create()

    def _create_corner_fades(self):

        orig_side = self.side

        for side in ['L', 'R']:

            self.side = side

            corner_offset = cmds.group(em=True, n=core.inc_name(self._get_name('offset', 'corner')))
            # corner_offset_xform = space.create_xform_group(corner_offset)

            sub_corner_offset = cmds.duplicate(corner_offset, n=core.inc_name(self._get_name('subOffset', 'corner')))[0]
            # cmds.parent(sub_corner_offset, corner_offset_xform)

            if side == 'L':
                joint = self.top_joints[0]
            if side == 'R':
                joint = self.top_joints[-1]

            control = self._create_control('corner', curve_type=self.corner_control_shape)
            # control.set_curve_type(self.corner_control_shape)
            control.rotate_shape(90, 0, 0)
            control.hide_rotate_attributes()
            control.hide_scale_attributes()

            if self.use_joint:
                control.set_to_joint()

            sub_control = self._create_control('corner', sub=True, curve_type=self.corner_control_shape)
            # sub_control.set_curve_type(self.corner_control_shape)
            sub_control.rotate_shape(90, 0, 0)
            sub_control.scale_shape(.8, .8, .8)
            sub_control.hide_rotate_attributes()
            sub_control.hide_scale_attributes()

            if self.use_joint:
                sub_control.set_to_joint()

            cmds.parent(sub_control.get(), control.get())

            xform = space.create_xform_group(control.get())

            space.create_xform_group(control.get(), 'driver')

            self.corner_xforms.append(xform)
            self.corner_controls.append(control.get())

            # space.MatchSpace(joint, corner_offset_xform).translation()
            if not self.corner_match:
                space.MatchSpace(joint, xform).translation_rotation()
            if self.corner_match:

                if side == 'L':
                    corner_match = self.corner_match[0]
                if side == 'R':
                    corner_match = self.corner_match[1]

                match_space = space.MatchSpace(corner_match, xform)
                match_space.translation_rotation()

                const = cmds.scaleConstraint(corner_match, xform)
                cmds.delete(const)

            if self.use_joint:
                space.connect_inverse_scale(xform, control.control)

            self.corner_offsets.append(corner_offset)
            self.sub_corner_offsets.append(sub_corner_offset)

            corner_offset_xform = space.create_xform_group(corner_offset)

            if not self.local:
                cmds.pointConstraint(control.get(), corner_offset)
                cmds.pointConstraint(sub_control.get(), sub_corner_offset)

                cmds.pointConstraint(xform, corner_offset_xform)

            if self.local:
                space.MatchSpace(control.get(), corner_offset_xform).translation()
                space.MatchSpace(sub_control.get(), sub_corner_offset).translation()

                local, local_xform = space.constrain_local(control.get(), corner_offset)

                sub_local, sub_local_xform = space.constrain_local(sub_control.get(), sub_corner_offset)

                cmds.parent(sub_local_xform, local)
                attr.connect_scale(xform, local_xform)

                cmds.parent(local_xform, self.setup_group)

                buffer_joint = rigs_util.create_joint_buffer(sub_local, connect_inverse=False)

                space.MatchSpace(xform, sub_local_xform).scale()

                cmds.connectAttr('%s.scale' % local_xform, '%s.inverseScale' % buffer_joint)

            cmds.parent(corner_offset_xform, self.setup_group)
            cmds.parent(sub_corner_offset, corner_offset_xform)

            self._set_corner_space(control.control, xform)

        self.side = orig_side

    def _rename_followers(self, follow, description):

        const = space.ConstraintEditor()
        constraint = const.get_constraint(follow, 'parentConstraint')
        names = const.get_weight_names(constraint)

        follower1 = names[0][:-2]
        follower2 = names[1][:-2]

        cmds.rename(follower1, core.inc_name('%s_%s' % (description, follower1)))
        cmds.rename(follower2, core.inc_name('%s_%s' % (description, follower2)))

    def set_corner_match(self, left_transform, right_transform):
        self.corner_match = [left_transform, right_transform]

    def set_corner_control_shape(self, shape_name):
        self.corner_control_shape = shape_name

    def set_corner_x_space(self, positive, negative):
        self.corner_x_space = [positive, negative]

    def set_corner_y_space(self, positive, negative):
        self.corner_y_space = [positive, negative]

    def set_corner_z_space(self, positive, negative):
        self.corner_z_space = [positive, negative]

    def create(self):
        super(StickyFadeRig, self).create()

        self._create_corner_fades()

    def create_follow(self, follow_transform, increment, value, top_follow_transform=None):

        value = vtool.util.convert_to_sequence(value)

        value1 = value[0]

        if len(value) > 1:
            value2 = value[1]
        if len(value) == 1:
            value2 = 1.0 - value[0]

        if not self.follower_group:
            self.follower_group = cmds.group(em=True, n=core.inc_name(self._get_name('group', 'follower')))
            cmds.parent(self.follower_group, self.control_group)

        follow_transform = self._create_follow_control_group(follow_transform)
        follow_group = self.follower_group

        if top_follow_transform:
            top_follow_transform = self._create_follow_control_group(top_follow_transform)

            follow_group = top_follow_transform

        if increment != 'corner':
            if self.locators:
                locators = self.locators[increment]

                top_locator1 = locators[0][0][1]
                btm_locator1 = locators[0][1][1]

                follow_top = space.create_multi_follow([follow_group, follow_transform], top_locator1, top_locator1,
                                                       value=value1)
                follow_btm = space.create_multi_follow([follow_group, follow_transform], btm_locator1, btm_locator1,
                                                       value=value2)

                self._rename_followers(follow_top, 'top')
                self._rename_followers(follow_btm, 'btm')

                if len(locators) > 1:
                    top_locator2 = locators[1][0][1]
                    btm_locator2 = locators[1][1][1]

                    follow_top = space.create_multi_follow([follow_group, follow_transform], top_locator2, top_locator2,
                                                           value=value1)
                    follow_btm = space.create_multi_follow([follow_group, follow_transform], btm_locator2, btm_locator2,
                                                           value=value2)

                    self._rename_followers(follow_top, 'top')
                    self._rename_followers(follow_btm, 'btm')

        if increment == 'corner':
            space.create_multi_follow([follow_group, follow_transform], self.corner_xforms[0], self.corner_xforms[0],
                                      value=value1)
            space.create_multi_follow([follow_group, follow_transform], self.corner_xforms[1], self.corner_xforms[1],
                                      value=value1)

    def create_corner_falloff(self, inc, value):

        for side in ['L', 'R']:

            self.side = side

            if side == 'L':

                corner_control = self.corner_offsets[0]

                if inc > 0:
                    corner_control = self.corner_offsets[0]
                if inc == 0:
                    corner_control = self.sub_corner_offsets[0]

                top_control = self.zip_controls[inc][0][1]
                btm_control = self.zip_controls[inc][0][0]

                top_control_driver = self.control_dict[top_control][1]
                btm_control_driver = self.control_dict[btm_control][1]

            if side == 'R':

                corner_control = self.corner_offsets[1]

                if inc > 0:
                    corner_control = self.corner_offsets[1]
                if inc == 0:
                    corner_control = self.sub_corner_offsets[1]

                # minus 4 and 3 to skip the corner controls
                top_control = self.zip_controls[inc][1][1]
                btm_control = self.zip_controls[inc][1][0]

                top_control_driver = self.control_dict[top_control][1]
                btm_control_driver = self.control_dict[btm_control][1]

            attr.connect_translate_multiply(corner_control, top_control_driver, value)
            attr.connect_translate_multiply(corner_control, btm_control_driver, value)

    """
    def create_corner_locator(self, positive_scale_vector = None, negative_scale_vector = None):
        
        for control in self.corner_controls:
        
            top_xform = space.get_xform_group(control)
            parent = cmds.listRelatives(top_xform, p = True)
            if parent:
                parent = parent
            
            cmds.select(cl = True)
            locator = cmds.joint(n = 'locatorJoint_%s' % control)
            #locator = cmds.spaceLocator(n = 'locator_%s' % control)[0]
            xform = space.create_xform_group(locator)
            cmds.connectAttr('%s.scale' % xform, '%s.inverseScale' % locator)
            
            cmds.delete( cmds.parentConstraint(control, xform) )
            
            if parent:
                cmds.parent(xform, parent)
            
            self.set_corner_x_space(positive_scale_vector[0], negative_scale_vector[0])
            self.set_corner_y_space(positive_scale_vector[1], negative_scale_vector[1])
            self.set_corner_z_space(positive_scale_vector[2], negative_scale_vector[2])
            
            self._set_corner_space(locator, xform)  
            
            cmds.parentConstraint(control, locator)
    """


class EyeRig(JointRig):
    def __init__(self, description, side=None):
        super(EyeRig, self).__init__(description, side)
        self.local_parent = None
        self.parent = None

        self.eye_control_move = ['Z', 1]
        self.extra_control = False
        self.rotate_value = 25
        self.limit = 1
        self.skip_ik = False
        self._create_fk = False
        self._fk_control_shape_offset = 1
        self._constrain_local = True

    def _create_ik(self):

        duplicate_hierarchy = space.DuplicateHierarchy(self.joints[0])

        duplicate_hierarchy.stop_at(self.joints[-1])
        duplicate_hierarchy.replace('joint', 'ik')

        self.ik_chain = duplicate_hierarchy.create()

        cmds.parent(self.ik_chain[0], self.setup_group)

        if not self.skip_ik:
            ik = space.IkHandle(self.description)
            ik.set_start_joint(self.ik_chain[0])
            ik.set_end_joint(self.ik_chain[1])
            ik.set_solver(ik.solver_rp)
            handle = ik.create()

            cmds.parent(handle, self.setup_group)

            return handle

    def _create_eye_control(self, handle=None):

        control = None

        if not self.skip_ik:
            group1 = cmds.group(em=True, n=core.inc_name(self._get_name('group', 'aim')))
            group2 = cmds.group(em=True, n=core.inc_name(self._get_name('group', 'aim')))

            cmds.parent(group2, group1)
            cmds.parent(group1, self.setup_group)

            space.MatchSpace(self.joints[0], group1).translation_rotation()

            xform = space.create_xform_group(group1)
            # xform = space.create_xform_group(group2)

            attr.connect_rotate(self.ik_chain[0], group1)

            if not self.extra_control:
                cmds.orientConstraint(group2, self.joints[0], mo=True)

            control = self._create_control()
            control.hide_scale_attributes()
            control = control.get()

            match_space = space.MatchSpace(self.joints[1], control)
            match_space.translation_rotation()

            xform = space.create_xform_group(control)
            if self._constrain_local:
                local_group, local_xform = space.constrain_local(control, handle)
                cmds.parent(local_xform, self.setup_group)
                if self.local_parent:
                    cmds.parent(local_xform, self.local_parent)

            if not self._constrain_local:
                cmds.parentConstraint(control, handle, mo=True)
                cmds.parentConstraint(self.control_group, self.setup_group, mo=True)

            if self.parent:
                cmds.parent(xform, self.parent)

        if self.skip_ik:
            group1 = cmds.group(em=True, n=core.inc_name(self._get_name('group', 'aim')))

            cmds.parent(group1, self.setup_group)

            space.MatchSpace(self.joints[0], group1).translation_rotation()

            xform = space.create_xform_group(group1)

            cmds.orientConstraint(group1, self.joints[0], mo=True)

        if self.extra_control:
            self._rig_extra_control(group1)

        if self._create_fk:
            self._rig_fk(group1, group2)

        return control

    def _rig_fk(self, aim_transform, transform):

        control = self._create_control(sub=True)

        control.hide_translate_attributes()
        control.hide_scale_and_visibility_attributes()

        cmds.controller(control.control, self.controls[0], e=True, p=True)

        if self._fk_control_shape:
            control.set_curve_type(self._fk_control_shape)

        xform = space.create_xform_group(control.control)
        drive = space.create_xform_group(control.control, 'driver')

        space.MatchSpace(transform, xform).translation_rotation()

        letter = space.get_axis_letter_aimed_at_child(self.joints[0])

        offset = self._fk_control_shape_offset

        if letter.find('-') > -1:
            offset = self._fk_control_shape_offset * -1

        if letter.find('X') > -1:
            control.translate_shape(offset, 0, 0)
        if letter.find('Y') > -1:
            control.translate_shape(0, offset, 0)
        if letter.find('Z') > -1:
            control.translate_shape(0, 0, offset)

        attr.connect_rotate(control.control, transform)

        attr.connect_rotate(aim_transform, drive)

    def _rig_extra_control(self, group1):

        parent_group = cmds.group(em=True, n=core.inc_name(self._get_name('group', 'extra')))
        aim_group = cmds.group(em=True, n=core.inc_name(self._get_name('group', 'aim_extra')))

        space.MatchSpace(self.joints[0], aim_group).translation_rotation()
        space.MatchSpace(self.joints[0], parent_group).translation_rotation()

        xform_parent_group = space.create_xform_group(parent_group)
        xform_aim_group = space.create_xform_group(aim_group)

        cmds.parent(xform_aim_group, group1)

        attr.connect_rotate(group1, parent_group)

        # cmds.parent(xform_parent_group, self.setup_group)

        cmds.orientConstraint(aim_group, self.joints[0], mo=True)

        control2 = self._create_control(sub=True)
        control2.hide_scale_and_visibility_attributes()
        control2 = control2.get()

        cmds.controller(control2, self.controls[0], e=True, p=True)

        match_space = space.MatchSpace(self.joints[0], control2)
        match_space.translation_rotation()

        axis = self.eye_control_move[0]
        axis_value = self.eye_control_move[1]

        if axis == 'X':
            cmds.move(axis_value, 0, 0, control2, os=True, relative=True)
            attr.connect_multiply('%s.translateZ' % control2, '%s.rotateY' % aim_group, -self.rotate_value)
            attr.connect_multiply('%s.translateY' % control2, '%s.rotateZ' % aim_group, self.rotate_value)
        if axis == 'Y':
            cmds.move(0, axis_value, 0, control2, os=True, relative=True)
            attr.connect_multiply('%s.translateZ' % control2, '%s.rotateX' % aim_group, -self.rotate_value)
            attr.connect_multiply('%s.translateY' % control2, '%s.rotateZ' % aim_group, self.rotate_value)
        if axis == 'Z':
            cmds.move(0, 0, axis_value, control2, os=True, relative=True)
            attr.connect_multiply('%s.translateX' % control2, '%s.rotateY' % aim_group, self.rotate_value)
            attr.connect_multiply('%s.translateY' % control2, '%s.rotateX' % aim_group, -self.rotate_value)

        xform2 = space.create_xform_group(control2)
        cmds.parent(xform2, parent_group)
        cmds.parent(xform_parent_group, self.control_group)

        if axis == 'X':
            cmds.transformLimits(control2, tx=(0, 0), etx=(1, 1))
        if axis == 'Y':
            cmds.transformLimits(control2, ty=(0, 0), ety=(1, 1))
        if axis == 'Z':
            cmds.transformLimits(control2, tz=(0, 0), etz=(1, 1))

    def set_parent(self, parent):
        self.parent = parent

    def set_local_parent(self, local_parent):
        self.local_parent = local_parent

    def set_extra_control(self, axis, value, rotate_value=25, limit=1):

        self.eye_control_move = [axis, value]
        self.extra_control = True
        self.rotate_value = rotate_value

    def set_create_fk_control(self, bool_value, offset_control_shape=1, control_shape=None):
        self._fk_control_shape = control_shape
        self._fk_control_shape_offset = offset_control_shape
        self._create_fk = bool_value

    def set_skip_ik_control(self, bool_value):
        self.skip_ik = bool_value

    def set_constrain_local(self, bool_value):

        self._constrain_local = bool_value

    def create(self):

        handle = None

        if not self.skip_ik:
            handle = self._create_ik()

        control = self._create_eye_control(handle)

        if self.skip_ik:
            return

        locator = cmds.spaceLocator(n=core.inc_name('locator_%s' % self._get_name()))[0]

        match_space = space.MatchSpace(self.joints[0], locator)
        match_space.translation_rotation()

        cmds.parent(locator, self.control_group)

        line = rigs_util.RiggedLine(locator, control, self._get_name())
        cmds.parent(line.create(), self.control_group)

        cmds.setAttr('%s.translateX' % locator, l=True)
        cmds.setAttr('%s.translateY' % locator, l=True)
        cmds.setAttr('%s.translateZ' % locator, l=True)
        cmds.setAttr('%s.rotateX' % locator, l=True)
        cmds.setAttr('%s.rotateY' % locator, l=True)
        cmds.setAttr('%s.rotateZ' % locator, l=True)
        cmds.hide(locator)


class JawRig(FkLocalRig):
    def __init__(self, description, side=None):
        super(JawRig, self).__init__(description, side)
        self.jaw_slide_offset = .1
        self.jaw_slide_attribute = True
        self.jaw_slide_rotate_axis = 'X'
        self.jaw_slide_translate_axis = 'Z'
        self.follow_world = False

    def _attach(self, source_transform, target_transform):

        if not self.follow_world:
            local_group, local_xform = super(JawRig, self)._attach(source_transform, target_transform)
        if self.follow_world:
            cmds.parentConstraint(source_transform, target_transform)

        control = self.controls[-1]

        live_control = rigs_util.Control(control)
        live_control.rotate_shape(0, 0, 90)

        var = attr.MayaNumberVariable('autoSlide')
        var.set_variable_type(var.TYPE_DOUBLE)
        var.set_value(self.jaw_slide_offset)
        var.set_keyable(self.jaw_slide_attribute)
        var.create(control)

        driver = space.create_xform_group(control, 'driver')
        if not self.follow_world:
            driver_local = space.create_xform_group(local_group, 'driver')
            attr.connect_translate(driver, driver_local)

        multi = attr.connect_multiply('%s.rotate%s' % (control, self.jaw_slide_rotate_axis),
                                      '%s.translate%s' % (driver, self.jaw_slide_translate_axis))

        # cmds.connectAttr('%s.outputX' % multi, '%s.translate%s' % (driver_local, self.jaw_slide_translate_axis))
        var.connect_out('%s.input2X' % multi)

        if not self.follow_world:
            return local_group, local_xform

    def set_jaw_slide_offset(self, value):
        self.jaw_slide_offset = value

    def set_create_jaw_slide_attribute(self, bool_value):
        self.jaw_slide_attribute = bool_value

    def set_jaw_slide_rotate_axis(self, axis_letter):

        self.jaw_slide_rotate_axis = axis_letter.capitalize()

    def set_jaw_slide_translate_axis(self, axis_letter):

        self.jaw_slide_translate_axis = axis_letter.capitalize()

    def set_follow_world(self, bool_value):
        """
        If you need the rig to not stay at the origin but move with the rig.
        """
        self.follow_world = bool_value


class LipRig(JointRig):
    def __init__(self, description, side=None):
        super(LipRig, self).__init__(description, side)

    def _create_curve(self):

        setup_curve_group = self._create_setup_group('curve')

        curve = geo.transforms_to_curve(self.joints, spans=None, description='from_transforms')
        cmds.parent(curve, setup_curve_group)

        geo.rebuild_curve(curve, spans=5, degree=2)
        self.temp_curve = cmds.duplicate(curve)[0]

        curve = cmds.rename(curve, self._get_name('curve'))
        self.curve = curve

        self._position_curve()
        self._create_locators()

        self._create_clusters(setup_curve_group)
        self.drivers = []

    def _position_curve(self):

        curve = self.curve

        cvs = cmds.ls('%s.cv[*]' % curve, flatten=True)

        center_position = geo.get_curve_position_from_parameter(curve, self.parameters[2])
        mid_position_left = geo.get_curve_position_from_parameter(curve, self.parameters[1])
        mid_position_right = geo.get_curve_position_from_parameter(curve, self.parameters[3])

        corner_pos_left = cmds.xform(cvs[0], q=True, ws=True, t=True)
        corner_pos_right = cmds.xform(cvs[-1], q=True, ws=True, t=True)

        cmds.xform(cvs[1], ws=True, t=corner_pos_left)
        cmds.xform(cvs[-2], ws=True, t=corner_pos_right)

        cmds.xform(cvs[2], ws=True, t=mid_position_left)
        cmds.xform(cvs[-3], ws=True, t=mid_position_right)

        start_center = geo.get_closest_parameter_on_curve(curve, center_position)
        start_center = geo.get_curve_position_from_parameter(curve, start_center)
        end_center = geo.get_closest_parameter_on_curve(self.temp_curve, center_position)
        end_center = geo.get_curve_position_from_parameter(self.temp_curve, end_center)

        start_left = geo.get_closest_parameter_on_curve(curve, mid_position_left)
        start_left = geo.get_curve_position_from_parameter(curve, start_left)
        end_left = geo.get_closest_parameter_on_curve(self.temp_curve, mid_position_left)
        end_left = geo.get_curve_position_from_parameter(self.temp_curve, end_left)

        start_right = geo.get_closest_parameter_on_curve(curve, mid_position_right)
        start_right = geo.get_curve_position_from_parameter(curve, start_right)
        end_right = geo.get_closest_parameter_on_curve(self.temp_curve, mid_position_right)
        end_right = geo.get_curve_position_from_parameter(self.temp_curve, end_right)

        import operator

        center_offset = map(operator.sub, end_center, start_center)
        left_offset = map(operator.sub, end_left, start_left)
        right_offset = map(operator.sub, start_right, end_right)

        cmds.move(center_offset[0], center_offset[1], center_offset[2], cvs[3], r=True)
        cmds.move(left_offset[0], left_offset[1], left_offset[2], cvs[2], r=True)
        cmds.move(right_offset[0], right_offset[1], right_offset[2], cvs[-3], r=True)

    def _create_locators(self):

        setup_loc_group = self._create_setup_group('locators')

        locators = []
        sub_locators = []
        joint_locators = []

        for joint in self.joints:
            joint_position = cmds.xform(joint, q=True, ws=True, t=True)
            parameter = geo.get_closest_parameter_on_curve(self.curve, joint_position)

            loc = cmds.spaceLocator(n='locPivot_%s' % joint)[0]
            loc2 = cmds.spaceLocator(n='locPivot2_%s' % joint)[0]
            loc3 = cmds.spaceLocator(n='loc_%s' % joint)[0]

            locators.append(loc)
            sub_locators.append(loc2)
            joint_locators.append(loc3)

            cmds.parent(loc3, loc2)
            cmds.parent(loc2, loc)
            cmds.parent(loc, setup_loc_group)

            # cmds.hide(loc2)
            geo.attach_to_motion_path(loc, self.curve, constrain=False, u_value=parameter, direct=True,
                                      translate_only=True)
            # geo.attach_to_curve(loc,self.curve,maintain_offset=False,parameter=parameter)

        self.locators = locators
        self.sub_locators = sub_locators
        self.joint_locators = joint_locators

    def _create_clusters(self, parent):

        clusters = deform.cluster_curve(self.curve, description=self._get_name(), join_ends=False, join_start_end=False,
                                        last_pivot_end=False)
        cmds.parent(clusters, parent)

        cluster_name = self._get_name()

        for inc in range(0, 3):
            clusters[inc] = cmds.rename(clusters[inc], core.inc_name('clusterHandle_%s_L' % cluster_name))

        clusters[3] = cmds.rename(clusters[3], 'clusterHandle_%s_C' % cluster_name)
        right_clusters = clusters[4:]
        right_clusters.reverse()

        for inc in range(len(clusters) - 1, 3, -1):
            clusters[inc] = cmds.rename(clusters[inc], core.inc_name('clusterHandle_%s_R' % cluster_name))

        self.clusters = clusters

    def _create_controls(self):

        orig_side = self.side

        left_clusters = self.clusters[:2]
        right_clusters = self.clusters[-2:]
        right_clusters.reverse()

        edge_clusters = left_clusters + right_clusters

        self.clusters = self.clusters[:-2] + right_clusters

        for cluster in self.clusters:

            self.side = 'C'
            description = ''
            if cluster.endswith('_L'):
                self.side = 'L'
            if cluster.endswith('_R'):
                self.side = 'R'

            if cluster in edge_clusters:
                description = 'corner'

            control_inst = self._create_control(description)

            control_inst.rotate_shape(90, 0, 0)

            space.MatchSpace(cluster, control_inst.control).translation_to_rotate_pivot()

            space.create_xform_group(control_inst.control)
            driver = space.create_xform_group(control_inst.control, 'driver')
            self.drivers.append(driver)

            local, local_xform = space.constrain_local(control_inst.control, cluster, parent=True)
            attr.zero_xform_channels(local_xform)
            attr.zero_xform_channels(cluster)
            local_driver = space.create_xform_group(local, 'driver')
            attr.connect_transforms(driver, local_driver)
            cmds.parent(local_xform, self.setup_group)

        control1 = self.controls[-2]
        control2 = self.controls[-1]
        self.controls[-1] = control1
        self.controls[-2] = control2

        driver1 = self.drivers[-2]
        driver2 = self.drivers[-1]
        self.drivers[-1] = driver1
        self.drivers[-2] = driver2

        attr.connect_multiply('%s.translateY' % self.controls[2], '%s.translateY' % self.drivers[1], value=0.5,
                              skip_attach=False, plus=True)
        attr.connect_multiply('%s.translateY' % self.controls[4], '%s.translateY' % self.drivers[5], value=0.5,
                              skip_attach=False, plus=True)

        self.side = orig_side

    def _setup_locator_pivots(self):

        params = self.parameters

        for locator, sub_locator in zip(self.locators, self.sub_locators):

            param_node = attr.get_attribute_input('%s.translateX' % locator, node_only=True)
            # parameter = cmds.getAttr('%s.parameter' % param_node)

            position = cmds.getAttr('%s.allCoordinates' % param_node)[0]
            # position = cmds.getAttr('%s.position' % param_node)[0]

            test_param = geo.get_closest_parameter_on_curve(self.temp_curve, position)

            control_start = None
            control_end = None
            info_start = None
            info_end = None

            # if test_param == params[0]:
            # if test_param == params[-1]:

            weight = 1.0

            if test_param > params[0] and test_param < params[1]:
                weight = util_math.remap_value(test_param, params[0], params[1], 0, 1)
                info_start = self.info_dict[params[0]]
                info_end = self.info_dict[params[1]]
                control_start = self.param_control_dict[params[0]]
                control_end = self.param_control_dict[params[1]]
            if test_param > params[1] and test_param < params[2]:
                info_start = self.info_dict[params[1]]
                info_end = self.info_dict[params[2]]
                control_start = self.param_control_dict[params[1]]
                control_end = self.param_control_dict[params[2]]
                weight = util_math.remap_value(test_param, params[1], params[2], 0, 1)
            if test_param > params[2] and test_param < params[3]:
                info_start = self.info_dict[params[2]]
                info_end = self.info_dict[params[3]]
                control_start = self.param_control_dict[params[2]]
                control_end = self.param_control_dict[params[3]]
                weight = util_math.remap_value(test_param, params[2], params[3], 0, 1)
            if test_param > params[3] and test_param < params[4]:
                info_start = self.info_dict[params[3]]
                info_end = self.info_dict[params[4]]
                control_start = self.param_control_dict[params[3]]
                control_end = self.param_control_dict[params[4]]
                weight = util_math.remap_value(test_param, params[3], params[4], 0, 1)

            alt_weight = 1.0 - weight
<<<<<<< HEAD

            if control_start != None and control_end != None:
=======
            
            if control_start is not None and control_end is not None:
                
>>>>>>> 5bee9bd5
                blend = cmds.createNode('pairBlend')
                sub_blend = cmds.createNode('pairBlend')

                cmds.connectAttr('%s.rotateX' % control_start, '%s.inRotateX1' % blend)
                cmds.connectAttr('%s.rotateY' % control_start, '%s.inRotateY1' % blend)
                cmds.connectAttr('%s.rotateZ' % control_start, '%s.inRotateZ1' % blend)

                cmds.connectAttr('%s.outRotateX' % blend, '%s.rotateX' % locator)
                cmds.connectAttr('%s.outRotateY' % blend, '%s.rotateY' % locator)
                cmds.connectAttr('%s.outRotateZ' % blend, '%s.rotateZ' % locator)

                cmds.setAttr('%s.weight' % blend, weight)

                cmds.connectAttr('%s.rotateX' % control_end, '%s.inRotateX1' % sub_blend)
                cmds.connectAttr('%s.rotateY' % control_end, '%s.inRotateY1' % sub_blend)
                cmds.connectAttr('%s.rotateZ' % control_end, '%s.inRotateZ1' % sub_blend)

                cmds.connectAttr('%s.outRotateX' % sub_blend, '%s.rotateX' % sub_locator)
                cmds.connectAttr('%s.outRotateY' % sub_blend, '%s.rotateY' % sub_locator)
                cmds.connectAttr('%s.outRotateZ' % sub_blend, '%s.rotateZ' % sub_locator)
<<<<<<< HEAD
=======
                
                cmds.setAttr('%s.weight' % sub_blend, alt_weight)
                
                
            if info_start is not None and info_end is not None:
>>>>>>> 5bee9bd5

                cmds.setAttr('%s.weight' % sub_blend, alt_weight)

            if info_start != None and info_end != None:
                subtract = cmds.createNode('plusMinusAverage', n='subtract_pivot_%s' % locator)
                subtract2 = cmds.createNode('plusMinusAverage', n='subtract_pivot2_%s' % sub_locator)
                cmds.setAttr('%s.operation' % subtract, 2)
                cmds.setAttr('%s.operation' % subtract2, 2)

                # cmds.connectAttr('%s.positionX' % param_node, '%s.input3D[1].input3Dx' % subtract)
                # cmds.connectAttr('%s.positionY' % param_node, '%s.input3D[1].input3Dy' % subtract)
                # cmds.connectAttr('%s.positionZ' % param_node, '%s.input3D[1].input3Dz' % subtract)
                cmds.connectAttr('%s.xCoordinate' % param_node, '%s.input3D[1].input3Dx' % subtract)
                cmds.connectAttr('%s.yCoordinate' % param_node, '%s.input3D[1].input3Dy' % subtract)
                cmds.connectAttr('%s.zCoordinate' % param_node, '%s.input3D[1].input3Dz' % subtract)

                cmds.connectAttr('%s.positionX' % info_start, '%s.input3D[0].input3Dx' % subtract)
                cmds.connectAttr('%s.positionY' % info_start, '%s.input3D[0].input3Dy' % subtract)
                cmds.connectAttr('%s.positionZ' % info_start, '%s.input3D[0].input3Dz' % subtract)

                cmds.connectAttr('%s.output3Dx' % subtract, '%s.rotatePivotX' % locator)
                cmds.connectAttr('%s.output3Dy' % subtract, '%s.rotatePivotY' % locator)
                cmds.connectAttr('%s.output3Dz' % subtract, '%s.rotatePivotZ' % locator)

                # cmds.connectAttr('%s.positionX' % param_node, '%s.input3D[1].input3Dx' % subtract2)
                # cmds.connectAttr('%s.positionY' % param_node, '%s.input3D[1].input3Dy' % subtract2)
                # cmds.connectAttr('%s.positionZ' % param_node, '%s.input3D[1].input3Dz' % subtract2)
                cmds.connectAttr('%s.xCoordinate' % param_node, '%s.input3D[1].input3Dx' % subtract2)
                cmds.connectAttr('%s.yCoordinate' % param_node, '%s.input3D[1].input3Dy' % subtract2)
                cmds.connectAttr('%s.zCoordinate' % param_node, '%s.input3D[1].input3Dz' % subtract2)

                cmds.connectAttr('%s.positionX' % info_end, '%s.input3D[0].input3Dx' % subtract2)
                cmds.connectAttr('%s.positionY' % info_end, '%s.input3D[0].input3Dy' % subtract2)
                cmds.connectAttr('%s.positionZ' % info_end, '%s.input3D[0].input3Dz' % subtract2)
                # cmds.connectAttr('%s.xCoordinate' % param_node, '%s.input3D[0].input3Dx' % subtract2)
                # cmds.connectAttr('%s.yCoordinate' % param_node, '%s.input3D[0].input3Dy' % subtract2)
                # cmds.connectAttr('%s.zCoordinate' % param_node, '%s.input3D[0].input3Dz' % subtract2)

                cmds.connectAttr('%s.output3Dx' % subtract2, '%s.rotatePivotX' % sub_locator)
                cmds.connectAttr('%s.output3Dy' % subtract2, '%s.rotatePivotY' % sub_locator)
                cmds.connectAttr('%s.output3Dz' % subtract2, '%s.rotatePivotZ' % sub_locator)

    def _setup_main_info_nodes(self):

        self.info_dict = {}
        self._rel_param = {}

        for param in self.parameters:
            info = cmds.createNode('pointOnCurveInfo', n=core.inc_name('pointOnCurveInfo_%s_1' % curve))
            cmds.connectAttr('%s.worldSpace' % self.curve, '%s.inputCurve' % info)

            position = geo.get_point_from_curve_parameter(self.temp_curve, param)

            rel_param = geo.get_closest_parameter_on_curve(self.curve, position)

            cmds.setAttr('%s.parameter' % info, rel_param)
            self.info_dict[param] = info
            self._rel_param[param] = rel_param

    def _attach_joints_to_locators(self):

        for locator, joint in zip(self.joint_locators, self.joints):
            cmds.parentConstraint(locator, joint, mo=True)

    def create(self):
        super(LipRig, self).create()

        self.parameters = [0.0, 0.2, 0.5, 0.8, 1.0]

        self._create_curve()

        self._setup_main_info_nodes()

        self._create_controls()

        corner_left = cmds.spaceLocator()[0]
        corner_right = cmds.spaceLocator()[0]

        control_dict = {}
        control_dict[self.parameters[0]] = corner_left
        control_dict[self.parameters[1]] = self.controls[2]
        control_dict[self.parameters[2]] = self.controls[3]
        control_dict[self.parameters[3]] = self.controls[4]
        control_dict[self.parameters[4]] = corner_right

        self.param_control_dict = control_dict

        self._setup_locator_pivots()

        self._attach_joints_to_locators()

        cmds.delete(self.temp_curve)


class FaceSliders(JointRig):
    """
    This requires a joint with a locator under it.
    if locator is:
    localPositionX = 0
    localPositionY = 0.5
    localPositionZ = 0
    localScaleX = 0
    localScaleY = 0.5
    localScaleZ = 0
    then slider works in one direction

    if locator is:
    localPositionX = 0
    localPositionY = 0
    localPositionZ = 0
    localScaleX = 0
    localScaleY = 1
    localScaleZ = 0
    then slider works in both directions

    if no locator or settings not detected, than default slider works in one direction
    """

    def __init__(self, description, side):

        super(FaceSliders, self).__init__(description, side)

        self.control_shape = 'triangle'
        self.negative_control_shape = 'diamond'
        self._delete_setup = True
        self._overdrive = False

    def _post_connect_controller(self):

        if not self._pick_walk_parent:
            parent = cmds.listRelatives(self.control_group, p=True)

            if parent:
                parent = parent[0]
                if not cmds.controller(parent, q=True, isController=True):
                    return
        else:
            parent = self._pick_walk_parent

        for control in self.controls:

            if cmds.controller(control, q=True, isController=True):
                cmds.controller(control, parent, e=True, p=True)

    def set_overdrive(self, overdrive_amount=1.5):
        """
        Value that the slider is aloud to go to
        """
        self._overdrive = overdrive_amount

    def set_positive_negative_shape(self, curve_type):

        self.negative_control_shape = curve_type

    def create(self):
        super(FaceSliders, self).create()

        for joint in self.joints:

            split_name = joint.split('_')

            description = split_name[1:-1]
            description = description[0]

            rel = cmds.listRelatives(joint, type='locator')

            negative = False

            orig_control_shape = self.control_shape

            if rel:
                rel = rel[0]
                position = cmds.getAttr('%s.localPosition' % rel)[0]
                scale = cmds.getAttr('%s.localScale' % rel)[0]

                pass_test = False

                if position[0] < 0.01 and position[1] < 0.01 and position[2] < 0.01:
                    pass_test = True
                else:
                    pass_test = False

                if pass_test:
                    if scale[0] < 0.01 and scale[1] >= 0.6 and scale[2] < 0.01:
                        pass_test = True
                    else:
                        pass_test = False

                if pass_test:
                    negative = True

            if negative:
                self.control_shape = self.negative_control_shape

            orig_description = description
            description = vtool.util.camel_to_underscore(description)

            control = self._create_control(description)

            self.control_shape = orig_control_shape

            cmds.addAttr(control.control, ln='shape', dt='string')
            cmds.setAttr('%s.shape' % control.control, orig_description, type='string')

            scale = cmds.getAttr('%s.scaleY' % joint)

            if not negative:
                curve = cmds.curve(d=1, p=((0, 0, 0), (0, 1, 0)))
                control.rotate_shape(-90, 0, 0)
                # control.translate_shape(0,.715,0)
                control.scale_shape(0.25, 0.25, 0.25)
            if negative:
                curve = cmds.curve(d=1, p=((0, -1, 0), (0, 1, 0)))
                control.rotate_shape(-90, 0, 0)
                # control.translate_shape(0,.715,0)
                control.scale_shape(0.4, 0.4, 0.4)
            curve = cmds.rename(curve, self._get_name('slider', description))

            # cmds.setAttr('%s.template' % curve, 1)
            cmds.setAttr('%s.overrideEnabled' % curve, 1)
            cmds.setAttr('%s.overrideDisplayType' % curve, 2)

            xform = control.create_xform()
            cmds.parent(curve, xform)

            space.MatchSpace(joint, xform).translation_rotation()

            control.hide_rotate_attributes()
            control.hide_scale_and_visibility_attributes()

            attr.hide_attributes(control.control, ['translateX', 'translateZ'])

            if not self._overdrive:
                if not negative:
                    cmds.transformLimits(control.control, ty=[0, 1], ety=[1, 1])
                if negative:
                    cmds.transformLimits(control.control, ty=[-1, 1], ety=[1, 1])
            if self._overdrive:
                if not negative:
                    cmds.transformLimits(control.control, ty=[0, self._overdrive], ety=[1, 1])
                if negative:
                    cmds.transformLimits(control.control, ty=[self._overdrive * -1, self._overdrive], ety=[1, 1])

            space.MatchSpace(joint, xform).scale()

            offset_scale = 1.0 / scale
            control.scale_shape(offset_scale, offset_scale, offset_scale)

            remap = cmds.createNode('remapColor', n=core.inc_name('remapColor_%s' % control.control))

            cmds.connectAttr('%s.translateY' % control.control, '%s.colorR' % remap)
            cmds.connectAttr('%s.translateY' % control.control, '%s.colorG' % remap)
            cmds.connectAttr('%s.translateY' % control.control, '%s.colorB' % remap)

            color = attr.get_color(control.control + 'Shape')

            color_rgb = attr.color_to_rgb(color)

            cmds.setAttr('%s.red[0].red_FloatValue' % remap, color_rgb[0])
            cmds.setAttr('%s.green[0].green_FloatValue' % remap, color_rgb[1])
            cmds.setAttr('%s.blue[0].blue_FloatValue' % remap, color_rgb[2])

            cmds.setAttr('%s.red[1].red_FloatValue' % remap, 1)
            cmds.setAttr('%s.green[1].green_FloatValue' % remap, .3)
            cmds.setAttr('%s.blue[1].blue_FloatValue' % remap, 0)

            cmds.setAttr('%s.red[1].red_Position' % remap, 1)
            cmds.setAttr('%s.green[1].green_Position' % remap, 1)
            cmds.setAttr('%s.blue[1].blue_Position' % remap, 1)

            if negative:
                cmds.setAttr('%s.inputMin' % remap, -1)

                cmds.setAttr('%s.red[0].red_FloatValue' % remap, 1)
                cmds.setAttr('%s.green[0].green_FloatValue' % remap, .3)
                cmds.setAttr('%s.blue[0].blue_FloatValue' % remap, 0)

                cmds.setAttr('%s.red[1].red_FloatValue' % remap, color_rgb[0])
                cmds.setAttr('%s.green[1].green_FloatValue' % remap, color_rgb[1])
                cmds.setAttr('%s.blue[1].blue_FloatValue' % remap, color_rgb[2])

                cmds.setAttr('%s.red[1].red_Position' % remap, 0.5)
                cmds.setAttr('%s.green[1].green_Position' % remap, 0.5)
                cmds.setAttr('%s.blue[1].blue_Position' % remap, 0.5)

                cmds.setAttr('%s.red[2].red_FloatValue' % remap, 1)
                cmds.setAttr('%s.green[2].green_FloatValue' % remap, .3)
                cmds.setAttr('%s.blue[2].blue_FloatValue' % remap, 0)

                cmds.setAttr('%s.red[2].red_Position' % remap, 1)
                cmds.setAttr('%s.green[2].green_Position' % remap, 1)
                cmds.setAttr('%s.blue[2].blue_Position' % remap, 1)

            if self._overdrive:

                offset = vtool.util_math.remap_value(1, 0, self._overdrive, 0, 1)

                cmds.setAttr('%s.inputMax' % remap, self._overdrive)
                cmds.setAttr('%s.outputMax' % remap, self._overdrive)

                if not negative:
                    cmds.setAttr('%s.red[1].red_Position' % remap, offset)
                    cmds.setAttr('%s.green[1].green_Position' % remap, offset)
                    cmds.setAttr('%s.blue[1].blue_Position' % remap, offset)

                    cmds.setAttr('%s.red[2].red_FloatValue' % remap, 1)
                    cmds.setAttr('%s.green[2].green_FloatValue' % remap, 0)
                    cmds.setAttr('%s.blue[2].blue_FloatValue' % remap, 1)

                    cmds.setAttr('%s.red[2].red_Position' % remap, 1)
                    cmds.setAttr('%s.green[2].green_Position' % remap, 1)
                    cmds.setAttr('%s.blue[2].blue_Position' % remap, 1)

                if negative:
                    offset = vtool.util_math.remap_value(1, -1 * self._overdrive, self._overdrive, 0, 1)

                    cmds.setAttr('%s.inputMin' % remap, -1 * self._overdrive)

                    cmds.setAttr('%s.red[0].red_FloatValue' % remap, 1)
                    cmds.setAttr('%s.green[0].green_FloatValue' % remap, 0)
                    cmds.setAttr('%s.blue[0].blue_FloatValue' % remap, 1)

                    invert_offset = 1.0 - offset
                    cmds.setAttr('%s.red[1].red_FloatValue' % remap, 1)
                    cmds.setAttr('%s.green[1].green_FloatValue' % remap, 0.3)
                    cmds.setAttr('%s.blue[1].blue_FloatValue' % remap, 0)

                    cmds.setAttr('%s.red[1].red_Position' % remap, invert_offset)
                    cmds.setAttr('%s.green[1].green_Position' % remap, invert_offset)
                    cmds.setAttr('%s.blue[1].blue_Position' % remap, invert_offset)

                    cmds.setAttr('%s.red[2].red_FloatValue' % remap, color_rgb[0])
                    cmds.setAttr('%s.green[2].green_FloatValue' % remap, color_rgb[1])
                    cmds.setAttr('%s.blue[2].blue_FloatValue' % remap, color_rgb[2])

                    cmds.setAttr('%s.red[2].red_Interp' % remap, 1)
                    cmds.setAttr('%s.green[2].green_Interp' % remap, 1)
                    cmds.setAttr('%s.blue[2].blue_Interp' % remap, 1)

                    cmds.setAttr('%s.red[2].red_Position' % remap, .5)
                    cmds.setAttr('%s.green[2].green_Position' % remap, .5)
                    cmds.setAttr('%s.blue[2].blue_Position' % remap, .5)

                    cmds.setAttr('%s.red[3].red_FloatValue' % remap, 1)
                    cmds.setAttr('%s.green[3].green_FloatValue' % remap, 0.3)
                    cmds.setAttr('%s.blue[3].blue_FloatValue' % remap, 0)

                    cmds.setAttr('%s.red[3].red_Interp' % remap, 1)
                    cmds.setAttr('%s.green[3].green_Interp' % remap, 1)
                    cmds.setAttr('%s.blue[3].blue_Interp' % remap, 1)

                    cmds.setAttr('%s.red[3].red_Position' % remap, offset)
                    cmds.setAttr('%s.green[3].green_Position' % remap, offset)
                    cmds.setAttr('%s.blue[3].blue_Position' % remap, offset)

                    cmds.setAttr('%s.red[4].red_FloatValue' % remap, 1)
                    cmds.setAttr('%s.green[4].green_FloatValue' % remap, 0)
                    cmds.setAttr('%s.blue[4].blue_FloatValue' % remap, 1)

                    cmds.setAttr('%s.red[4].red_Position' % remap, 1)
                    cmds.setAttr('%s.green[4].green_Position' % remap, 1)
                    cmds.setAttr('%s.blue[4].blue_Position' % remap, 1)

            cmds.connectAttr('%s.outColor' % remap, '%sShape.overrideColorRGB' % control.control)

            cmds.setAttr('%sShape.overrideRGBColors' % control.control, 1)


class FeatherStripRig(CurveRig):
    """
    New feather building class.
    Try giving it two curves using set_curve(['curve1', 'curve2']) and see what happens.
    This will need an example rig to show how it works.
    """

    def __init__(self, description, side=''):

        super(FeatherStripRig, self).__init__(description, side)

        self.curve_controls = []

        self.feather_count = 10
        self.feather_joint_sections = 3

        self.feather_tilt = 1
        self._feather_lift = 0

        self.object_rotation_up = None

        self.top_broad_joint = None
        self.btm_broad_joint = None

        self.u_spans = 6
        self.v_spans = 3

        self.up_parent = None

        self.skin_mesh = None
        self.wrap_mesh = None

        self.attribute_control = None

        self._top_feather_mesh = None
        self._btm_feather_mesh = None
        self._feather_mesh = None

        self._feather_width_scale = 1
        self._feather_length_scale = 1
        self._feather_length_random = None

        self._distance_falloff = 3

        self.curve_skin_joints = []
        self._skin_joint_create = []
        self.skin_joints = []

        self.tweak_controls = []
        self.tweak_joints = []

        self._internal_skin_curve_joints = True

        self._attribute_description = ''

        self.color = None
        self.color_flip = False

        self._feather_tangent_first_curve = False

    def _add_attributes(self):

        attribute_control = self._get_attribute_control()

        if not cmds.objExists('%s.featherVisibility' % attribute_control):
            cmds.addAttr(attribute_control, ln='featherVisibility', at='bool', dv=1, k=True)
        if not cmds.objExists('%s.subVisibility' % attribute_control):
            cmds.addAttr(attribute_control, ln='subVisibility', at='bool', dv=0, k=True)

        if self._attribute_description:
            attr.create_title(attribute_control, 'FEATHER_%s' % self._attribute_description.upper())
        if not self._attribute_description:
            attr.create_title(attribute_control, 'FEATHER')

        # self._add_attribute('featherVisibility', bool = True)
        # self._add_attribute('subVisibility', bool = True)
        self._add_attribute('liftTop')
        self._add_attribute('liftBtm')
        self._add_attribute('tiltTop')
        self._add_attribute('tiltBtm')
        self._add_attribute('xCurl')
        self._add_attribute('yCurl')
        self._add_attribute('zCurl')

    def _get_attribute_name(self, name):

        description = self._attribute_description
        if description:
            description = str(description)
            description = description[0].upper() + description[1:]

        return name + description

    def _get_attribute(self, name):
        """
        returns attribute_control.attribute
        """
        attribute = self._get_attribute_name(name)

        control = self._get_attribute_control()

        full_name = control + '.' + attribute

        return full_name

    def _add_attribute(self, name, attribute_control=None, bool_value=False):

        if not attribute_control:
            attribute_control = self._get_attribute_control()

        attribute = self._get_attribute_name(name)

        if not cmds.objExists('%s.%s' % (attribute_control, attribute)):
            if not bool_value:
                cmds.addAttr(attribute_control, ln=attribute, k=True, at='float')
            if bool_value:
                cmds.addAttr(attribute_control, ln=attribute, k=True, at='bool', dv=1)

    def _get_attribute_control(self, ):

        control = self.control_group

        if self.tweak_controls:
            control = self.tweak_controls[0]

        if self.attribute_control:
            control = self.attribute_control

        return control

    def _create_joint_strips(self):

        strip1_name = self._get_name(description='strip')
        strip2_name = self._get_name(description='stripEnd')

        joints1 = rigs_util.create_joints_on_curve(self.curves[0], self.feather_count, strip1_name)
        joints2 = rigs_util.create_joints_on_curve(self.curves[1], self.feather_count, strip2_name)

        joints1_group = joints1[1]
        joints1 = joints1[0]

        joints2_group = joints2[1]
        joints2 = joints2[0]

        cmds.parent(joints1_group, self.setup_group)
        cmds.parent(joints2_group, self.setup_group)

        return joints1, joints2

    def _skin_curves(self):

        if self.curve_skin_joints and not self._internal_skin_curve_joints:
            skin = cmds.skinCluster(self.curve_skin_joints, self.curves[1], tsb=True, dr=self._distance_falloff,
                                    n='skin_%s' % self.curves[1], rui=True)[0]
            cmds.setAttr('%s.skinningMethod' % skin, 1)

        if self.curve_skin_joints and self._internal_skin_curve_joints:
            tweak_ends = self.get_tweak_joint_ends()
            skin_ends = self.get_skin_joint_ends()

            ends = tweak_ends + skin_ends

            skin = cmds.skinCluster(ends,
                                    self.curves[1],
                                    tsb=True,
                                    dr=self._distance_falloff,
                                    n='skin_%s' % self.curves[1],
                                    rui=True
                                    )[0]
            cmds.setAttr('%s.skinningMethod' % skin, 1)
        if self.skin_mesh and not self.wrap_mesh:
            deform.skin_mesh_from_mesh(self.skin_mesh, self.curves[0])

        if self.wrap_mesh:
            deform.create_wrap(self.wrap_mesh, self.curves[0])

    def _create_inc_control(self, geo_name, sub, inc, joint):
        control_inst = self._create_control(description='%s' % (inc + 1), sub=sub)

        control = control_inst.control

        control_xform = space.create_xform_group(control)

        if inc == 0:
            control_inst.scale_shape(2, 2, 2)

        if self.side == 'R':
            control_inst.scale_shape(-1, -1, -1)

        space.MatchSpace(joint, control_xform).translation_rotation()

        cmds.parent(joint, control)
        cmds.hide(joint)
        # cmds.parentConstraint(control, joint)

        driver3 = None

        if inc == 0:
            driver_tilt = space.create_xform_group(control, 'driver_tilt')
            driver3 = space.create_xform_group(control, 'driver3')
        driver2 = space.create_xform_group(control, 'driver2')
        space.create_xform_group(control, 'driver')

        if inc == 0:
            cmds.setAttr('%s.rotateX' % driver_tilt, self.feather_tilt)
            if self._feather_lift:
                cmds.setAttr('%s.rotateZ' % driver_tilt, self._feather_lift)

        return control, control_xform, driver3, driver2

    def _create_curve_joint(self, curve_percent1, curve_percent2, description, invert):

        pos1 = cmds.pointOnCurve(self.curves[0], pr=curve_percent1, p=True, top=True)
        pos2 = cmds.pointOnCurve(self.curves[1], pr=curve_percent2, p=True, top=True)

        cmds.select(cl=True)
        joint1 = cmds.joint(n=core.inc_name(self._get_name('joint', description)), p=pos1)
        joint2 = cmds.joint(n=core.inc_name(self._get_name('joint', description)), p=pos2)

        space.orient_x_to_child(joint1, invert=invert)

        return joint1, joint2

    def _create_skin_joint(self):

        inc = 1

        for joint in self._skin_joint_create:
            invert = False
            if self.side == 'R':
                invert = True

            joint1, joint2 = self._create_curve_joint(joint[0], joint[1], 'skin%s' % inc, invert)

            self.curve_skin_joints.append(joint2)

            if joint[2] and cmds.objExists(joint[2]):
                cmds.parentConstraint(joint[2], joint1, mo=True)

            self.skin_joints.append([joint1, joint2])

            cmds.parent(joint1, self.setup_group)

    def _create_curve_control(self):

        inc = 1

        for curve_control in self.curve_controls:

            invert = False
            if self.side == 'R':
                invert = True

            joint1, joint2 = self._create_curve_joint(curve_control[0], curve_control[1], 'tweak%s' % inc, invert)

            control = self._create_control('tweak', sub=False)

            control.scale_shape(15, 15, 15)
            control.rotate_shape(0, 0, -90)

            inc += 1

            if invert:
                control.scale_shape(-1, -1, -1)

            control.hide_scale_and_visibility_attributes()

            control = control.control
            xform = space.create_xform_group(control)
            space.create_xform_group(control, 'driver')

            space.MatchSpace(joint1, xform).translation_rotation()
            cmds.parentConstraint(control, joint1)
            self.tweak_controls.append(control)
            self.curve_skin_joints.append(joint2)
            self.tweak_joints.append([joint1, joint2])

            cmds.parent(joint1, self.setup_group)

    def _create_geo(self, joint1, joint2, invert):
        loc1 = cmds.spaceLocator(n=core.inc_name(self._get_name('temp')))[0]
        loc2 = cmds.spaceLocator(n=core.inc_name(self._get_name('temp')))[0]

        distance = space.get_distance(joint1, joint2)

        if not invert:
            cmds.move(distance, 0, 0, loc2)
        if invert:
            cmds.move((distance * -1), 0, 0, loc2)

        geo_name = geo.create_two_transforms_mesh_strip(loc1, loc2, offset_axis='Z', u_spans=self.u_spans,
                                                        v_spans=self.v_spans)
        nice_geo_name = self._get_name(description='geo')
        geo_name = cmds.rename(geo_name, core.inc_name(nice_geo_name))

        cmds.polyNormal(geo_name, normalMode=0, userNormalMode=0, ch=False)

        cmds.delete(loc1, loc2)

        return geo_name

    def set_attribute_control(self, transform):
        self.attribute_control = transform

    def set_attribute_description(self, description):
        self._attribute_description = description

    def set_feather_up_parent(self, parent):
        self.up_parent = parent

    def set_feather_u_v_spans(self, u_spans, v_spans):

        self.u_spans = u_spans
        self.v_spans = v_spans

    def set_feather_count(self, value):
        self.feather_count = value

    def set_feather_joint_sections(self, value):
        self.feather_joint_sections = value

    def set_feather_tilt(self, value):

        self.feather_tilt = value

    def set_feather_lift(self, value):
        self._feather_lift = value

    def set_feather_tangent_first_curve(self, bool_value):
        self._feather_tangent_first_curve = bool_value

    def set_curve_skin_joints(self, joints, distance_falloff=2):

        joints = vtool.util.convert_to_sequence(joints)

        self.curve_skin_joints = joints

        self._internal_skin_curve_joints = False

        self._distance_falloff = distance_falloff

    def set_curve_skin_falloff(self, value):
        self._distance_falloff = value

    def set_first_curve_skin_mesh(self, mesh):

        self.skin_mesh = mesh

    def set_first_curve_wrap_mesh(self, mesh):
        self.wrap_mesh = mesh

    def set_feather_blend(self, feather_mesh):
        self._feather_mesh = feather_mesh

    def set_feather_blend_top_btm(self, top_feather_mesh, btm_feather_mesh):
        self._top_feather_mesh = top_feather_mesh
        self._btm_feather_mesh = btm_feather_mesh

    def set_feather_width_scale(self, value):
        self._feather_width_scale = value

    def set_feather_length_scale(self, value):
        self._feather_length_scale = value

    def set_feather_length_random(self, min_value, max_value):
        self._feather_length_random = [min_value, max_value]

    def set_color(self, r, g, b):
        self.color = [r, g, b]

    def add_curve_control(self, percent_curve1, percent_curve2):
        self.curve_controls.append([percent_curve1, percent_curve2])

    def add_skin_joint(self, percent_curve1, percent_curve2, parent=None):
        self._skin_joint_create.append([percent_curve1, percent_curve2, parent])

    def get_tweak_joints(self):
        found = []

        for tweak_joint in self.tweak_joints:
            found.append(tweak_joint[0])

        return found

    def get_tweak_joint_ends(self):
        found = []

        for tweak_joint in self.tweak_joints:
            found.append(tweak_joint[1])

        return found

    def get_skin_joint_ends(self):

        found = []

        for skin_joint in self.skin_joints:
            found.append(skin_joint[1])

        return found

    def create(self):
        super(FeatherStripRig, self).create()

        self._create_skin_joint()
        self._create_curve_control()

        attribute_control = self._get_attribute_control()
        self._add_attributes()

        self._skin_curves()

        if not len(self.curves) == 2:
            vtool.util.warning('Feather rig must have exactly two curves')
            return

        joints1, joints2 = self._create_joint_strips()

        joint_section_name = self._get_name('section')

        geo_group = self._create_group('geo')
        self.geo_group = geo_group

        cmds.connectAttr('%s.featherVisibility' % attribute_control, '%s.visibility' % geo_group)

        offset_amount = (1.0 / (self.feather_count - 1))
        offset_accum = 0

        color_dict = {}

        previous_point_node = None

        curve_group = self._create_group(description='guide')

        cmds.parent(curve_group, self.setup_group)

        invert = False

        if self.side == 'R':
            invert = True

        for inc in range(0, len(joints1)):

            cmds.setAttr('%s.inheritsTransform' % joints1[inc], 0)

            geo_name = self._create_geo(joints1[inc], joints2[inc], invert)

            if self.color:
                color = geo.set_geo_color(geo_name, self.color, self.color_flip)

            if self.color_flip == True:
                self.color_flip = False
            else:
                self.color_flip = True

            color_dict[geo_name] = color

            aim_group = cmds.group(em=True, n='aim_%s' % geo_name)

            joints = space.transforms_to_joint_chain([joints1[inc], joints2[inc]], joint_section_name)

            space.MatchSpace(joints1[inc], aim_group).translation_rotation()
            cmds.parent(aim_group, joints1[inc])

            world_up_vector = [0, 1, 0]
            point_node = None

            if not self._feather_tangent_first_curve:
                point_node = attr.get_attribute_input('%s.translateX' % joints2[inc], node_only=True)
            if self._feather_tangent_first_curve:
                point_node = attr.get_attribute_input('%s.translateX' % joints1[inc], node_only=True)

            if self.up_parent:
                world_up_vector = [0, 0, 0]
                point_node = None

            if not self.up_parent:
                aim_const = cmds.aimConstraint(joints2[inc], aim_group, wu=world_up_vector)[0]
            if self.up_parent:
                object_up = cmds.group(n=core.inc_name(self._get_name('up')), em=True)
                cmds.parent(object_up, self.up_parent)
                aim_const = cmds.aimConstraint(joints2[inc],
                                               aim_group,
                                               wu=world_up_vector,
                                               worldUpObject=self.up_parent,
                                               worldUpType='objectrotation'
                                               )[0]

            if previous_point_node:
                cmds.connectAttr('%s.position' % point_node, '%s.worldUpVector' % aim_const)

            previous_point_node = point_node

            space.create_xform_group(aim_group)

            cmds.parent(joints[0], aim_group)

            space.orient_x_to_child(joints[0], invert=invert)
            cmds.makeIdentity(joints[1], jo=True, apply=True)

            scale_offset = self._feather_length_scale

            if self._feather_length_random:
                scale_random = self._feather_length_scale * random.uniform(self._feather_length_random[0],
                                                                           self._feather_length_random[1])
                scale_offset = scale_offset * scale_random

            distance = cmds.getAttr('%s.translateX' % joints[1])
            scale_amount = distance

            if scale_offset != 1:
                # cmds.setAttr('%s.scaleX' % joints[0], scale_offset)

                scale_amount = distance * scale_offset
                cmds.setAttr('%s.translateX' % joints[1], scale_amount)

            sub_joints = space.subdivide_joint(joints[0], joints[-1], self.feather_joint_sections)

            for sub_joint in sub_joints:
                space.orient_x_to_child(sub_joint, invert=invert)

            cmds.parent(joints[0], self.setup_group)

            cmds.parent(joints1[inc], self.control_group)
            cmds.setAttr('%s.drawStyle' % joints1[inc], 2)

            control_joints = []
            control_joints.append(joints[0])
            control_joints += sub_joints
            control_joints.append(joints[1])

            last_control = None

            normal_offset_accum = offset_accum

            if normal_offset_accum > 1:
                normal_offset_accum = 1

            offset_accum += offset_amount

            controls = []
            control_xforms = []

            feather_top_btm_blends = []

            for inc2 in range(0, (len(control_joints) - 1)):

                sub = True

                if inc2 == 0:
                    sub = False

                joint = control_joints[inc2]

                control, control_xform, driver3, driver2 = self._create_inc_control(geo_name, sub, inc2, joint)
                controls.append(control)
                control_xforms.append(control_xform)

                if inc2 == 0:
                    cmds.connectAttr('%s.featherVisibility' % attribute_control, '%s.visibility' % control_xform)

                    attr.create_title(control, 'FEATHER')

                    cmds.addAttr(control, ln='xCurl', k=True, at='float')
                    cmds.addAttr(control, ln='yCurl', k=True, at='float')
                    cmds.addAttr(control, ln='zCurl', k=True, at='float')

                    cmds.parent(control_xform, aim_group)

                    attr.connect_blend(self._get_attribute('liftBtm'),
                                       self._get_attribute('liftTop'),
                                       '%s.rotateZ' % driver3, normal_offset_accum)

                    attr.connect_blend(self._get_attribute('tiltBtm'),
                                       self._get_attribute('tiltTop'),
                                       '%s.rotateX' % driver3, normal_offset_accum)

                if inc2 == 1:
                    cmds.connectAttr('%s.subVisibility' % attribute_control, '%s.visibility' % control_xform)

                if inc2 != 0:
                    cmds.connectAttr(self._get_attribute('xCurl'), '%s.rotateX' % control_xform)
                    cmds.connectAttr(self._get_attribute('yCurl'), '%s.rotateY' % control_xform)
                    cmds.connectAttr(self._get_attribute('zCurl'), '%s.rotateZ' % control_xform)

                    cmds.connectAttr('%s.xCurl' % controls[0], '%s.rotateX' % driver2)
                    cmds.connectAttr('%s.yCurl' % controls[0], '%s.rotateY' % driver2)
                    cmds.connectAttr('%s.zCurl' % controls[0], '%s.rotateZ' % driver2)

                if last_control:
                    cmds.parent(control_xform, last_control)

                if self._top_feather_mesh and self._btm_feather_mesh and inc2 == 0:
                    other_offset_accum = 1 - normal_offset_accum

                    feather_top_btm_blends.append(
                        [[self._top_feather_mesh, other_offset_accum], [self._btm_feather_mesh, normal_offset_accum]])

                last_control = control

            cmds.parent(geo_name, joints[0])
            space.zero_out_transform_channels(geo_name)

            cmds.parent(geo_name, w=True)

            cmds.setAttr('%s.scaleX' % joints[0], scale_amount)
            cmds.setAttr('%s.scaleZ' % joints[0], self._feather_width_scale)
            cmds.setAttr('%s.scaleX' % geo_name, scale_offset)

            cmds.parent(geo_name, joints[0])
            cmds.makeIdentity(geo_name, apply=True, t=True, r=True, s=True)

            cmds.parent(geo_name, geo_group)

            cmds.setAttr('%s.scaleX' % joints[0], 1)
            cmds.setAttr('%s.scaleZ' % joints[0], 1)
            # cmds.setAttr(joints[0], apply = True, t = True, r = True, s = True)

            if self.side == 'R':
                cmds.setAttr('%s.scaleY' % geo_name, -1)
                # cmds.setAttr('%s.scaleZ' % geo_name, 1)

            curve = geo.transforms_to_curve(control_joints, description=self._get_name(prefix='guide'))

            cmds.skinCluster(control_joints, geo_name, tsb=True, dr=4, rui=True, n='skin_%s' % geo_name)
            cmds.skinCluster(control_joints, curve, tsb=True, dr=4, rui=True, n='skin_%s' % curve)

            cmds.parent(curve, curve_group)

            if self._feather_mesh and not self._btm_feather_mesh and not self._top_feather_mesh:
                deform.quick_blendshape(self._feather_mesh, geo_name)

            if feather_top_btm_blends:
                for blend in feather_top_btm_blends:
                    deform.quick_blendshape(blend[0][0], geo_name, blend[0][1])
                    deform.quick_blendshape(blend[1][0], geo_name, blend[1][1])

            new_curve = geo.create_curve_from_mesh_border(geo_name, .25)
            control_inst = rigs_util.Control(controls[0])
            control_inst.copy_shapes(new_curve)

            r, g, b = color_dict[geo_name]
            r = r * 1.3
            g = g * 1.3
            b = b * 1.3
            if r > 1:
                r = 1
            if g > 1:
                g = 1
            if b > 1:
                b = 1
            control_inst.color_rgb(r, g, b)

            cmds.delete(new_curve)


class FeatherOnPlaneRig(PolyPlaneRig):
    def __init__(self, description, side):
        super(FeatherOnPlaneRig, self).__init__(description, side)

        self._quill_radius = 0.5
        self._follow_u = True
        self._feather_count = 5

        self._nucleus_name = ''
        self._hair_system_name = ''
        self._guide_geo = None
        self._quill_geo_group = None

        self._combine_quills = False

        self._tilt = 10

        self.color = None
        self.flip_color = False

        self._color_dict = {}

        self._guide_feather = None
        self._feather_curve_group = None
        self._feather_curve_quill = None

        self._main_control_offset = .25

        self._rig_info = []

    def _convert_plane_to_curves(self, plane, count, u):

        model_group = self._create_group('model')
        curve_group = self._create_group('curve')
        dynamic_curve_group = self._create_group('dynamicCurves')
        feather_curve_group = self._create_group('featherCurves')
        self._model_group = model_group
        guide_group = self._create_group('guides')
        cmds.parent(guide_group, model_group)

        curves = geo.polygon_plane_to_curves(plane, count=count, u=u)

        quill_group = self._create_group('quill')
        quill_geo_group = self._create_group('quill_geo')
        cmds.parent(quill_geo_group, model_group)
        quill_dynamic_group = self._create_group('quill_dynamic')
        cmds.parent(quill_group, self.setup_group)
        cmds.parent(quill_dynamic_group, self.setup_group)
        cmds.parent(curves, quill_group)
        cmds.parent(curve_group, model_group)
        cmds.parent(feather_curve_group, curve_group)
        cmds.parent(dynamic_curve_group, curve_group)

        quill_ik_group = cmds.group(em=True, n='quill_ik_%s' % plane)
        cmds.parent(quill_ik_group, self.setup_group)

        inc = 1

        for curve in curves:

            if vtool.util.is_stopped():
                return

            dynamic_curves = self._create_group('dynamicCurves', inc)
            cmds.parent(dynamic_curves, dynamic_curve_group)

            cmds.reverseCurve(curve, ch=False, rpo=1)
            cmds.smoothCurve('%s.cv[*]' % curve, ch=False, rpo=1, s=1)
            geo.rebuild_curve(curve, 10, degree=3)

            quill_geo = geo.create_quill(curve, self._quill_radius, spans=20)

            feather_group = self._create_group('featherCurves', inc)
            cmds.parent(feather_group, feather_curve_group)

            feather_curves = geo.get_of_type_in_hierarchy(self._feather_curve_group, 'nurbsCurve')

            guide_geo = cmds.duplicate(self._guide_feather, n='guideGeo_%s' % curve)[0]
            self._guide_geo = guide_geo

            if self.color:
                color = geo.set_geo_color(guide_geo, self.color, flip_color=self.flip_color)
                geo.set_geo_color(quill_geo, self.color, flip_color=self.flip_color)

                self._color_dict[self._guide_geo] = color

                if self.flip_color:
                    self.flip_color = False
                else:
                    self.flip_color = True

            guide_geo_cvs = cmds.ls('%s.vtx[*]' % guide_geo, flatten=True)
            cmds.parent(guide_geo, guide_group)

            feather_curves = geo.transfer_from_curve_to_curve(self._feather_curve_quill, curve, feather_curves, plane,
                                                              twist=self._tilt)
            geo.transfer_from_curve_to_curve(self._feather_curve_quill, curve, guide_geo_cvs, plane, twist=self._tilt)

            temp_curves = []

            for sub_curve in feather_curves:
                new_name = cmds.rename(sub_curve, core.inc_name(self._get_name('sub_curve', inc)))
                temp_curves.append(new_name)

            feather_curves = temp_curves

            cmds.makeIdentity(feather_curves, apply=True, t=True, r=True)
            cmds.parent(feather_curves, feather_group)
            dynamic_quill = self._follicle(quill_geo, curve, feather_curves, dynamic_curves, quill_ik_group, inc)
            cmds.parent(dynamic_quill, quill_dynamic_group)
            cmds.parent(quill_geo, quill_geo_group)

            inc += 1

        self._quill_geo_group = quill_geo_group

    def _follicle(self, mesh, quill_curve, curves, dynamic_curve_group, ik_group, inc):

        nucleus_quill = 'nucleus_quill'
        nucleus_strand = 'nucleus_strand'
        nucleus_quill_name = 'quill'
        nucleus_strand_name = 'strand'

        if self._nucleus_name:
            nucleus_quill = 'nucleus_%s_quill' % self._nucleus_name
            nucleus_strand = 'nucleus_%s_strand' % self._nucleus_name
            nucleus_quill_name = '%s_quill' % self._nucleus_name
            nucleus_strand_name = '%s_strand' % self._nucleus_name

        quill_hair_system = 'hairSystem_quill'
        strand_hair_system = 'hairSystem_strands'
        hair_system_quill_name = 'quill'
        hair_system_strand_name = 'strands'

        if self._hair_system_name:
            quill_hair_system = 'hairSystem_%s_quill' % self._hair_system_name
            strand_hair_system = 'hairSystem_%s_strands' % self._hair_system_name
            hair_system_quill_name = '%s_quill' % self._hair_system_name
            hair_system_strand_name = '%s_strands' % self._hair_system_name

        if not cmds.objExists(nucleus_quill):
            nucleus_quill = fx.create_nucleus(name=nucleus_quill_name)
        if not cmds.objExists(nucleus_strand):
            nucleus_strand = fx.create_nucleus(name=nucleus_strand_name)

        if not cmds.objExists(quill_hair_system):
            quill_hair_system = fx.create_hair_system(hair_system_quill_name, nucleus_quill)[0]
        if not cmds.objExists(strand_hair_system):
            strand_hair_system = fx.create_hair_system(hair_system_strand_name, nucleus_strand)[0]

        follicle = fx.make_curve_dynamic(quill_curve, quill_hair_system)

        joints = geo.create_oriented_joints_on_curve(quill_curve, 25, description='quill', attach=True)

        ik = space.get_ik_from_joint(joints[0])[0]

        cmds.parent(joints[0], ik_group)
        cmds.parent(ik, ik_group)

        quill_output = fx.get_follicle_output_curve(follicle)
        input_curve = fx.get_follicle_input_curve(follicle)

        self._rig_curve(input_curve, inc, ik)

        cmds.skinCluster(mesh, joints, tsb=True)

        quill_output = cmds.rename(quill_output, 'dynamic_%s' % quill_curve)

        for curve in curves:

            follicle = fx.make_curve_dynamic(curve, hair_system=strand_hair_system, mesh=mesh, curve_closest_samples=5)

            outputs = fx.get_follicle_output_curve(follicle)

            cmds.parent(outputs, dynamic_curve_group)

            for output in outputs:
                cmds.rename(output, 'dynamic_%s' % curve)

        return quill_output

    def _rig_curve(self, curve, inc, ik):

        joints = geo.create_joints_on_curve(curve, 4, '%s_%s_1_%s' % (self.description, inc, self.side), attach=False)

        invert = False
        if self.side == 'R':
            invert = True

        for joint in joints:
            space.orient_x_to_child_up_to_surface(joint, invert, self.smooth_surface)

        last_control = None
        controls = []
        first_control = None
        for joint in joints:
            if joint == joints[-1]:
                continue

            control = self._create_control(description=inc)
            control.set_curve_type('square')
            control.scale_shape(self.control_size, self.control_size, self.control_size)
            control.rotate_shape(0, 0, 90)

            xform = space.create_xform_group(control.control)

            space.MatchSpace(joint, xform).translation_rotation()

            controls.append(control.control)

            cmds.parentConstraint(control.control, joint, mo=True)

            if joint == joints[0]:
                new_curve = geo.create_curve_from_mesh_border(self._guide_geo, self._main_control_offset)
                control.copy_shapes(new_curve)
                cmds.delete(new_curve)

            color = self._color_dict[self._guide_geo]

            if joint == joints[0]:
                if self.flip_color:
                    color_r = color[0] * 1.5 + .15
                    color_g = color[1] * 1.5 + .15
                    color_b = color[2] * 1.5 + .15

                if not self.flip_color:
                    color_r = color[0] * (1 - color[0] * 0.5) * 1.5 + .15
                    color_g = color[1] * (1 - color[1] * 0.5) * 1.5 + .15
                    color_b = color[2] * (1 - color[2] * 0.5) * 1.5 + .15

            if joint != joints[0]:
                color_r = color[0] * 1.5 + .15
                color_g = color[1] * 1.5 + .15
                color_b = color[2] * 1.5 + .15

            control.color_rgb(color_r, color_g, color_b)

            if not last_control:
                first_control = control.control

                cmds.addAttr(control.control, ln='subVisibility', at='bool', k=True)

                attr.create_title(control.control, 'curl')
                cmds.addAttr(control.control, ln='curlX', at='double', k=True)
                cmds.addAttr(control.control, ln='curlY', at='double', k=True)
                cmds.addAttr(control.control, ln='curlZ', at='double', k=True)

            if last_control:
                cmds.parent(xform, last_control)

                driver = space.create_xform_group(control.control, 'driver')

                cmds.connectAttr('%s.curlX' % first_control, '%s.rotateX' % driver)
                cmds.connectAttr('%s.curlY' % first_control, '%s.rotateY' % driver)
                cmds.connectAttr('%s.curlZ' % first_control, '%s.rotateZ' % driver)

                cmds.connectAttr('%s.subVisibility' % first_control, '%sShape.visibility' % control.control)

            last_control = control.control

        cmds.setAttr('%s.dTwistControlEnable' % ik, 1)
        cmds.setAttr('%s.dWorldUpType' % ik, 4)
        cmds.connectAttr('%s.worldMatrix' % controls[0], '%s.dWorldUpMatrix' % ik)
        cmds.connectAttr('%s.worldMatrix' % controls[-1], '%s.dWorldUpMatrixEnd' % ik)

        self._rig_info.append([controls[0], joints[-1]])

        cmds.skinCluster(curve, joints, tsb=True)
        cmds.skinCluster(self._guide_geo, joints, tsb=True)

        cmds.parent(joints[0], self.setup_group)

    def _rig_curve_aim(self):

        joints = []
        controls = []

        for info in self._rig_info:
            controls.append(info[0])
            joints.append(info[1])

        curve = geo.transforms_to_curve(joints, 1, '%s_%s' % (self.description, self.side))
        cmds.setAttr('%s.inheritsTransform' % curve, 0)
        cmds.parent(curve, self.setup_group)
        geo.rebuild_curve(curve, 1, 1)

        base_curve = geo.transforms_to_curve(controls, 1, '%s_%s' % (self.description, self.side))
        geo.rebuild_curve(curve, 1, 1)

        joints = geo.create_joints_on_curve(curve, self._feather_count, '%s_%s' % (self.description, self.side),
                                            attach=True)

        joints_move = geo.create_joints_on_curve(curve, 2, 'move_%s_%s' % (self.description, self.side), attach=False)
        locators_base_move = geo.create_locators_on_curve(base_curve, 2, 'move_%s_%s' % (self.description, self.side),
                                                          attach=False)

        cmds.parent(joints_move, self.setup_group)
        cmds.parent(joints, self.setup_group)

        cmds.skinCluster(curve, joints_move, tsb=True)

        control_group = cmds.group(em=True, n=core.inc_name(self._get_name('controls', 'tweak')))
        cmds.parent(control_group, self.control_group)

        up_locator = cmds.spaceLocator(n=core.inc_name(self._get_name('locator', 'orientUp')))[0]
        cmds.parent(up_locator, self.setup_group)

        up_vector = geo.get_closest_normal_on_mesh(self.smooth_surface, self.smooth_center)

        aim_vector = [1, 0, 0]
        custom_up_vector = [0, 1, 0]

        if self.side == 'R':
            aim_vector = [-1, 0, 0]
            custom_up_vector = [0, -1, 0]

        top_controls = []
        for inc in range(0, len(joints_move)):

            joint = joints_move[inc]
            locator = locators_base_move[inc]

            distance = space.get_distance(joint, locator)

            cmds.delete(
                cmds.aimConstraint(joint, locator, wu=up_vector, aimVector=aim_vector, upVector=custom_up_vector))

            control = self._create_control(sub=True)

            control.set_curve_type('pin_round')
            control.rotate_shape(0, 0, 90)
            # control.rotate_shape(90,0,0)
            # control.scale_shape(-10,-10,-10)
            if self.side == 'L':
                control.scale_shape(-2 * distance, -2 * distance, -2 * distance)
            if self.side == 'R':
                control.scale_shape(2 * distance, 2 * distance, 2 * distance)

            xform = space.create_xform_group(control.control)
            space.MatchSpace(locator, xform).translation_rotation()
            cmds.delete(locator)

            cmds.parent(joint, control.control)
            cmds.hide(joint)

            cmds.parent(xform, control_group)

            top_controls.append(control)

            control.hide_scale_and_visibility_attributes()

            if self.color:
                control.color_rgb(self.color[0] * 2, self.color[1] * 2, self.color[2] * 2)

        for inc in range(0, len(joints)):
            # aim_group = cmds.group(em = True, n = core.inc_name(self._get_name('aim')))

            aim_vector = [1, 0, 0]
            up_vector = [0, 1, 0]

            if self.side == 'R':
                aim_vector = [-1, 0, 0]
                up_vector = [0, -1, 0]

            xform = space.get_xform_group(controls[inc])

            joint1, joint2, ik_pole = space.create_pole_chain(xform, joints[inc], self._get_name('aim'),
                                                              space.IkHandle.solver_rp)

            pole = cmds.group(em=True, n=core.inc_name(self._get_name('pole')))

            space.MatchSpace(joint1, pole).translation()

            joint_xform = space.create_xform_group(joint1)

            cmds.parent(ik_pole, joints[inc])

            cmds.setAttr('%s.drawStyle' % joint1, 2)
            cmds.setAttr('%s.drawStyle' % joint2, 2)

            cmds.rename(joint2, core.inc_name(self._get_name('aimEnd')))

            up_vector = geo.get_closest_normal_on_mesh(self.smooth_surface, self.smooth_center)

            up_vector = util_math.vector_add(cmds.xform(xform, q=True, ws=True, t=True), up_vector)

            cmds.xform(pole, ws=True, t=up_vector)

            cmds.poleVectorConstraint(pole, ik_pole)
            cmds.parent(pole, joint_xform)

            cmds.parent(joint_xform, self.control_group)
            cmds.parent(xform, joint1)

            """
            space.MatchSpace(xform, aim_group).translation_rotation()
            
            cmds.parent(aim_group, self.control_group)
            cmds.parent(xform, aim_group)
            
            
            """

        offset_value = 1.0 / 5.0

        top_value = 1.0 - offset_value
        btm_value = 0

        attr.create_title(top_controls[0].control, 'twist')
        cmds.addAttr(top_controls[0].control, ln='twistTop', at='double', k=True)
        cmds.addAttr(top_controls[0].control, ln='twistBtm', at='double', k=True)

        for control in controls:
            driver = space.create_xform_group(control, 'driver')
            driver2 = space.create_xform_group(control, 'driver2')
            attr.connect_multiply('%s.twistTop' % top_controls[0].control, '%s.rotateX' % driver, top_value)
            attr.connect_multiply('%s.twistBtm' % top_controls[0].control, '%s.rotateX' % driver2, btm_value)

            top_value -= offset_value
            btm_value += offset_value

        cmds.delete(base_curve)

    def _combine_quill_geo(self):

        result = cmds.polyUnite(self._quill_geo_group, ch=True, mergeUVSets=1,
                                name=core.inc_name(self._get_name('quills')))
        cmds.parent(result, self._model_group)

        cmds.parent(self._quill_geo_group, self.setup_group)

    def set_guide_feather(self, guide_feather_geo_name):
        """
        polygon geo that represents the curve
        """
        self._guide_feather = guide_feather_geo_name

    def set_feather_curve_group(self, feather_curve_group_name):
        """
        Group with curves in it, that represents the feather
        """
        self._feather_curve_group = feather_curve_group_name

    def set_feather_curve_quill(self, feather_curve_quill):
        """
        Curve to be the quill for feathers created on the surface.
        """

        self._feather_curve_quill = feather_curve_quill

    def set_main_control_offset(self, offset_value):
        self._main_control_offset = offset_value

    def set_nucleus_name(self, name):
        self._nucleus_name = name

    def set_hair_system_name(self, name):
        self._hair_system_name = name

    def set_follow_u(self, bool_value):
        self._follow_u = bool_value

    def set_feather_count(self, int_value):
        self._feather_count = int_value

    def set_combine_quills(self, bool_value):
        self._combine_quills = bool_value

    def set_tilt(self, float_value):
        self._tilt = float_value

    def set_color(self, r, g, b):
        self.color = [r, g, b]

    def create(self):
        super(FeatherOnPlaneRig, self).create()

        surface = cmds.duplicate(self.poly_plane)[0]
        geo.add_poly_smooth(surface, divisions=2)
        center = space.get_center(self.poly_plane)

        self.smooth_surface = surface
        self.smooth_center = center

        self._convert_plane_to_curves(self.poly_plane, self._feather_count, self._follow_u)

        if self._combine_quills:
            self._combine_quill_geo()

        self._rig_curve_aim()

        cmds.delete(self.smooth_surface)<|MERGE_RESOLUTION|>--- conflicted
+++ resolved
@@ -602,25 +602,14 @@
         if not self._set_sub_control_color_only:
             control.color(attr.get_color_of_side(side, sub))
         if self._set_sub_control_color_only:
-<<<<<<< HEAD
-            control.color(attr.get_color_of_side(side, True))
-
-        if self.control_color != None and self.control_color >= 0 and not sub:
-            control.color(self.control_color)
-
-        if self.sub_control_color != None and type(
-                self.sub_control_color) != list and self.sub_control_color >= 0 and sub:
-            control.color(self.sub_control_color)
-=======
             control.color( attr.get_color_of_side( side, True )  )
-        
+
         if self.control_color is not None and self.control_color >= 0 and not sub:
             control.color( self.control_color )
-            
+
         if self.sub_control_color is not None and type(self.sub_control_color) != list and self.sub_control_color >= 0 and sub:
-            
+
             control.color( self.sub_control_color )
->>>>>>> 5bee9bd5
 
         control.hide_visibility_attribute()
 
@@ -685,31 +674,17 @@
                 control.rotate_shape(0, 0, -90)
 
         self.control_dict[control.get()] = {}
-<<<<<<< HEAD
-
-        if self.hue != None and sub != True:
-            control.set_color_hue(self.hue)
-
-        if self.sub_hue != None and sub == True:
-            control.set_color_hue(self.sub_hue)
-
-        if self.saturation != None and sub == False:
-            control.set_color_saturation(self.saturation)
-
-        if self.color_value != None and sub == False:
-=======
-        
+
         if self.hue is not None and sub != True:
             control.set_color_hue(self.hue)
-        
+
         if self.sub_hue is not None and sub == True:
             control.set_color_hue(self.sub_hue)
-        
+
         if self.saturation is not None and sub == False:
             control.set_color_saturation(self.saturation)
-        
+
         if self.color_value is not None and sub == False:
->>>>>>> 5bee9bd5
             control.set_color_value(self.color_value)
 
         if self.hue_inc:
@@ -1779,31 +1754,17 @@
 
                     if len(self._read_locators_dict[joint]) == 1:
                         attribute = 'weight'
-<<<<<<< HEAD
-
-                    if read_min != None and read_max != None:
-                        cmds.addAttr(joint, ln=attribute, at='float', dv=0, min=read_min, max=read_max)
-
-                    if read_max != None:
-                        anim.quick_driven_key('%s.translate%s' % (locator, read_axis), '%s.%s' % (joint, attribute),
-                                              [0, read_max], [0, -1])
-                    if read_min != None:
-                        anim.quick_driven_key('%s.translate%s' % (locator, read_axis), '%s.%s' % (joint, attribute),
-                                              [0, read_min], [0, 1])
-
-=======
-                    
+
                     if read_min is not None and read_max is not None:
-                        
-                        cmds.addAttr(joint, ln = attribute, at = 'float', dv = 0, min = read_min, max = read_max)             
-                    
-                    
+
+                        cmds.addAttr(joint, ln = attribute, at = 'float', dv = 0, min = read_min, max = read_max)
+
+
                     if read_max is not None:
                         anim.quick_driven_key('%s.translate%s' % (locator, read_axis), '%s.%s' % (joint, attribute), [0, read_max], [0, -1])
                     if read_min is not None:
                         anim.quick_driven_key('%s.translate%s' % (locator, read_axis), '%s.%s' % (joint, attribute), [0, read_min], [0, 1])
-                    
->>>>>>> 5bee9bd5
+
             if self.run_function:
                 self.run_function(self.controls[self.current_inc], self.joints[self.current_inc])
 
@@ -2783,24 +2744,15 @@
         self.create_curl = True
 
         self.title_description = None
-<<<<<<< HEAD
-
-    def _create_control(self, description='', sub=False, curve_type=''):
-
-        control = super(FkCurlNoScaleRig, self)._create_control(description, sub, curve_type)  # _create_control(sub)
-
-        if self.curl_axis == None:
-=======
-        
-        
+
+
     def _create_control(self, description = '', sub = False, curve_type = ''):
-        
+
         control = super(FkCurlNoScaleRig, self)._create_control(description, sub, curve_type) #_create_control(sub)
 
         # TODO: Refactor
         if self.curl_axis is None:
-            
->>>>>>> 5bee9bd5
+
             return control
 
         if sub:
@@ -2970,13 +2922,8 @@
 
         if self.current_increment in self.skip_increments:
             return
-<<<<<<< HEAD
-
-        if axis == None:
-=======
-        
+
         if axis is None:
->>>>>>> 5bee9bd5
             var_name = '%sCurl' % self.curl_description
         if axis:
             var_name = '%sCurl%s' % (self.curl_description, axis.capitalize())
@@ -5476,16 +5423,16 @@
 
     """
     def _create_surface(self, name, spans):
-        surface = geo.transforms_to_nurb_surface(self.buffer_joints, 
-                                                 spans = spans, 
-                                                 offset_axis = self.ribbon_offset_axis, 
-                                                 offset_amount = self.ribbon_offset, 
-                                                 bezier = False, 
+        surface = geo.transforms_to_nurb_surface(self.buffer_joints,
+                                                 spans = spans,
+                                                 offset_axis = self.ribbon_offset_axis,
+                                                 offset_amount = self.ribbon_offset,
+                                                 bezier = False,
                                                  keep_history = False)
-        
+
         new_surface_name = core.inc_name(self._get_name('surface', name, sub = False))
         cmds.rename(surface, new_surface_name)
-        
+
         return new_surface_name
     """
 
@@ -6588,15 +6535,15 @@
     def _attach_to_geo(self):
         if not self.attach_joints:
             return
-        
+
         if self.ribbon:
             rivet_group = self._create_setup_group('rivets')
-        
+
             for joint in self.buffer_joints:
                 rivet = geo.attach_to_surface(joint, self.surface)
                 cmds.setAttr('%s.inheritsTransform' % rivet, 0)
                 cmds.parent(rivet, rivet_group)
-        
+
         if not self.ribbon:
             self._create_spline_ik()
         """
@@ -6613,15 +6560,9 @@
 
         control = self._create_control(curve_type=self.btm_curve_type)
         control.hide_scale_attributes()
-<<<<<<< HEAD
-        control.scale_shape(1.4, 1.4, 1.4)
-
-        if self.btm_color != None:
-=======
         control.scale_shape(1.4,1.4,1.4)
-        
+
         if self.btm_color is not None:
->>>>>>> 5bee9bd5
             control.color(self.btm_color)
 
         control = control.control
@@ -6643,15 +6584,9 @@
 
         control = self._create_control(curve_type=self.top_curve_type)
         control.hide_scale_attributes()
-<<<<<<< HEAD
-        control.scale_shape(1.4, 1.4, 1.4)
-
-        if self.top_color != None:
-=======
         control.scale_shape(1.4,1.4,1.4)
-        
+
         if self.top_color is not None:
->>>>>>> 5bee9bd5
             control.color(self.top_color)
 
         control = control.control
@@ -6685,13 +6620,8 @@
             control = self._create_control(sub=True, curve_type=self.tweak_curve_type)
 
             control.hide_scale_attributes()
-<<<<<<< HEAD
-
-            if self.tweak_color != None:
-=======
-            
+
             if self.tweak_color is not None:
->>>>>>> 5bee9bd5
                 control.color(self.tweak_color)
 
             control = control.control
@@ -6784,17 +6714,10 @@
 
             control = self._create_control(description='mid', curve_type=self.fk_curve_type)
             control.hide_scale_attributes()
-<<<<<<< HEAD
-
-            if self.fk_color != None:
+
+            if self.fk_color is not None:
                 control.color(self.fk_color)
 
-=======
-            
-            if self.fk_color is not None:
-                control.color(self.fk_color)          
-            
->>>>>>> 5bee9bd5
             control = control.control
 
             xform = space.create_xform_group(control)
@@ -9827,17 +9750,17 @@
             """
             groups_created = False
             if joints[inc] in self.row_joint_dict:
-                
+
                 xform = self.row_joint_dict[joints[inc]]['xform']
                 offset = self.row_joint_dict[joints[inc]]['offset']
                 driver = self.row_joint_dict[joints[inc]]['driver']
-            
+
             if not joints[inc] in self.row_joint_dict:
 
                 xform = space.create_xform_group(joints[inc])
                 offset = space.create_xform_group(joints[inc], 'offset')
                 driver = space.create_xform_group(joints[inc], 'driver')
-                
+
                 self.row_joint_dict[joints[inc]] = {}
                 self.row_joint_dict[joints[inc]]['xform'] = xform
                 self.row_joint_dict[joints[inc]]['offset'] = offset
@@ -10881,31 +10804,31 @@
 
     """
     def create_corner_locator(self, positive_scale_vector = None, negative_scale_vector = None):
-        
+
         for control in self.corner_controls:
-        
+
             top_xform = space.get_xform_group(control)
             parent = cmds.listRelatives(top_xform, p = True)
             if parent:
                 parent = parent
-            
+
             cmds.select(cl = True)
             locator = cmds.joint(n = 'locatorJoint_%s' % control)
             #locator = cmds.spaceLocator(n = 'locator_%s' % control)[0]
             xform = space.create_xform_group(locator)
             cmds.connectAttr('%s.scale' % xform, '%s.inverseScale' % locator)
-            
+
             cmds.delete( cmds.parentConstraint(control, xform) )
-            
+
             if parent:
                 cmds.parent(xform, parent)
-            
+
             self.set_corner_x_space(positive_scale_vector[0], negative_scale_vector[0])
             self.set_corner_y_space(positive_scale_vector[1], negative_scale_vector[1])
             self.set_corner_z_space(positive_scale_vector[2], negative_scale_vector[2])
-            
-            self._set_corner_space(locator, xform)  
-            
+
+            self._set_corner_space(locator, xform)
+
             cmds.parentConstraint(control, locator)
     """
 
@@ -11443,14 +11366,9 @@
                 weight = util_math.remap_value(test_param, params[3], params[4], 0, 1)
 
             alt_weight = 1.0 - weight
-<<<<<<< HEAD
-
-            if control_start != None and control_end != None:
-=======
-            
+
             if control_start is not None and control_end is not None:
-                
->>>>>>> 5bee9bd5
+
                 blend = cmds.createNode('pairBlend')
                 sub_blend = cmds.createNode('pairBlend')
 
@@ -11471,20 +11389,15 @@
                 cmds.connectAttr('%s.outRotateX' % sub_blend, '%s.rotateX' % sub_locator)
                 cmds.connectAttr('%s.outRotateY' % sub_blend, '%s.rotateY' % sub_locator)
                 cmds.connectAttr('%s.outRotateZ' % sub_blend, '%s.rotateZ' % sub_locator)
-<<<<<<< HEAD
-=======
-                
+
                 cmds.setAttr('%s.weight' % sub_blend, alt_weight)
-                
-                
+
+
             if info_start is not None and info_end is not None:
->>>>>>> 5bee9bd5
-
-                cmds.setAttr('%s.weight' % sub_blend, alt_weight)
-
-            if info_start != None and info_end != None:
-                subtract = cmds.createNode('plusMinusAverage', n='subtract_pivot_%s' % locator)
-                subtract2 = cmds.createNode('plusMinusAverage', n='subtract_pivot2_%s' % sub_locator)
+
+
+                subtract = cmds.createNode('plusMinusAverage', n = 'subtract_pivot_%s' % locator)
+                subtract2 = cmds.createNode('plusMinusAverage', n = 'subtract_pivot2_%s' % sub_locator)
                 cmds.setAttr('%s.operation' % subtract, 2)
                 cmds.setAttr('%s.operation' % subtract2, 2)
 
@@ -12899,11 +12812,11 @@
 
             """
             space.MatchSpace(xform, aim_group).translation_rotation()
-            
+
             cmds.parent(aim_group, self.control_group)
             cmds.parent(xform, aim_group)
-            
-            
+
+
             """
 
         offset_value = 1.0 / 5.0
