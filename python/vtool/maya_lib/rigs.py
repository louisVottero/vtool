# Copyright (C) 2022 Louis Vottero louis.vot@gmail.com    All rights reserved.

from __future__ import absolute_import

import random
import os
# import util
from . import api
import vtool.util

if vtool.util.is_in_maya():
    import maya.cmds as cmds
    import maya.api.OpenMaya as om

from . import core
from . import attr
from . import space
from . import anim
from . import curve
from . import geo
from . import deform
from . import rigs_util
from . import fx
from .. import util_math
from .. import util_file

# --- rigs


class Rig(object):
    """Base class for rigs."""

    side_left = 'L'
    side_right = 'R'
    side_center = 'C'

    def __init__(self, description, side=None):

        self._created = False

        self.side = side

        self.joints = []
        self.buffer_joints = []

        self.description = description

        self._control_inst = None

        self._set_sub_control_color_only = False

        self._handle_side_variations()

        self.control_group = None
        self.setup_group = None

        self.control_parent = None
        self.setup_parent = None

        self._create_default_groups()
        self._delete_setup = False

        self.control_shape = 'circle'
        self.sub_control_shape = None

        self.control_color = None
        self.sub_control_color = None

        self.control_size = 1
        self.sub_control_size = 0.8
        self.control_offset_axis = None

        self.controls = []
        self.sub_controls = []
        self._sub_controls_with_buffer = []
        self.control_dict = {}

        self.sub_visibility = False
        self._connect_sub_vis_attr = None

        self._connect_important = True
        self._connect_important_node = None

        self._control_number = True
        self._custom_sets = []

        self._switch_parent = None
        self._pick_walk_parent = None

        self.hue = None
        self.sub_hue = None
        self.saturation = None
        self.color_value = None

        self.hue_inc = None
        self.saturation_inc = None
        self.color_value_inc = None

    def _pre_create(self):
        vtool.util.show('\n')
        vtool.util.show(
            'Creating rig: %s, description: %s, side: %s' % (self.__class__.__name__, self.description, self.side))
        self._parent_default_groups()

        self._pre_create_sub_visibility_attribute()

    def _pre_create_sub_visibility_attribute(self):

        if not self._connect_sub_vis_attr:
            return

        node = core.get_basename(self._connect_sub_vis_attr, remove_attribute=True)

        if not cmds.objExists(node):
            return

        attribute = attr.get_attribute_name(self._connect_sub_vis_attr)

        if not attribute:
            attribute = 'subVisibility'
            self._connect_sub_vis_attr = '%s.%s' % (node, attribute)

        if not cmds.objExists(self._connect_sub_vis_attr):
            cmds.addAttr(node, ln=attribute, at='bool', k=True, dv=self.sub_visibility)

    def _post_create(self):

        self._created = True

        cmds.addAttr(self.control_group, ln='className', dt='string')

        cmds.setAttr('%s.className' % self.control_group, str(self.__class__.__name__), type='string')

        try:
            self._post_create_rotate_order()
        except:
            vtool.util.warning('Could add rotate order to channel box')

        if self._connect_important:

            vtool.util.show('Connect Important!')

            self._post_create_connect('controls', 'control')
            self._post_create_connect('_sub_controls_with_buffer', 'subControl')
            self._post_create_connect('joints', 'joint')
            self._post_create_connect('ik_handle', 'ikHandle')

            if self.joints:
                attr.connect_message(self.control_group, self.joints[0], 'rig1')

        self._post_add_shape_switch()

        self._post_store_orig_matrix('controls')
        self._post_store_orig_matrix('_sub_controls_with_buffer')
        self._post_store_orig_matrix('joints')

        self._post_add_to_control_set()
        self._post_connect_controller()
        self._post_connect_controls_to_switch_parent()

        self._post_connect_sub_control_visibility()

        if self._delete_setup:
            self.delete_setup()

        if cmds.objExists(self.setup_group):

            if core.is_empty(self.setup_group):
                parent = cmds.listRelatives(self.setup_group, p=True)

                if not parent:
                    class_name = self.__class__.__name__

                    vtool.util.warning('Empty setup group in class: %s with description %s %s.' % (
                        class_name, self.description, self.side))

        vtool.util.show('Finished rig.\n')

    def _post_add_shape_switch(self):

        if hasattr(self, 'create_buffer_joints'):

            if not self.create_buffer_joints:
                return
        else:
            return

        if not hasattr(self, '_switch_shape_attribute_name'):
            return

        if not self._switch_shape_attribute_name:
            return

        shapes = core.get_shapes(self.joints[0], shape_type='locator', no_intermediate=True)

        name = self._switch_shape_attribute_name
        node_name = 'switch_setting'
        if self._switch_shape_node_name:
            node_name = self._switch_shape_node_name
        if not self._switch_shape_node_name:
            if self._switch_shape_attribute_name:
                node_name = self._switch_shape_attribute_name

        if cmds.objExists(node_name) and core.is_a_shape(node_name):
            shapes = [node_name]

        if not shapes:
            locator = cmds.spaceLocator()
            shapes = core.get_shapes(locator, shape_type='locator', no_intermediate=True)

            cmds.setAttr('%s.localScaleX' % shapes[0], 0)
            cmds.setAttr('%s.localScaleY' % shapes[0], 0)
            cmds.setAttr('%s.localScaleZ' % shapes[0], 0)

            attr.hide_attributes(shapes[0], ['localPosition', 'localScale'])
            shapes = cmds.parent(shapes[0], self.joints[0], r=True, s=True)
            cmds.delete(locator)
            shapes[0] = cmds.rename(shapes[0], core.inc_name(node_name))

        joint_shape = shapes[0]

        if not cmds.objExists('%s.%s' % (joint_shape, name)):
            cmds.addAttr(joint_shape, ln=name, k=True, min=0)

        if not attr.is_connected('%s.switch' % self.joints[0]):
            cmds.connectAttr('%s.%s' % (joint_shape, name), '%s.switch' % self.joints[0])

        max_value = cmds.attributeQuery('switch', max=True, node=self.joints[0])[0]

        try:
            test_max = cmds.attributeQuery(name, max=True, node=joint_shape)[0]

            if max_value < test_max:
                max_value = test_max
        except:
            pass

        cmds.addAttr('%s.%s' % (joint_shape, name), edit=True, maxValue=max_value)

        cmds.setAttr('%s.%s' % (joint_shape, name), max_value)

        for control in self.controls:
            cmds.parent(shapes[0], control, add=True, s=True)

        attr.connect_message(shapes[0], self.control_group, 'switch')

    def _post_create_rotate_order(self):

        for control in self.controls:
            test = ('X', 'Y', 'Z')

            count = 0

            for t in test:
                if not attr.is_locked('%s.rotate%s' % (control, t)):
                    count += 1

            if count == 3:
                cmds.setAttr('%s.rotateOrder' % control, cb=True)
                cmds.setAttr('%s.rotateOrder' % control, k=True)

    def _post_create_connect(self, inst_attribute, description):
        if hasattr(self, inst_attribute):
            value = getattr(self, inst_attribute)
            if value:
                value = vtool.util.convert_to_sequence(value)
                for inc, sub_value in enumerate(value, 1):
                    attr.connect_message(sub_value, self.control_group, '%s%s' % (description, inc))
                return value

    def _post_store_orig_matrix(self, inst_attribute):

        if hasattr(self, inst_attribute):

            value = getattr(self, inst_attribute)

            if value:
                value = vtool.util.convert_to_sequence(value)
                for sub_value in value:
                    if sub_value:
                        attr.store_world_matrix_to_attribute(sub_value, skip_if_exists=True)

                return value

    def _post_add_to_control_set(self):

        set_name = 'set_controls'

        exists = False

        if cmds.objExists(set_name) and cmds.nodeType(set_name) == 'objectSet':
            exists = True

        if not exists:

            sets = cmds.ls('%s*' % set_name, type='objectSet')

            if sets:
                set_name = sets[0]
                exists = True

            if not exists:
                cmds.sets(name=core.inc_name(set_name), empty=True)

        parent_set = set_name
        child_set = None

        for set_name in self._custom_sets:

            if set_name == parent_set:
                continue

            custom_set_name = 'set_' + set_name

            if not cmds.objExists(custom_set_name):
                custom_set_name = cmds.sets(name=custom_set_name, empty=True)

            cmds.sets(custom_set_name, addElement=parent_set)

            parent_set = custom_set_name

        if self.__class__ != Rig:
            child_set = 'set_%s' % self.description
            if self.side:
                child_set = 'set_%s_%s' % (self.description, self.side)

            if child_set != parent_set:
                if not cmds.objExists(child_set):
                    cmds.sets(name=child_set, empty=True)

                cmds.sets(child_set, add=parent_set)

        if not child_set:
            child_set = parent_set

        controls = self.get_all_controls()

        for control in controls:
            vtool.util.show('Adding %s to control sets' % control)
            cmds.sets(control, e=True, add=child_set)

    def _post_connect_controller(self):

        controller = attr.get_message_input(self.control_group, 'control1')

        if not self._pick_walk_parent:
            parent = cmds.listRelatives(self.control_group, p=True)

            if parent:
                parent = parent[0]
            else:
                return
        else:
            parent = self._pick_walk_parent

        if controller:
            if not cmds.controller(parent, q=True, isController=True):
                return

            if cmds.controller(controller, q=True, isController=True):
                cmds.controller(controller, parent, e=True, p=True)

    def _post_connect_controls_to_switch_parent(self):

        if not self._switch_parent:
            return

        controls = self.get_all_controls()

        for control in controls:
            attr.connect_message(self._switch_parent, control, 'switchParent')

    def _post_connect_sub_control_visibility(self):

        if not self._connect_sub_vis_attr:
            return

        if not self.sub_controls:
            return

        for sub_control in self.sub_controls:

            shapes = cmds.listRelatives(sub_control, shapes=True)
            for shape in shapes:

                if attr.is_connected('%s.visibility' % shape):
                    input_attribute = attr.get_attribute_input('%s.visibility' % shape, node_only=False)

                    if input_attribute.endswith('isibility'):
                        try:
                            cmds.connectAttr(self._connect_sub_vis_attr, input_attribute)
                        except:
                            pass
                else:
                    attr.connect_visibility(self._connect_sub_vis_attr, shape, self.sub_visibility)

    def __getattribute__(self, item):

        custom_functions = ['create']

        if item in custom_functions:

            if item == 'create':
                result = self._pre_create()
                if result == False:
                    return lambda *args: None

            result = object.__getattribute__(self, item)

            result_values = result()

            def results():
                return result_values

            if item == 'create':
                self._post_create()

            return results

        else:

            return object.__getattribute__(self, item)

    def _handle_side_variations(self):

        if vtool.util.is_left(self.side):
            self.side = 'L'
        if vtool.util.is_right(self.side):
            self.side = 'R'
        if vtool.util.is_center(self.side):
            self.side = 'C'

    def _create_group(self, prefix=None, description=None):

        rig_group_name = self._get_name(prefix, description)

        group = cmds.group(em=True, n=core.inc_name(rig_group_name))

        return group

    def _create_default_groups(self):

        self.control_group = self._create_control_group()
        self.setup_group = self._create_setup_group()

        self._create_control_group_attributes()

        cmds.hide(self.setup_group)

        self._parent_default_groups()
        self._setup_default_groups()

    def _parent_default_groups(self):

        self._parent_custom_default_group(self.control_group, self.control_parent)
        self._parent_custom_default_group(self.setup_group, self.setup_parent)

    def _setup_default_groups(self):

        attr.create_title(self.control_group, 'vetala')
        cmds.addAttr(self.control_group, ln='controlVisibility', at='bool', k=True, dv=1)
        cmds.addAttr(self.control_group, ln='subVisibility', at='bool', k=True, dv=1)
        cmds.addAttr(self.control_group, ln='size', at='double3', k=True)
        cmds.addAttr(self.control_group, ln='sizeX', at='double', p='size', k=True, dv=1)
        cmds.addAttr(self.control_group, ln='sizeY', at='double', p='size', k=True, dv=1)
        cmds.addAttr(self.control_group, ln='sizeZ', at='double', p='size', k=True, dv=1)

        decompose = cmds.createNode('decomposeMatrix', n=core.inc_name('%s_decompose_scale' % self.control_group))

        cmds.connectAttr('%s.worldMatrix' % self.control_group, '%s.inputMatrix' % decompose)
        cmds.connectAttr('%s.outputScaleX' % decompose, '%s.sizeX' % self.control_group)
        cmds.connectAttr('%s.outputScaleY' % decompose, '%s.sizeY' % self.control_group)
        cmds.connectAttr('%s.outputScaleZ' % decompose, '%s.sizeZ' % self.control_group)

    def _parent_custom_default_group(self, group, custom_parent):

        if not group or not custom_parent:
            return

        if not cmds.objExists(group):
            return
        if not cmds.objExists(custom_parent):
            vtool.util.warning('%s does not exist to be a parent.' % custom_parent)
            return

        parent = cmds.listRelatives(group, p=True)
        if parent:
            if custom_parent == parent[0]:
                return

        try:

            cmds.parent(group, custom_parent)

        except:
            pass

    def _create_setup_group(self, description=''):

        group = self._create_group('setup', description)

        if self.setup_group:
            cmds.parent(group, self.setup_group)

        return group

    def _create_control_group(self, description=''):

        group = self._create_group('controls', description)

        if self.control_group:
            cmds.parent(group, self.control_group)

        return group

    def _create_control_group_attributes(self):

        cmds.addAttr(self.control_group, ln='rigControlGroup', at='bool', dv=True)
        cmds.setAttr('%s.rigControlGroup' % self.control_group, l=True)

        cmds.addAttr(self.control_group, ln='description', dt='string')
        cmds.setAttr('%s.description' % self.control_group, self.description, type='string', l=True)

        cmds.addAttr(self.control_group, ln='side', dt='string')
        side = self.side
        if not side:
            side = ''
        cmds.setAttr('%s.side' % self.control_group, side, type='string', l=True)

    def _get_name(self, prefix=None, description=None, sub=False):

        name_list = [prefix, self.description, description, '1', self.side]
        filtered_name_list = [str(name) for name in name_list if name]
        name = '_'.join(filtered_name_list)
        return name

    def _get_control_name(self, description=None, sub=False):

        current_process = os.environ.get('VETALA_CURRENT_PROCESS')

        if current_process:
            control_inst = util_file.ControlNameFromSettingsFile(current_process)

            if sub == False:
                control_inst.set_number_in_control_name(self._control_number)

            self._control_inst = control_inst

            if description:
                description = self.description + '_' + description
            else:
                description = self.description

            if sub == True:
                description = 'sub_%s' % description

            control_name = control_inst.get_name(description, self.side)

        if not current_process:

            prefix = 'CNT'
            if sub:
                prefix = 'CNT_SUB'

            control_name = self._get_name(prefix, description, sub=sub)

            control_name = control_name.upper()

        control_name = core.inc_name(control_name)

        return control_name

    def _create_control(self, description=None, sub=False, curve_type=None):

        control = rigs_util.Control(self._get_control_name(description, sub))

        cmds.parent(control.control, self.control_group)

        if curve_type:
            control.set_curve_type(curve_type)

        side = self.side

        if not side:
            side = 'C'

        if not self._set_sub_control_color_only:
            control.color(attr.get_color_of_side(side, sub))
        if self._set_sub_control_color_only:
            control.color(attr.get_color_of_side(side, True))

        if self.control_color is not None and self.control_color >= 0 and not sub:
            control.color(self.control_color)

        if self.sub_control_color is not None\
                and not isinstance(self.sub_control_color, list)\
                and self.sub_control_color >= 0 and sub:
            control.color(self.sub_control_color)

        control.hide_visibility_attribute()

        if self.control_shape and not curve_type:

            control.set_curve_type(self.control_shape)

            if sub:
                if self.sub_control_shape:
                    control.set_curve_type(self.sub_control_shape)

        if not sub:

            control.scale_shape(self.control_size,
                                self.control_size,
                                self.control_size)

            for shape in control.shapes:
                cmds.connectAttr('%s.controlVisibility' % self.control_group, '%s.lodVisibility' % shape)

        if sub:

            size = self.control_size * self.sub_control_size

            control.scale_shape(size,
                                size,
                                size)

            for shape in control.shapes:
                cmds.connectAttr('%s.subVisibility' % self.control_group, '%s.lodVisibility' % shape)

        if not sub:
            self.controls.append(control.get())

        if sub:
            self.sub_controls.append(control.get())
            if not self._sub_controls_with_buffer:
                self._sub_controls_with_buffer.append(control.get())
            else:
                self._sub_controls_with_buffer[-1] = control.get()
        else:
            self._sub_controls_with_buffer.append(None)

        if self.control_offset_axis:

            if self.control_offset_axis == 'x':
                control.rotate_shape(90, 0, 0)

            if self.control_offset_axis == 'y':
                control.rotate_shape(0, 90, 0)

            if self.control_offset_axis == 'z':
                control.rotate_shape(0, 0, 90)

            if self.control_offset_axis == '-x':
                control.rotate_shape(-90, 0, 0)

            if self.control_offset_axis == '-y':
                control.rotate_shape(0, -90, 0)

            if self.control_offset_axis == '-z':
                control.rotate_shape(0, 0, -90)

        self.control_dict[control.get()] = {}

        if self.hue is not None and sub != True:
            control.set_color_hue(self.hue)

        if self.sub_hue is not None and sub == True:
            control.set_color_hue(self.sub_hue)

        if self.saturation is not None and sub == False:
            control.set_color_saturation(self.saturation)

        if self.color_value is not None and sub == False:
            control.set_color_value(self.color_value)

        if self.hue_inc:
            if self.hue:
                self.hue += self.hue_inc

        if self.saturation_inc and not sub:
            self.saturation += self.saturation_inc

        if self.color_value_inc and not sub:
            self.color_value += self.color_value_inc

        return control

    def _connect_sub_visibility(self, control_and_attr, sub_control):

        shapes = cmds.listRelatives(sub_control, shapes=True)

        for shape in shapes:
            attr.connect_visibility(control_and_attr, shape, self.sub_visibility)

    def set_control_shape(self, shape_name):
        """
        Sets the look of the controls, based on predefined names.
        """

        self.control_shape = shape_name

    def set_sub_control_shape(self, shape_name):
        """
        Sets the look of the curve for the sub controls.

        """

        self.sub_control_shape = shape_name

    def set_control_color(self, color):
        """
        Set the color of the control based on an integer value.
        """

        self.control_color = color

    def set_sub_control_color(self, color):
        """
        Set the color of sub controls.
        """

        self.sub_control_color = color

    def set_sub_control_color_only(self, bool_value):
        """
        Makes main controls use the same color has sub controls.
        """
        self._set_sub_control_color_only = bool_value

    def set_control_size(self, float_value):
        """
        Sets the default size of the control curve.
        """

        if float_value == 0:
            vtool.util.warning('Setting control size to zero!')

        self.control_size = float_value

    def set_sub_control_size(self, float_value):
        """
        Sets the default size of the sub control curve.
        """

        self.sub_control_size = float_value

    def set_control_parent(self, parent_transform):
        """
        Sets the parent of the control group for this rig.
        This usually should get run after create.
        """

        self.control_parent = parent_transform

        self._parent_custom_default_group(self.control_group, self.control_parent)

    def set_setup_parent(self, parent_transform):
        """
        Sets the parent of the setup group for this rig.
        This usually should get run after create.
        """

        self.setup_parent = parent_transform

        self._parent_custom_default_group(self.setup_group, self.setup_parent)

    def set_switch_parent(self, rig_control_group):
        """
        This is used for IK/FK matching. This could be used to allow the hands to be associated with the IK/FK switching of the arm.
        """
        self._switch_parent = rig_control_group

    def set_control_offset_axis(self, axis_letter):
        """
        This sets the axis that the control curve cvs will offset to. This happens by rotating the control in 90 degrees on the axi.
        This is good for lining up the control cvs to a different axis than its default.

        Args:
            axis_letter (str): The letter of the axis to offset the control cvs around. 'x', 'y' or 'z'

        """
        self.control_offset_axis = axis_letter.lower()

    def set_control_color_hue(self, value):
        """
        Using HSV this sets the hue component for the controls.
        """
        self.hue = value

    def set_sub_control_color_hue(self, value):
        """
        Using HSV this sets the hue component for the sub controls.
        """
        self.sub_hue = value

    def set_control_color_increment_hue(self, value):
        """
        Using HSV this increments (.1) or decrements (-.1) the hue component of controls as they are created.
        This allows for things like FK control chains to get progressively darker/lighter.
        """
        self.hue_inc = value

    def set_control_color_saturation(self, value):
        """
        Using HSV this sets the saturation component for the controls.
        """
        self.saturation = value

    def set_control_color_value(self, value):
        """
        Using HSV this sets the value component for the controls.
        """
        self.color_value = value

    def set_control_color_increment_saturation(self, value):
        """
        Using HSV this increments (.1) or decrements (-.1) the saturation component of controls as they are created.
        This allows for things like FK control chains to get progressively darker/lighter.
        """
        self.saturation_inc = value

    def set_control_color_increment_value(self, value):
        """
        Using HSV this increments (.1) or decrements (-.1) the value component of controls as they are created.
        This allows for things like FK control chains to get progressively darker/lighter.
        """
        self.color_value_inc = value

    def set_sub_visibility(self, bool_value):
        """
        This controls whether sub controls are visible by default after building the rig.

        Args:
            bool_value (bool)
        """
        self.sub_visibility = bool_value

    def set_connect_important(self, bool_value):
        self._connect_important = bool_value

    def set_number_in_control_name(self, bool_value):
        """
        By default, controls are named with a number.
        For example: "CNT_DEFAULT_1_L"
        If this is set to false, the name would become:
        "CNT_DEFAULT_L"
        This helps simplify control names especially for major controls.
        """
        self._control_number = bool_value

    def set_no_last_number(self, bool_value):
        """
        By default, controls are named with a number.
        For example: "CNT_DEFAULT_1_L"
        If this is set to false, the name would become:
        "CNT_DEFAULT_L"
        This helps simplify control names especially for major controls.
        """

        self._control_number = bool_value

    def set_pick_walk_parent(self, control_name):
        """
        Some rig classes support pick walking.
        When pick walking gets to the first control, it will then navigate to the control specified here.
        """
        self._pick_walk_parent = control_name

    def set_control_set(self, list_of_set_names):
        """
        This will create the sets if they don't already exist.
        This will put all the controls generated under the last set name in the list
        """

        self._custom_sets = vtool.util.convert_to_sequence(list_of_set_names)

    def connect_sub_visibility(self, attr_name):
        """
        This connects the subVisibility attribute to the specified attribute.  Good when centralizing the sub control visibility.
        """
        self._connect_sub_vis_attr = attr_name

    def get_all_controls(self):
        """
        Returns all controls in the setup.
        """
        return list(self.control_dict.keys())

    def get_controls(self, title):
        """
        Get entries for every control.
        For example, title could be "xform".  It would return all the xform nodes.
        """

        entries = [self.control_dict[control][title] for control in self.controls
                   if title in self.control_dict[control]]
        return entries

    def get_sub_controls(self, title):
        """
        Get entries for every sub control.
        For example, title could be "xform".  It would return all the xform nodes.
        """

        entries = [self.control_dict[control][title] for control in self.sub_controls
                   if title in self.control_dict[control]]
        return entries

    def create(self):
        """
        Create the rig.  Set commands must be set before running this.
        """

    def delete_setup(self):
        """
        This will delete the setup group.
        """

        self._delete_setup = True

        if not self._created:
            return

        if cmds.objExists(self.setup_group):

            if core.is_empty(self.setup_group):
                parent = cmds.listRelatives(self.setup_group, p=True)

                if parent:
                    vtool.util.warning('Setup group was parented. Skipping deletion.')

                if not parent:
                    cmds.delete(self.setup_group)
                    return
            if core.is_empty(self.setup_group) and self._delete_setup:
                vtool.util.warning('Setup group is not empty. Skipping deletion.')
                self._delete_setup = False
                return

        if not cmds.objExists(self.setup_group) and self._delete_setup:
            vtool.util.warning('Setup group does not exist. Skipping deletion.')

        if self._delete_setup:
            vtool.util.warning('Could not delete setup group. rig: %s side: %s of class: %s' % (
                self.description, self.side, self.__class__.__name__))


class JointRig(Rig):
    """
    Joint rig class adds attaching buffer chain functionality.
    Also, the ability to specify a joint chain for a rig.

    """

    attach_type_constraint = 0
    attach_type_matrix = 1

    def __init__(self, description, side=None):
        super(JointRig, self).__init__(description, side)

        self._switch_shape_node_name = None
        self.joints = []

        self.attach_joints = True
        self.auto_control_visibility = True

        self._switch_shape_attribute_name = None
        self._attach_type = 0

        self.joint_name_token = 'joint'

    def _pre_create(self):
        super(JointRig, self)._pre_create()
        vtool.util.show('Using joints:%s' % self.joints)

        if not self.joints:
            vtool.util.warning('No joints passed. Nothing to build')
            return False

    def _attach_joints(self, source_chain, target_chain):

        if not self.joints:
            return

        if not self.attach_joints:
            return

        attach = space.AttachJoints(source_chain, target_chain)
        attach.set_attach_type(self._attach_type)
        attach.create()

        if cmds.objExists('%s.switch' % target_chain[0]):
            switch = rigs_util.RigSwitch(target_chain[0])

            weight_count = switch.get_weight_count()

            if weight_count > 0:
                if self.auto_control_visibility:
                    switch.add_groups_to_index((weight_count - 1), self.control_group)

                switch.create()

    def _check_joints(self, joints):

        for joint in joints:
            if cmds.nodeType(joint) == 'joint':
                continue

            if cmds.nodeType(joint) == 'transform':
                continue

            vtool.util.show(
                '%s is not a joint or transform. %s may not build properly.' % (joint, self.__class__.__name__))

    def set_joints(self, joints):
        """
        Set the joints that the rig should work on.

        Args:
            joints (list): Joints by name.
        """

        joints = vtool.util.convert_to_sequence(joints)

        self.joints = joints
        self.buffer_joints = joints

        self._check_joints(self.joints)

    def set_attach_joints(self, bool_value):
        """
        Turn off/on joint attaching.

        Args:
            bool_value (bool): Whether to attach joints.
        """

        self.attach_joints = bool_value

    def set_attach_type(self, attach_type):

        self._attach_type = attach_type

    def set_auto_switch_visibility(self, bool_value):
        """
        When attaching more than one joint chain.
        This will attach the control group visibility to the switch attribute on the first joint.
        """

        self.auto_control_visibility = bool_value

    def set_add_switch_shape(self, name_for_attribute, name_for_node=None):
        """
        Add a switch attribute, for example: ikFk

        Args:
            name_for_attribute (str) : The name to give the switch attribute upon creation. i.e. ikFk
            name_for_node (str) : The name to give the shape to be created that the attribute will live on.  i.e. settings_arm_L
        """

        self._switch_shape_attribute_name = name_for_attribute
        self._switch_shape_node_name = name_for_node

    def set_joint_name_token(self, joint_token_string):
        self.joint_name_token = joint_token_string


class BufferRig(JointRig):
    """
    Extends JointRig with ability to create buffer chains.
    The buffer chain creates a duplicate chain for attaching the setup to the main chain.
    This allows multiple rigs to be attached to the main chain.
    """

    def __init__(self, name, side=None):
        super(BufferRig, self).__init__(name, side)

        self._switch_shape_node_name = None
        self.create_buffer_joints = False
        self.build_hierarchy = False
        self._buffer_replace = ['joint', 'buffer']

    def _duplicate_joints(self):

        if not self.joints:
            return

        if self.create_buffer_joints:

            if not self._is_buffer_ready(self.joints[0]):
                vtool.util.warning(
                    'Buffer joints added to chain that was not ready. This is probably because the joint chain was rigged without set_buffer(True) in the past.')
                vtool.util.warning('')
                vtool.util.warning('Layering rigs will error.')
                vtool.util.warning('')

            if not self.build_hierarchy:
                duplicate_hierarchy = space.DuplicateHierarchy(self.joints[0])

                duplicate_hierarchy.stop_at(self.joints[-1])
                duplicate_hierarchy.only_these(self.joints)
                duplicate_hierarchy.replace(self._buffer_replace[0], self._buffer_replace[1])

                self.buffer_joints = duplicate_hierarchy.create()

            if self.build_hierarchy:
                build_hierarchy = space.BuildHierarchy()
                build_hierarchy.set_transforms(self.joints)
                build_hierarchy.set_replace(self._buffer_replace[0], self._buffer_replace[1])
                self.buffer_joints = build_hierarchy.create()

            cmds.parent(self.buffer_joints[0], self.setup_group)

        if not self.create_buffer_joints:
            self.buffer_joints = self.joints

            if self._has_buffer(self.joints[0]):
                vtool.util.warning(
                    'set_buffer(False) on a rig that has used buffer joints in the past. Consider turning on set_buffer(True)')
                vtool.util.warning('')
                vtool.util.warning('Layering rigs will error.')
                vtool.util.warning('')

            if space.has_constraint(self.joints[0]) and self.attach_joints:
                vtool.util.warning('set_buffer(False) on joints that are already constrained. ')
                vtool.util.warning('')
                vtool.util.warning('Layering rigs will error.')
                vtool.util.warning('')

        return self.buffer_joints

    def _create_before_attach_joints(self):
        return

    def _has_buffer(self, top_joint):
        if cmds.objExists('%s.switch' % top_joint):
            return True

        return False

    def _is_buffer_ready(self, top_joint):

        if cmds.objExists('%s.switch' % top_joint):
            return True

        else:
            if not space.has_constraint(top_joint):
                return True

        return False

    def set_buffer_replace(self, replace_this, with_this):

        self._buffer_replace = [replace_this, with_this]

    def set_build_hierarchy(self, bool_value):

        self.build_hierarchy = bool_value

    def set_buffer(self, bool_value, name_for_attribute=None, name_for_node=None):
        """
        Turn off/on the creation of a buffer chain.

        Args:
            bool_value (bool): Whether to create the buffer chain.
            name_for_attribute : Name to give an optional switch attribute
            name_for_node: name of a node the optional switch attribute lives on.
        """

        self.create_buffer_joints = bool_value
        self._connect_important = bool_value

        if name_for_attribute:
            self._switch_shape_attribute_name = name_for_attribute
            self._switch_shape_node_name = name_for_node

    def create(self):
        super(BufferRig, self).create()

        self._duplicate_joints()

        self._create_before_attach_joints()

        if self.create_buffer_joints and self.buffer_joints:
            self._attach_joints(self.buffer_joints, self.joints)

    def delete_setup(self):

        if self.create_buffer_joints:
            vtool.util.warning(
                'Skipping setup group deletion. The buffer is set to True and duplicate joints need to be stored under the setup.')
            self._delete_setup = False
            return

        super(BufferRig, self).delete_setup()


class CurveRig(Rig):
    """
        A rig class that accepts curves instead of joints as the base structure.
    """

    def __init__(self, description, side=None):
        super(CurveRig, self).__init__(description, side)

        self.curves = None

    def set_curve(self, curve_list):
        """
        Set the curve to rig with.

        Args:
            curve_list (str): The name of a curve.
        """
        self.curves = vtool.util.convert_to_sequence(curve_list)


class PolyPlaneRig(Rig):
    """
        A rig class that accepts curves instead of joints as the base structure.
    """

    def __init__(self, description, side=None):
        super(PolyPlaneRig, self).__init__(description, side)

        self.poly_plane = None

    def set_poly_plane(self, poly_plane):
        """
        Set the curve to rig with.

        Args:

        """
        self.poly_plane = poly_plane


class SurfaceRig(Rig):
    """
        A rig class that accepts curves instead of joints as the base structure.
    """

    def __init__(self, description, side=None):
        super(SurfaceRig, self).__init__(description, side)

        self.surfaces = None
        self.curves = None

    def set_surface(self, surface_list):
        """
        Set the curve to rig with.

        Args:
            curve_list (str): The name of a curve.
        """
        self.surfaces = vtool.util.convert_to_sequence(surface_list)

# --- Rigs


class SparseRig(JointRig):
    """
    This class create controls on joints. The controls are not interconnected.
    For example Fk rig, the controls have a parent/child hierarchy. Sparse rig does not have any hierarchy.
    This is good for a pile of leaves or tweakers on a body.
    """

    def __init__(self, description, side=None):
        super(SparseRig, self).__init__(description, side)

        self.current_inc = None
        self.respect_side_offset = None
        self.control_shape = 'cube'
        self.is_scalable = False
        self.respect_side = False
        self.respect_side_tolerance = 0.001
        self.match_scale = False

        self.use_joint_controls = False
        self.use_joint_controls_scale_compensate = False

        self.xform_rotate = None
        self.xform_scale = None

        self.control_to_pivot = False
        self._control_to_boundingbox = False
        self._control_to_boundingbox_bottom = False
        self._control_to_boundingbox_top = False
        self.follow_parent = False
        self.control_compensate = False
        self.run_function = None
        self._create_sub_control = False
        self.sub_visibility = 1
        self.keep_negative_scale = False

    def _convert_to_joints(self):

        for inc in range(0, len(self.controls)):
            control = self.controls[inc]

            control = rigs_util.Control(control)
            control.set_to_joint(scale_compensate=self.use_joint_controls_scale_compensate)

    def _position_control(self, transform_source, transform_target):

        match_space = space.MatchSpace(transform_source, transform_target)
        match_space.translation_rotation()

        if self.control_to_pivot:
            match_space.translation_to_rotate_pivot()
        if self._control_to_boundingbox:
            pos = space.get_center(transform_source)
            cmds.xform(transform_target, ws=True, t=pos)
        if self._control_to_boundingbox_bottom:
            pos = space.get_btm_center(transform_source)
            cmds.xform(transform_target, ws=True, t=pos)
        if self._control_to_boundingbox_top:
            pos = space.get_top_center(transform_source)
            cmds.xform(transform_target, ws=True, t=pos)

        match_space.scale()

    def _post_connect_controller(self):

        if not self._pick_walk_parent:
            parent = cmds.listRelatives(self.control_group, p=True)

            if parent:
                parent = parent[0]
                if not cmds.controller(parent, q=True, isController=True):
                    return
        else:
            parent = self._pick_walk_parent

        for control in self.controls:

            if cmds.controller(control, q=True, isController=True):
                cmds.controller(control, parent, e=True, p=True)

    def set_scalable(self, bool_value, keep_negative_scale_on_joint=False):
        """
        Turn off/on the ability for controls to scale the joints.

        Args:
            bool_value (bool): Whether to open the scale attributes of the controls.
            keep_negative_scale_on_joint (bool): TODO: Fill description.
        """

        self.is_scalable = bool_value

        self.keep_negative_scale = keep_negative_scale_on_joint

    def set_respect_side(self, bool_value, tolerance=0.001, center_line_offset=0):
        """
        Respecting side will change the color of controls based on their position along the X coordinate.
        Less than x will be red. Greater than x will be blue.
        Inside the center axis will be yellow.
        This will also change the naming of the control.
        The end suffix letter will change to L, R or C depending on where it is in space.

        Args:
            bool_value (bool): Whether to have the control respect side by changing name and color.
            tolerance (float): The value a control needs to be away from the center before it has a side.
            center_line_offset (int): TODO: Fill description.
        """

        self.respect_side = bool_value
        self.respect_side_tolerance = tolerance
        self.respect_side_offset = center_line_offset

    def set_match_scale(self, bool_value):
        """
        Match the size of the control to the scale of the joint.

        Args:
            bool_value (bool): Whether to match the control to the scale of the joint.
        """

        self.match_scale = bool_value

    def set_use_joint_controls(self, bool_value, scale_compensate=False):

        self.use_joint_controls = bool_value
        self.use_joint_controls_scale_compensate = scale_compensate

    def set_xform_values(self, rotate=None, scale=None):
        """
        This is good for mirroring control behavior
        """

        if rotate is None:
            rotate = [0, 180, 0]
        if scale is None:
            scale = [1, 1, -1]
        self.xform_rotate = rotate
        self.xform_scale = scale

    def set_control_to_pivot(self, bool_value):
        """
        This will build the control at the pivot point of the joint or transform supplied with set_joints()
        """
        self.control_to_pivot = bool_value

    def set_control_to_bounding_box_center(self, bool_value):
        self._control_to_boundingbox = bool_value

    def set_control_to_bounding_box_bottom(self, bool_value):
        self._control_to_boundingbox_bottom = bool_value

    def set_control_to_bounding_box_top(self, bool_value):
        self._control_to_boundingbox_top = bool_value

    def set_follow_parent(self, bool_value):

        self.follow_parent = bool_value

    def set_control_compensate(self, bool_value):
        """
        This feeds the translation of the control into a group above using a negative offset.
        Good if the control is attached to a mesh that it affects using a rivet.
        """
        self.control_compensate = bool_value

    def set_run_after_increment(self, function):
        """
        function will get passed the current control and current transform.
        """

        self.run_function = function

    def set_create_sub_control(self, bool_value):
        self._create_sub_control = bool_value

    def create(self):

        super(SparseRig, self).create()

        inc = 0
        self.current_inc = 0

        if not self.joints:
            vtool.util.warning('No joints given.')
            return

        for joint in self.buffer_joints:

            control = self._create_control()

            control_name = control.get()

            xform = space.create_xform_group(control.get())
            driver = space.create_xform_group(control.get(), 'driver')

            if self.control_compensate:
                offset = space.create_xform_group(control_name, 'offset')

                attr.connect_translate_multiply(control_name, offset, -1)

            self._position_control(joint, xform)

            if self.respect_side:

                sub = False
                if self._set_sub_control_color_only:
                    sub = True

                side = control.color_respect_side(sub=sub, center_tolerance=self.respect_side_tolerance,
                                                  offset=self.respect_side_offset)

                if side != 'C':
                    control_data = self.control_dict[control_name]
                    self.control_dict.pop(control_name)

                    new_name = self._control_inst.get_name(self.description, side)

                    control_name = rigs_util.rename_control(control_name, new_name)

                    xform = space.get_xform_group(control_name)
                    driver = space.get_xform_group(control_name, 'driver')

                    control = rigs_util.Control(control_name)

                    self.control_dict[control_name] = control_data

                    self.controls[-1] = control_name

            if self.match_scale:
                const = cmds.scaleConstraint(joint, xform)
                cmds.delete(const)

            sub = False
            if self._create_sub_control:
                sub = self._create_control(sub=True)

                cmds.parent(sub.control, control.control, r=True)

                self._connect_sub_visibility('%s.subVisibility' % control.get(), sub.get())

            if self.attach_joints:
                const_control = control_name

                if sub:
                    const_control = sub.control

                maintain_offset = True
                if space.world_matrix_equivalent(const_control, joint):
                    maintain_offset = False

                cmds.parentConstraint(const_control, joint, mo=maintain_offset)

                if self.is_scalable:
                    if self.keep_negative_scale:
                        scale_constraint = cmds.scaleConstraint(const_control, joint, mo=True)[0]
                    else:
                        scale_constraint = cmds.scaleConstraint(const_control, joint)[0]

                    if not sub:
                        space.scale_constraint_to_local(scale_constraint, self.keep_negative_scale)

            if not self.is_scalable:
                control.hide_scale_attributes()
                if sub:
                    sub.hide_scale_attributes()

            self.control_dict[control_name]['xform'] = xform
            self.control_dict[control_name]['driver'] = driver

            if self.follow_parent:
                parent = cmds.listRelatives(joint, p=True)

                if parent:
                    space.create_follow_group(parent[0], xform)

            if self.run_function:
                self.run_function(self.controls[self.current_inc], self.joints[self.current_inc])

            inc += 1
            self.current_inc = inc

        if self.use_joint_controls:
            self._convert_to_joints()


class SparseLocalRig(SparseRig):
    """
    A sparse rig that does that connects controls locally.
    This is important for cases where the controls when parented need to move separately from the rig.
    For example if the setup deformation blendshapes in before a skin cluster.
    """

    def __init__(self, description, side=None):
        super(SparseLocalRig, self).__init__(description, side)

        self.local_constraint = True
        self.local_parent = None
        self.local_xform = None
        self.connect_xform = False
        self.connect_driver = False
        self._read_locators = []
        self._read_locators_dict = {}
        self.read_locators = []
        self._loc_group = None

    def _create_read_locators(self):

        if not self._read_locators:
            return

        self._temp_loc_dict = {}

        for read_dict in self._read_locators:
            if not self._loc_group:
                group = cmds.group(em=True, n=core.inc_name(self._get_name('group', 'read_locator')))
                cmds.parent(group, self.setup_group)
                self._loc_group = group
            else:
                group = self._loc_group

            self.read_locators = []

            for joint in self.joints:

                if joint not in self._temp_loc_dict:
                    loc = cmds.spaceLocator(n=core.inc_name(self._get_name('locator', 'read')))[0]
                    self._temp_loc_dict[joint] = loc

                    cmds.pointConstraint(joint, loc)

                    xform = space.create_xform_group(loc)
                    cmds.parent(xform, group)
                    self._read_locators_dict[joint] = []

                if joint in self._temp_loc_dict:
                    loc = self._temp_loc_dict[joint]

                values = [loc, read_dict['min'], read_dict['max'], read_dict['axis']]

                self.read_locators.append(loc)
                self._read_locators_dict[joint].append(values)

    def set_local_constraint(self, bool_value):
        self.local_constraint = bool_value

    def set_local_parent(self, local_parent):
        self.local_parent = local_parent

    def set_connect_local_xform(self, bool_value):

        self.connect_xform = bool_value

    def set_connect_local_driver(self, bool_value):

        self.connect_driver = bool_value

    def set_create_position_read_locators(self, bool_value, min_value=None, max_value=None, axis='Y'):
        """
        Good to hookup of blendshapes to the translation.
        Weight attribute named weight if set_position_read_locators called once
        if called for more than one axis = weightX or weightY or weightZ
        """

        read_dict = {'min': min_value,
                     'max': max_value,
                     'axis': axis}

        self._read_locators.append(read_dict)

    def create(self):

        super(SparseRig, self).create()

        if not self.joints:
            vtool.util.warning('No joints given.')
            return

        if self._read_locators:
            self._create_read_locators()

        self.local_xform = cmds.group(em=True, n=core.inc_name('localParent_%s' % self._get_name()))
        cmds.parent(self.local_xform, self.setup_group)

        self.current_inc = 0
        inc = 0

        for joint in self.buffer_joints:

            control = self._create_control()

            control_name = control.get()

            if not self.is_scalable:
                control.hide_scale_attributes()

            xform = space.create_xform_group(control.get())
            driver = space.create_xform_group(control.get(), 'driver')

            if self.control_compensate:
                offset = space.create_xform_group(control_name, 'offset')

                attr.connect_translate_multiply(control_name, offset, -1)

            self._position_control(joint, xform)

            if self.respect_side:

                sub = False

                if self._set_sub_control_color_only:
                    sub = True

                side = control.color_respect_side(sub, center_tolerance=self.respect_side_tolerance,
                                                  offset=self.respect_side_offset)

                if side != 'C':
                    control_data = self.control_dict[control_name]
                    self.control_dict.pop(control_name)

                    new_name = self._control_inst.get_name(self.description, side)

                    control_name = rigs_util.rename_control(control_name, new_name)

                    xform = space.get_xform_group(control_name)
                    driver = space.get_xform_group(control_name, 'driver')

                    self.control_dict[control_name] = control_data

                    control = rigs_util.Control(control_name)

                    self.controls[-1] = control_name

            if not self.local_constraint:
                if not self.attach_joints:
                    xform_joint = space.create_xform_group(joint)

                    if self.local_parent:
                        cmds.parent(xform_joint, self.local_xform)

                    attr.connect_translate(control.get(), joint)
                    attr.connect_rotate(control.get(), joint)

                    attr.connect_translate(driver, joint)
                    attr.connect_rotate(driver, joint)

            if self.local_constraint:
                if self.attach_joints:
                    local_group, local_xform = space.constrain_local(control.get(), joint, use_duplicate=True,
                                                                     scale_connect=self.is_scalable)

                    if self.local_xform:
                        cmds.parent(local_xform, self.local_xform)

                    local_driver = space.create_xform_group(local_group, 'driver')

                    attr.connect_translate(driver, local_driver)
                    attr.connect_rotate(driver, local_driver)
                    attr.connect_scale(driver, local_driver)

                    if self.connect_xform:
                        attr.connect_transforms(xform, local_xform)

                    if self.connect_driver:
                        attr.connect_transforms(driver, local_driver)

                    if not self.local_xform:
                        cmds.parent(local_xform, self.setup_group)

            if not self.attach_joints:
                attr.connect_scale(control.get(), joint)

            if self.read_locators:
                # loc, read_dict['min'], read_dict['max'], read_dict['axis']

                for values in self._read_locators_dict[joint]:
                    locator, read_min, read_max, read_axis = values

                    if not cmds.objExists('%s.readLocator' % self.controls[inc]):
                        attr.connect_message(locator, self.controls[inc], 'readLocator')

                    read_axis = read_axis.upper()

                    attribute = 'weight%s' % read_axis

                    if len(self._read_locators_dict[joint]) == 1:
                        attribute = 'weight'

                    if read_min is not None and read_max is not None:
                        cmds.addAttr(joint, ln=attribute, at='float', dv=0, min=read_min, max=read_max)

                    if read_max is not None:
                        anim.quick_driven_key('%s.translate%s' % (locator, read_axis), '%s.%s' % (joint, attribute),
                                              [0, read_max], [0, -1])
                    if read_min is not None:
                        anim.quick_driven_key('%s.translate%s' % (locator, read_axis), '%s.%s' % (joint, attribute),
                                              [0, read_min], [0, 1])

            if self.run_function:
                self.run_function(self.controls[self.current_inc], self.joints[self.current_inc])

            self.current_inc = inc
            inc += 1

        if self.local_parent:
            space.create_follow_group(self.local_parent, self.local_xform)

        self.control_dict[control_name]['xform'] = xform
        self.control_dict[control_name]['driver'] = driver

        if self.use_joint_controls:
            self._convert_to_joints()


class ControlRig(Rig):
    """
    Convenience for creating controls to hold blendshape sliders.
    """

    def __init__(self, name, side=None):
        super(ControlRig, self).__init__(name, side)

        self.transforms = None
        self.control_count = 1
        self.control_shape_types = {}
        self.control_descriptions = {}
        self.only_translate = False
        self.no_channels = False

    def set_transforms(self, transforms):
        """
        Set transforms where controls should be created.
        """
        self.transforms = transforms

    def set_control_count_per_transform(self, int_value):
        """
        Set the number of controls per transform.
        """
        self.control_count = int_value

    def set_control_shape(self, index, shape_name):
        """
        Set the control shape at the index.
        Corresponds to set_control_count_per_transform.
        """
        self.control_shape_types[index] = shape_name

    def set_control_description(self, index, description):
        """
        Set the description of the control at the index.
        Corresponds to set_control_count_per_transform.
        """
        self.control_descriptions[index] = description

    def set_only_translate_channels(self, bool_value):
        self.only_translate = bool_value

    def set_no_channels(self, bool_value):
        self.no_channels = bool_value

    def create(self):
        super(ControlRig, self).create()
        if not self.transforms:
            self.transforms = [None]

        self.transforms = vtool.util.convert_to_sequence(self.transforms)

        for transform in self.transforms:
            for inc in range(0, self.control_count):

                description = None
                if inc in self.control_descriptions:
                    description = self.control_descriptions[inc]

                control = self._create_control(description)

                if transform:
                    space.MatchSpace(transform, control.get()).translation_rotation()

                if inc in self.control_shape_types:
                    control.set_curve_type(self.control_shape_types[inc])

                control.scale_shape(self.control_size, self.control_size, self.control_size)

                space.create_xform_group(control.get())

                if self.only_translate:
                    control.hide_scale_attributes()
                    control.hide_rotate_attributes()

                if self.no_channels:
                    control.hide_attributes()


class GroundRig(JointRig):
    """
    Create a ground and sub controls
    """

    def __init__(self, name, side=None):
        super(GroundRig, self).__init__(name, side)

        self.control_shape = 'square_point'
        self.control_size = 1
        self.sub_control_size = .9
        self.scalable = False

    def _pre_create(self):
        super(JointRig, self)._pre_create()
        vtool.util.show('Using joints:%s' % self.joints)

    def set_joints(self, joints=None):
        super(GroundRig, self).set_joints(joints)

    def set_control_size(self, float_value):
        super(GroundRig, self).set_control_size(float_value * 40)

    def set_scalable(self, bool_value):
        self.scalable = bool_value

    def create(self):

        super(GroundRig, self).create()

        scale = self.sub_control_size
        last_control = None

        controls = []

        first_control = None

        for inc in range(0, 3):

            if inc == 0:
                control = self._create_control()

                first_control = control.get()

            if inc > 0:
                control = self._create_control(sub=True)

                self._connect_sub_visibility('%s.subVisibility' % first_control, control.get())

            controls.append(control.get())

            if inc > 1:
                control.scale_shape(scale, scale, scale)
                scale *= 0.9

            if last_control:
                cmds.parent(control.get(), last_control)

            last_control = control.get()

            if not self.scalable:
                control.hide_scale_and_visibility_attributes()
            if self.scalable:
                control.hide_visibility_attribute()

        if self.joints:
            xform = space.create_xform_group(controls[0])
            space.MatchSpace(self.joints[0], xform).translation_rotation()

        if self.joints:
            if self.attach_joints:
                cmds.parentConstraint(control.get(), self.joints[0])
                if self.scalable:
                    cmds.scaleConstraint(control.get(), self.joints[0])

# --- FK


class FkRig(BufferRig):
    """
    This is a great simple setup for appendages like fingers or arms.
    """

    def __init__(self, name, side=None):
        super(FkRig, self).__init__(name, side)
        self.last_control = ''
        self.control = ''

        self.current_xform_group = ''
        self.control_size = 3
        self.sub_control_size = .9

        self.transform_list = []
        self.drivers = []
        self.current_increment = None

        self.parent = None

        self.connect_to_driver = None
        self.match_to_rotation = True

        self.create_sub_controls = False
        self.nice_sub_naming = False
        self.use_joint_controls = False
        self.use_joint_controls_scale_compensate = False

        self.hide_sub_translates = True

        self.skip_controls = []
        self.offset_rotation = []
        self.inc_offset_rotation = {}
        self._runtime_hierarchy = {}

        self._use_hier_parent = False
        self._use_hier_color = False
        self._use_hier_name = False
        self._use_hier_size = False
        self._use_hier_size_offset = 0.8
        self._use_hier_color_offset = 0.7
        self.use_hierarchy_dict = {}

        self._skip_childless_joints = False

        self.sub_control_count = 2

    def _create_control(self, description='', sub=False, curve_type=''):

        orig_side = self.side

        if self._use_hier_name:
            transform = self.current_transform
            transform = core.get_basename(transform, remove_attribute=True)
            transform = transform.replace(self.joint_name_token, '')
            transform = vtool.util.replace_last_number(transform, '')

            transform, side = vtool.util.remove_side(transform)
            if side:
                side_code = vtool.util.get_side_code(side)

                self.side = side_code

            if transform.endswith('_'):
                transform = transform[:-1]
            if transform.startswith('_'):
                transform = transform[1:]
            if transform.find('__'):
                transform.replace('__', '_')

            if description:
                description = description + '_' + transform
            else:
                description = transform

        control = super(FkRig, self)._create_control(description, sub, curve_type)

        if self._use_hier_name:
            self.side = orig_side
            joint_key = self.joints[self.current_increment]
            joint_uuid = core.get_uuid(joint_key)
            self.use_hierarchy_dict[joint_uuid] = control.get_uuid()

        if not sub:
            self.last_control = self.control
            self.control = control

        self._set_control_attributes(control)

        xform = space.create_xform_group(control.get())
        driver = space.create_xform_group(control.get(), 'driver')

        if not sub:
            self.current_xform_group = xform

        self.control_dict[control.get()]['xform'] = xform
        self.control_dict[control.get()]['driver'] = driver

        if not sub:
            self.drivers.append(driver)

        if self.create_sub_controls and not sub:

            subs = []
            sub_scale_offset = 0.1
            sub_scale = 1

            for inc in range(0, self.sub_control_count):

                if inc == 0:
                    sub_control = super(FkRig, self)._create_control(sub=True, curve_type=self.sub_control_shape)

                if inc > 0:
                    if not self.nice_sub_naming:
                        sub_control = super(FkRig, self)._create_control(description='sub', sub=True,
                                                                         curve_type=self.sub_control_shape)
                    if self.nice_sub_naming:
                        sub_control = super(FkRig, self)._create_control(sub=True)
                    sub_scale -= sub_scale_offset
                    sub_control.scale_shape(sub_scale, sub_scale, sub_scale)

                if self.hide_sub_translates:
                    sub_control.hide_translate_attributes()

                sub_control.hide_scale_and_visibility_attributes()

                space.MatchSpace(control.get(), sub_control.get()).translation_rotation()

                self._connect_sub_visibility('%s.subVisibility' % control.get(), sub_control.get())

                subs.append(sub_control.get())

                if inc == 0:
                    cmds.parent(sub_control.get(), control.get())
                if inc > 0:
                    cmds.parent(sub_control.get(), self.sub_controls[-2])

            self.control_dict[control.get()]['subs'] = subs

        return control

    def _set_control_attributes(self, control):

        control.hide_scale_attributes()

    def _edit_at_increment(self, control, transform_list):
        self.transform_list = transform_list
        current_transform = transform_list[self.current_increment]

        self._all_increments(control, current_transform)

        if self.current_increment == 0:
            self._first_increment(control, current_transform)

        if self.current_increment == ((len(transform_list)) - 1):
            self._last_increment(control, current_transform)

        if self.current_increment > 0:
            self._increment_greater_than_zero(control, current_transform)

        if self.current_increment < (len(transform_list)):
            self._increment_less_than_last(control, current_transform)

        if self.current_increment < (len(transform_list)) and self.current_increment > 0:
            self._incrment_after_start_before_end(control, current_transform)

        if self.current_increment == (len(transform_list) - 1) or self.current_increment == 0:
            self._increment_equal_to_start_end(control, current_transform)

    def _all_increments(self, control, current_transform):

        match_space = space.MatchSpace(current_transform, self.control_dict[control]['xform'])

        if self.match_to_rotation:
            match_space.translation_rotation()

        if not self.match_to_rotation:
            match_space.translation()

        match_space.scale()

        match_space.translation_to_rotate_pivot()

    def _first_increment(self, control, current_transform):

        self._attach(control, current_transform)

    def _last_increment(self, control, current_transform):
        return

    def _increment_greater_than_zero(self, control, current_transform):

        self._attach(control, current_transform)

        if not self.create_sub_controls:

            if self.last_control:
                cmds.parent(self.control_dict[control]['xform'], self.last_control.get())

                cmds.controller(control, self.last_control.get(), e=True, p=True)

        if self.create_sub_controls:
            last_control = self.control_dict[self.last_control.get()]['subs'][-1]
            cmds.parent(self.control_dict[control]['xform'], last_control)

            cmds.controller(control, last_control, e=True, p=True)

    def _increment_less_than_last(self, control, current_transform):
        return

    def _increment_equal_to_start_end(self, control, current_transform):
        return

    def _incrment_after_start_before_end(self, control, current_transform):
        return

    def _loop(self, transforms):

        inc = 0

        found_to_skip = []

        if self.skip_controls:
            for increment in self.skip_controls:

                found_transform = None

                try:
                    found_transform = transforms[increment]
                except:
                    pass

                if found_transform:
                    found_to_skip.append(found_transform)

        self.current_increment = 0

        for inc in range(0, len(transforms)):

            if transforms[inc] in found_to_skip:
                self.current_increment += 1
                continue

            self.current_increment = inc

            transform = transforms[inc]

            children = cmds.listRelatives(transform, type='joint')
            if not children and self._skip_childless_joints:
                continue

            self.current_transform = transform
            control = self._create_control()

            uuid = cmds.ls(transform, uuid=True)[0]
            self._runtime_hierarchy[uuid] = {}
            self._runtime_hierarchy[uuid]['control'] = control

            parent = cmds.listRelatives(transform, p=True, f=True)
            if parent:
                parent_uuid = cmds.ls(parent, uuid=True)[0]
                self._runtime_hierarchy[uuid]['parent'] = parent_uuid

            control = control.get()

            self._edit_at_increment(control, transforms)

        self._use_hier()

    def _use_hier(self):

        if not self._use_hier_parent:
            return

        for transform in self.buffer_joints:
            radius = 1

            if cmds.objExists('%s.radius' % transform):
                radius = cmds.getAttr('%s.radius' % transform)

            uuid = cmds.ls(transform, uuid=True)[0]
            if uuid not in self._runtime_hierarchy:
                continue

            hier_dict = self._runtime_hierarchy[uuid]
            parent_uuid = None
            if 'parent' in hier_dict:
                parent_uuid = hier_dict['parent']

            control = hier_dict['control']
            current_xform = self._get_control_xform_group(control.get())
            current_parent = cmds.listRelatives(current_xform, p=True)
            if current_parent:
                current_parent = current_parent[0]

            if self._use_hier_size:
                control.scale_shape(radius, radius, radius)

            if self._use_hier_color:
                color = attr.get_color_rgb(transform, as_float=True)
                control.color_rgb(*color)

            if parent_uuid in self._runtime_hierarchy:

                parent_hier_dict = self._runtime_hierarchy[parent_uuid]
                if 'control' in parent_hier_dict:

                    parent_control = parent_hier_dict['control']

                    parent_xform = self._get_control_xform_group(parent_control.get())

                    current_parent_hier = cmds.ls(parent_xform, l=True)[0]

                    if control.get() in current_parent_hier:

                        if current_parent:
                            cmds.parent(parent_xform, current_parent)

                    if parent_control.get() != current_parent:

                        input_attr = attr.get_attribute_input('%s.inverseScale' % current_xform)
                        if input_attr:
                            cmds.connectAttr('%s.scale' % parent_control.get(), '%s.inverseScale' % current_xform, f=True)
                        cmds.parent(current_xform, parent_control.get())

                    offset = 0.8
                    color_offset = .9
                    if 'offset' in parent_hier_dict:
                        offset = parent_hier_dict['offset']
                        if not offset <= 0.1:
                            offset *= self._use_hier_size_offset

                    control.scale_shape(offset, offset, offset)

                    if 'offset_color' in parent_hier_dict:
                        color_offset = parent_hier_dict['offset_color']
                        if not color_offset <= 0.1:
                            color_offset *= self._use_hier_color_offset

                    control.set_color_value(color_offset)

                    hier_dict['offset'] = offset
                    hier_dict['offset_color'] = color_offset

            elif current_parent != self.control_group:
                cmds.parent(current_xform, self.control_group)

    def _attach(self, control, target_transform):

        if not self.attach_joints:
            return

        if self.create_sub_controls:
            control = self.control_dict[control]['subs'][-1]

        xform = None

        if 'xform' in self.control_dict[control]:
            xform = self.control_dict[control]['xform']

        if xform:
            if self.offset_rotation:
                cmds.xform(xform, ro=self.offset_rotation, r=True, os=True)

            if self.current_increment in self.inc_offset_rotation:
                offset_rotation = self.inc_offset_rotation[self.current_increment]
                cmds.xform(xform, ro=offset_rotation, r=True, os=True)

        equivalent = space.world_matrix_equivalent(control, target_transform)

        maintain_offset = True
        if equivalent:
            maintain_offset = False
        cmds.parentConstraint(control, target_transform, mo=maintain_offset)

    def _convert_to_joints(self):
        for inc in range(0, len(self.controls)):
            control = self.controls[inc]

            control = rigs_util.Control(control)
            control.set_to_joint(scale_compensate=self.use_joint_controls_scale_compensate)

    def _get_control_xform_group(self, control):
        xform = space.get_xform_group(control)
        return xform

    def set_parent(self, parent):
        # CBB this needs to be replaced with self.set_control_parent

        self.parent = parent

    def set_match_to_rotation(self, bool_value):
        """
        Whether to match control to the closest joint orientation or not. If not just match to translate. Control stays oriented to world.
        Default is True.   This is only used in Fk rigs not FkCurve rigs.
        """
        self.match_to_rotation = bool_value

    def get_drivers(self):
        """
        Get the driver groups above the controls.
        """

        drivers = self.get_control_entries('driver')

        return drivers

    def set_use_joint_controls(self, bool_value, scale_compensate=False):
        """
        Whether to make the controls have a joint as their base transform node.
        """
        self.use_joint_controls = bool_value
        self.use_joint_controls_scale_compensate = scale_compensate

    def set_create_sub_controls(self, bool_value):
        """
        Whether each fk control should have sub controls.
        """
        self.create_sub_controls = bool_value

    def set_sub_control_count(self, int_value):
        if int_value < 1:
            int_value = 1
            vtool.util.warning('Sub control count must at least be 1. Setting sub control count to 1.')

        if int_value > 10:
            int_value = 10
            vtool.util.warning('Sub control limit of 10. Setting sub control count to 10.')

        self.sub_control_count = int_value

    def set_skip_controls(self, increment_list):
        """
        Set which increments are skipped.

        Args:
            increment_list (list): A list of integers. [0] will skip the first increment, [0,1] will skip the first 2 increments.
        """

        self.skip_controls = increment_list

    def set_hide_sub_translates(self, bool_value):

        self.hide_sub_translates = bool_value

    def set_nice_sub_control_naming(self, bool_value):
        """
        Nice sub control naming just increments the number of the name of the next sub control.
        So instead of CNT_SUB_THING_1_C and CNT_SUB_THING_SUB_1_C as the names, names are:
        CNT_SUB_THING_1_C and CNT_SUB_THING_2_C
        This may not be desirable in every case.
        """

        self.nice_sub_naming = bool_value

    def set_offset_rotation(self, value_list):
        """
        This will offset the controls by the rotation vector. Ex. [0,90,0] will rotate the xform group of the control 90 degrees on the Y axis.
        """
        self.offset_rotation = value_list

    def set_offset_rotation_at_inc(self, inc, value_list):
        """
        This will offset the controls by the rotation vector. Ex. [0,90,0] will rotate the xform group of the control 90 degrees on the Y axis.
        Inc starts at 0. 0 is the first control.
        """
        self.inc_offset_rotation[inc] = value_list

    def use_hierarchy_to_inform_parenting(self, bool_value):
        """
        This will activate using the hierarchy of the joints to inform control parenting.
        """
        self._use_hier_parent = bool_value

    def use_hierarchy_to_inform_color(self, bool_value):
        """
        This will activate using the color of the joints to inform control colors.
        """
        self._use_hier_color = bool_value

    def use_hierarchy_to_inform_naming(self, bool_value):
        """
        This will activate using the naming of the joints to inform control naming.
        """
        self._use_hier_name = bool_value

    def use_hierarchy_to_inform_size(self, bool_value):
        """
        This will activate using the radius of the joints to inform control size.
        """
        self._use_hier_size = bool_value

    def use_hierarchy_offset(self, size_offset=0.8, color_offset=0.7):
        """
        offsets work as a scalar where 1 does nothing and 0.8 scales down.
        """
        self._use_hier_size_offset = size_offset
        self._use_hier_color_offset = color_offset

    def set_skip_joints_with_no_children(self, bool_value):
        """
        This will completely remove end joints from getting a control or any setup.
        """
        self._skip_childless_joints = bool_value

    def create(self):

        super(FkRig, self).create()

        if self._use_hier_parent:
            self.buffer_joints = core.get_hierarchy_by_depth(self.buffer_joints)

        self._loop(self.buffer_joints)

        if self.parent:
            cmds.parent(self.control_group, self.parent)

        if self.use_joint_controls:
            self._convert_to_joints()


class FkLocalRig(FkRig):
    """
    Same as FkRig but joints get connected in instead of constrained.
    This allows the controls as a group to move separately from the joints.
    """

    def __init__(self, name, side=None):
        super(FkLocalRig, self).__init__(name, side)

        self.local_parent = None
        self.main_local_parent = None
        self.local_xform = None
        self.rig_scale = False
        self.connect_driver = False
        self.connect_xform = False

    def _attach(self, source_transform, target_transform):

        if not self.attach_joints:
            return

        local_group, local_xform = space.constrain_local(source_transform, target_transform,
                                                         scale_connect=self.rig_scale, use_duplicate=True)

        if not self.local_parent:
            self.local_xform = local_xform
            cmds.parent(local_xform, self.setup_group)

        if self.local_parent:
            cmds.parent(local_xform, self.local_parent)

        if self.connect_driver:
            driver = space.create_xform_group(local_group, 'driver')

            orig_driver = self.control_dict[source_transform]['driver']
            attr.connect_transforms(orig_driver, driver)

        if self.connect_xform:
            orig_xform = self.control_dict[source_transform]['xform']
            attr.connect_transforms(orig_xform, local_xform)

        self.local_parent = local_group

        return local_group, local_xform

    def _create_control(self, description='', sub=False, curve_type=''):

        self.last_control = self.control

        self.control = super(FkLocalRig, self)._create_control(description, sub, curve_type)

        if self.rig_scale:
            self.control.show_scale_attributes()

        if self.rig_scale:
            self.control.hide_visibility_attribute()

        return self.control

    def set_control_scale(self, bool_value):
        """
        Set whether the fk setup should be scalable at each control.
        """
        self.rig_scale = bool_value

    def set_scalable(self, bool_value):
        """
        Set whether the fk setup should be scalable at each control.
        """
        self.rig_scale = bool_value

    def set_connect_local_driver(self, bool_value):
        self.connect_driver = bool_value

    def set_connect_local_xform(self, bool_value):

        self.connect_xform = bool_value

    def set_local_parent(self, local_parent):
        self.main_local_parent = local_parent

    def create(self):
        super(FkLocalRig, self).create()

        if self.main_local_parent:
            space.create_local_follow_group(self.main_local_parent, self.local_xform)


class FkScaleRig(FkRig):
    """
    This extends FkRig so that it can be scalable at each control.
    """

    def __init__(self, name, side=None):
        super(FkScaleRig, self).__init__(name, side)
        self.last_control = ''
        self.control = ''
        self.controls = []
        self.current_xform_group = ''

    def _create_scale_offset(self, control, target_transform):

        scale_offset = cmds.group(em=True, n=core.inc_name('scaleOffset_%s' % target_transform))
        offset_scale_offset = cmds.group(em=True, n=core.inc_name('offset_scaleOffset_%s' % target_transform))

        space.MatchSpace(control, offset_scale_offset).translation_rotation()
        space.MatchSpace(target_transform, scale_offset).translation_rotation()

        cmds.parent(scale_offset, offset_scale_offset)

        space.create_xform_group(scale_offset)

        attr.connect_scale(control, offset_scale_offset)
        cmds.scaleConstraint(scale_offset, target_transform)

        cmds.parent(offset_scale_offset, self.setup_group)
        parent = cmds.listRelatives(target_transform, p=True)
        if parent:
            cmds.parent(offset_scale_offset, parent[0])

    def _attach(self, control, target_transform):

        if not self.attach_joints:
            return

        orig_control = control
        if self.create_sub_controls:
            control = self.control_dict[control]['subs'][-1]

        xform = None

        if 'xform' in self.control_dict[control]:
            xform = self.control_dict[control]['xform']

        if xform:
            was_offset = False

            if self.offset_rotation:
                cmds.xform(xform, ro=self.offset_rotation, r=True, os=True)
                self._create_scale_offset(control, target_transform)
                was_offset = True

            if self.current_increment in self.inc_offset_rotation:
                offset_rotation = self.inc_offset_rotation[self.current_increment]
                cmds.xform(xform, ro=offset_rotation, r=True, os=True)
                self._create_scale_offset(control, target_transform)
                was_offset = True

            if not was_offset:
                const = cmds.scaleConstraint(control, target_transform, mo=True)[0]
                space.scale_constraint_to_local(const)

        if not xform:
            if not attr.get_attribute_input('%s.scaleX' % target_transform, node_only=True):
                if self.create_sub_controls:
                    const = cmds.scaleConstraint(orig_control, target_transform, mo=True)[0]
                    space.scale_constraint_to_local(const)
                else:
                    const = cmds.scaleConstraint(control, target_transform, mo=True)[0]
                    space.scale_constraint_to_local(const)

        if target_transform == self.buffer_joints[-1]:
            cmds.pointConstraint(control, target_transform, mo=True)
            cmds.orientConstraint(control, target_transform, mo=True)
        else:
            maintain_offset = True
            if space.world_matrix_equivalent(control, target_transform):
                maintain_offset = False

            cmds.parentConstraint(control, target_transform, mo=maintain_offset)

    def _create_control(self, description='', sub=False, curve_type=''):
        control = super(FkScaleRig, self)._create_control(description, sub, curve_type)

        self._set_control_attributes(control)

        return self.control

    def _set_control_attributes(self, control):
        super(FkScaleRig, self)._set_control_attributes(control)

        control.show_scale_attributes()
        cmds.setAttr('%s.overrideEnabled' % control.get(), 1)

    def _edit_at_increment(self, control, transform_list):
        self.transform_list = transform_list
        current_transform = transform_list[self.current_increment]

        self._all_increments(control, current_transform)

        if self.current_increment == 0:
            self._first_increment(control, current_transform)

        if self.current_increment == ((len(transform_list)) - 1):
            self._last_increment(control, current_transform)

        if self.current_increment > 0:
            self._increment_greater_than_zero(control, current_transform)

        if self.current_increment < (len(transform_list)):
            self._increment_less_than_last(control, current_transform)

        if self.current_increment < (len(transform_list)) and self.current_increment > 0:
            self._incrment_after_start_before_end(control, current_transform)

        if self.current_increment == (len(transform_list) - 1) or self.current_increment == 0:
            self._increment_equal_to_start_end(control, current_transform)

    def _first_increment(self, control, current_transform):
        super(FkScaleRig, self)._first_increment(control, current_transform)
        if not attr.get_attribute_input('%s.scaleX' % current_transform, node_only=True):
            const = cmds.scaleConstraint(control, current_transform, mo=True)[0]
            space.scale_constraint_to_local(const)
            attr.connect_scale(control, current_transform)

    def _increment_greater_than_zero(self, control, current_transform):

        cmds.select(cl=True)

        name = self._get_name('jointFk')

        buffer_joint = cmds.joint(n=core.inc_name(name))

        cmds.setAttr('%s.overrideEnabled' % buffer_joint, 1)
        cmds.setAttr('%s.overrideDisplayType' % buffer_joint, 1)

        cmds.setAttr('%s.radius' % buffer_joint, 0)

        if not self.create_sub_controls:
            if self.last_control:
                compensate = 1
                try:
                    compensate = cmds.getAttr('%s.segmentScaleCompensate' % current_transform)
                except:
                    pass
                if compensate:
                    cmds.connectAttr('%s.scale' % self.last_control.get(), '%s.inverseScale' % buffer_joint)

        match_space = space.MatchSpace(control, buffer_joint)
        match_space.translation_rotation()

        cmds.makeIdentity(buffer_joint, apply=True, r=True)

        self._attach(control, current_transform)

        cmds.parent(self.current_xform_group, buffer_joint)

        if not self.create_sub_controls:
            if self.last_control:
                cmds.parent(buffer_joint, self.last_control.get())

                cmds.controller(control, self.last_control.get(), e=True, p=True)

        if self.create_sub_controls:
            last_control = self.control_dict[self.last_control.get()]['subs'][-1]
            cmds.parent(buffer_joint, last_control)

            cmds.controller(control, last_control, e=True, p=True)

    def _get_control_xform_group(self, control):
        xform = space.get_xform_group(control)

        parent = cmds.listRelatives(xform, p=True, type='joint', f=True)
        if parent:
            xform = parent[0]

        return xform


class FkCurlNoScaleRig(FkRig):
    """
    This extends FkRig with the ability to have a curl attribute. Good for fingers.
    """

    def __init__(self, description, side=None):
        super(FkCurlNoScaleRig, self).__init__(description, side)

        self.attribute_control = None
        self.attribute_name = None
        self.curl_description = self.description
        self.curl_axis = 'Z'

        self.skip_increments = []

        self.create_curl = True

        self.title_description = None

    def _create_control(self, description='', sub=False, curve_type=''):

        control = super(FkCurlNoScaleRig, self)._create_control(description, sub, curve_type)  # _create_control(sub)

        # TODO: Refactor
        if self.curl_axis is None:
            return control

        if sub:
            return control

        if not self.attribute_control:
            self.attribute_control = control.get()

        if self.create_curl:

            title = 'CURL'
            if self.title_description:
                title = 'CURL_%s' % self.title_description

            if not cmds.objExists('%s.%s' % (self.attribute_control, title)):
                title = attr.MayaEnumVariable(title)
                title.create(self.attribute_control)

            driver = space.create_xform_group(control.get(), 'driver2')
            self.control_dict[control.get()]['driver2'] = driver

            other_driver = self.drivers[-1]
            self.drivers[-1] = [other_driver, driver]

            if self.curl_axis != 'All':
                self._attach_curl_axis(driver)

            if self.curl_axis == 'All':
                all_axis = ['x', 'y', 'z']

                for axis in all_axis:
                    self._attach_curl_axis(driver, axis)

        return control

    def _attach_curl_axis(self, driver, axis=None):

        if self.current_increment in self.skip_increments:
            return

        if not self.attribute_name:
            description = self.curl_description
        if self.attribute_name:
            description = self.attribute_name

        if axis is None:
            var_name = '%sCurl' % description
        if axis:
            var_name = '%sCurl%s' % (description, axis.capitalize())

        if not axis:
            curl_axis = self.curl_axis
        if axis:
            curl_axis = axis.capitalize()

        curl_variable = attr.MayaNumberVariable(var_name)
        curl_variable.set_variable_type(curl_variable.TYPE_DOUBLE)
        curl_variable.create(self.attribute_control)

        curl_variable.connect_out('%s.rotate%s' % (driver, curl_axis))

        if self.current_increment and self.create_buffer_joints:
            current_transform = self.transform_list[self.current_increment]
            attr.connect_rotate(driver, current_transform)

    def set_curl_axis(self, axis_letter):
        """
        Set the axis that the curl should rotate on.

        Args:
            axis_letter (str): 'X','Y','Z'
        """
        self.curl_axis = axis_letter.capitalize()

    def set_curl_description(self, description):
        """
        The attribute name for the curl slider.

        Args:
            attribute_name (str): The name of the curl slider attribute.
        """
        self.curl_description = description

    def set_attribute_control(self, control_name):
        """
        Set the control that the curl slider should live on.

        Args:
            control_name (str): The name of a control.
        """
        self.attribute_control = control_name

    def set_attribute_name(self, attribute_name):
        """
        The attribute name for the curl slider.

        Args:
            attribute_name (str): The name of the curl slider attribute.
        """

        self.attribute_name = attribute_name

    def set_title_description(self, description):

        self.title_description = description

    def set_skip_increments(self, increments):
        """
        You can skip increments, so they don't get affected by the curl.
        Each increment corresponds to a joint set in set_joints

        Args:
            increments (list): E.g. [0], will not add curl to the control on the first joint.
        """
        self.skip_increments = increments

    def set_curl_title(self, name):
        self.title_description = name.upper()

    def set_create_curl(self, bool_value):
        self.create_curl = bool_value


class FkCurlRig(FkScaleRig):

    def __init__(self, description, side=None):
        super(FkCurlRig, self).__init__(description, side)

        self.attribute_name = None
        self.attribute_control = None
        self.curl_axis = 'Z'
        self.curl_description = self.description
        self.skip_increments = []
        self.title = 'CURL'
        self.create_curl = True

    def _create_control(self, description='', sub=False, curve_type=''):
        control = super(FkCurlRig, self)._create_control(description, sub, curve_type)

        if sub:
            return control

        if not self.attribute_control:
            self.attribute_control = control.get()

        if self.create_curl:

            attr.create_title(self.attribute_control, self.title)

            driver = space.create_xform_group(control.get(), 'driver2')
            self.control_dict[control.get()]['driver2'] = driver

            other_driver = self.drivers[-1]
            self.drivers[-1] = [other_driver, driver]

            if self.curl_axis != 'All':
                self._attach_curl_axis(driver)

            if self.curl_axis == 'All':
                all_axis = ['x', 'y', 'z']

                for axis in all_axis:
                    self._attach_curl_axis(driver, axis)

        return self.control

    def _attach_curl_axis(self, driver, axis=None):

        if self.current_increment in self.skip_increments:
            return

        if axis is None:
            var_name = '%sCurl' % self.curl_description
        if axis:
            var_name = '%sCurl%s' % (self.curl_description, axis.capitalize())

        if not axis:
            curl_axis = self.curl_axis
        if axis:
            curl_axis = axis.capitalize()

        curl_variable = attr.MayaNumberVariable(var_name)
        curl_variable.set_variable_type(curl_variable.TYPE_DOUBLE)
        curl_variable.create(self.attribute_control)

        curl_variable.connect_out('%s.rotate%s' % (driver, curl_axis))

    def set_curl_axis(self, axis_letter):
        """
        Set the axis that the curl should rotate on.

        Args:
            axis_letter (str): 'X','Y','Z'
        """
        self.curl_axis = axis_letter.capitalize()

    def set_curl_description(self, description):
        """
        The attribute name for the curl slider.

        Args:
            attribute_name (str): The name of the curl slider attribute.
        """
        self.curl_description = description

    def set_skip_increments(self, increments):
        """
        You can skip increments, so they don't get affected by the curl.
        Each increment corresponds to a joint set in set_joints

        Args:
            increments (list): E.g. [0], will not add curl to the control on the first joint.
        """
        self.skip_increments = increments

    def set_curl_skip_incrment(self, increments):

        self.set_skip_increments(increments)

    def set_attribute_control(self, control_name):
        """
        Set the control that the curl slider should live on.

        Args:
            control_name (str): The name of a control.
        """
        self.attribute_control = control_name

    def set_attribute_name(self, attribute_name):
        """
        The attribute name for the curl slider.

        Args:
            attribute_name (str): The name of the curl slider attribute.
        """

        self.attribute_name = attribute_name

    def set_curl_title(self, name):
        self.title = name.upper()

    def set_create_curl(self, bool_value):
        self.create_curl = bool_value


class SplineRibbonBaseRig(JointRig):

    def __init__(self, description, side=None):

        super(SplineRibbonBaseRig, self).__init__(description, side)

        self.orig_curve = None
        self.curve = None

        self.control_count = 2
        self.span_count = 2
        self.stretchy = True
        self.advanced_twist = True
        self.stretch_on_off = False
        self.ik_curve = None
        self.wire_hires = False
        self.last_pivot_top_value = False
        self.fix_x_axis = False

        self.closest_y = False
        self.stretch_axis = 'X'
        self.stretch_attribute_control = None
        self._buffer_replace = ['joint', 'buffer']

        self._joint_aims = []

        self._bezier = False
        self._bezier1 = None
        self._bezier2 = None
        self.bezier_curves = []

        self.ribbon = False
        self.ribbon_offset = 1
        self.ribbon_offset_axis = 'Y'
        self.follicle_ribbon = False
        self._aim_ribbon_joints = False
        self._aim_ribbon_joints_up = [0, 0, 0]
        self._aim_ribbon_joints_world_up = [0, 1, 0]
        self._ribbon_length_compensate = False
        self._ribbon_stretch_curve = None
        self._ribbon_stretch_curve_node = None
        self._ribbon_arc_length_node = None
        self.ribbon_follows = []
        self._overshoot_ribbon_stretch = True
        self._overshoot_ribbon_stretch_axis = None

        self.create_ribbon_buffer_group = False

    def _create_curve(self, span_count):

        if not self.curve:

            name = self._get_name()

            self.orig_curve = geo.transforms_to_curve(self.joints, self.span_count, name)
            cmds.setAttr('%s.inheritsTransform' % self.orig_curve, 0)

            self.curve = cmds.duplicate(self.orig_curve)[0]

            cmds.rebuildCurve(self.curve,
                              spans=span_count,
                              rpo=True,
                              rt=0,
                              end=1,
                              kr=False,
                              kcp=False,
                              kep=True,
                              kt=False,
                              d=3)

            name = self.orig_curve
            self.orig_curve = cmds.rename(self.orig_curve, core.inc_name('orig_curve'))
            self.curve = cmds.rename(self.curve, name)

            if self._bezier:
                cmds.select(self.curve)
                cmds.nurbsCurveToBezier()

            cmds.parent(self.orig_curve, self.setup_group)

            cmds.parent(self.curve, self.setup_group)

    def _create_surface(self, span_count, description=None):

        if not self._bezier:
            self.surface = geo.transforms_to_nurb_surface(self.joints, self._get_name(description=description),
                                                          spans=span_count,
                                                          offset_amount=self.ribbon_offset,
                                                          offset_axis=self.ribbon_offset_axis)
        if self._bezier:
            self.surface, self._bezier1, self._bezier2 = geo.transforms_to_nurb_surface(self.joints,
                                                                                        self._get_name(
                                                                                            description=description),
                                                                                        spans=span_count,
                                                                                        offset_amount=self.ribbon_offset,
                                                                                        offset_axis=self.ribbon_offset_axis,
                                                                                        bezier=True,
                                                                                        keep_history=True)

            self._bezier1 = cmds.rename(self._bezier1, self._get_name('bezier'))
            self._bezier2 = cmds.rename(self._bezier2, self._get_name('bezier'))

            cmds.setAttr('%s.inheritsTransform' % self._bezier1, 0)
            cmds.setAttr('%s.inheritsTransform' % self._bezier2, 0)
            cmds.parent(self._bezier1, self.setup_group)
            cmds.parent(self._bezier2, self.setup_group)

            self.bezier_curves = [self._bezier1, self._bezier2]

        cmds.setAttr('%s.inheritsTransform' % self.surface, 0)

        cmds.parent(self.surface, self.setup_group)

        max_u = cmds.getAttr('%s.minMaxRangeU' % self.surface)[0][1]
        u_value = max_u / 2.0
        curve, curve_node = cmds.duplicateCurve(self.surface + '.u[' + str(u_value) + ']', ch=True, rn=0, local=0,
                                                r=True, n=core.inc_name(self._get_name('liveCurve')))
        curve_node = cmds.rename(curve_node, self._get_name('curveFromSurface'))
        self._ribbon_stretch_curve = curve
        self._ribbon_stretch_curve_node = curve_node
        cmds.parent(curve, self.setup_group)

        if self.stretch_on_off:
            cmds.setAttr('%s.inheritsTransform' % curve, 0)

            arclen = cmds.createNode('arcLengthDimension')

            parent = cmds.listRelatives(arclen, p=True)
            cmds.parent(parent, self.setup_group)
            arclen = cmds.rename(parent, core.inc_name(self._get_name('arcLengthDimension')))

            self._ribbon_arc_length_node = arclen

            cmds.setAttr('%s.vParamValue' % arclen, 1)
            cmds.setAttr('%s.uParamValue' % arclen, u_value)
            cmds.connectAttr('%s.worldSpace' % self.surface, '%s.nurbsGeometry' % arclen)

        return self.surface

    def _create_clusters(self):

        join_ends = True

        if self.ribbon:
            if not self._bezier:
                cluster_surface = deform.ClusterSurface(self.surface, self.description)
            if self._bezier:
                cluster_surface = deform.ClusterCurve(self._bezier1, self.description)
                cluster_surface.set_other_curve(self._bezier2)
                join_ends = False

        if not self.ribbon:
            cluster_surface = deform.ClusterCurve(self.curve, self.description)
            if self._bezier:
                join_ends = False

        if self.last_pivot_top_value:
            last_pivot_end = True
        if not self.last_pivot_top_value:
            last_pivot_end = False

        cluster_surface.set_first_cluster_pivot_at_start(True)
        cluster_surface.set_last_cluster_pivot_at_end(last_pivot_end)
        cluster_surface.set_join_ends(join_ends)
        cluster_surface.create()

        if not self._bezier:
            self.clusters = cluster_surface.handles
        if self._bezier:
            clusters = cluster_surface.handles

            main_clusters = []
            extra_clusters = {}

            extra_cluster_group = self._create_setup_group('extraClusters')

            for inc in range(0, len(clusters), 3):
                main_clusters.append(clusters[inc])

                extras = []

                if inc != 0:
                    extras.append(clusters[inc - 1])
                if inc != (len(clusters) - 1):
                    extras.append(clusters[inc + 1])

                extra_clusters[clusters[inc]] = extras
                cmds.parent(extras, extra_cluster_group)

            self.clusters = main_clusters

            self._extra_bezier_clusters = extra_clusters

        cluster_group = self._create_setup_group('clusters')
        cmds.parent(self.clusters, cluster_group)

        return self.clusters

    def _create_geo(self, span_count):

        if self.ribbon:
            self._create_surface(span_count)

        if not self.ribbon:
            self._create_curve(span_count)

    def _attach_to_geo(self):
        if not self.attach_joints:
            return

        if self.ribbon:
            self._create_ribbon_ik()

        if not self.ribbon:
            self._create_spline_ik()

    def _attach_aim(self):

        last_follow = None
        last_parent = None
        last_joint = None

        for joint, ribbon_follow in zip(self.buffer_joints, self.ribbon_follows):

            child = cmds.listRelatives(ribbon_follow, type='transform')

            for c in child:
                shape_type = core.get_shape_node_type(c)

                if shape_type == 'locator':
                    child = c

            space.create_xform_group(child)

            if last_follow:
                axis = space.get_axis_aimed_at_child(last_joint)

                ribbon_rotate_up = cmds.duplicate(ribbon_follow,
                                                  po=True,
                                                  n=core.inc_name(self._get_name(prefix='rotationUp'))
                                                  )[0]
                cmds.setAttr('%s.inheritsTransform' % ribbon_rotate_up, 1)
                cmds.parent(ribbon_rotate_up, last_parent)
                space.MatchSpace(last_follow, ribbon_rotate_up).translation_rotation()

                cmds.aimConstraint(child,
                                   last_follow,
                                   aimVector=axis,

                                   upVector=self._aim_ribbon_joints_up,
                                   wut='objectrotation',
                                   wuo=ribbon_rotate_up,
                                   mo=True,
                                   wu=self._aim_ribbon_joints_world_up)[0]

            last_joint = joint
            last_follow = child
            last_parent = ribbon_follow

    def _wire_hires(self, curve):

        if self.span_count == self.control_count:
            self.ik_curve = curve
            return

        if self.wire_hires:
            self.ik_curve = cmds.duplicate(self.orig_curve)[0]
            cmds.setAttr('%s.inheritsTransform' % self.ik_curve, 1)
            self.ik_curve = cmds.rename(self.ik_curve, 'ik_%s' % curve)
            cmds.rebuildCurve(self.ik_curve,
                              ch=False,
                              spans=self.span_count,
                              rpo=True,
                              rt=0,
                              end=1,
                              kr=False,
                              kcp=False,
                              kep=True,
                              kt=False,
                              d=3)

            wire, base_curve = cmds.wire(self.ik_curve,
                                         w=curve,
                                         dds=[(0, 1000000)],
                                         gw=False,
                                         n=core.inc_name('wire_%s' % self.curve))

            cmds.setAttr('%sBaseWire.inheritsTransform' % base_curve, 1)

            return

        if not self.wire_hires:
            cmds.rebuildCurve(curve,
                              ch=True,
                              spans=self.span_count,
                              rpo=True,
                              rt=0,
                              end=1,
                              kr=False,
                              kcp=False,
                              kep=True,
                              kt=False,
                              d=3)

            self.ik_curve = curve

            return

    def _setup_stretchy(self, control):

        if not self.attach_joints:
            return

        if self.stretch_attribute_control:
            control = self.stretch_attribute_control
        if not control:
            control = self.controls[-1]

        if self.ribbon:

            if not self.follicle_ribbon and self.stretch_on_off:
                attr.create_title(control, 'STRETCH')

                self._setup_ribbon_stretchy(control)

            if self._aim_ribbon_joints:
                self._attach_aim()

        if not self.ribbon:
            if not self.stretchy:
                return

            attr.create_title(control, 'STRETCH')
            axis = self.stretch_axis
            if self.fix_x_axis:
                axis = 'X'
            rigs_util.create_spline_ik_stretch(self.ik_curve, self.buffer_joints[:-1], control, self.stretch_on_off,
                                               scale_axis=axis)

    def _setup_ribbon_stretchy(self, control):

        scale_compensate_node, blend_length = self._create_scale_compensate_node(control, self._ribbon_arc_length_node)

        motion_paths = [self._motion_path_rivet(rivet, self._ribbon_stretch_curve, blend_length)
                        for rivet in self.rivets]


        last_axis_letter = None

        length_condition = cmds.createNode('condition', n=core.inc_name(self._get_name('length_condition')))
        cmds.setAttr('%s.operation' % length_condition, 4)

        cmds.connectAttr('%s.arcLengthInV' % self._ribbon_arc_length_node, '%s.firstTerm' % length_condition)
        cmds.connectAttr('%s.outputX' % scale_compensate_node, '%s.secondTerm' % length_condition)
        self._length_condition = length_condition

        self._input_translate_overshoot = {}

        for joint, motion in zip(self.buffer_joints[1:], motion_paths[1:]):

            if self._overshoot_ribbon_stretch == True:

                if self._overshoot_ribbon_stretch_axis:
                    axis_letter = self._overshoot_ribbon_stretch_axis
                else:
                    axis_letter = space.get_axis_letter_aimed_at_child(joint)

                if not axis_letter and last_axis_letter:
                    axis_letter = last_axis_letter
                if not axis_letter:
                    axis_letter = self.stretch_axis

                if axis_letter.startswith('-'):
                    axis_letter = axis_letter[-1]

                last_axis_letter = axis_letter

                condition = cmds.createNode('condition', n=core.inc_name(self._get_name('lock_condition')))
                cmds.setAttr('%s.operation' % condition, 3)

                cmds.connectAttr('%s.uValue' % motion, '%s.firstTerm' % condition)
                param = cmds.getAttr('%s.uValue' % motion)
                max_value = self._get_max_value(param)
                cmds.setAttr('%s.secondTerm' % condition, max_value)

                cmds.connectAttr('%s.stretchOffOn' % control, '%s.colorIfTrueR' % condition)
                cmds.setAttr('%s.colorIfFalseR' % condition, 1)

                self._blend_two_lock('%s.outColorR' % condition, joint, axis_letter)

                self._input_translate_overshoot[joint] = ['%s.outColorR' % condition, axis_letter]

    def _blend_two_lock(self, condition_attr, transform, axis_letter):

        input_axis_attr = '%s.translate%s' % (transform, axis_letter)

        input_attr = attr.get_attribute_input(input_axis_attr)
        value = cmds.getAttr(input_attr)

        blend_two = cmds.createNode('blendTwoAttr', n=core.inc_name(self._get_name('lock_length')))

        # cmds.connectAttr('%s.stretchOffOn' % control, '%s.attributesBlender' % blend_two )
        cmds.connectAttr(condition_attr, '%s.attributesBlender' % blend_two)

        cmds.setAttr('%s.input[0]' % blend_two, value)

        cmds.connectAttr(input_attr, '%s.input[1]' % blend_two)

        attr.disconnect_attribute(input_axis_attr)
        cmds.connectAttr('%s.output' % blend_two, input_axis_attr)

        return blend_two

    def _create_scale_compensate_node(self, control, arc_length_node):

        cmds.addAttr(control, ln='stretchOffOn', min=0, max=1, k=True)

        div_length = cmds.createNode('multiplyDivide', n=core.inc_name(self._get_name('normalize_length')))
        blend_length = cmds.createNode('blendTwoAttr', n=core.inc_name(self._get_name('blend_length')))

        cmds.setAttr(blend_length + '.input[1]', 1)
        cmds.connectAttr('%s.outputX' % div_length, blend_length + '.input[0]')
        cmds.connectAttr('%s.stretchOffOn' % control, '%s.attributesBlender' % blend_length)

        length = cmds.getAttr('%s.arcLengthInV' % arc_length_node)
        cmds.setAttr('%s.operation' % div_length, 2)

        mult_scale = cmds.createNode('multiplyDivide', n=core.inc_name(self._get_name('multiplyDivide_scaleOffset')))
        cmds.setAttr('%s.input1X' % mult_scale, length)
        cmds.connectAttr('%s.outputX' % mult_scale, '%s.input1X' % div_length)
        cmds.connectAttr('%s.sizeY' % self.control_group, '%s.input2X' % mult_scale)

        cmds.connectAttr('%s.arcLengthInV' % arc_length_node, '%s.input2X' % div_length)

        return mult_scale, blend_length

    def _get_max_value(self, param):
        max_value = 1.0 - (1.0 - param) * 0.1
        return max_value

    def _motion_path_rivet(self, rivet, ribbon_curve, scale_compensate_node):
        motion_path = cmds.createNode('motionPath', n=core.inc_name(self._get_name('motionPath')))
        cmds.setAttr('%s.fractionMode' % motion_path, 1)

        cmds.connectAttr('%s.worldSpace' % ribbon_curve, '%s.geometryPath' % motion_path)

        position_node = attr.get_attribute_input('%s.translateX' % rivet, node_only=True)

        param = cmds.getAttr('%s.parameterV' % position_node)

        mult_offset = cmds.createNode('multDoubleLinear', n=core.inc_name(self._get_name('multiply_offset')))
        cmds.setAttr('%s.input2' % mult_offset, param)
        cmds.connectAttr('%s.output' % scale_compensate_node, '%s.input1' % mult_offset)

        clamp = cmds.createNode('clamp', n=core.inc_name(self._get_name('clamp_offset')))

        max_value = self._get_max_value(param)
        cmds.setAttr('%s.maxR' % clamp, max_value)
        cmds.connectAttr('%s.output' % mult_offset, '%s.inputR' % clamp)

        cmds.connectAttr('%s.outputR' % clamp, '%s.uValue' % motion_path)
        cmds.connectAttr('%s.outputR' % clamp, '%s.parameterV' % position_node)

        attr.disconnect_attribute('%s.translateX' % rivet)
        attr.disconnect_attribute('%s.translateY' % rivet)
        attr.disconnect_attribute('%s.translateZ' % rivet)

        cmds.connectAttr('%s.xCoordinate' % motion_path, '%s.translateX' % rivet)
        cmds.connectAttr('%s.yCoordinate' % motion_path, '%s.translateY' % rivet)
        cmds.connectAttr('%s.zCoordinate' % motion_path, '%s.translateZ' % rivet)

        closest = cmds.createNode('closestPointOnSurface', n=core.inc_name(self._get_name('closestPoint')))

        cmds.connectAttr('%s.xCoordinate' % motion_path, '%s.inPositionX' % closest)
        cmds.connectAttr('%s.yCoordinate' % motion_path, '%s.inPositionY' % closest)
        cmds.connectAttr('%s.zCoordinate' % motion_path, '%s.inPositionZ' % closest)
        cmds.connectAttr('%s.worldSpace' % self.surface, '%s.inputSurface' % closest)

        cmds.connectAttr('%s.parameterV' % closest, '%s.parameterV' % position_node, f=True)

        return motion_path

    def _create_spline_ik(self):

        self._wire_hires(self.curve)

        if self.buffer_joints:
            joints = self.buffer_joints
        if not self.buffer_joints:
            joints = self.joints

        if self.fix_x_axis:
            duplicate_hierarchy = space.DuplicateHierarchy(joints[0])

            duplicate_hierarchy.stop_at(self.joints[-1])

            prefix = self._buffer_replace[0]
            if self.create_buffer_joints:
                prefix = self._buffer_replace[1]

            duplicate_hierarchy.replace(prefix, 'xFix')
            x_joints = duplicate_hierarchy.create()

            try:
                cmds.parent(x_joints[0], self.setup_group)
            except:
                pass

            # working here to add auto fix to joint orientation.

            for inc in range(0, len(x_joints)):

                orient = attr.OrientJointAttributes(x_joints[inc])
                orient.set_default_values()

                for joint in x_joints:
                    if joint == x_joints[0]:
                        space.orient_x_to_child(joint)
                    else:
                        space.orient_x_to_child(joint, parent_rotate=True)

            for x_joint, joint in zip(x_joints, joints):
                cmds.parentConstraint(x_joint, joint, mo=True)
                other_axis = ['Y', 'Z']
                if self.stretch_axis == 'Y':
                    other_axis = ['X', 'Z']
                if self.stretch_axis == 'Z':
                    other_axis = ['X', 'Y']
                cmds.connectAttr('%s.scaleX' % x_joint, '%s.scale%s' % (joint, self.stretch_axis))

                cmds.connectAttr('%s.scaleY' % x_joint, '%s.scale%s' % (joint, other_axis[0]))
                cmds.connectAttr('%s.scaleZ' % x_joint, '%s.scale%s' % (joint, other_axis[1]))
            # self._attach_joints(x_joints, joints)

            joints = x_joints
            self.buffer_joints = x_joints

        children = cmds.listRelatives(joints[-1])

        if children:
            cmds.parent(children, w=True)

        start_joint = joints[0]
        end_joint = joints[-1]

        handle = space.IkHandle(self._get_name())
        handle.set_solver(handle.solver_spline)
        handle.set_start_joint(start_joint)
        handle.set_end_joint(end_joint)
        handle.set_curve(self.ik_curve)
        handle = handle.create()

        self.ik_handle = handle

        if self.closest_y:
            cmds.setAttr('%s.dWorldUpAxis' % handle, 2)

        if children:
            cmds.parent(children, joints[-1])

        cmds.parent(handle, self.setup_group)

        if self.advanced_twist:
            start_locator = cmds.spaceLocator(n=core.inc_name(self._get_name('locatorTwistStart')))[0]
            end_locator = cmds.spaceLocator(n=core.inc_name(self._get_name('locatorTwistEnd')))[0]

            self.start_locator = start_locator
            self.end_locator = end_locator

            cmds.hide(start_locator, end_locator)

            match_space = space.MatchSpace(self.buffer_joints[0], start_locator)
            match_space.translation_rotation()

            match_space = space.MatchSpace(self.buffer_joints[-1], end_locator)
            match_space.translation_rotation()

            cmds.setAttr('%s.dTwistControlEnable' % self.ik_handle, 1)
            cmds.setAttr('%s.dWorldUpType' % self.ik_handle, 4)
            cmds.connectAttr('%s.worldMatrix' % start_locator, '%s.dWorldUpMatrix' % self.ik_handle)
            cmds.connectAttr('%s.worldMatrix' % end_locator, '%s.dWorldUpMatrixEnd' % self.ik_handle)

    def _create_ribbon_ik(self):

        group_name = 'rivets'

        if self.follicle_ribbon:
            group_name = 'follicles'

        rivet_group = self._create_setup_group(group_name)

        rivets = []
        follicles = []

        for joint in self.buffer_joints:

            nurb_follow = None

            buffer_group = None

            constrain = True
            transform = joint

            if self.create_ribbon_buffer_group:
                buffer_group = cmds.group(em=True, n=core.inc_name('ribbonBuffer_%s' % joint))
                xform = space.create_xform_group(buffer_group)

                space.MatchSpace(joint, xform).translation_rotation()

                constrain = False
                transform = xform

            follicle = None
            rivet = None

            if not self.follicle_ribbon:
                rivet = geo.attach_to_surface(transform, self.surface, constrain=constrain)
                nurb_follow = rivet
                cmds.setAttr('%s.inheritsTransform' % rivet, 0)
                cmds.parent(rivet, rivet_group)
                rivets.append(rivet)

                cmds.connectAttr('%s.sizeX' % self.control_group, '%s.scaleX' % rivet)
                cmds.connectAttr('%s.sizeY' % self.control_group, '%s.scaleY' % rivet)
                cmds.connectAttr('%s.sizeZ' % self.control_group, '%s.scaleZ' % rivet)

            if self.follicle_ribbon:
                follicle = geo.follicle_to_surface(transform, self.surface, constrain=constrain)
                nurb_follow = follicle
                cmds.setAttr('%s.inheritsTransform' % follicle, 0)
                cmds.parent(follicle, rivet_group)

                follicles.append(follicle)

            if buffer_group:

                if rivet:
                    cmds.parentConstraint(buffer_group, joint, mo=True)

                if follicle:
                    cmds.parentConstraint(buffer_group, joint, mo=True)

            self.ribbon_follows.append(nurb_follow)

        self.follicles = follicles
        self.rivets = rivets

    def set_advanced_twist(self, bool_value):
        """
        Whether to use spline ik top btm advanced twist.
        """
        self.advanced_twist = bool_value

    def set_stretchy(self, bool_value):
        """
        Whether the joints should stretch to match the spline ik.
        """
        self.stretchy = bool_value

    def set_stretch_on_off(self, bool_value):
        """
        Whether to add a stretch on/off attribute.
        This allows the animator to turn the stretchy effect off over time.
        """
        self.stretch_on_off = bool_value

    def set_stretch_axis(self, axis_letter):
        """
        Set the axis that the joints should stretch on.
        """
        self.stretch_axis = axis_letter

    def set_stretch_attribute_control(self, node_name):
        self.stretch_attribute_control = node_name

    def set_curve(self, curve):
        """
        Set the curve that the controls should move and the joints should follow.
        """
        self.curve = curve

    def set_bezier(self, bool_value):
        self._bezier = bool_value

    def set_ribbon(self, bool_value):
        """
        By default, the whole setup uses a spline ik. This will cause the setup to use a nurbs surface.
        If this is on, stretch options are ignored.
        """
        self.ribbon = bool_value

    def set_ribbon_offset(self, float_value):
        """
        Set the width of the ribbon.
        """
        self.ribbon_offset = float_value

    def set_ribbon_offset_axis(self, axis_letter):
        """
        Set which axis the ribbon width is offset on.

        Args:
            axis_letter (str): 'X','Y' or 'Z'
        """
        self.ribbon_offset_axis = axis_letter

    def set_ribbon_follicle(self, bool_value):
        self.follicle_ribbon = bool_value

    def set_ribbon_buffer_group(self, bool_value):
        self.create_ribbon_buffer_group = bool_value

    def set_ribbon_joint_aim(self, bool_value, up_vector=None, world_up_vector=None):
        if up_vector is None:
            up_vector = [0, 0, 0]
        if world_up_vector is None:
            world_up_vector = [0, 1, 0]
        self._aim_ribbon_joints = bool_value
        self._aim_ribbon_joints_up = up_vector
        self._aim_ribbon_joints_world_up = world_up_vector

    def set_ribbon_overshoot_stretch(self, bool_value, axis=None):
        self._overshoot_ribbon_stretch = bool_value

    def set_ribbon_overshoot_stretch_axis(self, axis_letter):
        axis_letter = str(axis_letter)
        axis_letter = axis_letter.upper()
        self._overshoot_ribbon_stretch_axis = axis_letter

    def set_last_pivot_top(self, bool_value):
        """
        Set the last pivot on the curve to the top of the curve.
        """
        self.last_pivot_top_value = bool_value

    def set_fix_x_axis(self, bool_value):
        """
        This will create a duplicate chain for the spline ik, that has the x-axis pointing down the joint.
        The new joint chain moves with the controls, and constrains the regular joint chain.
        """
        self.fix_x_axis = bool_value

    def set_closest_y(self, bool_value):
        """
        Whether to turn on Maya's closest y option, which can solve flipping in some cases.
        """
        self.closest_y = bool_value


class SimpleFkCurveRig(FkCurlNoScaleRig, SplineRibbonBaseRig):

    def __init__(self, name, side=None):
        super(SimpleFkCurveRig, self).__init__(name, side)

        self._bezier_controls_parented = False

        self.controls = []
        self.orient_controls_to_joints = False
        self.sub_controls = []
        self.sub_control_on = True
        self.sub_drivers = []
        self.stretchy = True
        self.control_count = 3
        self.advanced_twist = True
        self.stretch_on_off = False
        self.orig_curve = None
        self.curve = None
        self.ik_curve = None
        self.span_count = self.control_count
        self.wire_hires = False
        self.curl_axis = None
        self.orient_joint = None
        self.control_xform = {}
        self.control_xform_relative = True
        self.last_pivot_top_value = False
        self.fix_x_axis = False
        self.skip_first_control = False
        self.ribbon = False
        self.ribbon_offset = 1
        self.ribbon_offset_axis = 'Y'
        self.create_follows = True
        self.create_btm_follow = False
        self.closest_y = False
        self.stretch_axis = 'X'
        self.sub_control_size = .8
        self.sub_visibility = 1
        self.bezier_controls = []

    def _create_sub_control(self):

        sub_control = self._create_control(sub=True)

        return sub_control

    def _first_increment(self, control, current_transform):

        self.first_control = control

        if self.skip_first_control:
            control = rigs_util.Control(control)
            control.delete_shapes()

            rename_control = rigs_util.Control(self.controls[-1])
            rename_control.rename(self.first_control.replace('CNT_', 'ctrl_'))
            self.first_control = rename_control.control

            self.controls[-1] = rename_control.control

        if self.sub_controls:
            self.top_sub_control = self.sub_controls[0]

            if self.skip_first_control:
                control = rigs_util.Control(self.sub_controls[0])
                control.delete_shapes()
                self.top_sub_control = cmds.rename(self.top_sub_control, self.top_sub_control.replace('CNT_', 'ctrl_'))
                self.sub_controls[0] = self.top_sub_control

    def _increment_greater_than_zero(self, control, current_transform):

        cmds.parent(self.current_xform_group, self.controls[-2])

        cmds.controller(control, self.controls[-2], e=True, p=True)

    def _last_increment(self, control, current_transform):

        if not self.sub_controls:
            return

        if self.create_follows:
            space.create_follow_fade(self.controls[-1], self.sub_drivers[:-1])
            space.create_follow_fade(self.sub_controls[-1], self.sub_drivers[:-1])
            space.create_follow_fade(self.sub_controls[0], self.sub_drivers[1:])
            space.create_follow_fade(self.sub_drivers[0], self.sub_drivers[1:])

        top_driver = self.drivers[-1]

        if self.create_follows:
            if not isinstance(top_driver, list):
                space.create_follow_fade(self.drivers[-1], self.sub_drivers[:-1])

        if self.create_follows:
            if self.create_btm_follow:
                space.create_follow_fade(self.controls[0], self.sub_drivers[1:])

    def _all_increments(self, control, current_transform):

        match_space = space.MatchSpace(self.clusters[self.current_increment], self.current_xform_group)
        match_space.translation_to_rotate_pivot()

        if self.orient_controls_to_joints:

            if not self.orient_joint:
                joint = self._get_closest_joint()
            if self.orient_joint:
                joint = self.orient_joint

            match_space = space.MatchSpace(joint, self.current_xform_group)
            match_space.rotation()

        if self.sub_control_on:
            sub_control = self._create_sub_control()
            sub_control_object = sub_control
            sub_control = sub_control.get()

            xform_sub_control = self.control_dict[sub_control]['xform']

            match_space = space.MatchSpace(control, xform_sub_control)
            match_space.translation_rotation()

            self.sub_drivers.append(self.control_dict[sub_control]['driver'])

            cmds.parent(xform_sub_control, self.control.get())

            cmds.controller(sub_control, self.control.get(), e=True, p=True)

            self._connect_sub_visibility('%s.subVisibility' % control, sub_control)

            sub_control_object.hide_scale_and_visibility_attributes()

        increment = self.current_increment + 1

        if increment in self.control_xform:
            vector = self.control_xform[increment]
            cmds.move(vector[0], vector[1], vector[2], self.current_xform_group, r=self.control_xform_relative)

        attach_control = None

        if self.sub_control_on:
            attach_control = sub_control

        if not self.sub_control_on:
            attach_control = control

        cmds.parentConstraint(attach_control, self.clusters[self.current_increment], mo=True)

        if self._bezier:
            current_cluster = self.clusters[self.current_increment]
            clusters = self._extra_bezier_clusters[current_cluster]

            for cluster in clusters:
                control_inst = self._create_control('offset_%s' % (self.current_increment + 1), True)

                xform = control_inst.get_xform_group()
                space.MatchSpace(cluster, xform).translation_to_rotate_pivot()

                driver = control_inst.get_xform_group('driver')

                space.MatchSpace(control, driver).rotate_scale_pivot_to_translation()

                if not self._bezier_controls_parented:
                    attr.connect_translate(control, driver)
                    attr.connect_rotate(control, driver)
                if self._bezier_controls_parented:
                    cmds.parent(xform, control)

                cmds.parentConstraint(control_inst.get(), cluster, mo=True)

                self.bezier_controls.append(control_inst.get())

                self._connect_sub_visibility('%s.subVisibility' % control, control_inst.get())

    def _get_closest_joint(self):

        current_cluster = self.clusters[self.current_increment]
        return space.get_closest_transform(current_cluster, self.joints)

    def _loop(self, transforms):

        super(SimpleFkCurveRig, self)._loop(self.clusters)

    def _create_before_attach_joints(self):
        super(SimpleFkCurveRig, self)._create_before_attach_joints()

        self._attach_to_geo()

    def _attach_ik_spline_to_controls(self):

        if not self.attach_joints:
            return

        if self.advanced_twist:
            if hasattr(self, 'top_sub_control'):
                cmds.parent(self.start_locator, self.sub_controls[0])

            if not hasattr(self, 'top_sub_control'):
                if not self.sub_controls:
                    cmds.parent(self.start_locator, self.controls[0])
                if self.sub_controls:
                    cmds.parent(self.start_locator, self.sub_controls[0])

            if self.sub_controls:
                cmds.parent(self.end_locator, self.sub_controls[-1])
            if not self.sub_controls:
                cmds.parent(self.end_locator, self.controls[-1])

        if not self.advanced_twist and self.buffer_joints != self.joints:
            follow = space.create_follow_group(self.controls[0], self.buffer_joints[0])
            cmds.parent(follow, self.setup_group)

        if not self.advanced_twist:
            var = attr.MayaNumberVariable('twist')
            var.set_variable_type(var.TYPE_DOUBLE)
            var.create(self.controls[0])
            var.connect_out('%s.twist' % self.ik_handle)

    def set_control_xform(self, vector, inc, relative=True):
        """
        This allows a control to be moved while its being created.
        This way all the clusters and everything are still functioning properly.

        Args:
            vector [list]: Eg [0,0,0], the amount to move the control, relative to its regular position.
            inc [int]: The increment of the control. An increment of 1 would move the first control.
        """
        self.control_xform[inc] = vector
        self.control_xform_relative = relative

    def set_orient_joint(self, joint):
        """
        Set a joint to match the orientation of the controls to.

        Args:
            joint (str): The name of a joint.
        """
        self.orient_joint = joint

    def set_match_to_rotation(self):
        """
        Not used in FkCurve Rigs. Use set_orient_controls_to_joints instead.
        """
        pass

    def set_orient_controls_to_joints(self, bool_value):
        """
        Whether to match the control's orientation to the nearest joint.
        """
        self.orient_controls_to_joints = bool_value

    def set_control_count(self, int_value, span_count=None, wire_hires=False):
        """
        Set the number of controls.
        Wire hires is good for having the joints follow a well-defined curve while maintaining a small amount of controls.

        Args:
            int_value (int): The number of controls.
            span_count (int): The number of spans on the curve.
            wire_hires (bool): Whether to wire deform the hires to the control Curve. If span count doesn't match the control count.

        """

        if int_value == 0 or int_value < 2:
            int_value = 2

        self.control_count = int_value

        if not span_count:
            self.span_count = self.control_count

        if span_count:
            self.span_count = span_count
            self.wire_hires = wire_hires

    def set_sub_control(self, bool_value):
        """
        Whether to create sub controls.
        """

        self.sub_control_on = bool_value

    def set_create_sub_controls(self, bool_value):

        self.sub_control_on = bool_value

    def set_skip_first_control(self, bool_value):
        """
        This allows the setup to not have the first control.
        """
        self.skip_first_control = bool_value

    def set_create_follows(self, bool_value):
        """
        By default, the first and last controls fade influence up the sub controls of the setup.
        By setting this to False, the top and btm controls will no longer affect mid-sub controls.
        """
        self.create_follows = bool_value

    def set_create_bottom_follow(self, bool_value):
        """
        This will cause the last control in the spine to have a follow fade on sub controls up the length of the spine.
        If set_create_follows is set to False this will be ignored.
        """

        self.create_btm_follow = bool_value

    def set_bezier_controls_parented(self, bool_value):

        self._bezier_controls_parented = bool_value

    def create(self):

        self._create_geo(self.control_count - 1)
        self._create_clusters()

        super(SimpleFkCurveRig, self).create()

        if not self.ribbon:
            self._setup_stretchy(self.controls[-1])
            self._attach_ik_spline_to_controls()
        if self.ribbon:
            self._setup_stretchy(self.controls[-1])


class FkCurveRig(SimpleFkCurveRig):
    """
    This extends SimpleFkCurveRig. This is usually used for spine setups.
    """

    def __init__(self, name, side=None):
        super(FkCurveRig, self).__init__(name, side)

        self.aim_end_vectors = False

    def _create_aims(self, clusters):

        control1 = self.sub_controls[0]
        control2 = self.sub_controls[-1]

        cluster1 = clusters[0]
        cluster2 = clusters[-1]

        cmds.delete(cmds.listRelatives(cluster1, ad=True, type='constraint'))
        cmds.delete(cmds.listRelatives(cluster2, ad=True, type='constraint'))

        aim1 = cmds.group(em=True, n=core.inc_name('aimCluster_%s_1' % self._get_name()))
        aim2 = cmds.group(em=True, n=core.inc_name('aimCluster_%s_2' % self._get_name()))

        xform_aim1 = space.create_xform_group(aim1)
        xform_aim2 = space.create_xform_group(aim2)

        space.MatchSpace(control1, xform_aim1).translation()
        space.MatchSpace(control2, xform_aim2).translation()

        cmds.parentConstraint(control1, xform_aim1, mo=True)
        cmds.parentConstraint(control2, xform_aim2, mo=True)

        mid_control_id = len(self.sub_controls) / 2

        cmds.aimConstraint(self.sub_controls[mid_control_id], aim1, wuo=self.controls[0], wut='objectrotation')
        cmds.aimConstraint(self.sub_controls[mid_control_id], aim2, wuo=self.controls[-1], wut='objectrotation')

        cmds.parent(cluster1, aim1)
        cmds.parent(cluster2, aim2)

        cmds.parent(xform_aim1, xform_aim2, self.setup_group)

    def set_aim_end_vectors(self, bool_value):
        """
        Whether the first and last clusters should aim at the mid-controls
        """
        self.aim_end_vectors = bool_value

    def create(self):
        super(FkCurveRig, self).create()

        if self.aim_end_vectors:
            if not self.ribbon:
                self._create_aims(self.clusters)
            if self.ribbon:
                self._create_aims(self.ribbon_clusters)


class FkCurveLocalRig(FkCurveRig):

    def __init__(self, description, side=None):
        super(FkCurveLocalRig, self).__init__(description, side)

        self.last_local_group = None
        self.last_local_xform = None
        self.local_parent = None
        self.sub_local_controls = []

    def _all_increments(self, control, current_transform):

        match_space = space.MatchSpace(self.clusters[self.current_increment], self.current_xform_group)
        match_space.translation_to_rotate_pivot()

        if self.orient_controls_to_joints:
            closest_joint = self._get_closest_joint()

            match_space = space.MatchSpace(closest_joint, self.current_xform_group)
            match_space.rotation()

        if self.sub_control_on:

            sub_control = rigs_util.Control(self._get_control_name(sub=True))

            sub_control.color(attr.get_color_of_side(self.side, True))

            if self.control_shape:
                sub_control.set_curve_type(self.control_shape)

            sub_control_object = sub_control
            sub_control = sub_control.get()

            match_space = space.MatchSpace(control, sub_control)
            match_space.translation_rotation()

            xform_sub_control = space.create_xform_group(sub_control)
            self.sub_drivers.append(space.create_xform_group(sub_control, 'driver'))

            local_group, local_xform = space.constrain_local(sub_control, self.clusters[self.current_increment])

            self.sub_local_controls.append(local_group)

            control_local_group, control_local_xform = space.constrain_local(control, local_xform)

            if 'driver2' in self.control_dict[self.control.get()]:
                control_driver = self.control_dict[self.control.get()]['driver2']

                driver = space.create_xform_group(control_local_group, 'driver')
                attr.connect_rotate(control_driver, driver)

            cmds.parent(control_local_xform, self.setup_group)

            cmds.parent(local_xform, control_local_group)

            if self.last_local_group:
                cmds.parent(control_local_xform, self.last_local_group)

            self.last_local_group = control_local_group
            self.last_local_xform = control_local_xform

            cmds.parent(xform_sub_control, self.control.get())
            self.sub_controls.append(sub_control)

            sub_vis = attr.MayaNumberVariable('subVisibility')
            sub_vis.set_variable_type(sub_vis.TYPE_BOOL)
            sub_vis.create(control)
            sub_vis.connect_out('%sShape.visibility' % sub_control)

            sub_control_object.hide_scale_and_visibility_attributes()

        if not self.sub_control_on:
            space.constrain_local(control, self.clusters[self.current_increment])

    def _first_increment(self, control, current_transform):
        super(FkCurveLocalRig, self)._first_increment(control, current_transform)

        if self.local_parent:
            cmds.parent(self.last_local_xform, self.local_parent)

    def _create_spline_ik(self):

        self._wire_hires(self.curve)

        children = cmds.listRelatives(self.buffer_joints[-1], c=True)

        if children:
            cmds.parent(children, w=True)

        handle = space.IkHandle(self._get_name())
        handle.set_solver(handle.solver_spline)
        handle.set_curve(self.curve)
        handle.set_start_joint(self.buffer_joints[0])
        handle.set_end_joint(self.buffer_joints[-1])
        handle = handle.create()

        self.ik_handle = handle

        if children:
            cmds.parent(children, self.buffer_joints[-1])

        cmds.parent(handle, self.setup_group)

        if self.advanced_twist:
            start_locator = cmds.spaceLocator(n=core.inc_name(self._get_name('locatorTwistStart')))[0]
            end_locator = cmds.spaceLocator(n=core.inc_name(self._get_name('locatorTwistEnd')))[0]

            self.start_locator = start_locator
            self.end_locator = end_locator

            cmds.hide(start_locator, end_locator)

            match_space = space.MatchSpace(self.buffer_joints[0], start_locator)
            match_space.translation_rotation()

            match_space = space.MatchSpace(self.buffer_joints[-1], end_locator)
            match_space.translation_rotation()

            cmds.setAttr('%s.dTwistControlEnable' % handle, 1)
            cmds.setAttr('%s.dWorldUpType' % handle, 4)
            cmds.connectAttr('%s.worldMatrix' % start_locator, '%s.dWorldUpMatrix' % handle)
            cmds.connectAttr('%s.worldMatrix' % end_locator, '%s.dWorldUpMatrixEnd' % handle)

    def _attach_ik_spline_to_controls(self):

        if self.advanced_twist:
            if hasattr(self, 'top_sub_control'):
                cmds.parent(self.start_locator, self.sub_local_controls[0])

            if not hasattr(self, 'top_sub_control'):
                cmds.parent(self.start_locator, self.sub_local_controls[0])

            cmds.parent(self.end_locator, self.sub_local_controls[-1])

        if not self.advanced_twist:
            space.create_local_follow_group(self.controls[0], self.buffer_joints[0])

            var = attr.MayaNumberVariable('twist')
            var.set_variable_type(var.TYPE_DOUBLE)
            var.create(self.controls[0])
            var.connect_out('%s.twist' % self.ik_handle)

    def set_local_parent(self, parent):
        self.local_parent = parent


class IkSplineNubRig(BufferRig):
    """
    This is used for the tweaker setup.
    """

    def __init__(self, description, side=None):

        super(IkSplineNubRig, self).__init__(description, side)

        self.btm_xform = None
        self.btm_control = None
        self.top_xform = None
        self.top_control = None
        self.end_with_locator = False
        self.top_guide = None
        self.btm_guide = None

        self.bool_create_middle_control = True

        self.right_side_fix = True
        self.right_side_fix_axis = 'x'

        self.negate_right_scale = False

        self.control_shape = 'pin'

        self.control_orient = None

    def _duplicate_joints(self):

        if self.create_buffer_joints:
            duplicate_hierarchy = space.DuplicateHierarchy(self.joints[0])

            duplicate_hierarchy.stop_at(self.joints[-1])
            duplicate_hierarchy.replace('joint', 'buffer')

            self.buffer_joints = duplicate_hierarchy.create()

            cmds.parent(self.buffer_joints[0], self.setup_group)

        if not self.create_buffer_joints:
            self.buffer_joints = self.joints

        return self.buffer_joints

    def _create_twist_group(self, top_control, top_handle, top_guide):

        name = self._get_name()

        twist_guide_group = cmds.group(em=True, n=core.inc_name('guideSetup_%s' % name))
        cmds.hide(twist_guide_group)

        cmds.parent([top_guide, top_handle], twist_guide_group)

        cmds.parent(twist_guide_group, self.setup_group)

        cmds.parentConstraint(top_control, twist_guide_group, mo=True)

        self.end_locator = True

    def _create_joint_line(self, rp=False):

        name = self._get_name()

        position_top = cmds.xform(self.buffer_joints[0], q=True, t=True, ws=True)
        position_btm = cmds.xform(self.buffer_joints[-1], q=True, t=True, ws=True)

        cmds.select(cl=True)
        guide_top = cmds.joint(p=position_top, n=core.inc_name('topTwist_%s' % name))

        cmds.select(cl=True)
        guide_btm = cmds.joint(p=position_btm, n=core.inc_name('btmTwist_%s' % name))

        space.MatchSpace(self.buffer_joints[0], guide_top).rotation()

        cmds.makeIdentity(guide_top, r=True, apply=True)

        cmds.parent(guide_btm, guide_top)

        cmds.makeIdentity(guide_btm, r=True, jo=True, apply=True)

        handle = space.IkHandle(name)
        if not rp:
            handle.set_solver(handle.solver_sc)
        if rp:
            handle.set_solver(handle.solver_rp)
        handle.set_start_joint(guide_top)
        handle.set_end_joint(guide_btm)

        handle = handle.create()

        if not rp:
            cmds.setAttr('%s.poleVectorX' % handle, 0)
            cmds.setAttr('%s.poleVectorY' % handle, 0)
            cmds.setAttr('%s.poleVectorZ' % handle, 0)

        return guide_top, handle

    def _create_spline(self, follow, btm_constrain, mid_constrain):

        name = self._get_name()

        spline_setup_group = cmds.group(em=True, n=core.inc_name('splineSetup_%s' % name))
        cmds.hide(spline_setup_group)
        cluster_group = cmds.group(em=True, n=core.inc_name('clusterSetup_%s' % name))

        ik_handle, effector, curve = cmds.ikHandle(sj=self.buffer_joints[0],
                                                   ee=self.buffer_joints[-1],
                                                   sol='ikSplineSolver',
                                                   pcv=False,
                                                   name=core.inc_name('handle_spline_%s' % name))

        cmds.setAttr('%s.inheritsTransform' % curve, 0)

        curve = cmds.rename(curve, core.inc_name('curve_%s' % name))
        effector = cmds.rename(effector, core.inc_name('effector_%s' % name))

        top_cluster, top_handle = cmds.cluster('%s.cv[0]' % curve, n=core.inc_name('clusterTop_%s' % name))
        mid_cluster, mid_handle = cmds.cluster('%s.cv[1:2]' % curve, n=core.inc_name('clusterMid_%s' % name))
        btm_cluster, btm_handle = cmds.cluster('%s.cv[3]' % curve, n=core.inc_name('clusterBtm_%s' % name))

        cmds.parent([top_handle, mid_handle, btm_handle], cluster_group)
        cmds.parent([ik_handle, curve], spline_setup_group)
        cmds.parent(cluster_group, spline_setup_group)

        cmds.parent(spline_setup_group, self.setup_group)

        cmds.parentConstraint(follow, cluster_group, mo=True)

        cmds.pointConstraint(btm_constrain, btm_handle, mo=True)
        cmds.parentConstraint(mid_constrain, mid_handle, mo=True)

        return ik_handle, curve

    def _setup_stretchy(self, curve, control):

        rigs_util.create_spline_ik_stretch(curve, self.buffer_joints[:-1], control)

    def _create_top_control(self):

        if not self.end_with_locator:
            control = self._create_control('top', curve_type=self.control_shape)
        if self.end_with_locator:
            control = self._create_control(curve_type=self.control_shape)

        control.hide_scale_and_visibility_attributes()

        xform = space.create_xform_group(control.get())

        orient_transform = self.control_orient

        if not orient_transform:
            orient_transform = self.joints[0]

        space.MatchSpace(orient_transform, xform).translation()
        space.MatchSpace(orient_transform, xform).rotation()

        self._fix_right_side_orient(xform)

        if self.negate_right_scale and self.side == 'R':
            cmds.setAttr('%s.scaleX' % xform, -1)
            cmds.setAttr('%s.scaleY' % xform, -1)
            cmds.setAttr('%s.scaleZ' % xform, -1)

        return control.get(), xform

    def _create_btm_control(self):
        control = self._create_control('btm', curve_type=self.control_shape)
        control.hide_scale_and_visibility_attributes()

        xform = space.create_xform_group(control.get())

        orient_translate = self.joints[-1]
        orient_rotate = self.control_orient

        if not orient_rotate:
            orient_rotate = self.joints[0]

        space.MatchSpace(orient_translate, xform).translation()
        space.MatchSpace(orient_rotate, xform).rotation()

        self._fix_right_side_orient(xform)

        if self.negate_right_scale and self.side == 'R':
            cmds.setAttr('%s.scaleX' % xform, -1)
            cmds.setAttr('%s.scaleY' % xform, -1)
            cmds.setAttr('%s.scaleZ' % xform, -1)

        return control.get(), xform

    def _create_btm_sub_control(self):
        control = self._create_control('btm', sub=True)
        control.scale_shape(.5, .5, .5)
        control.hide_scale_and_visibility_attributes()

        xform = space.create_xform_group(control.get())

        orient_translate = self.joints[-1]
        orient_rotate = self.control_orient

        if not orient_rotate:
            orient_rotate = self.joints[0]

        space.MatchSpace(orient_translate, xform).translation()
        space.MatchSpace(orient_rotate, xform).rotation()

        self._fix_right_side_orient(xform)

        if self.negate_right_scale and self.side == 'R':
            cmds.setAttr('%s.scaleX' % xform, -1)
            cmds.setAttr('%s.scaleY' % xform, -1)
            cmds.setAttr('%s.scaleZ' % xform, -1)

        return control.get(), xform

    def _create_mid_control(self):

        if self.bool_create_middle_control:
            control = self._create_control('mid', sub=True)
            control.scale_shape(.5, .5, .5)
            control.hide_scale_and_visibility_attributes()

            control = control.get()

        if not self.bool_create_middle_control:
            mid_locator = cmds.spaceLocator(n=core.inc_name(self._get_name('locator', 'mid')))[0]
            control = mid_locator
            cmds.hide(mid_locator)

        xform = space.create_xform_group(control)

        orient_transform = self.control_orient

        if not orient_transform:
            orient_transform = self.joints[0]

        space.MatchSpace(orient_transform, xform).translation_rotation()

        self._fix_right_side_orient(xform)

        if self.negate_right_scale and self.side == 'R':
            cmds.setAttr('%s.scaleX' % xform, -1)
            cmds.setAttr('%s.scaleY' % xform, -1)
            cmds.setAttr('%s.scaleZ' % xform, -1)

        return control, xform

    def _fix_right_side_orient(self, control):

        if not self.right_side_fix:
            return

        if not self.side == 'R':
            return

        xform_locator = cmds.spaceLocator()[0]

        match_space = space.MatchSpace(control, xform_locator)
        match_space.translation_rotation()

        spacer = space.create_xform_group(xform_locator)

        for letter in self.right_side_fix_axis:
            cmds.setAttr('%s.rotate%s' % (xform_locator, letter.upper()), 180)

        match_space = space.MatchSpace(xform_locator, control)
        match_space.translation_rotation()

        cmds.delete(spacer)

    def set_end_with_locator(self, bool_value):
        """
        Whether the end effector control should be a locator instead.
        """
        self.end_with_locator = bool_value

    def set_guide_top_btm(self, top_guide, btm_guide):
        """
        Set the parents for the top and btm guide controls.
        """
        self.top_guide = top_guide
        self.btm_guide = btm_guide

    def set_control_shape(self, name):
        self.control_shape = name

    def set_create_middle_control(self, bool_value):
        """
        Whether to create the elbow control.
        """
        self.bool_create_middle_control = bool_value

    def set_right_side_fix(self, bool_value, axis):
        """
        Whether to compensate for the right side joint orientation.
        """
        self.right_side_fix = bool_value
        self.right_side_fix_axis = axis

    def set_control_orient(self, transform):
        """
        Set the orientation of the top and btm control based on the transform.

        Args:
            transform (str): The name of a transform.
        """

        self.control_orient = transform

    def set_negate_right_scale(self, bool_value):

        self.negate_right_scale = bool_value

    def create(self):
        super(IkSplineNubRig, self).create()

        top_control, top_xform = self._create_top_control()

        self.top_control = top_control
        self.top_xform = top_xform

        if not self.end_with_locator:
            btm_control, btm_xform = self._create_btm_control()
            sub_btm_control, sub_btm_xform = self._create_btm_sub_control()
            cmds.parent(sub_btm_xform, btm_control)

        if self.end_with_locator:

            btm_control = cmds.spaceLocator(n=core.inc_name('locator_%s' % self._get_name()))[0]
            btm_xform = btm_control
            sub_btm_control = btm_control
            cmds.hide(btm_control)

            orient_translate = self.joints[-1]
            orient_rotate = self.control_orient

            if not orient_rotate:
                orient_rotate = self.joints[0]

            space.MatchSpace(orient_translate, btm_control).translation()
            space.MatchSpace(orient_rotate, btm_control).rotation()

            self._fix_right_side_orient(btm_control)

            if self.negate_right_scale and self.side == 'R':
                cmds.setAttr('%s.scaleX' % btm_control, -1)
                cmds.setAttr('%s.scaleY' % btm_control, -1)
                cmds.setAttr('%s.scaleZ' % btm_control, -1)

        self.btm_control = btm_control
        self.btm_xform = btm_xform

        mid_control, mid_xform = self._create_mid_control()

        cmds.parent(mid_xform, top_control)

        top_joint, handle = self._create_joint_line()
        sub_joint, sub_handle = self._create_joint_line()

        cmds.parent(sub_joint, top_joint)
        cmds.parent(sub_handle, top_joint)

        self._create_twist_group(top_control, handle, top_joint)

        space.create_follow_group(top_joint, mid_xform, use_duplicate=True)
        cmds.pointConstraint(top_control, sub_btm_control, mid_xform)

        spline_handle, curve = self._create_spline(top_joint, sub_btm_control, mid_control)

        self._setup_stretchy(curve, top_control)

        space.create_follow_group(top_control, top_joint)
        space.create_follow_group(sub_btm_control, sub_handle)

        top_twist = cmds.group(em=True, n=core.inc_name('topTwist_%s' % spline_handle))
        btm_twist = cmds.group(em=True, n=core.inc_name('btmTwist_%s' % spline_handle))

        space.MatchSpace(self.buffer_joints[0], top_twist).translation_rotation()

        space.MatchSpace(self.buffer_joints[-1], btm_twist).translation()
        space.MatchSpace(self.buffer_joints[0], btm_twist).rotation()

        cmds.setAttr('%s.dTwistControlEnable' % spline_handle, 1)
        cmds.setAttr('%s.dWorldUpType' % spline_handle, 4)

        cmds.connectAttr('%s.worldMatrix' % top_twist, '%s.dWorldUpMatrix' % spline_handle)
        cmds.connectAttr('%s.worldMatrix' % btm_twist, '%s.dWorldUpMatrixEnd' % spline_handle)

        cmds.parent(top_twist, top_control)
        # cmds.parent(btm_twist, sub_btm_control)

        cmds.pointConstraint(sub_btm_control, handle, mo=True)
        space.create_xform_group(handle)
        space.create_xform_group(sub_handle)

        cmds.parent(btm_xform, top_control)

        if self.top_guide:
            cmds.parentConstraint(self.top_guide, top_xform, mo=True)

        if self.btm_guide:
            cmds.parent(btm_xform, self.btm_guide)

        cmds.parent(btm_twist, sub_joint)


class IkAppendageRig(BufferRig):
    """
    This is usually used for arms or legs.
    """

    stretch_type_old = 0
    stretch_type_lock_elbow = 1
    stretch_type_lock_elbow_soft = 2

    def __init__(self, description, side=None):
        super(IkAppendageRig, self).__init__(description, side)

        self.top_control = None
        self.right_side_fix = True
        self._ik_buffer_joint = True
        self.create_twist = True
        self.create_stretchy = True
        self.btm_control = None
        self.offset_pole_locator = None
        self.pole_offset = 3
        self._build_pole_control = True
        self.orient_constrain = True
        self.curve_type = None
        self.create_sub_control = True
        self.sub_control = None
        self.top_as_locator = False
        self.match_btm_to_joint = True
        self.create_world_switch = True
        self.create_top_control = True
        self.pole_follow_transform = []
        self.pole_follow_transform_default = 0
        self.pole_angle_joints = []
        self.top_control_right_side_fix = True
        self.stretch_axis = 'X'
        self.control_offset_axis = None
        self.negate_right_scale = False
        self.negate_right_scale_values = [-1, -1, -1]
        self.ik_handle = None
        self.pole_control = None
        self.twist_guide = None

        self._pole_constraint = None
        self.pole_curve_type = 'cube'

        self._stretch_type = 0

        # dampen for legacy...
        self.damp_name = 'dampen'

        self.stretch_scale_attribute_offset = 1

        self._duplicate_chain_replace = ['joint', 'ik']

        self._solver_type = space.IkHandle.solver_rp

    def _attach_ik_joints(self, source_chain, target_chain):

        for inc in range(0, len(source_chain)):
            source = source_chain[inc]
            target = target_chain[inc]

            cmds.parentConstraint(source, target)
            attr.connect_scale(source, target)

    def _duplicate_joints(self):

        super(IkAppendageRig, self)._duplicate_joints()

        duplicate = space.DuplicateHierarchy(self.joints[0])
        duplicate.stop_at(self.joints[-1])
        duplicate.replace(self._duplicate_chain_replace[0], self._duplicate_chain_replace[1])

        self.ik_chain = self.buffer_joints

        if not self.create_buffer_joints:
            pass

        if self.create_buffer_joints:
            ik_group = self._create_group()
            cmds.parent(self.ik_chain[0], ik_group)
            cmds.parent(ik_group, self.setup_group)

    def _create_buffer_joint(self):

        buffer_joint = cmds.duplicate(self.ik_chain[-1], po=True)[0]

        cmds.parent(self.ik_chain[-1], buffer_joint)

        if not cmds.isConnected('%s.scale' % buffer_joint, '%s.inverseScale' % self.ik_chain[-1]):
            cmds.connectAttr('%s.scale' % buffer_joint, '%s.inverseScale' % self.ik_chain[-1])

        attributes = ['rotateX',
                      'rotateY',
                      'rotateZ',
                      'jointOrientX',
                      'jointOrientY',
                      'jointOrientZ'
                      ]

        for attribute in attributes:
            cmds.setAttr('%s.%s' % (self.ik_chain[-1], attribute), 0)

        return buffer_joint

    def _create_ik_handle(self):

        if self._ik_buffer_joint:
            buffer_joint = self._create_buffer_joint()
        else:
            buffer_joint = self.ik_chain[-1]

        ik_handle = space.IkHandle(self._get_name())
        ik_handle.set_start_joint(self.ik_chain[0])
        ik_handle.set_end_joint(buffer_joint)
        ik_handle.set_solver(self._solver_type)
        self.ik_handle = ik_handle.create()
        self._ik_pole_values = cmds.getAttr('%s.poleVector' % self.ik_handle)[0]
        xform_ik_handle = space.create_xform_group(self.ik_handle)
        cmds.parent(xform_ik_handle, self.setup_group)

        cmds.hide(xform_ik_handle)

    def _create_top_control(self):

        if not self.top_as_locator:
            control = self._create_control(description='top')
            control.hide_scale_and_visibility_attributes()

            self.top_control = control.get()

        if self.top_as_locator:
            self.top_control = cmds.spaceLocator(n=core.inc_name('locator_%s' % self._get_name()))[0]
            cmds.parent(self.top_control, self.control_group)

        return self.top_control

    def _xform_top_control(self, control):

        match_space = space.MatchSpace(self.ik_chain[0], control)
        match_space.translation_rotation()

        self._fix_right_side_orient(control)

        xform_group = space.create_xform_group(control)

        if self.negate_right_scale and self.side == 'R':
            cmds.setAttr('%s.scaleX' % xform_group, self.negate_right_scale_values[0])
            cmds.setAttr('%s.scaleY' % xform_group, self.negate_right_scale_values[1])
            cmds.setAttr('%s.scaleZ' % xform_group, self.negate_right_scale_values[2])

        cmds.parentConstraint(control, self.ik_chain[0], mo=True)

    def _create_btm_control(self):

        control = self._create_control(description='btm')
        control.hide_scale_and_visibility_attributes()

        self.btm_control = control.get()

        self._fix_right_side_orient(control.get())

        if self.create_sub_control:
            sub_control = self._create_control('BTM', sub=True)

            sub_control.hide_scale_and_visibility_attributes()

            xform_group = space.create_xform_group(sub_control.get())

            self.sub_control = sub_control.get()

            cmds.parent(xform_group, control.get())

            self._connect_sub_visibility('%s.subVisibility' % self.btm_control, self.sub_control)

        return control.get()

    def _fix_right_side_orient(self, control):

        if not self.right_side_fix:
            return

        if not self.side == 'R':
            return

        xform_locator = cmds.spaceLocator()[0]

        match_space = space.MatchSpace(control, xform_locator)
        match_space.translation_rotation()

        spacer = space.create_xform_group(xform_locator)

        cmds.setAttr('%s.rotateY' % xform_locator, 180)
        cmds.setAttr('%s.rotateZ' % xform_locator, 180)

        match_space = space.MatchSpace(xform_locator, control)
        match_space.translation_rotation()

        cmds.delete(spacer)

    def _xform_btm_control(self, control):

        if self.match_btm_to_joint:
            space.MatchSpace(self.ik_chain[-1], control).translation_rotation()

        if not self.match_btm_to_joint:
            space.MatchSpace(self.ik_chain[-1], control).translation()

        self._fix_right_side_orient(control)

        xform_group = space.create_xform_group(control)
        drv_group = space.create_xform_group(control, 'driver')

        if self.negate_right_scale and self.side == 'R':
            cmds.setAttr('%s.scaleX' % xform_group, self.negate_right_scale_values[0])
            cmds.setAttr('%s.scaleY' % xform_group, self.negate_right_scale_values[1])
            cmds.setAttr('%s.scaleZ' % xform_group, self.negate_right_scale_values[2])

        if self.create_world_switch:
            self._create_local_to_world_switch(control, xform_group, drv_group)

        ik_handle_parent = cmds.listRelatives(self.ik_handle, p=True)[0]

        if self.sub_control:
            cmds.parent(ik_handle_parent, self.sub_control)
        if not self.sub_control:
            cmds.parent(ik_handle_parent, control)

        if self.orient_constrain:
            cmds.orientConstraint(self.offset_pole_locator, self.ik_chain[-1], mo=True)

            # if self.sub_control:
            #    cmds.orientConstraint(self.offset_pole_locator, self.ik_chain[-1], mo = True)

            # if not self.sub_control:
            #    cmds.orientConstraint(control, self.ik_chain[-1], mo = True)

    def _create_local_to_world_switch(self, control, xform_group, driver_group):

        cmds.addAttr(control, ln='world', min=0, max=1, dv=0, at='double', k=True)

        # local_group = self._create_group('IkLocal')
        local_group = cmds.duplicate(control, po=True, n=core.inc_name(self._get_name('IkLocal')))[0]
        attr.remove_user_defined(local_group)
        shapes = cmds.listRelatives(local_group)
        if shapes:
            cmds.delete(shapes)

        world_group = self._create_group('IkWorld')
        match_space = space.MatchSpace(control, world_group)
        match_space.translation()

        if not self.right_side_fix and self.side == 'R':
            cmds.rotate(180, 0, 0, world_group)

            if cmds.getAttr('%s.scaleZ' % xform_group) < 0:
                cmds.setAttr('%s.scaleZ' % world_group, -1)

        if self.negate_right_scale and self.side == 'R':
            cmds.setAttr('%s.scaleX' % world_group, self.negate_right_scale_values[0])
            cmds.setAttr('%s.scaleY' % world_group, self.negate_right_scale_values[1])
            cmds.setAttr('%s.scaleZ' % world_group, self.negate_right_scale_values[2])

        cmds.parent([local_group, world_group], xform_group)

        cmds.orientConstraint(local_group, driver_group)
        cmds.orientConstraint(world_group, driver_group)

        constraint = space.ConstraintEditor()

        active_constraint = constraint.get_constraint(driver_group, constraint.constraint_orient)

        constraint.create_switch(control, 'world', active_constraint)

        self.world_group = world_group
        self.local_group = local_group

    def _create_top_btm_joint(self, joints, prefix):
        top_position = cmds.xform(joints[0], q=True, t=True, ws=True)
        btm_position = cmds.xform(joints[-1], q=True, t=True, ws=True)

        top_name = self._get_name(prefix, 'top')
        btm_name = self._get_name(prefix, 'btm')

        cmds.select(cl=True)

        top_joint = cmds.joint(p=top_position, n=core.inc_name(top_name))
        btm_joint = cmds.joint(p=btm_position, n=core.inc_name(btm_name))

        cmds.joint(top_joint, e=True, zso=True, oj='xyz', sao='yup')

        return [top_joint, btm_joint]

    def _create_twist_ik(self, joints, description, solver=None):

        ik_handle = space.IkHandle(description)

        if not solver:
            solver = ik_handle.solver_sc

        ik_handle.set_solver(solver)
        ik_handle.set_start_joint(joints[0])
        ik_handle.set_end_joint(joints[-1])
        return ik_handle.create()

    def _create_twist_joint(self, top_control):

        top_guide_joint, btm_guide_joint = self._create_top_btm_joint([self.buffer_joints[-1], self.buffer_joints[0]],
                                                                      'guide')
        top_guidetwist_joint, btm_guidetwist_joint = self._create_top_btm_joint(
            [self.buffer_joints[0], self.buffer_joints[-1]], 'guideTwist')

        self.twist_guide = top_guidetwist_joint

        guide_ik, twist_guide_ik = self._create_twist_guide_ik([top_guide_joint, btm_guide_joint],
                                                               [top_guidetwist_joint, btm_guidetwist_joint])

        cmds.parent(top_guidetwist_joint, top_guide_joint)
        cmds.parent(twist_guide_ik, top_guide_joint)

        cmds.parent(top_guide_joint, self.setup_group)
        cmds.parent(guide_ik, self.setup_group)

        if self.sub_control:
            cmds.pointConstraint(self.sub_control, top_guide_joint)
        if not self.sub_control:
            cmds.pointConstraint(self.btm_control, top_guide_joint)

        cmds.pointConstraint(top_control, guide_ik)

        cmds.pointConstraint(top_control, top_guidetwist_joint)

        # self._create_offset_locator()

        cmds.parentConstraint(self.offset_pole_locator, twist_guide_ik, mo=True)

    def _create_offset_locator(self):
        if self.sub_control:
            offset_locator = cmds.spaceLocator(n=core.inc_name('offset_%s' % self.sub_control))[0]
            cmds.parent(offset_locator, self.sub_control)

            match_space = space.MatchSpace(self.sub_control, offset_locator)
            match_space.translation_rotation()

        if not self.sub_control:
            offset_locator = cmds.spaceLocator(n=core.inc_name('offset_%s' % self.btm_control))[0]
            cmds.parent(offset_locator, self.btm_control)

            match_space = space.MatchSpace(self.btm_control, offset_locator)
            match_space.translation_rotation()

        space.create_xform_group(offset_locator)

        cmds.hide(offset_locator)

        self.offset_locator = offset_locator
        self.offset_pole_locator = offset_locator

    def _create_twist_guide_ik(self, guides, guides_twist):
        guide_ik = self._create_twist_ik(guides, 'guide')
        twist_guide_ik = self._create_twist_ik(guides_twist, 'guideTwist')

        return guide_ik, twist_guide_ik

    def _get_pole_joints(self):
        if not self.pole_angle_joints:
            mid_joint_index = len(self.ik_chain) / 2
            mid_joint_index = int(mid_joint_index)
            mid_joint = self.ik_chain[mid_joint_index]

            joints = [self.ik_chain[0], mid_joint, self.ik_chain[-1]]

            return joints

        return self.pole_angle_joints

    def _create_pole_control(self):

        if self._build_pole_control:
            control = self._create_control('POLE', curve_type=self.pole_curve_type)
            control.hide_scale_and_visibility_attributes()
            self.pole_control = control

    def _create_pole_twist_attrs(self):
        twist_var = attr.MayaNumberVariable('twist')
        twist_var.create(self.btm_control)

        if self.side == 'L' or not self.side:
            twist_var.connect_out('%s.twist' % self.ik_handle)

        if self.side == 'R':
            attr.connect_multiply('%s.twist' % self.btm_control, '%s.twist' % self.ik_handle, -1)

    def _create_pole_vector(self):

        control = self.pole_control
        self.pole_control = self.pole_control.get()

        attr.create_title(self.btm_control, 'POLE_VECTOR')

        pole_vis = attr.MayaNumberVariable('poleVisibility')
        pole_vis.set_variable_type(pole_vis.TYPE_BOOL)
        pole_vis.create(self.btm_control)

        self._create_pole_twist_attrs()

        pole_joints = self._get_pole_joints()

        position = space.get_polevector(pole_joints[0], pole_joints[1], pole_joints[2], self.pole_offset)
        cmds.move(position[0], position[1], position[2], control.get())

        self._create_pole_constraint(control.get(), self.ik_handle)

        xform_group = space.create_xform_group(control.get())

        follow_group = None

        if self.create_twist:
            pole_locator = self._create_pole_follow()

            follow_group = space.create_follow_group(pole_locator, xform_group)
            # xform_group = space.create_xform_group( control.get() )

            constraint = cmds.parentConstraint(self.twist_guide, follow_group, mo=True)[0]
            constraint_editor = space.ConstraintEditor()
            constraint_editor.create_switch(self.btm_control, 'autoTwist', constraint)

            cmds.setAttr('%s.autoTwist' % self.btm_control, 0)

        if not self.create_twist:
            if self.pole_follow_transform:
                follow_group = space.create_follow_group(self.pole_follow_transform, xform_group)
                cmds.parent(follow_group, self.control_group)

            if not self.pole_follow_transform:
                follow_group = xform_group

        name = self._get_name()

        rig_line = rigs_util.RiggedLine(pole_joints[1], control.get(), name).create()
        cmds.parent(rig_line, self.control_group)

        pole_vis.connect_out('%s.visibility' % xform_group)
        pole_vis.connect_out('%s.visibility' % rig_line)

        self.pole_vector_xform = xform_group

    def _create_pole_constraint(self, control, handle):
        self._pole_constraint = cmds.poleVectorConstraint(control, handle)[0]

    def _create_pole_follow(self):

        self.pole_follow_transform = vtool.util.convert_to_sequence(self.pole_follow_transform)

        pole_locator = cmds.spaceLocator(n=core.inc_name(self._get_name('locator', 'pole')))[0]

        space.MatchSpace(self.pole_control, pole_locator).translation_rotation()
        cmds.parent(pole_locator, self.setup_group)

        self.pole_follow_transform.append(self.top_control)

        if len(self.pole_follow_transform) == 1:
            space.create_follow_group(self.pole_follow_transform[0], pole_locator)
        if len(self.pole_follow_transform) > 1:
            space.create_multi_follow(self.pole_follow_transform, pole_locator, self.pole_control,
                                      value=self.pole_follow_transform_default)

        return pole_locator

    def _create_stretchy(self, top_transform, btm_transform, control):

        if self._stretch_type == 0:
            stretchy = rigs_util.StretchyChain()

            stretchy.set_joints(self.ik_chain)
            # dampen should be damp... dampen means wet, damp means diminish
            stretchy.set_add_damp(True, self.damp_name)
            stretchy.set_node_for_attributes(control)
            stretchy.set_description(self._get_name())
            stretchy.set_scale_axis(self.stretch_axis)
            stretchy.set_scale_attribute_offset(self.stretch_scale_attribute_offset)

            top_locator, btm_locator = stretchy.create()

            cmds.parent(top_locator, top_transform)
            cmds.parent(btm_locator, btm_transform)

            cmds.connectAttr('%s.sizeX' % self.control_group, '%s.input2X' % stretchy.distance_offset)
            cmds.connectAttr('%s.sizeY' % self.control_group, '%s.input2Y' % stretchy.distance_offset)
            cmds.connectAttr('%s.sizeZ' % self.control_group, '%s.input2Z' % stretchy.distance_offset)

        if self.pole_control:
            controls = [top_transform, self.pole_control, self.offset_pole_locator]

            if self.offset_pole_locator:

                if self._stretch_type == 1:
                    self._create_elbow_lock_stretchy(controls, soft=False)

                if self._stretch_type == 2:
                    self._create_elbow_lock_stretchy(controls, soft=True)

        if not self.pole_control:
            if self._stretch_type == 1 or self._stretch_type == 2:
                vtool.util.warning(
                    'Could not build stretch type %s because pole vector control creation turned off.' % self._stretch_type)

        if not self.offset_pole_locator:
            if self._stretch_type == 1 or self._stretch_type == 2:
                vtool.util.warning(
                    'Could not build stretch type %s because auto twist turned off.' % self._stretch_type)

    def _create_elbow_lock_stretchy(self, controls, soft=False):

        elbow_lock = rigs_util.StretchyElbowLock(self.buffer_joints, controls)
        elbow_lock.set_attribute_control(self.controls[-1])
        elbow_lock.set_stretch_axis(self.stretch_axis)
        if self.twist_guide:
            elbow_lock.set_top_aim_transform(self.twist_guide)
        elif self.top_control:
            elbow_lock.set_top_aim_transform(self.top_control)
        elbow_lock.set_description(self._get_name())
        elbow_lock.set_create_soft_ik(soft)
        elbow_lock.set_parent(self.setup_group)
        elbow_lock.create()

        if elbow_lock.soft_locator:
            xform = space.get_xform_group(self.ik_handle)
            cmds.parent(xform, elbow_lock.soft_locator)
            cmds.parent(elbow_lock.soft_locator, self.setup_group)

    def _create_tweakers(self):
        pass

    def _create_before_attach_joints(self):
        super(IkAppendageRig, self)._create_before_attach_joints()

        self._create_ik_handle()

    def set_duplicate_chain_replace(self, replace_this, with_this):

        self._duplicate_chain_replace = [replace_this, with_this]

    def set_create_twist(self, bool_value):
        """
        Whether to add an auto twist setup.
        """
        self.create_twist = bool_value

    def set_create_stretchy(self, bool_value):
        """
        Whether to add a stretchy setup.
        """
        self.create_stretchy = bool_value

    def set_stretch_axis(self, axis_letter):
        """
        What axis the stretch should scale on.

        Args:
            axis_letter (str): 'X','Y','Z'
        """
        self.stretch_axis = axis_letter

    def set_pole_offset(self, value):
        """
        Get the amount that the polevector control should offset from the elbow.

        Args:
            value (float)
        """
        self.pole_offset = value

    def set_pole_angle_joints(self, joints):
        """
        Set which joints the pole angle is calculated from.

        Args:
            joints (list): A list of 3 joints that form a triangle.
        """
        self.pole_angle_joints = joints

    def set_right_side_fix(self, bool_value):
        """
        Whether to compensate for right side orientation.
        """
        self.right_side_fix = bool_value

    def set_create_ik_buffer_joint(self, bool_value):
        """
        Vetala creates a buffer in the ik joints at the wrist.
        This was to try to fix an ik offset issue when the arm stretches
        However, it seems this fix can cause problems, especially when it zeros out the joint orient on the wrist joint.
        If your hand is offsetting when you stretch the arm, try turning this off.
        """

        self._ik_buffer_joint = bool_value

    def set_negate_right_scale(self, bool_value, scale_x=-1, scale_y=-1, scale_z=-1):
        """
        This will negate the scale of the right side making it better mirrored for cycles.
        """

        self.negate_right_scale = bool_value
        self.negate_right_scale_values = [scale_x, scale_y, scale_z]

    def set_orient_constrain(self, bool_value):
        """
        Whether the end effector control should orient constrain the ik handle.
        Default is True.
        """
        self.orient_constrain = bool_value

    def set_curve_type(self, curve_name):
        self.curve_type = curve_name

    def set_create_sub_control(self, bool_value):
        self.create_sub_control = bool_value

    def set_create_world_switch(self, bool_value):
        """
        Whether to create a world switch on the end effector control.
        This can be used to have the end effector control orient to world if the character is in a-pose.
        """
        self.create_world_switch = bool_value

    def set_top_control_as_locator(self, bool_value):
        """
        Instead of a control curve for the top control, make it a locator.
        """
        self.top_as_locator = bool_value

    def set_match_btm_to_joint(self, bool_value):
        """
        Whether to match orientation of the end effector control to the btm joint, or just translation.
        Default is True.
        """
        self.match_btm_to_joint = bool_value

    def set_create_top_control(self, bool_value):
        """
        Whether to create a top control.
        """
        self.create_top_control = bool_value

    def set_create_pole_control(self, bool_value):
        self._build_pole_control = bool_value

    def set_pole_control_shape(self, curve_type_name):

        self.pole_curve_type = curve_type_name

    def set_pole_follow_transform(self, transform, default_value=0):
        """
        Set a transform for the pole to follow with an on/off switch on the pole control.

        Args:
            transform (str): The name of a transform.s
            default_value (int): TODO: Fill description.
        """
        self.pole_follow_transform = transform
        self.pole_follow_transform_default = default_value

    def set_control_offset_axis(self, axis):
        """
        This will rotate the control shape cvs 90 on the axis, helping it to align better with different joint orientations.
        """
        axis = axis.lower()
        self.control_offset_axis = axis

    def set_damp_name(self, name):
        self.damp_name = name

    def set_stretch_scale_attribute_offset(self, value):
        self.stretch_scale_attribute_offset = value

    def set_stretch_type(self, stretch_type_int):

        self._stretch_type = stretch_type_int

    def set_solver_type(self, solver_name):
        self._solver_type = solver_name

    def create(self):
        super(IkAppendageRig, self).create()

        if self.create_top_control:
            top_control = self._create_top_control()
        if not self.create_top_control:
            top_control = cmds.spaceLocator(n=core.inc_name('locator_top_%s' % self._get_name()))[0]
            self.top_control = top_control
            cmds.parent(self.top_control, self.control_group)
            space.MatchSpace(self.joints[0], top_control).translation_rotation()

        self._xform_top_control(top_control)

        self._create_pole_control()

        btm_control = self._create_btm_control()

        self._create_offset_locator()
        self._xform_btm_control(btm_control)

        if self.create_twist:
            self._create_twist_joint(top_control)

        if self._build_pole_control:
            self._create_pole_vector()

        if self._solver_type == 'ikSpringSolver':
            self.create_stretchy = False

        if self.create_stretchy:

            if self.sub_control:
                self._create_stretchy(top_control, self.sub_control, btm_control)
            if not self.sub_control:
                self._create_stretchy(top_control, self.btm_control, btm_control)

        if self._build_pole_control:
            if self.create_top_control:
                cmds.controller(self.pole_control, self.top_control, e=True, p=True)
                cmds.controller(btm_control, self.pole_control, e=True, p=True)
        else:
            if self.create_top_control:
                cmds.controller(btm_control, self.top_control, e=True, p=True)

# --- Tweak


class TweakLevelRig(BufferRig, SplineRibbonBaseRig):

    def __init__(self, name, side=None):
        super(TweakLevelRig, self).__init__(name, side)

        self.control_count = 2
        self.span_count = 9
        self.fk = False
        self.ribbon = True
        self.stretch_on_off = True
        self.align_controls = [False, False, False]
        self._generate_joints = False
        self.generated_joints = []
        self.generate_joints_prefix = 'bind'

    def _create_before_attach_joints(self):
        super(TweakLevelRig, self)._create_before_attach_joints()

        if self.attach_joints:
            self._attach_to_geo()

    """
    def _create_surface(self, name, spans):
        surface = geo.transforms_to_nurb_surface(self.buffer_joints,
                                                 spans = spans,
                                                 offset_axis = self.ribbon_offset_axis,
                                                 offset_amount = self.ribbon_offset,
                                                 bezier = False,
                                                 keep_history = False)

        new_surface_name = core.inc_name(self._get_name('surface', name, sub = False))
        cmds.rename(surface, new_surface_name)

        return new_surface_name
    """

    def _cluster_surface(self, surface, name):
        cluster_inst = deform.ClusterSurface(surface, name)
        cluster_inst.set_join_ends(True)
        cluster_inst.create()

        handles = cluster_inst.get_cluster_handle_list()

        return handles

    def _create_cluster_controls(self, clusters, description=None, sub=False, fk=False, align=False, add_joint=False):

        last_control = None
        xforms = []

        for cluster in clusters:
            control = self._create_control(description=description, sub=sub)

            control_name = control.get()

            space.MatchSpace(cluster, control_name).translation_to_rotate_pivot()
            xform = space.create_xform_group(control_name)

            control.hide_scale_attributes()

            closest_joint = space.get_closest_transform(xform, self.buffer_joints)

            if align:
                space.MatchSpace(closest_joint, xform).rotation()

            self._attach_cluster(control_name, cluster)

            if add_joint:
                cmds.select(cl=True)
                joint = cmds.joint(n=core.inc_name(self._get_name('bind', description)))
                cmds.parent(joint, control_name)
                space.zero_out_transform_channels(joint)
                cmds.makeIdentity(joint, apply=True, r=True)
                cmds.hide(joint)
                self.generated_joints.append(joint)

            if last_control and fk:
                cmds.parent(xform, last_control)

            last_control = control_name

            xforms.append(xform)

        return xforms

    def _attach_cluster(self, control_name, cluster):

        under = cmds.group(em=True, n='under_%s' % control_name)
        cmds.parent(under, control_name)
        attr.zero_xform_channels(under)

        cmds.parentConstraint(under, cluster, mo=True)

    def set_fk(self, bool_value):
        self.fk = bool_value

    def set_control_count(self, int_control_count):
        self.control_count = (int_control_count - 1)

    def set_sub_control_count(self, int_control_count):
        self.span_count = (int_control_count - 1)

    def set_align_controls_to_joints(self, bool_value, level=-1):

        # TODO: Mutability abuse right here. This is not advisable.
        if level == -1:
            for inc, _ in enumerate(self.align_controls):
                self.align_controls[inc] = bool_value

        if len(self.align_controls) >= (level + 1):
            self.align_controls[level] = bool_value

    def set_generate_child_joint_at_control(self, bool_value, prefix='bind'):
        """
        This helps make the setup more flexible.
        Joints are created at the lowest level.  This allows the controls to easily drive another setup.
        One use case was having a spine and a neck drive the same ribbon.
        """

        self._generate_joints = bool_value
        self.generate_joints_prefix = prefix

    def create(self):

        surface_lvl1 = self._create_surface(self.control_count, 'lvl1')
        surface_lvl2 = self._create_surface(self.span_count, 'lvl2')
        # surface_lvl1 = self._create_surface('lvl1', self.control_count)
        # surface_lvl2 = self._create_surface('lvl2', self.span_count)
        # self.surface = surface_lvl2

        super(TweakLevelRig, self).create()

        lvl1_clusters = self._create_group('clusters', 'lvl1')
        lvl2_clusters = self._create_group('clusters', 'lvl2')
        cmds.parent(lvl1_clusters, self.setup_group)
        cmds.parent(lvl2_clusters, self.setup_group)

        handles_lvl1 = self._cluster_surface(surface_lvl1, 'lvl1')
        handles_lvl2 = self._cluster_surface(surface_lvl2, 'lvl2')

        cmds.parent(handles_lvl1, lvl1_clusters)
        cmds.parent(handles_lvl2, lvl2_clusters)

        self._create_cluster_controls(handles_lvl1, fk=self.fk, align=self.align_controls[0])
        xforms = self._create_cluster_controls(handles_lvl2,
                                               sub=True,
                                               align=self.align_controls[1],
                                               add_joint=self._generate_joints)

        rivet_group = self._create_group('rivets')
        cmds.parent(rivet_group, self.setup_group)

        for xform in xforms:
            rivet = geo.attach_to_surface(xform, surface_lvl1)
            cmds.parent(rivet, rivet_group)

        if self.stretch_on_off:
            self._setup_stretchy(self.controls[-1])


class TweakCurveRig(BufferRig):
    """
    TweakCurveRig is good for belts or straps that need to be riveted to a surface.
    """

    def __init__(self, name, side=None):
        super(TweakCurveRig, self).__init__(name, side)

        self.maya_type = None
        self.control_count = 4
        self.curve = None
        self.surface = None
        self.use_ribbon = True

        self.create_buffer_joints = False

        self.orient_controls_to_joints = True
        self.orient_joint = None

        self.join_both_ends = False

        self.ribbon_offset = 1
        self.ribbon_offset_axis = 'Z'

        self.follicle_ribbon = False

    def _create_control(self, sub=False):

        control = super(TweakCurveRig, self)._create_control(sub=sub)

        control.hide_scale_and_visibility_attributes()

        return control.get()

    def _create_ik_guide(self):

        if not self.use_ribbon:
            if not self.surface:
                name = self._get_name()

                self.surface = geo.transforms_to_curve(self.buffer_joints, self.control_count, name)

                cmds.rebuildCurve(self.surface,
                                  spans=self.control_count - 1,
                                  rpo=True,
                                  rt=0,
                                  end=1,
                                  kr=False,
                                  kcp=False,
                                  kep=True,
                                  kt=False,
                                  d=3)

                self.surface = cmds.rename(self.surface, name)

                cmds.parent(self.surface, self.setup_group)

        if self.use_ribbon:
            if not self.surface:
                surface = geo.transforms_to_nurb_surface(self.buffer_joints, self._get_name(self.description), spans=-1,
                                                         offset_axis=self.ribbon_offset_axis,
                                                         offset_amount=self.ribbon_offset)
                cmds.rebuildSurface(surface, ch=True, rpo=True, rt=False, end=True, kr=0, kcp=0, kc=0, su=1, du=1,
                                    sv=self.control_count - 1, dv=3, fr=0, dir=True)

                self.surface = surface

                cmds.parent(self.surface, self.setup_group)

    def _cluster(self, description):

        cluster_curve = deform.ClusterSurface(self.surface, self._get_name(description))
        cluster_curve.set_join_ends(True)
        cluster_curve.set_join_both_ends(self.join_both_ends)
        cluster_curve.create()

        self.cluster_handles = cluster_curve.handles
        self.cluster_deformers = cluster_curve.clusters

        return cluster_curve.get_cluster_handle_list()

    def _attach_cluster(self, control, cluster):

        cmds.parentConstraint(control, cluster, mo=True)

    def set_control_count(self, int_value):

        self.control_count = int_value

    def set_use_ribbon(self, bool_value):
        self.use_ribbon = bool_value

    def set_ribbon(self, bool_value):
        self.use_ribbon = bool_value

    def set_ribbon_follicle(self, bool_value):
        self.follicle_ribbon = bool_value

    def set_ribbon_offset(self, float_value):
        self.ribbon_offset = float_value

    def set_ribbon_offset_axis(self, axis_letter):
        self.ribbon_offset_axis = axis_letter

    def set_orient_controls_to_joints(self, bool_value):
        self.orient_controls_to_joints = bool_value

    def set_join_both_ends(self, bool_value):
        self.join_both_ends = bool_value

    def create(self):
        super(TweakCurveRig, self).create()

        self._create_ik_guide()
        clusters = self._cluster(self.description)

        cmds.parent(clusters, self.setup_group)

        for cluster in clusters:
            control = self._create_control()

            xform = space.create_xform_group(control)
            space.create_xform_group(control, 'driver')

            space.MatchSpace(cluster, xform).translation_to_rotate_pivot()

            if self.orient_controls_to_joints:

                if not self.orient_joint:
                    joint = space.get_closest_transform(cluster, self.buffer_joints)

                if self.orient_joint:
                    joint = self.orient_joint

                space.MatchSpace(joint, xform).translation_rotation()

            self._attach_cluster(control, cluster)

        if core.has_shape_of_type(self.surface, 'nurbsCurve'):
            self.maya_type = 'nurbsCurve'
        if core.has_shape_of_type(self.surface, 'nurbsSurface'):
            self.maya_type = 'nurbsSurface'

        if self.attach_joints:
            for joint in self.buffer_joints:

                if self.maya_type == 'nurbsSurface':
                    if not self.follicle_ribbon:
                        rivet = geo.attach_to_surface(joint, self.surface)
                        cmds.parent(rivet, self.setup_group)
                    if self.follicle_ribbon:
                        follicle = geo.follicle_to_surface(joint, self.surface, constrain=True)
                        cmds.parent(follicle, self.setup_group)

                if self.maya_type == 'nurbsCurve':
                    geo.attach_to_curve(joint, self.surface)
                    cmds.orientConstraint(self.control_group, joint)


class LocalTweakCurveRig(TweakCurveRig):

    def __init__(self, name, side=None):
        super(LocalTweakCurveRig, self).__init__(name, side)

        self.local_groups = []
        self.local_xform_groups = []

    def _attach_cluster(self, control, cluster):
        local, xform = space.constrain_local(control, cluster, use_duplicate=True)

        self.local_groups.append(local)
        self.local_xform_groups.append(xform)

        cmds.parent(xform, self.setup_group)


class RopeRig(CurveRig):

    def __init__(self, name, side=None):
        super(RopeRig, self).__init__(name, side)

        self.subdivision = 0

        self._sub_run = False

        self._division_value = 2
        self.cluster_deformers = []

    def _define_control_shape(self):
        return 'cube'

    def _rebuild_curve(self, curve, spans, inc):

        if self._sub_run:
            curve_split = curve.split('_')
            curve_split[-1] = 'sub%s' % (inc + 1)
            name = '_'.join(curve_split)

        if not self._sub_run:
            name = '%s_sub%s' % (curve, (inc + 1))

        rebuilt_curve, node = cmds.rebuildCurve(curve,
                                                constructionHistory=True,
                                                replaceOriginal=False,
                                                rebuildType=0,
                                                endKnots=1,
                                                keepRange=0,
                                                keepControlPoints=0,
                                                keepEndPoints=1,
                                                keepTangents=0,
                                                spans=spans,
                                                degree=3,
                                                name=name)

        cmds.delete(rebuilt_curve, ch=True)

        return rebuilt_curve, node

    def _cluster_curve(self, curve, description):

        cluster_curve = deform.ClusterCurve(curve, self._get_name(description))
        cluster_curve.create()
        self.cluster_deformers = cluster_curve.clusters

        return cluster_curve.get_cluster_handle_list()

    def _subdivide(self):

        curves = [self.curves[0]]

        last_curve = None

        for inc in range(0, self.subdivision):

            if last_curve:
                curve = last_curve
            if not last_curve:
                curve = self.curves[0]

            curve_object = api.nodename_to_mobject(cmds.listRelatives(curve, s=True)[0])
            curve_object = api.NurbsCurveFunction(curve_object)
            spans = curve_object.get_span_count()

            rebuilt_curve, rebuild_node = self._rebuild_curve(curve, spans * self._division_value, inc)

            curves.append(rebuilt_curve)
            cmds.parent(rebuilt_curve, self.setup_group)
            last_curve = rebuilt_curve

            self._sub_run = True

        self._sub_run = False
        return curves

    def set_subdivisions(self, int_value):

        if int_value < 0:
            int_value = 0

        self.subdivision = int_value

    def set_division_value(self, int_value):
        if int_value < 2:
            int_value = 2

        self._division_value = int_value

    def create(self):

        curves = self._subdivide()

        scale = 1

        scale_section = 1.000 / len(curves)
        alt_color = False

        description = None

        inc = 0

        last_curve = None

        for curve in curves:
            if inc > 0:
                description = 'sub%s' % inc
            if inc == 0:
                description = 'main'

            clusters = self._cluster_curve(curve, description)

            control_group = cmds.group(em=True, n=core.inc_name('controls_%s' % (self._get_name(description))))
            setup_group = cmds.group(em=True, n=core.inc_name('setup_%s' % (self._get_name(description))))

            cmds.parent(control_group, self.control_group)
            cmds.parent(setup_group, self.setup_group)

            inc2 = 0

            for cluster in clusters:

                if description:
                    control = self._create_control(description)
                if not description:
                    control = self._create_control()

                if not alt_color:
                    if not self.control_color:
                        control.color(attr.get_color_of_side(self.side))
                    if self.control_color:
                        control.color = self.control_color
                if alt_color:
                    control.color(attr.get_color_of_side(self.side, sub_color=True))

                space.MatchSpace(cluster, control.get()).translation_to_rotate_pivot()

                offset_cluster = cmds.group(em=True, n=core.inc_name('offset_%s' % cluster))
                space.MatchSpace(cluster, offset_cluster).translation_to_rotate_pivot()

                xform_cluster = space.create_xform_group(cluster)

                cmds.parent(xform_cluster, offset_cluster)
                cmds.parent(offset_cluster, setup_group)

                xform_offset = space.create_xform_group(offset_cluster)

                control.scale_shape(scale, scale, scale)

                xform = space.create_xform_group(control.get())
                attr.connect_translate(control.get(), cluster)

                control.hide_scale_attributes()

                if last_curve:
                    geo.attach_to_curve(xform, last_curve)
                    geo.attach_to_curve(xform_offset, last_curve)

                cmds.parent(xform, control_group)

                inc2 += 1

            scale = scale - scale_section

            last_curve = curve

            inc += 1

            if alt_color:
                alt_color = False
                continue

            if not alt_color:
                alt_color = True


class ConvertJointToNub(object):

    def __init__(self, name, side='C'):
        self.btm_xform = None
        self.top_xform = None
        self.btm_control = None
        self.top_control = None
        self.start_joint = None
        self.end_joint = None
        self.count = 10
        self.prefix = 'joint'
        self.name = name
        self.side = side

        self.add_mid_control = True

        self.joints = []
        self.control_group = None
        self.setup_group = None
        self.control_shape = 'pin_round'
        self.add_sub_joints = False

        self.right_side_fix = True
        self.right_side_fix_axis = 'x'
        self.negate_right_scale = False

        self.up_object = None
        self.up_axis = None

        self.control_parent = None
        self.setup_parent = None

        self.control_size = None

        self.orient_to_first_transform = False

    def set_start_joint(self, joint):
        self.start_joint = joint

    def set_end_joint(self, joint):
        self.end_joint = joint

    def set_joints(self, joints):
        self.joints = joints

    def set_create_mid_control(self, bool_value):
        self.add_mid_control = bool_value

    def set_joint_count(self, count):
        self.count = count

    def set_control_shape(self, shape_type_name):
        self.control_shape = shape_type_name

    def set_control_size(self, size_value):
        self.control_size = size_value

    def set_prefix(self, prefix):
        self.prefix = prefix

    def set_add_sub_joints(self, bool_value):
        self.add_sub_joints = bool_value

    def set_up_object(self, name):
        self.up_object = name

    def set_up_axis(self, axis_name):
        self.up_axis = axis_name.upper()

    def set_control_parent(self, name):
        self.control_parent = name

        if cmds.objExists(self.control_group) and cmds.objExists(name):
            cmds.parent(self.control_group, name)

    def set_setup_parent(self, name):
        self.setup_parent = name

        if cmds.objExists(self.setup_group) and cmds.objExists(name):
            cmds.parent(self.setup_group, name)

    def create(self):

        parent_joints = False

        if not self.joints:
            parent_joints = True
            joints = space.subdivide_joint(self.start_joint,
                                           self.end_joint,
                                           self.count, self.prefix,
                                           '%s_1_%s' % (self.name, self.side), True)

            for joint in joints[:-1]:
                orient = space.OrientJoint(joint)

                if not self.up_object:
                    self.up_object = self.start_joint

                up_vector = None

                if self.up_axis:

                    if self.up_axis == 'X':
                        up_vector = [1, 0, 0]
                    if self.up_axis == 'Y':
                        up_vector = [0, 1, 0]
                    if self.up_axis == 'Z':
                        up_vector = [0, 0, 1]
                    if self.up_axis == 'None':
                        up_vector = [0, 0, 0]

                orient.set_aim_up_at_object(self.up_object)

                if up_vector:
                    orient.set_world_up_vector(up_vector)

                orient.run()

            cmds.makeIdentity(joints[-1], r=True, jo=True, apply=True)

            self.joints = joints

        parent_map = {}

        if self.add_sub_joints:

            new_joints = []

            for joint in self.joints:
                duplicate = cmds.duplicate(joint, po=True)

                new_name = joint[0].upper() + joint[1:]

                new_joint = cmds.rename(joint, 'xform%s' % new_name)
                duplicate = cmds.rename(duplicate, joint)
                cmds.parent(duplicate, w=True)

                new_joints.append(new_joint)

                parent_map[new_joint] = duplicate

            self.joints = new_joints

        rig = IkSplineNubRig(self.name, self.side)
        rig.set_joints(self.joints)
        rig.set_end_with_locator(True)
        rig.set_create_middle_control(self.add_mid_control)
        rig.set_control_shape(self.control_shape)
        rig.set_negate_right_scale(self.negate_right_scale)
        if self.orient_to_first_transform:
            rig.set_control_orient(self.start_joint)
        rig.set_buffer(False)
        rig.set_right_side_fix(self.right_side_fix, self.right_side_fix_axis)

        if self.control_size:
            rig.set_control_size(self.control_size)

        rig.create()

        self.top_control = rig.top_control
        self.btm_control = rig.btm_control
        self.top_xform = rig.top_xform
        self.btm_xform = rig.btm_xform

        if parent_joints:
            cmds.parent(joints[0], rig.setup_group)

        if parent_map:
            for joint in parent_map:
                cmds.parent(parent_map[joint], joint)

        self.control_group = rig.control_group
        self.setup_group = rig.setup_group

        if self.control_parent:
            try:
                cmds.parent(self.control_group, self.control_parent)
            except:
                pass

        if self.setup_parent:
            try:
                cmds.parent(self.setup_group, self.setup_parent)
            except:
                pass

    def get_control_group(self):
        return self.control_group

    def get_setup_group(self):
        return self.setup_group

    def get_joints(self):
        return self.joints

    def set_right_side_fix(self, bool_value, axis='x'):
        self.right_side_fix = bool_value
        self.right_side_fix_axis = axis

    def set_negate_right_scale(self, bool_value):
        self.negate_right_scale = bool_value

    def set_orient_to_first_transform(self, bool_value):

        self.orient_to_first_transform = bool_value


class TwistRig(JointRig):

    def __init__(self, name, side=None):
        super(TwistRig, self).__init__(name, side)

        self.twist_group = None
        self.control_count = 5
        self._offset_axis = 'Y'
        self._attach_directly = True
        self._create_top_control = True
        self._create_btm_control = True
        self._btm_twist_fix = True
        self._top_twist_fix = True
        self.orient_example = None
        self._create_controls = True
        self.main_controls = []
        self.twist_controls = []
        self.parent_joints = True

        self.top_locator = None
        self.btm_locator = None

        self.control_xforms = []

        self.sub_joints = []

        self._twist_joint_name = None

        self._rounded = False

    def _create_twister(self, top_xform, btm_xform):
        top_joint1, top_joint2, top_ik = space.create_pole_chain(top_xform, btm_xform,
                                                                 'twist_topFix_%s' % self.description,
                                                                 space.IkHandle.solver_sc)
        cmds.hide(top_joint2)

        xform = space.create_xform_group(top_joint1)
        cmds.parent(xform, self.setup_group)
        cmds.parentConstraint(top_xform, top_joint1, mo=True)
        cmds.parent(top_ik, btm_xform)
        cmds.hide(top_ik)

        btm_joint1, btm_joint2, btm_ik = space.create_pole_chain(btm_xform, top_xform,
                                                                 'twist_btmFix_%s' % self.description,
                                                                 space.IkHandle.solver_sc)
        cmds.hide(btm_joint2)

        xform = space.create_xform_group(btm_joint1)
        cmds.parentConstraint(btm_xform, btm_joint1, mo=True)
        cmds.parent(xform, self.setup_group)
        cmds.parent(btm_ik, top_xform)

        cmds.hide(btm_ik)

        return top_joint1, btm_joint1

    def _create_xform_controls(self, top_joint, btm_joint):

        transforms = self.control_xforms

        if self.orient_example:

            for joint in self.sub_joints:
                space.MatchSpace(self.orient_example, joint).rotation()
                space.MatchSpace(self.orient_example, joint).scale()

            for transform in transforms:
                space.MatchSpace(self.orient_example, transform).rotation()
                space.MatchSpace(self.orient_example, transform).scale()

        for joint in self.sub_joints:
            control = self._create_control(sub=True)

            self.twist_controls.append(control.get())

            xform = space.create_xform_group(control.control)
            scale_offset = space.create_xform_group(control.control, 'offset')

            if self.controls:
                self._connect_sub_visibility('%s.subVisibility' % self.controls[0], control.get())

            parent_constraint = cmds.parentConstraint(joint)
            if not parent_constraint:
                continue

            transform = cmds.parentConstraint(parent_constraint, q=True, targetList=True)[0]

            space.MatchSpace(transform, xform).translation_rotation()

            parent = cmds.listRelatives(transform, p=True, f=True)

            cmds.parent(xform, parent)

            cmds.delete(transform)

            if self.orient_example:
                space.MatchSpace(self.orient_example, xform).rotation()
                space.MatchSpace(self.orient_example, scale_offset).scale()

            if self.parent_joints:
                cmds.parent(joint, control.control)
                cmds.setAttr('%s.rotateX' % joint, 0)
                cmds.setAttr('%s.rotateY' % joint, 0)
                cmds.setAttr('%s.rotateZ' % joint, 0)

            if not self.parent_joints:
                cmds.pointConstraint(control.control, joint, mo=True)
                cmds.orientConstraint(control.control, joint, mo=True)
                # cmds.parentConstraint(control.control, joint, mo = True)
                # cmds.scaleConstraint(control.control, joint)
                attr.connect_scale(control.control, joint)

    def _create_main_control(self, joint, type_name='top'):

        control = self._create_control(type_name)

        control.scale_shape(1.33, 1.33, 1.33)

        control.hide_scale_and_visibility_attributes()

        self.main_controls.append(control)

        xform = space.create_xform_group(control.control)

        space.MatchSpace(joint, xform).translation_rotation()

        if self.orient_example:
            space.MatchSpace(self.orient_example, xform).rotation()
            space.MatchSpace(self.orient_example, xform).scale()

        return control

    def set_orient_example(self, transform):
        self.orient_example = transform

    def set_control_count(self, int_value):
        self.control_count = (int_value - 1)

    def set_create_top_control(self, bool_value):
        self._create_top_control = bool_value

    def set_create_btm_control(self, bool_value):
        self._create_btm_control = bool_value

    def set_top_twist_fix(self, bool_value):
        self._top_twist_fix = bool_value

    def set_btm_twist_fix(self, bool_value):
        self._btm_twist_fix = bool_value

    def set_create_controls(self, bool_value):
        self._create_controls = bool_value

    def set_parent_sub_joints(self, bool_value):

        self.parent_joints = bool_value

    def set_twist_joint_name(self, name):
        self._twist_joint_name = name

    def set_rounded(self, bool_value):
        self._rounded = bool_value

    def create(self):
        super(TwistRig, self).create()

        for joint in self.joints:
            next_joint = cmds.listRelatives(joint, type='joint')

            if next_joint:
                next_joint = next_joint[0]

            if not next_joint:
                continue

            length = space.get_distance(joint, next_joint)

            if not self.orient_example:
                self.orient_example = joint

            twist = rigs_util.TwistRibbon(joint)
            twist.set_description(self._get_name())
            twist.joint_count = self.control_count
            twist._offset_axis = self._offset_axis
            twist._attach_directly = self._attach_directly
            twist._top_twist_fix = self._top_twist_fix
            twist._btm_twist_fix = self._btm_twist_fix
            twist.set_ribbon_offset(length / 4.0)
            twist.set_rounded(self._rounded)

            bad_axis = space.get_axis_letter_aimed_at_child(joint)

            if bad_axis == 'X' or bad_axis == '-X':
                twist.set_ribbon_offset_axis('Z')
            if bad_axis == 'Y' or bad_axis == '-Y':
                twist.set_ribbon_offset_axis('X')
            if bad_axis == 'Z' or bad_axis == '-Z':
                twist.set_ribbon_offset_axis('X')

            twist.create()

            cmds.setAttr('%s.inheritsTransform' % twist.surface, 0)

            self.twist_group = twist.group
            self.sub_joints = twist.joints

            cmds.parent(self.sub_joints, joint)

            cmds.parent(twist.surface_stretch_curve, self.setup_group)
            cmds.parent(twist.surface, self.setup_group)
            if self._create_controls:
                cmds.parent(twist.group, self.control_group)
            else:
                cmds.parent(twist.group, self.setup_group)
            cmds.setAttr('%s.inheritsTransform' % twist.group, 0)

            self.top_locator = twist.top_locator
            self.btm_locator = twist.btm_locator

            cmds.hide(self.top_locator)
            cmds.hide(self.btm_locator)

            cmds.parent(self.top_locator, self.setup_group)
            cmds.parent(self.btm_locator, self.setup_group)

            if self._create_controls:
                if self._create_top_control:
                    top_control = self._create_main_control(joint, 'top')
                    cmds.parent(self.top_locator, top_control.control)
                    if self._top_twist_fix:
                        cmds.addAttr(top_control.control, ln='topTwistFix', k=True)
                        cmds.connectAttr('%s.topTwistFix' % top_control.control, '%s.twist' % twist.top_ik)

                if self._create_btm_control:
                    btm_control = self._create_main_control(next_joint, 'btm')
                    cmds.parent(self.btm_locator, btm_control.control)
                    if self._btm_twist_fix:
                        cmds.addAttr(btm_control.control, ln='btmTwistFix', k=True)
                        cmds.connectAttr('%s.btmTwistFix' % btm_control.control, '%s.twist' % twist.btm_ik)
                else:
                    if self._btm_twist_fix:
                        cmds.addAttr(top_control.control, ln='btmTwistFix', k=True)
                        cmds.connectAttr('%s.btmTwistFix' % top_control.control, '%s.twist' % twist.btm_ik)

                self._create_xform_controls(self.top_locator, self.btm_locator)

            if self.parent_joints:
                cmds.hide(self.sub_joints)
            else:
                cmds.showHidden(self.sub_joints)

            radius = cmds.getAttr('%s.radius' % self.joints[0])

            for sub_joint in self.sub_joints:
                cmds.setAttr('%s.radius' % sub_joint, radius / 2)

            if self._twist_joint_name:
                new_joints = []
                for twist_joint in self.sub_joints:
                    new_joints.append(cmds.rename(twist_joint, core.inc_name(self._twist_joint_name)))

                    self.sub_joints = new_joints

# ---Body Rig


class SpineRig(BufferRig, SplineRibbonBaseRig):

    def __init__(self, description, side=None):

        super(SpineRig, self).__init__(description, side)

        self.bottom_color = None
        self.tweak_control_count = 2
        self.control_count = 1
        self.forward_fk = True
        self.btm_pivot = None
        self.top_pivot = None
        self.fk_pivots = []
        self.control_size = 1
        self.sub_control_size = .9

        self.top_hold_locator = None
        self.btm_hold_locator = None

        self.btm_color = None
        self.btm_curve_type = None
        self.top_color = None
        self.top_curve_type = None

        self.fk_color = None
        self.fk_curve_type = None
        self.sub_fk_count = 2
        self.sub_fk_color = None

        self.tweak_color = None
        self.tweak_curve_type = None

        self.orient_controls_to_joints = False

        self.create_buffer_joints = False
        self.stretch_on_off = True
        self.create_single_fk_follows = True
        self.create_sub_fk_controls = False
        self.create_sub_bottom_controls = False
        self.create_sub_top_controls = False

        self.hold_top = True
        self.hold_btm = True

        self.evenly_space_cvs = True

        self.sub_controls_dict = {}

    def _attach_joints(self, source_chain, target_chain):

        if not self.attach_joints:
            return
        if self.hold_top:
            self.top_hold_locator = cmds.spaceLocator(n=core.inc_name(self._get_name('locator', 'holdTop')))[0]

            cmds.hide(self.top_hold_locator)

            space.MatchSpace(source_chain[-1], self.top_hold_locator).translation_rotation()

        parent = cmds.listRelatives(target_chain[0], p=True)

        if parent:
            cmds.parent(target_chain[-1], parent)
            xform = space.create_xform_group(target_chain[-1])
            space.create_xform_group(target_chain[-1], 'buffer')
            cmds.reorder(xform, r=-1)

        temp_source = list(source_chain)
        if self.hold_top:
            temp_source[-1] = self.top_hold_locator

        if self.hold_btm:
            self.btm_hold_locator = cmds.spaceLocator(n=core.inc_name(self._get_name('locator', 'holdBtm')))[0]
            cmds.hide(self.btm_hold_locator)
            space.MatchSpace(source_chain[0], self.btm_hold_locator).translation_rotation()
            temp_source[0] = self.btm_hold_locator

        space.AttachJoints(temp_source, target_chain).create()

        if cmds.objExists('%s.switch' % target_chain[0]):
            switch = rigs_util.RigSwitch(target_chain[0])

            weight_count = switch.get_weight_count()

            if weight_count > 0:
                if self.auto_control_visibility:
                    switch.add_groups_to_index((weight_count - 1), self.control_group)
                switch.create()

    def _create_before_attach_joints(self):
        super(SpineRig, self)._create_before_attach_joints()

        self._attach_to_geo()

    def _create_curve(self, span_count):

        if not self.curve:

            name = self._get_name()

            self.orig_curve = geo.transforms_to_curve(self.joints, span_count, name)
            cmds.setAttr('%s.inheritsTransform' % self.orig_curve, 0)

            self.curve = cmds.duplicate(self.orig_curve)[0]

            cmds.rebuildCurve(self.curve,
                              spans=span_count,
                              rpo=True,
                              rt=0,
                              end=1,
                              kr=False,
                              kcp=False,
                              kep=True,
                              kt=True,
                              d=2)

            if self.evenly_space_cvs:
                geo.evenly_position_curve_cvs(self.curve, match_curve=self.orig_curve)

            name = self.orig_curve

            self.orig_curve = cmds.rename(self.orig_curve, core.inc_name('orig_curve'))
            self.curve = cmds.rename(self.curve, name)
            cmds.parent(self.orig_curve, self.setup_group)

            cmds.parent(self.curve, self.setup_group)

    def _create_clusters(self):

        if self.ribbon:
            cluster_surface = deform.ClusterSurface(self.surface, self.description)

        if not self.ribbon:
            cluster_surface = deform.ClusterCurve(self.curve, self.description)

        cluster_surface.set_join_ends(False)
        cluster_surface.create()

        self.clusters = cluster_surface.handles
        cluster_group = self._create_setup_group('clusters')
        cmds.parent(self.clusters, cluster_group)

        return self.clusters

    def _wire_hires(self, curve):

        self.ik_curve = curve

    """
    def _attach_to_geo(self):
        if not self.attach_joints:
            return

        if self.ribbon:
            rivet_group = self._create_setup_group('rivets')

            for joint in self.buffer_joints:
                rivet = geo.attach_to_surface(joint, self.surface)
                cmds.setAttr('%s.inheritsTransform' % rivet, 0)
                cmds.parent(rivet, rivet_group)

        if not self.ribbon:
            self._create_spline_ik()
        """

    def _orient_to_closest_joint(self, xform):

        if not self.orient_controls_to_joints:
            return

        orient_joint = space.get_closest_transform(xform, self.buffer_joints)
        space.MatchSpace(orient_joint, xform).rotation()

    def _create_btm_control(self):

        control = self._create_control(curve_type=self.btm_curve_type)
        control.hide_scale_attributes()
        control.scale_shape(1.4, 1.4, 1.4)

        if self.btm_color is not None:
            control.color(self.btm_color)

        control = control.control

        if self.create_sub_bottom_controls:
            self._create_sub_controls(control, None, self.btm_curve_type)

        xform = space.create_xform_group(control)
        space.MatchSpace(self.joints[0], xform).translation()

        if self.btm_pivot:
            self._set_pivot_vector(xform, self.btm_pivot)

        self._orient_to_closest_joint(xform)

        self.btm_control = control

    def _create_top_control(self):

        control = self._create_control(curve_type=self.top_curve_type)
        control.hide_scale_attributes()
        control.scale_shape(1.4, 1.4, 1.4)

        if self.top_color is not None:
            control.color(self.top_color)

        control = control.control

        if self.create_sub_top_controls:
            self._create_sub_controls(control, None, self.top_curve_type)

        xform = space.create_xform_group(control)

        space.MatchSpace(self.joints[-1], xform).translation()

        if self.top_pivot:
            self._set_pivot_vector(xform, self.top_pivot)

        self._orient_to_closest_joint(xform)

        self.top_control = control

    def _create_tweak_controls(self):

        group = self._create_control_group('tweak')

        follow = 0

        sub_follow = 1.0 / (len(self.clusters) - 2)

        self.tweak_controls = []

        for cluster in self.clusters:

            control = self._create_control(sub=True, curve_type=self.tweak_curve_type)

            control.hide_scale_attributes()

            if self.tweak_color is not None:
                control.color(self.tweak_color)

            control = control.control

            xform = space.create_xform_group(control)

            space.MatchSpace(cluster, xform).translation_to_rotate_pivot()

            self._orient_to_closest_joint(xform)

            cmds.parentConstraint(control, cluster)

            if follow > 1:
                follow = 1

            cmds.parent(xform, group)

            top_control = self.top_control
            btm_control = self.btm_control

            if top_control in self.sub_controls_dict:
                top_control = self.sub_controls_dict[top_control][-1]

            if btm_control in self.sub_controls_dict:
                btm_control = self.sub_controls_dict[btm_control][-1]

            if cluster != self.clusters[0] and cluster != self.clusters[-1]:
                space.create_multi_follow([btm_control, top_control], xform, control, attribute_name='follow',
                                          value=follow)

            if cluster == self.clusters[0]:
                cmds.parent(xform, btm_control)
            if cluster == self.clusters[-1]:
                cmds.parent(xform, top_control)

            self.tweak_controls.append(control)

            self._connect_sub_visibility('%s.tweakVisibility' % self.top_control, control)

            follow += sub_follow

    def _create_sub_controls(self, control, description, curve_type):

        subs = []

        for inc in range(0, self.sub_fk_count):

            number = vtool.util.get_last_number(control)

            if not description:
                description = number

            sub_control = self._create_control(sub=True, description=description, curve_type=curve_type)

            attr.connect_message(sub_control, control, 'group_sub')

            if inc == 1:
                sub_control.scale_shape(0.9, 0.9, 0.9)

            if self.sub_fk_color:
                sub_control.color(self.sub_fk_color)

            sub_control.hide_scale_and_visibility_attributes()

            space.MatchSpace(control, sub_control.get()).translation_rotation()

            self._connect_sub_visibility('%s.subVisibility' % control, sub_control.get())

            if not subs:
                cmds.parent(sub_control.get(), control)
            if subs:
                cmds.parent(sub_control.get(), subs[-1])

            subs.append(sub_control.get())

        self.sub_controls_dict[control] = subs

    def _create_fk_controls(self):

        group = self._create_control_group('fk')

        if not self.control_count:
            return

        xforms = []
        controls = []
        self._fk_shapes = []

        for inc in range(0, self.control_count):

            control = self._create_control(description='mid', curve_type=self.fk_curve_type)
            control.hide_scale_attributes()

            if self.fk_color is not None:
                control.color(self.fk_color)

            control = control.control

            xform = space.create_xform_group(control)

            xforms.append(xform)
            controls.append(control)

            cmds.parent(xform, group)

            shapes = cmds.listRelatives(control, shapes=True)
            self._fk_shapes += shapes

            if self.create_sub_fk_controls:
                self._create_sub_controls(control, 'mid_%s' % (inc + 1), self.fk_curve_type)

        self._snap_transforms_to_curve(xforms, self.curve)

        pivot_count = len(self.fk_pivots)
        xform_count = len(xforms)

        for inc in range(0, pivot_count):

            if inc > xform_count - 1:
                break

            transform = xforms[inc]

            self._set_pivot_vector(transform, self.fk_pivots[inc])

        if self.forward_fk == False:
            xforms.reverse()
            controls.reverse()

        last_control = None

        for inc in range(0, len(controls)):

            xform = xforms[inc]
            control = controls[inc]

            self._orient_to_closest_joint(xform)

            if last_control:
                if not self.sub_controls_dict:
                    cmds.parent(xform, last_control)
                if self.sub_controls_dict:
                    cmds.parent(xform, self.sub_controls_dict[last_control][-1])

            last_control = control

        self.fk_controls = controls

    def _fk_post_top_setup(self):

        last_control = self.fk_controls[-1]

        if self.forward_fk == True:
            top_xform = space.get_xform_group(self.top_control)
        if self.forward_fk == False:
            top_xform = space.get_xform_group(self.btm_control)

        if not self.sub_controls_dict:
            cmds.parent(top_xform, last_control)
        if self.sub_controls_dict:
            cmds.parent(top_xform, self.sub_controls_dict[last_control][-1])

        for shape in self._fk_shapes:
            attr.connect_visibility('%s.fkVisibility' % self.top_control, shape, True)

    def _create_mid_follow(self):

        if not self.create_single_fk_follows:
            return

        if self.control_count == 1:

            if self.forward_fk == False:
                value1 = 0
                value2 = 1
            if self.forward_fk == True:
                value1 = 1
                value2 = 0

            fk_control = self.fk_controls[-1]

            if self.sub_controls_dict:
                fk_control = self.sub_controls_dict[fk_control][-1]

            space.create_multi_follow([self.control_group, fk_control], space.get_xform_group(self.top_control),
                                      self.top_control, value=value1)
            space.create_multi_follow([self.control_group, fk_control], space.get_xform_group(self.btm_control),
                                      self.btm_control, value=value2)

    def _snap_transforms_to_curve(self, transforms, curve):

        if self.ribbon:
            max_value_u = cmds.getAttr('%s.maxValueU' % self.surface)
            curve = cmds.duplicateCurve('%s.u[%s]' % (self.surface, (max_value_u / 2.0)), ch=False, rn=0, local=0)[0]

        count = len(transforms) + 2

        total_length = cmds.arclen(curve)

        part_length = total_length / (count - 1)

        if count - 1 == 0:
            part_length = 0

        current_length = part_length

        temp_curve = cmds.duplicate(curve)[0]

        for inc in range(0, count - 2):

            param = geo.get_parameter_from_curve_length(temp_curve, current_length)
            position = geo.get_point_from_curve_parameter(temp_curve, param)

            transform = transforms[inc]

            if cmds.nodeType(transform) == 'joint':
                cmds.move(position[0], position[1], position[2], '%s.scalePivot' % transform,
                          '%s.rotatePivot' % transform, a=True)

            if not cmds.nodeType(transform) == 'joint':
                cmds.xform(transform, ws=True, t=position)

            current_length += part_length

        cmds.delete(temp_curve)

        if self.ribbon:
            cmds.delete(curve)

    def _set_pivot_vector(self, transform, value):
        list_value = vtool.util.convert_to_sequence(value)

        if len(list_value) == 3:
            vector_value = list_value
            cmds.xform(transform, os=True, t=vector_value, r=True)

        if len(list_value) == 1:
            if cmds.nodeType(list_value[0]) == 'transform' or cmds.nodeType(list_value[0]) == 'joint':
                vector_value = cmds.xform(list_value[0], q=True, t=True, ws=True)
                cmds.xform(transform, ws=True, t=vector_value)

    def set_tweak_control_count(self, control_count):
        """
        Set the number of sub controls
        """

        if control_count < 1:
            control_count = 1

        self.tweak_control_count = control_count

    def set_tweak_control_shape(self, curve_type):
        self.tweak_curve_type = curve_type

    def set_tweak_control_color(self, color_value):
        self.tweak_color = color_value

    def set_bottom_pivot(self, value):

        self.btm_pivot = value

    def set_bottom_control_shape(self, curve_type):
        self.btm_curve_type = curve_type

    def set_bottom_control_color(self, color_value):
        self.bottom_color = color_value

    def set_create_bottom_sub_controls(self, bool_value):
        self.create_sub_bottom_controls = bool_value

    def set_top_pivot(self, value):

        self.top_pivot = value

    def set_top_control_shape(self, curve_type):
        self.top_curve_type = curve_type

    def set_top_control_color(self, color_value):
        self.top_color = color_value

    def set_create_top_sub_controls(self, bool_value):
        self.create_sub_top_controls = bool_value

    def set_fk_control_count(self, control_count):
        """
        Set the number of fk controls.
        """
        if control_count < 0:
            control_count = 0

        self.control_count = control_count

    def set_fk_control_one_sub(self, bool_value):

        if bool_value:
            self.sub_fk_count = 1

    def set_fk_control_sub_color(self, number):

        self.sub_fk_color = number

    def set_fk_pivots(self, values):

        list_values = vtool.util.convert_to_sequence(values)

        self.fk_pivots = list_values

    def set_fk_forward(self, bool_value):
        self.forward_fk = bool_value

    def set_fk_control_shape(self, curve_type):

        self.fk_curve_type = curve_type

    def set_fk_control_color(self, color_value):
        self.fk_color = color_value

    def set_fk_single_control_follow(self, bool_value):
        self.create_single_fk_follows = bool_value

    def set_create_fk_sub_controls(self, bool_value):

        self.create_sub_fk_controls = bool_value

    def set_orient_controls_to_joints(self, bool_value):

        self.orient_controls_to_joints = bool_value

    def set_hold_top_joint(self, bool_value):
        self.hold_top = bool_value

    def set_hold_bottom_joint(self, bool_value):

        self.hold_btm = bool_value

    def set_evenly_space_cvs(self, bool_value):
        self.evenly_space_cvs = bool_value

    def create(self):

        self._create_geo(self.tweak_control_count)

        if self.ribbon:
            geo = self.surface
        if not self.ribbon:
            geo = self.curve

        self._create_clusters()

        super(SpineRig, self).create()

        self._create_btm_control()
        self._create_fk_controls()

        self._create_top_control()

        self._fk_post_top_setup()

        self._create_tweak_controls()

        self._create_mid_follow()

        if self.stretch_on_off:
            if not self.ribbon:
                cmds.parent(self.end_locator, self.tweak_controls[-1])
                cmds.parent(self.start_locator, self.tweak_controls[0])

            self._setup_stretchy(self.top_control)

            if not self.ribbon:
                cmds.setAttr('%s.stretchOnOff' % self.top_control, 1)
            if self.ribbon:
                cmds.setAttr('%s.stretchOffOn' % self.top_control, 1)

        if self.top_hold_locator:
            cmds.parent(self.top_hold_locator, self.top_control)

            if self.stretch_on_off and not self.ribbon:
                space.create_multi_follow([self.buffer_joints[-1], self.tweak_controls[-1]], self.top_hold_locator,
                                          constraint_type='pointConstraint')
                cmds.orientConstraint(self.tweak_controls[-1], self.top_hold_locator, mo=True)
                cmds.connectAttr('%s.stretchOnOff' % self.top_control, '%s.follow' % self.top_hold_locator)

            if not self.stretch_on_off:
                cmds.parentConstraint(self.tweak_controls[-1], self.top_hold_locator, mo=True)

        if self.btm_hold_locator:
            cmds.parent(self.btm_hold_locator, self.btm_control)

            if self.stretch_on_off and not self.ribbon:
                space.create_multi_follow([self.buffer_joints[0], self.tweak_controls[0]], self.btm_hold_locator,
                                          constraint_type='pointConstraint')
                cmds.orientConstraint(self.tweak_controls[0], self.btm_hold_locator, mo=True)
                cmds.connectAttr('%s.stretchOnOff' % self.top_control, '%s.follow' % self.btm_hold_locator)

            if not self.stretch_on_off:
                cmds.parentConstraint(self.tweak_controls[0], self.btm_hold_locator, mo=True)

    def get_tweak_controls(self):

        return self.tweak_controls

    def get_fk_controls(self):

        return self.fk_controls

    def get_top_and_btm_controls(self):

        return [self.top_control, self.btm_control]


class NeckRig(FkCurveRig):

    def __init__(self, description, side=None):
        super(NeckRig, self).__init__(description, side)

    def _first_increment(self, control, current_transform):
        self.first_control = control


class IkLegRig(IkAppendageRig):

    def __init__(self, description, side=None):

        super(IkLegRig, self).__init__(description, side)

    def _fix_right_side_orient(self, control, axis='yz'):

        if not self.right_side_fix:
            return

        if not self.side == 'R':
            return

        xform_locator = cmds.spaceLocator()[0]

        match_space = space.MatchSpace(control, xform_locator)
        match_space.translation_rotation()

        spacer = space.create_xform_group(xform_locator)

        for letter in axis:
            cmds.setAttr('%s.rotate%s' % (xform_locator, letter.upper()), 180)

        match_space = space.MatchSpace(xform_locator, control)
        match_space.translation_rotation()

        cmds.delete(spacer)

    def _xform_top_control(self, control):

        match_space = space.MatchSpace(self.ik_chain[0], control)
        match_space.translation_rotation()

        self._fix_right_side_orient(control, 'z')

        cmds.parentConstraint(control, self.ik_chain[0], mo=True)

        xform_group = space.create_xform_group(control)

        if self.negate_right_scale and self.side == 'R':
            cmds.setAttr('%s.scaleX' % xform_group, self.negate_right_scale_values[0])
            cmds.setAttr('%s.scaleY' % xform_group, self.negate_right_scale_values[1])
            cmds.setAttr('%s.scaleZ' % xform_group, self.negate_right_scale_values[2])

    def _create_pole_vector(self):

        control = self.pole_control
        self.pole_control = self.pole_control.get()

        attr.create_title(self.btm_control, 'POLE_VECTOR')

        pole_vis = attr.MayaNumberVariable('poleVisibility')
        pole_vis.set_variable_type(pole_vis.TYPE_BOOL)
        pole_vis.create(self.btm_control)

        self._create_pole_twist_attrs()

        pole_joints = self._get_pole_joints()

        position = space.get_polevector(pole_joints[0], pole_joints[1], pole_joints[2], self.pole_offset)
        cmds.move(position[0], position[1], position[2], control.get())

        match_space = space.MatchSpace(self.btm_control, control.get())
        match_space.rotation()

        self._create_pole_constraint(control.get(), self.ik_handle)

        xform_group = space.create_xform_group(control.get())

        if self.create_twist:

            follow_group = space.create_follow_group(self.top_control, xform_group)
            constraint = cmds.parentConstraint(self.twist_guide, follow_group, mo=True)[0]

            constraint_editor = space.ConstraintEditor()
            constraint_editor.create_switch(self.btm_control, 'autoTwist', constraint)
            cmds.setAttr('%s.autoTwist' % self.btm_control, 1)

            twist_offset = attr.MayaNumberVariable('autoTwistOffset')
            twist_offset.create(self.btm_control)

            if self.side == 'L':
                twist_offset.connect_out('%s.rotateY' % self.offset_pole_locator)
            if self.side == 'R':
                attr.connect_multiply('%s.autoTwistOffset' % self.btm_control,
                                      '%s.rotateY' % self.offset_pole_locator, -1)

        if not self.create_twist:
            follow_group = space.create_follow_group(self.top_control, xform_group)

        # cmds.parent(follow_group,  self.control_group )

        name = self._get_name()

        rig_line = rigs_util.RiggedLine(pole_joints[1], control.get(), name).create()
        cmds.parent(rig_line, self.control_group)

        pole_vis.connect_out('%s.visibility' % xform_group)
        pole_vis.connect_out('%s.visibility' % rig_line)


class IkFrontLegRig(IkAppendageRig):

    def __init__(self, description, side=None):
        super(IkFrontLegRig, self).__init__(description, side)

        self.right_side_fix = False

    def _create_top_control(self):

        self.top_control = super(IkFrontLegRig, self)._create_top_control()

        if not core.has_shape_of_type(self.top_control, 'spaceLocator'):
            control = rigs_util.Control(self.top_control)
            control.rotate_shape(0, 0, 90)

        return self.top_control

    def _create_twist_joint(self, top_control):

        top_guide_joint, btm_guide_joint, guide_ik = space.create_pole_chain(self.buffer_joints[0],
                                                                             self.buffer_joints[-1], 'guide')
        self._setup_twist_joint(top_guide_joint, btm_guide_joint, guide_ik)

    def _setup_twist_joint(self, top_guide_joint, btm_guide_joint, guide_ik):

        top_guide_joint = cmds.rename(top_guide_joint, self._get_name('joint', 'poleTop'))
        cmds.rename(btm_guide_joint, self._get_name('joint', 'poleBtm'))
        guide_ik = cmds.rename(guide_ik, self._get_name('ikHandle', 'poleGuide'))

        self.twist_guide = top_guide_joint

        cmds.parent(top_guide_joint, self.setup_group)
        cmds.parent(guide_ik, self.setup_group)

        cmds.pointConstraint(self.top_control, top_guide_joint)

        self.off_offset_locator = cmds.spaceLocator(n=core.inc_name(self._get_name('offset', 'guideTwist')))[0]
        space.MatchSpace(self.sub_control, self.off_offset_locator).translation_rotation()

        cmds.parent(self.off_offset_locator, self.top_control)

        cmds.pointConstraint(self.offset_locator, guide_ik, mo=True)

        self.twist_guide_ik = guide_ik
        cmds.hide(self.off_offset_locator)

    def _create_offset_locator(self):

        if self.sub_control:
            self.offset_locator = cmds.spaceLocator(n=core.inc_name('offset_%s' % self.sub_control))[0]
            cmds.parent(self.offset_locator, self.sub_control)

            match_space = space.MatchSpace(self.sub_control, self.offset_locator)
            match_space.translation_rotation()

        if not self.sub_control:
            self.offset_locator = cmds.spaceLocator(n=core.inc_name('offset_%s' % self.btm_control))[0]
            cmds.parent(self.offset_locator, self.btm_control)

            match_space = space.MatchSpace(self.btm_control, self.offset_locator)
            match_space.translation_rotation()

        space.create_xform_group(self.offset_locator)
        cmds.hide(self.offset_locator)
        self.offset_pole_locator = self.offset_locator

    def _create_pole_twist_attrs(self):
        super(IkFrontLegRig, self)._create_pole_twist_attrs()

    def _create_pole_vector(self):

        control = self.pole_control
        self.pole_control = self.pole_control.get()

        attr.create_title(self.btm_control, 'POLE_VECTOR')

        pole_vis = attr.MayaNumberVariable('poleVisibility')
        pole_vis.set_variable_type(pole_vis.TYPE_BOOL)

        if self.sub_visibility:
            pole_vis.set_value(1)

        pole_vis.create(self.btm_control)

        self._create_pole_twist_attrs()

        pole_joints = self._get_pole_joints()

        position = space.get_polevector(pole_joints[0], pole_joints[1], pole_joints[2], self.pole_offset)
        cmds.move(position[0], position[1], position[2], control.get())

        self._create_pole_constraint(control.get(), self.ik_handle)

        xform_group = space.create_xform_group(control.get())

        self.pole_vector_xform = xform_group

        if self.create_twist:
            self._create_twist_guide_follow()

        if not self.create_twist:
            if self.pole_follow_transform:
                space.create_follow_group(self.pole_follow_transform, xform_group)

        name = self._get_name()

        rig_line = rigs_util.RiggedLine(pole_joints[1], control.get(), name).create()
        cmds.parent(rig_line, self.control_group)

        pole_vis.connect_out('%s.visibility' % xform_group)
        pole_vis.connect_out('%s.visibility' % rig_line)

    def _create_twist_guide_follow(self):
        if not self.pole_follow_transform:
            cmds.parentConstraint(self.twist_guide, self.pole_vector_xform, mo=True)[0]
        if self.pole_follow_transform:
            sequence = vtool.util.convert_to_sequence(self.pole_follow_transform)
            sequence.append(self.twist_guide)

            space.create_multi_follow_direct(sequence, self.pole_vector_xform, self.pole_control)

        space.create_multi_follow([self.off_offset_locator, self.offset_locator],
                                  self.twist_guide_ik, self.btm_control,
                                  attribute_name='autoTwist',
                                  value=0,
                                  create_title=False)

    def _create_stretchy(self, top_transform, btm_transform, control):
        stretchy = rigs_util.StretchyChain()
        stretchy.set_joints(self.ik_chain)
        # dampen should be damp... dampen means wet, damp means diminish
        stretchy.set_add_dampen(True, 'damp')
        stretchy.set_node_for_attributes(control)
        stretchy.set_description(self._get_name())
        stretchy.set_scale_axis(self.stretch_axis)
        stretchy.set_scale_attribute_offset(self.stretch_scale_attribute_offset)

        top_locator, btm_locator = stretchy.create()

        cmds.parent(top_locator, top_transform)
        cmds.parent(btm_locator, self.offset_locator)

    def create(self):
        super(IkFrontLegRig, self).create()

        cmds.setAttr('%s.translateY' % self.pole_vector_xform, 0)

        ik_xform = cmds.listRelatives(self.ik_handle, p=True)
        cmds.parent(ik_xform, self.offset_locator)


class IkScapulaRig(BufferRig):

    def __init__(self, description, side=None):

        self._scapula_rotate_axis = None
        self._arm_rotate_axis = None
        self.control_shape = 'square'

        super(IkScapulaRig, self).__init__(description, side)

        self.control_offset = 10

        self.create_rotate_control = False
        self.ik_joints = None

        self.negate_right_scale = False

        self.offset_axis = 'X'
        self.rotate_control = None

        self._duplicate_chain_replace = [self.joint_name_token, 'ik']

        self._arm_joint = None
        self._ik_aim_control_shape = None

    def _duplicate_scapula(self):

        duplicate = space.DuplicateHierarchy(self.joints[0])
        duplicate.stop_at(self.joints[-1])
        duplicate.only_these(self.joints)

        duplicate.replace(self._duplicate_chain_replace[0], self._duplicate_chain_replace[1])
        joints = duplicate.create()

        self.ik_joints = joints
        cmds.parent(self.ik_joints[0], self.setup_group)

    def _create_top_control(self):

        control = self._create_control(curve_type=self._ik_aim_control_shape)
        control.hide_scale_and_visibility_attributes()

        self._offset_control(control)

        xform = space.create_xform_group(control.get())

        if self.side == 'R':

            if self.negate_right_scale:
                cmds.setAttr('%s.scaleZ' % xform, -1)
                cmds.setAttr('%s.rotateY' % xform, 180)

        return control.get()

    def _create_shoulder_control(self):

        control = self._create_control()
        control.hide_scale_and_visibility_attributes()

        ik_joints = self.joints

        if self.ik_joints:
            ik_joints = self.ik_joints

        space.MatchSpace(self.joints[0], control.get()).translation()

        xform = space.create_xform_group(control.get())

        space.create_xform_group(control.get(), 'driver')

        if self.side == 'R':

            if self.negate_right_scale:
                cmds.setAttr('%s.scaleZ' % xform, -1)
                cmds.setAttr('%s.rotateY' % xform, 180)

        space.create_follow_group(control.get(), ik_joints[0])

        self.shoulder_control = control.get()

        return control.get()

    def _offset_control(self, control):

        offset = cmds.group(em=True)
        match_space = space.MatchSpace(self.joints[-1], offset)
        match_space.translation_rotation()

        if self.offset_axis == 'X':
            vector = [self.control_offset, 0, 0]
        if self.offset_axis == 'Y':
            vector = [0, self.control_offset, 0]
        if self.offset_axis == 'Z':
            vector = [0, 0, self.control_offset]

        cmds.move(vector[0], vector[1], vector[2], offset, os=True, wd=True, r=True)

        match_space = space.MatchSpace(offset, control.get())
        match_space.translation()

        cmds.delete(offset)

    def _create_ik(self, control):

        ik_joints = self.joints

        if self.ik_joints:
            ik_joints = self.ik_joints

        handle = space.IkHandle(self._get_name())
        handle.set_start_joint(ik_joints[0])
        handle.set_end_joint(ik_joints[-1])
        handle.set_solver(handle.solver_sc)
        handle = handle.create()

        # cmds.pointConstraint(control, handle)

        xform = space.create_xform_group(handle)

        cmds.parent(xform, control)
        cmds.hide(handle)

    def _create_rotate_control(self):

        control = self._create_control('rotate')
        control.hide_scale_and_visibility_attributes()

        space.MatchSpace(self.joints[0], control.get()).translation_rotation()
        self.xform_rotate = space.create_xform_group(control.get())

        driver = space.create_xform_group(control.get(), 'driver')

        control.scale_shape(.6, .9, .6)

        self._rotate_control_driver = driver
        self.rotate_control = control.get()

    def set_control_offset(self, value):
        self.control_offset = value

    def set_create_rotate_control(self, bool_value):
        self.create_rotate_control = bool_value

    def set_negate_right_scale(self, bool_value):
        self.negate_right_scale = bool_value

    def set_offset_axis(self, axis_letter):

        axis_letter = axis_letter.upper()

        self.offset_axis = axis_letter

    def set_duplicate_chain_replace(self, replace_this, with_this):

        self._duplicate_chain_replace = [replace_this, with_this]

    def set_auto_arm_rotate(self, arm_joint, arm_rotate_axis, scapula_rotate_axis):
        self._arm_joint = arm_joint
        self._arm_rotate_axis = arm_rotate_axis
        self._scapula_rotate_axis = scapula_rotate_axis

    def set_ik_aim_control_shape(self, curve_type):
        self._ik_aim_control_shape = curve_type

    def create(self):
        super(IkScapulaRig, self).create()

        if self.create_rotate_control:
            self._duplicate_scapula()

        control = self._create_top_control()
        self._create_shoulder_control()

        self._create_ik(control)

        rig_line = rigs_util.RiggedLine(control, self.joints[-1], self._get_name()).create()
        cmds.parent(rig_line, self.control_group)

        attr.create_title(self.shoulder_control, 'Scapula')

        cmds.addAttr(self.shoulder_control, ln='aimVisibility', at='bool', k=True, dv=1)

        if self.create_rotate_control:
            self._create_rotate_control()

        cmds.connectAttr('%s.aimVisibility' % self.shoulder_control, '%s.visibility' % rig_line)
        cmds.connectAttr('%s.aimVisibility' % self.shoulder_control, '%sShape.visibility' % control)

        if self.create_rotate_control:
            cmds.parent(self.xform_rotate, self.shoulder_control)
            space.create_follow_group(self.ik_joints[0], self.xform_rotate, use_duplicate=True)

        if self.negate_right_scale and self.side == 'R':
            cmds.setAttr('%s.scaleX' % self.xform_rotate, -1)
            cmds.setAttr('%s.scaleY' % self.xform_rotate, -1)
            cmds.setAttr('%s.scaleZ' % self.xform_rotate, -1)

        if self.rotate_control:
            cmds.parentConstraint(self.rotate_control, self.joints[0], mo=True)

        if self._arm_joint:
            attr.create_title(self.rotate_control, 'ARM_ROTATE')
            cmds.addAttr(self.rotate_control, ln='autoArmRotate', k=True, dv=0, min=0, max=1)

            multi = attr.connect_multiply('%s.rotate%s' % (self._arm_joint, self._arm_rotate_axis),
                                          '%s.rotate%s' % (self._rotate_control_driver, self._scapula_rotate_axis),
                                          value=0)

            cmds.connectAttr('%s.autoArmRotate' % self.rotate_control, '%s.input2X' % multi)


class IkBackLegRig(IkFrontLegRig):

    def __init__(self, description, side=None):
        super(IkBackLegRig, self).__init__(description, side)

        self.offset_control_to_locator = False
        self.right_side_fix = False
        self._offset_ankle_axis = 'Z'
        self._offset_ankle_orient = None
        self._pole_at_knee_only = False
        self._offset_shape = 'square'
        self.invert_poles = False
        self.invert_twist = False

    def _duplicate_joints(self):

        super(IkBackLegRig, self)._duplicate_joints()

        duplicate = space.DuplicateHierarchy(self.joints[0])
        duplicate.stop_at(self.joints[-1])
        duplicate.only_these(self.joints)
        duplicate.replace(self._duplicate_chain_replace[0], self._duplicate_chain_replace[1])
        self.ik_chain = duplicate.create()

        ik_group = self._create_group()

        cmds.parent(self.ik_chain[0], ik_group)
        cmds.parent(ik_group, self.setup_group)

        self._create_offset_chain(ik_group)

        for inc in range(0, len(self.offset_chain)):
            cmds.parentConstraint(self.offset_chain[inc], self.buffer_joints[inc], mo=True)
            attr.connect_scale(self.offset_chain[inc], self.buffer_joints[inc])

            cmds.connectAttr('%s.scale%s' % (self.ik_chain[inc], self.stretch_axis),
                             '%s.scale%s' % (self.offset_chain[inc], self.stretch_axis))

        cmds.orientConstraint(self.ik_chain[-1], self.buffer_joints[-1], mo=True)

        cmds.parentConstraint(self.ik_chain[0], self.offset_chain[0], mo=True)

    def _create_twist_joint(self, top_control):

        if not self._pole_at_knee_only:
            solver = space.IkHandle.solver_sc
        else:
            solver = space.IkHandle.solver_rp

        top_guide_joint, btm_guide_joint, guide_ik = space.create_pole_chain(self.buffer_joints[0],
                                                                             self.buffer_joints[-1], 'guide', solver)
        self._setup_twist_joint(top_guide_joint, btm_guide_joint, guide_ik)

    def _create_offset_chain(self, parent=None):

        if not parent:
            parent = self.setup_group

        duplicate = space.DuplicateHierarchy(self.joints[0])
        duplicate.stop_at(self.joints[-1])
        duplicate.replace(self._duplicate_chain_replace[0], 'offset')
        duplicate.only_these(self.joints)
        self.offset_chain = duplicate.create()

        cmds.parent(self.offset_chain[0], self.setup_group)

        duplicate = space.DuplicateHierarchy(self.offset_chain[-2])
        duplicate.replace('offset', 'sway')
        self.lower_offset_chain = duplicate.create()

        cmds.parent(self.lower_offset_chain[1], self.offset_chain[-2])
        cmds.parent(self.lower_offset_chain[0], self.lower_offset_chain[1])
        cmds.makeIdentity(self.lower_offset_chain, apply=True, t=1, r=1, s=1, n=0, jointOrient=True)
        cmds.parent(self.lower_offset_chain[1], self.setup_group)
        self.lower_offset_chain.reverse()

        cmds.connectAttr('%s.scale%s' % (self.offset_chain[-2], self.stretch_axis),
                         '%s.scale%s' % (self.lower_offset_chain[0], self.stretch_axis))

        cmds.delete(self.offset_chain[-1])
        self.offset_chain.pop(-1)

        cmds.orientConstraint(self.lower_offset_chain[0], self.offset_chain[-1])

    def _get_pole_joints(self):

        if not self.pole_angle_joints:

            if self._pole_at_knee_only:
                return self.offset_chain
            else:
                return [self.ik_chain[0], self.ik_chain[1], self.ik_chain[2]]

        return self.pole_angle_joints

    def _create_offset_control(self):

        if not self.offset_control_to_locator:
            control = self._create_control(description='offset', curve_type=self._offset_shape)
            control.hide_scale_and_visibility_attributes()
            control.scale_shape(2, 2, 2)

            self.offset_control = control.get()

            match_space = space.MatchSpace(self.lower_offset_chain[1], self.offset_control)
            match_space.rotation()

            match_space = space.MatchSpace(self.lower_offset_chain[0], self.offset_control)
            match_space.translation()

        if self.offset_control_to_locator:
            self.offset_control = cmds.spaceLocator(n=core.inc_name('locator_%s' % self._get_name('offset')))[0]

            match_space = space.MatchSpace(self.lower_offset_chain[0], self.offset_control)
            match_space.translation()
            cmds.hide(self.offset_control)

        if self._offset_ankle_orient:
            space.MatchSpace(self._offset_ankle_orient, self.offset_control).rotation()

        cmds.parentConstraint(self.offset_control, self.lower_offset_chain[0], mo=True)

        space.create_xform_group(self.offset_control)
        driver_group = space.create_xform_group(self.offset_control, 'driver')

        attr.create_title(self.btm_control, 'ANKLE')
        offset = attr.MayaNumberVariable('offsetAnkle')

        offset.create(self.btm_control)
        self._offset_attr = offset

        self._offset_attr.connect_out('%s.rotate%s' % (driver_group, self._offset_ankle_axis))

        if not self.offset_control_to_locator:
            control.hide_translate_attributes()

        return self.offset_control

    def _rig_offset_chain(self):

        ik_handle = space.IkHandle(self._get_name('offset_top'))

        ik_handle.set_start_joint(self.offset_chain[0])
        ik_handle.set_end_joint(self.offset_chain[-1])
        if not self._pole_at_knee_only:
            ik_handle.set_solver(ik_handle.solver_sc)
        else:
            ik_handle.set_solver(ik_handle.solver_rp)

        ik_handle = ik_handle.create()

        self._offset_handle = ik_handle

        cmds.parent(ik_handle, self.lower_offset_chain[-1])

        ik_handle_btm = space.IkHandle(self._get_name('offset_btm'))
        ik_handle_btm.set_start_joint(self.lower_offset_chain[0])
        ik_handle_btm.set_end_joint(self.lower_offset_chain[-1])
        if not self._pole_at_knee_only:
            ik_handle_btm.set_solver(ik_handle_btm.solver_sc)
        else:
            ik_handle_btm.set_solver(ik_handle_btm.solver_rp)

        ik_handle_btm = ik_handle_btm.create()
        self.ik_handle_offset = ik_handle_btm

        follow = space.create_follow_group(self.offset_control, ik_handle_btm)
        cmds.parent(follow, self.setup_group)
        cmds.hide(ik_handle_btm)

        xform_group = space.get_xform_group(self.offset_control)

        follow_group = space.create_multi_follow([self.offset_locator, self.ik_chain[-2]], xform_group,
                                                 self.btm_control, attribute_name='autoAnkle', value=1,
                                                 create_title=False)

        scale_constraint = cmds.scaleConstraint(self.ik_chain[-2], follow_group)[0]

        space.scale_constraint_to_local(scale_constraint)

        if not self.negate_right_scale:
            cmds.parent(follow_group, self.top_control)
        if self.negate_right_scale:
            xform = space.create_xform_group(follow_group)
            cmds.parent(xform, self.top_control)

        if self._pole_at_knee_only:
            if self.invert_poles:
                attr.connect_multiply('%s.twistKnee' % self.btm_control, '%s.twist' % self._offset_handle, 1)
            else:
                attr.connect_multiply('%s.twistKnee' % self.btm_control, '%s.twist' % self._offset_handle, -1)

    def _create_pole_constraint(self, control, handle):
        if not self._pole_at_knee_only:
            super(IkBackLegRig, self)._create_pole_constraint(control, handle)

    def _create_pole_twist_attrs(self):
        super(IkBackLegRig, self)._create_pole_twist_attrs()

        if self._pole_at_knee_only:
            cmds.addAttr(self.btm_control, ln='twistKnee', k=True, dv=0)

    def _create_twist_guide_ik(self, guides, guides_twist):

        guide_ik_type = space.IkHandle.solver_sc

        if self._pole_at_knee_only:
            guide_ik_type = space.IkHandle.solver_rp

        guide_ik = self._create_twist_ik(guides, 'guide', guide_ik_type)
        twist_guide_ik = self._create_twist_ik(guides_twist, 'guideTwist')

        return guide_ik, twist_guide_ik

    def _pole_at_knee(self):
        cmds.poleVectorConstraint(self.pole_control, self._offset_handle)

        xform = space.get_xform_group(self.pole_control)
        locator = cmds.spaceLocator(n=core.inc_name(self._get_name('locator', 'pole', sub=False)))
        cmds.hide(locator)
        cmds.parent(locator, xform)
        space.MatchSpace(self.pole_control, locator).translation_rotation()

        cmds.setAttr('%s.poleVectorX' % self.ik_handle, 0)
        cmds.setAttr('%s.poleVectorY' % self.ik_handle, 0)
        cmds.setAttr('%s.poleVectorZ' % self.ik_handle, 0)

        example_xform = self.offset_locator

        ankle_locator = cmds.duplicate(example_xform,
                                       n=core.inc_name(self._get_name('locator', 'ankle', sub=False)),
                                       po=True
                                       )[0]
        cmds.showHidden(ankle_locator)
        cmds.parent(ankle_locator, self.setup_group)
        offset_ankle = cmds.duplicate(ankle_locator, n='offset_%s' % ankle_locator, po=True)[0]
        xform_ankle = cmds.duplicate(ankle_locator, n='xform_%s' % ankle_locator, po=True)[0]

        cmds.parent(ankle_locator, offset_ankle)
        cmds.parent(offset_ankle, xform_ankle)
        space.zero_out_transform_channels(ankle_locator)

        cmds.parentConstraint(space.get_xform_group(self.controls[-2]), xform_ankle)

        space.MatchSpace(self.offset_locator, offset_ankle).translation_rotation()

        cmds.parentConstraint(self.offset_locator, ankle_locator, mo=True)

        rot_x = cmds.getAttr('%s.rotateX' % ankle_locator)
        rot_y = cmds.getAttr('%s.rotateY' % ankle_locator)
        rot_z = cmds.getAttr('%s.rotateZ' % ankle_locator)

        cmds.setAttr('%s.rotateX' % offset_ankle, rot_x)
        cmds.setAttr('%s.rotateY' % offset_ankle, rot_y)
        cmds.setAttr('%s.rotateZ' % offset_ankle, rot_z)

        space.add_twist_reader(ankle_locator, 'Y')

        input_twist = attr.get_attribute_input('%s.twist' % ankle_locator, node_only=False)

        attr.disconnect_attribute('%s.twist' % ankle_locator)

        plus = cmds.createNode('plusMinusAverage', n=self._get_name('plusMinusAverage'))

        cmds.connectAttr(input_twist, '%s.input1D[0]' % plus)
        if not self.invert_twist:
            if self.invert_poles:
                attr.connect_multiply('%s.twist' % self.btm_control, '%s.input1D[1]' % plus, -1)
            else:
                cmds.connectAttr('%s.twist' % self.btm_control, '%s.input1D[1]' % plus)
        if self.invert_twist:
            if self.invert_poles:
                cmds.connectAttr('%s.twist' % self.btm_control, '%s.input1D[1]' % plus)
            else:
                attr.connect_multiply('%s.twist' % self.btm_control, '%s.input1D[1]' % plus, -1)

        cmds.connectAttr('%s.output1D' % plus, '%s.twist' % ankle_locator)

        attr.disconnect_attribute('%s.twist' % self.ik_handle)

        if self.invert_twist:
            cmds.connectAttr('%s.twist' % ankle_locator, '%s.twist' % self.ik_handle)
            cmds.connectAttr('%s.twist' % ankle_locator, '%s.twist' % self.twist_guide_ik)
        else:
            attr.connect_multiply('%s.twist' % ankle_locator, '%s.twist' % self.ik_handle, -1)
            attr.connect_multiply('%s.twist' % ankle_locator, '%s.twist' % self.twist_guide_ik, -1)

        loc = cmds.spaceLocator(n=self._get_name('locator', 'polePosition'))[0]
        pole_vector = self._ik_pole_values
        vtool.util.show(pole_vector)

        control_matrix = cmds.getAttr('%s.worldMatrix' % self.top_control)
        position = cmds.xform(self.joints[0], q=True, ws=True, t=True)
        om_position = om.MVector(position[0], position[1], position[2])

        om_control_matrix = om.MMatrix()

        om_pole_vector = om.MPoint([pole_vector[0], pole_vector[1], pole_vector[2], 1])

        # if self.side == 'R':
        #    om_pole_vector = om_pole_vector*-1

        new_vector = om_pole_vector + om_position

        cmds.xform(loc, t=[new_vector.x, new_vector.y, new_vector.z], ws=True)

        cmds.parent(loc, self.top_control)
        cmds.hide(loc)
        cmds.poleVectorConstraint(loc, self.ik_handle)

        pole_twist = self._create_group(description='poleTwist')
        cmds.parent(pole_twist, self.setup_group)
        cmds.parentConstraint(self.control_group, pole_twist, mo=True)
        cmds.parent(self.twist_guide, pole_twist)

    def _create_twist_guide_follow(self):
        if not self.pole_follow_transform:
            cmds.parentConstraint(self.twist_guide, self.pole_vector_xform, mo=True)[0]
        if self.pole_follow_transform:
            sequence = vtool.util.convert_to_sequence(self.pole_follow_transform)
            sequence.append(self.twist_guide)

            space.create_multi_follow_direct(sequence, self.pole_vector_xform, self.pole_control)

        if self._pole_at_knee_only:
            constraint = 'pointConstraint'
        else:
            constraint = 'parentConstraint'

        space.create_multi_follow([self.off_offset_locator, self.offset_locator],
                                  self.twist_guide_ik, self.btm_control,
                                  attribute_name='autoTwist',
                                  value=0,
                                  create_title=False,
                                  constraint_type=constraint)

    def set_offset_control_to_locator(self, bool_value):
        self.offset_control_to_locator = bool_value

    def set_offset_ankle_axis(self, axis_letter):
        axis_letter = axis_letter.capitalize()
        self._offset_ankle_axis = axis_letter

    def set_offset_ankle_orientation(self, transform_example):
        self._offset_ankle_orient = transform_example

    def set_offset_control_shape(self, curve_type_name):
        self._offset_shape = curve_type_name

    def set_pole_at_knee_only(self, bool_value):
        self._pole_at_knee_only = bool_value

    def set_invert_twist(self, bool_value):
        self.invert_twist = bool_value

    def set_invert_poles(self, bool_value):
        self.invert_poles = bool_value

    def create(self):
        super(IkBackLegRig, self).create()

        cmds.dgdirty(a=True)
        self._create_offset_control()

        self._rig_offset_chain()

        if self._pole_at_knee_only:
            self._pole_at_knee()

        temp_controls = list(self.controls)

        if len(temp_controls) == 4:
            self.controls[0] = temp_controls[0]
            self.controls[1] = temp_controls[1]
            self.controls[2] = temp_controls[3]
            self.controls[3] = temp_controls[2]


class RollRig(JointRig):

    def __init__(self, description, side=None):
        super(RollRig, self).__init__(description, side)

        self.create_roll_controls = True
        self.attribute_control = None
        self.attribute_control_shape = 'square'

        self.ik_chain = []
        self.fk_chain = []

        self.add_hik = None

        self.ik_attribute = 'ikFk'
        self.control_shape = 'circle'

        self.forward_roll_axis = 'X'
        self.side_roll_axis = 'Z'
        self.top_roll_axis = 'Y'

        self.right_side_fix = False

    def duplicate_joints(self):

        duplicate = space.DuplicateHierarchy(self.joints[0])
        duplicate.only_these(self.joints)
        joints = duplicate.create()

        cmds.parent(joints[0], self.setup_group)

        return joints

    def _get_attribute_control(self):
        if not self.attribute_control:
            return self.roll_control.get()

        if self.attribute_control:
            return self.attribute_control

    def _create_pivot_group(self, source_transform, description):

        name = core.inc_name(self._get_name('pivot', description))

        group = cmds.group(em=True, n=name)

        match_space = space.MatchSpace(source_transform, group)
        match_space.translation_rotation()

        xform_group = space.create_xform_group(group)

        attribute_control = self._get_attribute_control()

        cmds.addAttr(attribute_control, ln='%sPivot' % description, at='double', k=True)

        cmds.connectAttr('%s.%sPivot' % (attribute_control, description), '%s.rotateY' % group)

        if self.right_side_fix and self.side == 'R':
            attr.insert_multiply('%s.rotateY' % group, -1)

        return group, xform_group

    def _create_pivot_control(self, source_transform, description, sub=False, no_control=False, scale=1):

        if self.create_roll_controls:
            control = self._create_control(description, sub)

            control_object = control
            control.set_curve_type(self.control_shape)
            if sub:
                if self.sub_control_shape:
                    control.set_curve_type(self.sub_control_shape)

            control.scale_shape(scale, scale, scale)
            control = control.get()

        if not self.create_roll_controls or no_control:
            name = self._get_name('ctrl', description)
            control = cmds.group(em=True, n=core.inc_name(name))

        xform_group = space.create_xform_group(control)
        driver_group = space.create_xform_group(control, 'driver')

        match_space = space.MatchSpace(source_transform, xform_group)
        match_space.translation_rotation()

        if self.create_roll_controls:
            control_object.hide_scale_attributes()
            control_object.hide_translate_attributes()
            control_object.hide_visibility_attribute()

        if self.create_roll_controls:
            cmds.connectAttr('%s.controlVisibility' % self._get_attribute_control(), '%sShape.visibility' % control)

        return control, xform_group, driver_group

    def _create_roll_control(self, transform):

        roll_control = self._create_control('roll', curve_type=self.attribute_control_shape)

        self.roll_control = roll_control

        roll_control.scale_shape(.8, .8, .8)

        xform_group = space.create_xform_group(roll_control.get())

        roll_control.hide_keyable_attributes()

        match_space = space.MatchSpace(transform, xform_group)
        match_space.translation_rotation()

        # cmds.parentConstraint(roll_control.get(), transform)

        cmds.parent(xform_group, self.control_group)

        self.roll_control_xform = xform_group

        return roll_control

    def _mix_joints(self, joint_chain1, joint_chain2):

        count = len(joint_chain1)

        self.ik_chain = []

        joints_attach_1 = []
        joints_attach_2 = []
        target_joints = []

        for inc in range(0, count):

            for inc2 in range(0, count):
                if joint_chain1[inc].startswith(self.joints[inc2]):
                    joints_attach_1.append(joint_chain1[inc])
                    joints_attach_2.append(joint_chain2[inc])
                    target_joints.append(self.joints[inc2])

                    constraint = cmds.parentConstraint(joint_chain1[inc], joint_chain2[inc], self.joints[inc2])[0]

                    constraint_editor = space.ConstraintEditor()
                    constraint_editor.create_switch(self.roll_control.get(), self.ik_attribute, constraint)

                    self.ik_chain.append(joint_chain1[inc])
                    self.fk_chain.append(joint_chain2[inc])

        space.AttachJoints(joints_attach_1, target_joints).create()
        space.AttachJoints(joints_attach_2, target_joints).create()

        cmds.connectAttr('%s.%s' % (self.roll_control.get(), self.ik_attribute), '%s.switch' % target_joints[0])

    def _create_ik_fk_attribute(self):

        attr.create_title(self.roll_control.get(), 'IK_FK')
        ik_fk = attr.MayaNumberVariable(self.ik_attribute)
        ik_fk.set_variable_type(ik_fk.TYPE_DOUBLE)
        ik_fk.set_min_value(0)
        ik_fk.set_max_value(1)

        if self.add_hik:
            ik_fk.set_max_value(2)

        ik_fk.create(self.roll_control.get())

    def set_create_roll_controls(self, bool_value):

        self.create_roll_controls = bool_value

    def set_attribute_control(self, control_name):
        self.attribute_control = control_name

    def set_attribute_control_shape(self, shape_name):
        self.attribute_control_shape = shape_name

    def set_control_shape(self, shape_name):
        self.control_shape = shape_name

    def set_add_hik(self, bool_value):
        self.add_hik = bool_value
        if bool_value:
            self.ik_attribute = 'ikFkHik'

    def set_forward_roll_axis(self, axis_letter):
        self.forward_roll_axis = axis_letter

    def set_side_roll_axis(self, axis_letter):
        self.side_roll_axis = axis_letter

    def set_top_roll_axis(self, axis_letter):
        self.top_roll_axis = axis_letter

    def set_right_side_fix(self, bool_value):
        self.right_side_fix = bool_value

    def create(self):
        super(RollRig, self).create()

        joint_chain1 = self.duplicate_joints()
        joint_chain2 = self.duplicate_joints()

        self._create_roll_control(self.joints[0])

        self._create_ik_fk_attribute()

        self._mix_joints(joint_chain1, joint_chain2)

        attr.create_title(self._get_attribute_control(), 'FOOT_PIVOTS')

        if self.create_roll_controls:
            bool_var = attr.MayaNumberVariable('controlVisibility')
            bool_var.set_variable_type(bool_var.TYPE_BOOL)
            bool_var.create(self._get_attribute_control())
            bool_var.set_value(self.sub_visibility)


class FootRollRig(RollRig):

    def __init__(self, description, side=None):
        super(FootRollRig, self).__init__(description, side)

        self.defined_joints = []
        self.toe_rotate_as_locator = False
        self.mirror_yaw = False
        self.main_control_follow = None

    def _define_joints(self):

        self.ankle_index = 0
        self.heel_index = 1
        self.ball_index = 2
        self.toe_index = 3
        self.yawIn_index = 4
        self.yawOut_index = 5

        self.ankle = self.ik_chain[self.ankle_index]
        self.heel = self.ik_chain[self.heel_index]
        self.ball = self.ik_chain[self.ball_index]
        self.toe = self.ik_chain[self.toe_index]
        self.yawIn = self.ik_chain[self.yawIn_index]

        self.yawOut = self.ik_chain[self.yawOut_index]

    def _create_ik_handle(self, name, start_joint, end_joint):

        name = self._get_name(name)

        ik_handle = space.IkHandle(name)
        ik_handle.set_solver(ik_handle.solver_sc)
        ik_handle.set_start_joint(start_joint)
        ik_handle.set_end_joint(end_joint)
        return ik_handle.create()

    def _create_ik(self):

        self.ankle_handle = self._create_ik_handle('ankle', self.ankle, self.ball)
        self.ball_handle = self._create_ik_handle('ball', self.ball, self.toe)

        cmds.parent(self.ankle_handle, self.setup_group)
        cmds.parent(self.ball_handle, self.setup_group)

    def _create_toe_rotate_control(self):
        if not self.toe_rotate_as_locator:
            control = self._create_control('TOE_ROTATE', True, curve_type='circle')
            control.hide_translate_attributes()
            control.hide_scale_attributes()
            control.hide_visibility_attribute()
            xform_group = control.create_xform()
            control = control.get()

        if self.toe_rotate_as_locator:
            control = cmds.spaceLocator(n=core.inc_name(self._get_name('locator', 'toe_rotate')))[0]
            xform_group = space.create_xform_group(control)
            attribute_control = self._get_attribute_control()
            attr.create_title(attribute_control, 'TOE_ROTATE')
            cmds.addAttr(attribute_control, ln='toeRotate', at='double', k=True)
            cmds.connectAttr('%s.toeRotate' % attribute_control, '%s.rotate%s' % (control, self.forward_roll_axis))

        match_space = space.MatchSpace(self.ball, xform_group)
        match_space.translation_rotation()

        return control, xform_group

    def _create_toe_fk_rotate_control(self):
        control = self._create_control('TOE_FK_ROTATE')
        control.hide_translate_attributes()
        control.hide_scale_attributes()
        control.hide_visibility_attribute()

        xform_group = control.create_xform()

        match_space = space.MatchSpace(self.ball, xform_group)
        match_space.translation_rotation()

        cmds.parentConstraint(control.get(), self.fk_chain[self.ball_index])

        return control, xform_group

    def _create_roll_attributes(self):

        attribute_control = self._get_attribute_control()

        cmds.addAttr(attribute_control, ln='ballRoll', at='double', k=True)
        cmds.addAttr(attribute_control, ln='toeRoll', at='double', k=True)
        cmds.addAttr(attribute_control, ln='heelRoll', at='double', k=True)
        cmds.addAttr(attribute_control, ln='yawRoll', at='double', k=True)

    def _create_yawout_roll(self, parent):

        control, xform, driver = self._create_pivot_control(self.yawOut, 'yawOut')

        cmds.parent(xform, parent)

        attribute_control = self._get_attribute_control()

        final_value = 10
        if self.mirror_yaw:
            final_value = -10

        final_other_value = -45
        if self.mirror_yaw:
            final_other_value = 45

        cmds.setDrivenKeyframe('%s.rotate%s' % (driver, self.side_roll_axis), cd='%s.yawRoll' % attribute_control,
                               driverValue=0, value=0, itt='spline', ott='spline')
        cmds.setDrivenKeyframe('%s.rotate%s' % (driver, self.side_roll_axis), cd='%s.yawRoll' % attribute_control,
                               driverValue=final_value, value=final_other_value, itt='spline', ott='spline')

        if self.mirror_yaw:
            cmds.setInfinity('%s.rotate%s' % (driver, self.side_roll_axis), preInfinite='linear')
        else:
            cmds.setInfinity('%s.rotate%s' % (driver, self.side_roll_axis), postInfinite='linear')

        return control

    def _create_yawin_roll(self, parent):

        control, xform, driver = self._create_pivot_control(self.yawIn, 'yawIn')

        cmds.parent(xform, parent)

        attribute_control = self._get_attribute_control()

        final_value = -10
        if self.mirror_yaw and self.side == 'R':
            final_value = 10

        final_other_value = 45
        if self.mirror_yaw and self.side == 'R':
            final_other_value = -45

        cmds.setDrivenKeyframe('%s.rotate%s' % (driver, self.side_roll_axis), cd='%s.yawRoll' % attribute_control,
                               driverValue=0, value=0, itt='spline', ott='spline')
        cmds.setDrivenKeyframe('%s.rotate%s' % (driver, self.side_roll_axis), cd='%s.yawRoll' % attribute_control,
                               driverValue=final_value, value=final_other_value, itt='spline', ott='spline')

        if self.mirror_yaw and self.side == 'R':
            cmds.setInfinity('%s.rotate%s' % (driver, self.side_roll_axis), postInfinite='linear')
        else:
            cmds.setInfinity('%s.rotate%s' % (driver, self.side_roll_axis), preInfinite='linear')

        return control

    def _create_ball_roll(self, parent):

        control, xform, driver = self._create_pivot_control(self.ball, 'ball')
        control = rigs_util.Control(control)
        control.scale_shape(2, 2, 2)
        control = control.get()

        cmds.parent(xform, parent)

        attribute_control = self._get_attribute_control()

        cmds.setDrivenKeyframe('%s.rotate%s' % (driver, self.forward_roll_axis), cd='%s.ballRoll' % attribute_control,
                               driverValue=0, value=0, itt='spline', ott='spline')
        cmds.setDrivenKeyframe('%s.rotate%s' % (driver, self.forward_roll_axis), cd='%s.ballRoll' % attribute_control,
                               driverValue=10, value=45, itt='spline', ott='spline')
        cmds.setDrivenKeyframe('%s.rotate%s' % (driver, self.forward_roll_axis), cd='%s.ballRoll' % attribute_control,
                               driverValue=-10, value=-45, itt='spline', ott='spline')
        # cmds.setDrivenKeyframe('%s.rotateX' % driver,cd = '%s.ballRoll' % attribute_control, driverValue = 20, value = 0, itt = 'spline', ott = 'spline')
        cmds.setInfinity('%s.rotate%s' % (driver, self.forward_roll_axis), postInfinite='linear')
        cmds.setInfinity('%s.rotate%s' % (driver, self.forward_roll_axis), preInfinite='linear')

        return control

    def _create_toe_roll(self, parent):

        control, xform, driver = self._create_pivot_control(self.toe, 'toe')

        cmds.parent(xform, parent)

        attribute_control = self._get_attribute_control()

        cmds.setDrivenKeyframe('%s.rotate%s' % (driver, self.forward_roll_axis), cd='%s.toeRoll' % attribute_control,
                               driverValue=0, value=0, itt='spline', ott='spline')
        cmds.setDrivenKeyframe('%s.rotate%s' % (driver, self.forward_roll_axis), cd='%s.toeRoll' % attribute_control,
                               driverValue=10, value=45, itt='spline', ott='spline')
        cmds.setDrivenKeyframe('%s.rotate%s' % (driver, self.forward_roll_axis), cd='%s.toeRoll' % attribute_control,
                               driverValue=-10, value=-45, itt='spline', ott='spline')

        cmds.setInfinity('%s.rotate%s' % (driver, self.forward_roll_axis), postInfinite='linear')
        cmds.setInfinity('%s.rotate%s' % (driver, self.forward_roll_axis), preInfinite='linear')

        return control

    def _create_heel_roll(self, parent):
        control, xform, driver = self._create_pivot_control(self.heel, 'heel')

        cmds.parent(xform, parent)

        attribute_control = self._get_attribute_control()

        cmds.setDrivenKeyframe('%s.rotate%s' % (driver, self.forward_roll_axis), cd='%s.heelRoll' % attribute_control,
                               driverValue=0, value=0, itt='spline', ott='spline')
        cmds.setDrivenKeyframe('%s.rotate%s' % (driver, self.forward_roll_axis), cd='%s.heelRoll' % attribute_control,
                               driverValue=-10, value=-45, itt='spline', ott='spline')
        cmds.setDrivenKeyframe('%s.rotate%s' % (driver, self.forward_roll_axis), cd='%s.heelRoll' % attribute_control,
                               driverValue=10, value=45, itt='spline', ott='spline')
        cmds.setInfinity('%s.rotate%s' % (driver, self.forward_roll_axis), preInfinite='linear')
        cmds.setInfinity('%s.rotate%s' % (driver, self.forward_roll_axis), postInfinite='linear')

        return control

    def _create_pivot(self, name, transform, parent):

        pivot_group, pivot_xform = self._create_pivot_group(transform, name)
        cmds.parent(pivot_xform, parent)

        return pivot_group

    def _create_pivot_groups(self):

        toe_control, toe_control_xform = self._create_toe_rotate_control()
        toe_fk_control, toe_fk_control_xform = self._create_toe_fk_rotate_control()

        ball_pivot = self._create_pivot('ball', self.ball, self.control_group)
        toe_pivot = self._create_pivot('toe', self.toe, ball_pivot)
        heel_pivot = self._create_pivot('heel', self.heel, toe_pivot)

        toe_roll = self._create_toe_roll(heel_pivot)
        heel_roll = self._create_heel_roll(toe_roll)
        yawout_roll = self._create_yawout_roll(heel_roll)
        yawin_roll = self._create_yawin_roll(yawout_roll)

        ball_roll = self._create_ball_roll(yawin_roll)

        self._create_ik()

        cmds.parent(toe_control_xform, yawout_roll)

        if not self.main_control_follow:
            space.create_follow_group(ball_roll, self.roll_control_xform)
        if self.main_control_follow:
            space.create_follow_group(self.main_control_follow, self.roll_control_xform)

        cmds.parentConstraint(toe_control, self.ball_handle, mo=True)
        cmds.parentConstraint(ball_roll, self.ankle_handle, mo=True)

        return [ball_pivot, toe_fk_control_xform]

    def set_toe_rotate_as_locator(self, bool_value):
        """
        Whether the toe rotate should be a locator instead of a control.
        An attribute will be created on the main control to rotate the toe.
        """
        self.toe_rotate_as_locator = bool_value

    def set_mirror_yaw(self, bool_value):
        self.mirror_yaw = bool_value

    def set_main_control_follow(self, transform):
        self.main_control_follow = transform

    def create(self):
        super(FootRollRig, self).create()

        self._define_joints()

        self._create_roll_attributes()

        ball_pivot, toe_fk_control_xform = self._create_pivot_groups()

        attr.connect_equal_condition('%s.%s' % (self.roll_control.get(), self.ik_attribute),
                                     '%s.visibility' % toe_fk_control_xform, 1)
        # cmds.connectAttr('%s.%s' % (self.roll_control.get(), self.ik_attribute), '%s.visibility' % toe_fk_control_xform)
        attr.connect_equal_condition('%s.%s' % (self.roll_control.get(), self.ik_attribute),
                                     '%s.visibility' % ball_pivot, 0)
        # connect_reverse('%s.%s' % (self.roll_control.get(), self.ik_attribute), '%s.visibility' % ball_pivot)


class BaseFootRig(BufferRig):

    def __init__(self, description, side=None):
        super(BaseFootRig, self).__init__(description, side)

        self.create_roll_controls = True
        self.attribute_control = None

        self.control_shape = 'circle'

        self.forward_roll_axis = 'X'
        self.side_roll_axis = 'Z'
        self.top_roll_axis = 'Y'

        self.attribute_control_shape = 'square'

        self.locators = []

        self.main_control_follow = None

    def _get_attribute_control(self):
        if not self.attribute_control:
            return self.roll_control.get()

        if self.attribute_control:
            return self.attribute_control

    def _create_pivot_group(self, source_transform, description):

        name = core.inc_name(self._get_name('pivot', description))

        group = cmds.group(em=True, n=name)

        space.MatchSpace(source_transform, group).translation()
        space.MatchSpace(self.joints[-1], group).rotation()

        xform_group = space.create_xform_group(group)

        attribute_control = self._get_attribute_control()

        cmds.addAttr(attribute_control, ln='%sPivot' % description, at='double', k=True)

        if cmds.upAxis(q=True, ax=True) == 'z':
            cmds.connectAttr('%s.%sPivot' % (attribute_control, description), '%s.rotateZ' % group)
        else:
            cmds.connectAttr('%s.%sPivot' % (attribute_control, description), '%s.rotateY' % group)

        return group, xform_group

    def _create_pivot_control(self, source_transform, description, sub=False, no_control=False, scale=1):

        if self.create_roll_controls:
            control = self._create_control(description, sub)

            control_object = control

            # if sub:
            #    if self.sub_control_shape:
            #        control.set_curve_type(self.sub_control_shape)

            control.scale_shape(scale, scale, scale)
            control = control.get()

        if not self.create_roll_controls or no_control:
            name = self._get_name('ctrl', description)
            control = cmds.group(em=True, n=core.inc_name(name))

        xform_group = space.create_xform_group(control)
        driver_group = space.create_xform_group(control, 'driver')

        space.MatchSpace(source_transform, xform_group).translation()
        space.MatchSpace(self.joints[-1], xform_group).rotation()

        if self.create_roll_controls:
            control_object.hide_scale_attributes()
            control_object.hide_translate_attributes()
            control_object.hide_visibility_attribute()

        if self.create_roll_controls and cmds.objExists('%s.controlVisibility' % self._get_attribute_control()):
            cmds.connectAttr('%s.controlVisibility' % self._get_attribute_control(), '%sShape.visibility' % control)

        return control, xform_group, driver_group

    def _create_roll_control(self, transform):

        roll_control = self._create_control('roll', curve_type=self.attribute_control_shape)

        self.roll_control = roll_control

        roll_control.scale_shape(.8, .8, .8)

        xform_group = space.create_xform_group(roll_control.get())

        roll_control.hide_keyable_attributes()

        match_space = space.MatchSpace(transform, xform_group)
        match_space.translation_rotation()

        self.roll_control_xform = xform_group

        return roll_control

    def _create_ik_handle(self, name, start_joint, end_joint):

        name = self._get_name(name)

        ik_handle = space.IkHandle(name)
        ik_handle.set_solver(ik_handle.solver_sc)
        ik_handle.set_start_joint(start_joint)
        ik_handle.set_end_joint(end_joint)
        return ik_handle.create()

    def set_main_control_follow(self, transform):
        self.main_control_follow = transform

    def set_create_roll_controls(self, bool_value):

        self.create_roll_controls = bool_value

    def set_attribute_control(self, control_name):
        self.attribute_control = control_name

    def set_control_shape(self, shape_name):
        self.control_shape = shape_name

    def set_attribute_control_shape(self, shape_name):
        self.attribute_control_shape = shape_name

    def set_forward_roll_axis(self, axis_letter):
        self.forward_roll_axis = axis_letter

    def set_side_roll_axis(self, axis_letter):
        self.side_roll_axis = axis_letter

    def set_top_roll_axis(self, axis_letter):
        self.top_roll_axis = axis_letter

    def create(self):
        super(BaseFootRig, self).create()

        if not self.main_control_follow:
            self._create_roll_control(self.joints[0])
        if self.main_control_follow:
            self._create_roll_control(self.main_control_follow)

        attr.create_title(self._get_attribute_control(), 'FOOT_PIVOTS')

        if self.create_roll_controls:
            bool_var = attr.MayaNumberVariable('controlVisibility')
            bool_var.set_variable_type(bool_var.TYPE_BOOL)
            bool_var.create(self._get_attribute_control())
            bool_var.set_value(self.sub_visibility)


class FootRig(BaseFootRig):

    def __init__(self, description, side=None):
        super(FootRig, self).__init__(description, side)

        self.toe = None
        self.ball = None
        self.ankle = None
        self.build_hierarchy = True

        self.toe_rotate_as_locator = False
        self.mirror_yaw = False
        self.main_control_follow = None
        self.ik_parent = None
        self.ik_leg = None
        self._do_create_foot_roll = False
        self._do_create_ankle_roll = False
        self._ankle_roll_axis = 'Z'
        self._toe_rotate_axis = None
        self._toe_control_sub = True

        self.heel = None
        self.yawIn = None
        self.yawOut = None

        self._ball_roll = None
        self._toe_roll = None
        self._heel_roll = None

        self._duplicate_chain_replace = ['joint', 'guide']
        self.locator_replace = 'locator'

        self._create_ball_control = False
        self._has_ball = True

    def _duplicate_joints(self):

        super(FootRig, self)._duplicate_joints()

        ankle = self.buffer_joints[0]

        ankle_base = core.get_basename(ankle)
        ankle_name = ankle_base

        if self.create_buffer_joints:
            ankle_name = ankle_base.replace(self.locator_replace, self._buffer_replace[1])

        if not self.create_buffer_joints:
            ankle_name = ankle_base.replace(self.locator_replace, self._duplicate_chain_replace[1])

        joint = cmds.rename(ankle, ankle_name)

        self.buffer_joints[0] = joint

        if not self.create_buffer_joints:
            self.joints[0] = joint

    def _create_ik_chain(self):

        duplicate = space.DuplicateHierarchy(self.buffer_joints[0])
        duplicate.only_these(self.buffer_joints)

        if not self.create_buffer_joints:
            duplicate.replace(self._duplicate_chain_replace[0], self._duplicate_chain_replace[1])
        if self.create_buffer_joints:
            duplicate.replace(self._buffer_replace[1], self._duplicate_chain_replace[1])

        joints = duplicate.create()

        parent = cmds.listRelatives(joints[0], p=True)

        if parent:
            if parent[0] != self.setup_group:
                cmds.parent(joints[0], self.setup_group)

        self.ik_joints = joints

        return joints

    def _attach_ik_chain(self):

        for inc in range(0, len(self.ik_joints)):
            cmds.parentConstraint(self.ik_joints[inc], self.buffer_joints[inc])

    def _create_ik(self):

        if self.ball:
            self.ankle_handle = self._create_ik_handle('ankle', self.ankle, self.ball)
        elif not self._has_ball:
            self.ankle_handle = self._create_ik_handle('ankle', self.ankle, self.toe)

        cmds.parent(self.ankle_handle, self.setup_group)

        if self.toe:
            if self._has_ball:
                self.ball_handle = self._create_ik_handle('ball', self.ball, self.toe)
                cmds.parent(self.ball_handle, self.setup_group)

        if self.ik_parent:
            cmds.pointConstraint(self.ik_parent, self.ik_joints[0])

    def _create_toe_rotate_control(self):

        attribute_control = self._get_attribute_control()

        cmds.addAttr(attribute_control, ln='toeRotate', at='double', k=True)

        if not self.toe_rotate_as_locator:

            control = self._create_control('TOE_ROTATE', self._toe_control_sub, curve_type='circle')
            control.hide_translate_attributes()
            control.hide_scale_attributes()
            control.hide_visibility_attribute()
            control.rotate_shape(90, 0, 0)
            xform_group = control.create_xform()
            driver = space.create_xform_group(control.get(), 'driver')
            control = control.get()

            axis = self.forward_roll_axis
            if self._toe_rotate_axis:
                axis = self._toe_rotate_axis

            cmds.connectAttr('%s.toeRotate' % attribute_control, '%s.rotate%s' % (driver, axis))

        if self.toe_rotate_as_locator:
            control = cmds.spaceLocator(n=core.inc_name(self._get_name('locator', 'toe_rotate')))[0]
            xform_group = space.create_xform_group(control)

            cmds.connectAttr('%s.toeRotate' % attribute_control, '%s.rotate%s' % (control, self.forward_roll_axis))

        match_space = space.MatchSpace(self.ball, xform_group)
        match_space.translation_rotation()

        return control, xform_group

    def _create_roll_attributes(self):

        attribute_control = self._get_attribute_control()

        if self._do_create_foot_roll:
            cmds.addAttr(attribute_control, ln='footRoll', at='double', k=True)
            if self.ball:
                cmds.addAttr(attribute_control, ln='footRollAngle', at='double', k=True, dv=30)

        if self._do_create_ankle_roll:
            if self.toe and self._has_ball and self.ball:
                cmds.addAttr(attribute_control, ln='ankleRoll', at='double', k=True)

        if self.ball:
            cmds.addAttr(attribute_control, ln='ballRoll', at='double', k=True)
        if self.toe:
            cmds.addAttr(attribute_control, ln='toeRoll', at='double', k=True)
        if self.heel:
            cmds.addAttr(attribute_control, ln='heelRoll', at='double', k=True)
        if self.yawIn and self.yawOut:
            cmds.addAttr(attribute_control, ln='yawRoll', at='double', k=True)

    def _create_yawout_roll(self, parent):

        if not self.yawOut:
            return

        control, xform, driver = self._create_pivot_control(self.yawOut, 'yawOut')

        cmds.parent(xform, parent)

        attribute_control = self._get_attribute_control()

        final_value = 10
        if self.mirror_yaw:
            final_value = -10

        final_other_value = -45
        if self.mirror_yaw:
            final_other_value = 45

        cmds.setDrivenKeyframe('%s.rotate%s' % (driver, self.side_roll_axis), cd='%s.yawRoll' % attribute_control,
                               driverValue=0, value=0, itt='spline', ott='spline')
        cmds.setDrivenKeyframe('%s.rotate%s' % (driver, self.side_roll_axis), cd='%s.yawRoll' % attribute_control,
                               driverValue=final_value, value=final_other_value, itt='spline', ott='spline')

        if self.mirror_yaw:
            cmds.setInfinity('%s.rotate%s' % (driver, self.side_roll_axis), preInfinite='linear')
        else:
            cmds.setInfinity('%s.rotate%s' % (driver, self.side_roll_axis), postInfinite='linear')

        return control

    def _create_yawin_roll(self, parent):

        if not self.yawIn:
            return

        control, xform, driver = self._create_pivot_control(self.yawIn, 'yawIn')

        cmds.parent(xform, parent)

        attribute_control = self._get_attribute_control()

        final_value = -10
        if self.mirror_yaw:
            final_value = 10

        final_other_value = 45
        if self.mirror_yaw:
            final_other_value = -45

        cmds.setDrivenKeyframe('%s.rotate%s' % (driver, self.side_roll_axis), cd='%s.yawRoll' % attribute_control,
                               driverValue=0, value=0, itt='spline', ott='spline')
        cmds.setDrivenKeyframe('%s.rotate%s' % (driver, self.side_roll_axis), cd='%s.yawRoll' % attribute_control,
                               driverValue=final_value, value=final_other_value, itt='spline', ott='spline')

        if self.mirror_yaw:
            cmds.setInfinity('%s.rotate%s' % (driver, self.side_roll_axis), postInfinite='linear')
        else:
            cmds.setInfinity('%s.rotate%s' % (driver, self.side_roll_axis), preInfinite='linear')

        return control

    def _create_ball_roll(self, parent):

        control, xform, driver = self._create_pivot_control(self.ball, 'ball')
        control = rigs_util.Control(control)
        control.scale_shape(2, 2, 2)
        control = control.get()

        try:
            cmds.parent(xform, parent)
        except:
            pass

        if self.ik_leg:
            cmds.parent(self.ik_leg, control)

        attribute_control = self._get_attribute_control()

        cmds.setDrivenKeyframe('%s.rotate%s' % (driver, self.forward_roll_axis), cd='%s.ballRoll' % attribute_control,
                               driverValue=0, value=0, itt='spline', ott='spline')
        cmds.setDrivenKeyframe('%s.rotate%s' % (driver, self.forward_roll_axis), cd='%s.ballRoll' % attribute_control,
                               driverValue=10, value=45, itt='spline', ott='spline')
        cmds.setDrivenKeyframe('%s.rotate%s' % (driver, self.forward_roll_axis), cd='%s.ballRoll' % attribute_control,
                               driverValue=-10, value=-45, itt='spline', ott='spline')

        cmds.setInfinity('%s.rotate%s' % (driver, self.forward_roll_axis), postInfinite='linear')
        cmds.setInfinity('%s.rotate%s' % (driver, self.forward_roll_axis), preInfinite='linear')

        if self._do_create_ankle_roll:
            if cmds.objExists('%s.ankleRoll' % self.attribute_control):
                cmds.connectAttr('%s.ankleRoll' % self.attribute_control,
                                 '%s.rotate%s' % (driver, self._ankle_roll_axis))

        self._ball_roll = driver

        return control

    def _create_toe_roll(self, parent):

        if not self.toe:
            return self.control_group

        control, xform, driver = self._create_pivot_control(self.toe, 'toe')

        cmds.parent(xform, parent)

        attribute_control = self._get_attribute_control()

        cmds.setDrivenKeyframe('%s.rotate%s' % (driver, self.forward_roll_axis), cd='%s.toeRoll' % attribute_control,
                               driverValue=0, value=0, itt='spline', ott='spline')
        cmds.setDrivenKeyframe('%s.rotate%s' % (driver, self.forward_roll_axis), cd='%s.toeRoll' % attribute_control,
                               driverValue=10, value=45, itt='spline', ott='spline')
        cmds.setDrivenKeyframe('%s.rotate%s' % (driver, self.forward_roll_axis), cd='%s.toeRoll' % attribute_control,
                               driverValue=-10, value=-45, itt='spline', ott='spline')

        cmds.setInfinity('%s.rotate%s' % (driver, self.forward_roll_axis), postInfinite='linear')
        cmds.setInfinity('%s.rotate%s' % (driver, self.forward_roll_axis), preInfinite='linear')

        self._toe_roll = driver

        return control

    def _create_foot_roll(self):

        if self.ball:
            ball_driver = space.create_xform_group(self._ball_roll, 'driver2')

        if self.toe:
            toe_driver = space.create_xform_group(self._toe_roll, 'driver2')
        if self.heel:
            heel_driver = space.create_xform_group(self._heel_roll, 'driver2')

        attribute_control = self._get_attribute_control()

        multiply = None
        if self.ball:
            cmds.setDrivenKeyframe('%s.rotate%s' % (ball_driver, self.forward_roll_axis),
                                   cd='%s.footRoll' % attribute_control, driverValue=0, value=0, itt='spline',
                                   ott='spline')
            cmds.setDrivenKeyframe('%s.rotate%s' % (ball_driver, self.forward_roll_axis),
                                   cd='%s.footRoll' % attribute_control, driverValue=5, value=30, itt='spline',
                                   ott='spline')
            cmds.setDrivenKeyframe('%s.rotate%s' % (ball_driver, self.forward_roll_axis),
                                   cd='%s.footRoll' % attribute_control, driverValue=10, value=0, itt='spline',
                                   ott='spline')

            multiply = attr.insert_multiply('%s.rotate%s' % (ball_driver, self.forward_roll_axis), 1)

        set_range = cmds.createNode('setRange', n=core.inc_name(self._get_name(prefix='setRange')))

        cmds.setAttr('%s.oldMaxX' % set_range, 360)
        cmds.setAttr('%s.oldMaxY' % set_range, 360)
        cmds.setAttr('%s.oldMaxZ' % set_range, 360)

        cmds.setAttr('%s.maxX' % set_range, 12)
        cmds.setAttr('%s.maxY' % set_range, 12)
        cmds.setAttr('%s.maxZ' % set_range, 12)

        if self._has_ball and self.ball:
            cmds.connectAttr('%s.footRollAngle' % attribute_control, '%s.valueX' % set_range)
        if multiply:
            cmds.connectAttr('%s.outValueX' % set_range, '%s.input2X' % multiply)

        if self.toe:
            if self._has_ball and self.ball:
                cmds.setDrivenKeyframe('%s.rotate%s' % (toe_driver, self.forward_roll_axis),
                                       cd='%s.footRoll' % attribute_control, driverValue=5, value=0, itt='spline',
                                       ott='spline')
            else:
                cmds.setDrivenKeyframe('%s.rotate%s' % (toe_driver, self.forward_roll_axis),
                                       cd='%s.footRoll' % attribute_control, driverValue=0, value=0, itt='spline',
                                       ott='spline')
            cmds.setDrivenKeyframe('%s.rotate%s' % (toe_driver, self.forward_roll_axis),
                                   cd='%s.footRoll' % attribute_control, driverValue=10, value=45, itt='spline',
                                   ott='spline')

            cmds.setInfinity('%s.rotate%s' % (toe_driver, self.forward_roll_axis), postInfinite='linear')

        if self.heel:
            cmds.setDrivenKeyframe('%s.rotate%s' % (heel_driver, self.forward_roll_axis),
                                   cd='%s.footRoll' % attribute_control, driverValue=0, value=0, itt='spline',
                                   ott='spline')
            cmds.setDrivenKeyframe('%s.rotate%s' % (heel_driver, self.forward_roll_axis),
                                   cd='%s.footRoll' % attribute_control, driverValue=-10, value=-45, itt='spline',
                                   ott='spline')
            cmds.setInfinity('%s.rotate%s' % (heel_driver, self.forward_roll_axis), preInfinite='linear')

    def _create_heel_roll(self, parent):
        if not self.heel:
            return

        control, xform, driver = self._create_pivot_control(self.heel, 'heel')

        cmds.parent(xform, parent)

        attribute_control = self._get_attribute_control()

        cmds.setDrivenKeyframe('%s.rotate%s' % (driver, self.forward_roll_axis), cd='%s.heelRoll' % attribute_control,
                               driverValue=0, value=0, itt='spline', ott='spline')
        cmds.setDrivenKeyframe('%s.rotate%s' % (driver, self.forward_roll_axis), cd='%s.heelRoll' % attribute_control,
                               driverValue=-10, value=-45, itt='spline', ott='spline')
        cmds.setDrivenKeyframe('%s.rotate%s' % (driver, self.forward_roll_axis), cd='%s.heelRoll' % attribute_control,
                               driverValue=10, value=45, itt='spline', ott='spline')
        cmds.setInfinity('%s.rotate%s' % (driver, self.forward_roll_axis), preInfinite='linear')
        cmds.setInfinity('%s.rotate%s' % (driver, self.forward_roll_axis), postInfinite='linear')

        self._heel_roll = driver

        return control

    def _create_pivot(self, name, transform, parent):

        pivot_group, pivot_xform = self._create_pivot_group(transform, name)
        cmds.parent(pivot_xform, parent)

        return pivot_group

    def _create_pivot_groups(self):

        toe_control = None
        if self.toe and self.ball and self._has_ball:
            toe_control, toe_control_xform = self._create_toe_rotate_control()

        if self.ball:
            ball_pivot = self._create_pivot('ball', self.ball, self.control_group)
        else:
            ball_pivot = self.control_group

        toe_pivot = None
        if self.toe:
            toe_pivot = self._create_pivot('toe', self.toe, ball_pivot)

        else:
            toe_pivot = self.control_group

        heel_pivot = None
        if self.heel:
            heel_pivot = self._create_pivot('heel', self.heel, toe_pivot)

        toe_roll = self._create_toe_roll(heel_pivot)
        heel_roll = self._create_heel_roll(toe_roll)
        yawout_roll = self._create_yawout_roll(heel_roll)
        yawin_roll = self._create_yawin_roll(yawout_roll)

        orig_setting = self.create_roll_controls

        if self._create_ball_control:
            self.create_roll_controls = True

        parent = self.control_group

        if toe_pivot:
            parent = toe_pivot

        if heel_pivot:
            parent = heel_pivot

        if toe_roll:
            parent = toe_roll

        if heel_roll:
            parent = heel_roll

        if yawout_roll:
            parent = yawout_roll

        if yawin_roll:
            parent = yawin_roll

        if self.ball:
            ball_roll = self._create_ball_roll(parent)

        else:
            cmds.parent(self.ik_leg, parent)

        self.create_roll_controls = orig_setting

        self._create_ik()

        if toe_control:
            cmds.parent(toe_control_xform, parent)

        if not self.main_control_follow:
            if self.ball:
                space.create_follow_group(ball_roll, self.roll_control_xform)
        if self.main_control_follow:
            space.create_follow_group(self.main_control_follow, self.roll_control_xform)

        if self.toe:
            if self._has_ball and self.ball:
                cmds.parentConstraint(toe_control, self.ball_handle, mo=True)

        if self.ball:
            cmds.parentConstraint(ball_roll, self.ankle_handle, mo=True)
        elif self.toe:
            cmds.parentConstraint(parent, self.ankle_handle, mo=True)

        return ball_pivot

    def set_build_hierarchy(self, bool_value):

        if not bool_value:
            vtool.util.warning('Foot Roll rig needs to build hierarchy. Setting it True.')

        self.build_hierarchy = True

    def set_duplicate_chain_replace(self, replace_this, with_this):

        self._duplicate_chain_replace = [replace_this, with_this]

    def set_create_ball_control(self, bool_value):

        self._create_ball_control = bool_value

    def set_toe_rotate_as_locator(self, bool_value):
        self.toe_rotate_as_locator = bool_value

    def set_mirror_yaw(self, bool_value):
        self.mirror_yaw = bool_value

    def set_pivot_locator(self, locator_name):
        pass

    def set_pivot_locators(self, heel, yaw_in, yaw_out):
        """
        Set the pivots for the foot roll.
        These must be transforms.

        Args:
            heel (str): Name of a transform.
            yaw_in (str): Name of a transform.
            yaw_out (str): Name of a transform.
        """

        self.heel = heel
        self.yawIn = yaw_in
        self.yawOut = yaw_out

    def set_create_foot_roll(self, bool_value):

        self._do_create_foot_roll = bool_value

    def set_create_ankle_roll(self, bool_value, axis='Z'):

        self._do_create_ankle_roll = bool_value
        self._ankle_roll_axis = axis.upper()

    def set_toe_rotate_axis(self, axis='X'):
        self._toe_rotate_axis = axis

    def set_ik_parent(self, parent_name):
        self.ik_parent = parent_name

    def set_ik_leg(self, ik_group_name):

        self.ik_leg = ik_group_name

    def set_no_ball(self, bool_value):
        if bool_value:
            self._has_ball = False
        else:
            self._has_ball = True

    def set_toe_control_as_sub_control(self, bool_value):
        self._toe_control_sub = bool_value

    def create(self):

        super(FootRig, self).create()

        if len(self.joints) < 3:
            vtool.util.warning('Please set three joints. set_joints([joint_ankle, joint_ball, joint_toe])')

        if not self.heel or not self.yawIn or not self.yawOut:
            vtool.util.warning('Please set_pivot_locators(heel, yaw_in, yaw_out)')

        self._create_ik_chain()

        self._attach_ik_chain()

        self.ankle = self.ik_joints[0]

        if len(self.ik_joints) > 1 and self._has_ball:
            self.ball = self.ik_joints[1]
        else:
            self.ball = None

        if len(self.ik_joints) == 3:
            self.toe = self.ik_joints[2]
        else:
            self.toe = None

        if len(self.ik_joints) == 2 and self._has_ball == False:
            self.toe = self.ik_joints[1]

        self._create_roll_attributes()

        self._create_pivot_groups()

        if self._do_create_foot_roll:
            self._create_foot_roll()


class QuadSpineRig(BufferRig):

    def _create_surface(self):

        surface = geo.transforms_to_nurb_surface(self.joints, self.description, 2, 'Z', 1)
        self.surface = surface
        cmds.parent(surface, self.setup_group)

    def _create_clusters(self):

        cluster_surface = deform.ClusterSurface(self.surface, self.description)
        cluster_surface.create()

        self.clusters = cluster_surface.handles

        cluster_group = self._create_setup_group('clusters')

        cmds.parent(self.clusters, cluster_group)

    def _attach_to_surface(self):

        rivet_group = self._create_setup_group('rivets')

        for joint in self.buffer_joints:
            rivet = geo.attach_to_surface(joint, self.surface)
            cmds.parent(rivet, rivet_group)

    def _create_btm_control(self):

        btm_control = self._create_control('btm')
        btm_control.hide_scale_attributes()
        sub_control = self._create_control('btm', sub=True)
        sub_control.hide_scale_attributes()

        btm_control = btm_control.get()
        sub_control = sub_control.get()

        space.MatchSpace(self.clusters[0], btm_control).translation_to_rotate_pivot()
        space.create_xform_group(btm_control)

        space.create_follow_group(btm_control, self.clusters[0])

        space.MatchSpace(self.clusters[1], sub_control).translation_to_rotate_pivot()
        xform = space.create_xform_group(sub_control)

        space.create_follow_group(sub_control, self.clusters[1])
        cmds.parent(xform, btm_control)

        self.btm_control = btm_control

    def _create_top_control(self):

        top_control = self._create_control('top')
        top_control.hide_scale_attributes()
        sub_control = self._create_control('top', sub=True)
        sub_control.hide_scale_attributes()

        top_control = top_control.get()
        sub_control = sub_control.get()

        space.MatchSpace(self.clusters[-1], top_control).translation_to_rotate_pivot()
        space.create_xform_group(top_control)

        space.create_follow_group(top_control, self.clusters[-1])

        space.MatchSpace(self.clusters[-2], sub_control).translation_to_rotate_pivot()
        xform = space.create_xform_group(sub_control)

        space.create_follow_group(sub_control, self.clusters[-2])
        cmds.parent(xform, top_control)

        self.top_control = top_control

    def _create_mid_control(self):

        mid_control = self._create_control('mid', True)
        mid_control.hide_scale_attributes()

        mid_control = mid_control.get()

        space.MatchSpace(self.clusters[2], mid_control).translation_to_rotate_pivot()
        xform = space.create_xform_group(mid_control)

        space.create_follow_group(mid_control, self.clusters[2])

        space.create_multi_follow([self.top_control, self.btm_control], xform, mid_control, value=.5)

    def _create_controls(self):

        cluster_count = len(self.clusters)

        for inc in range(0, cluster_count):

            if inc == 0:
                self._create_top_control()

            if inc == cluster_count - 1:
                self._create_btm_control()

        self._create_mid_control()

    def create(self):
        super(QuadSpineRig, self).create()

        self._create_surface()
        self._create_clusters()
        self._attach_to_surface()

        self._create_controls()


class QuadFootRig(FootRig):

    def __init__(self, description, side=None):
        super(QuadFootRig, self).__init__(description, side)

        self.ball = None
        self.toe = None
        self.ball_attribute = None
        self.add_bank = True
        self.add_back_bank = False
        self.extra_ball = None

    def _create_yawout_roll(self, parent, name, scale=1.0):

        control, xform, driver = self._create_pivot_control(self.yawOut, name, scale=scale)

        cmds.parent(xform, parent)

        attribute_control = self._get_attribute_control()

        cmds.setDrivenKeyframe('%s.rotate%s' % (driver, self.side_roll_axis), cd='%s.%s' % (attribute_control, name),
                               driverValue=0, value=0, itt='spline', ott='spline')
        cmds.setDrivenKeyframe('%s.rotate%s' % (driver, self.side_roll_axis), cd='%s.%s' % (attribute_control, name),
                               driverValue=10, value=-45, itt='spline', ott='spline')

        cmds.setInfinity('%s.rotate%s' % (driver, self.side_roll_axis), preInfinite='linear')
        cmds.setInfinity('%s.rotate%s' % (driver, self.side_roll_axis), postInfinite='linear')

        return control

    def _create_yawin_roll(self, parent, name, scale=1.0):

        control, xform, driver = self._create_pivot_control(self.yawIn, name, scale=scale)

        cmds.parent(xform, parent)

        attribute_control = self._get_attribute_control()

        cmds.setDrivenKeyframe('%s.rotate%s' % (driver, self.side_roll_axis), cd='%s.%s' % (attribute_control, name),
                               driverValue=0, value=0, itt='spline', ott='spline')
        cmds.setDrivenKeyframe('%s.rotate%s' % (driver, self.side_roll_axis), cd='%s.%s' % (attribute_control, name),
                               driverValue=-10, value=-45, itt='spline', ott='spline')

        cmds.setInfinity('%s.rotate%s' % (driver, self.side_roll_axis), preInfinite='linear')
        cmds.setInfinity('%s.rotate%s' % (driver, self.side_roll_axis), postInfinite='linear')

        return control

    def _create_toe_roll(self, parent, name='toeRoll', scale=1):

        control, xform, driver = self._create_pivot_control(self.toe, name, scale=scale)

        cmds.parent(xform, parent)

        attribute_control = self._get_attribute_control()

        cmds.setDrivenKeyframe('%s.rotate%s' % (driver, self.forward_roll_axis), cd='%s.%s' % (attribute_control, name),
                               driverValue=0, value=0, itt='spline', ott='spline')
        cmds.setDrivenKeyframe('%s.rotate%s' % (driver, self.forward_roll_axis), cd='%s.%s' % (attribute_control, name),
                               driverValue=10, value=45, itt='spline', ott='spline')
        cmds.setDrivenKeyframe('%s.rotate%s' % (driver, self.forward_roll_axis), cd='%s.%s' % (attribute_control, name),
                               driverValue=-10, value=-45, itt='spline', ott='spline')

        cmds.setInfinity('%s.rotate%s' % (driver, self.forward_roll_axis), postInfinite='linear')
        cmds.setInfinity('%s.rotate%s' % (driver, self.forward_roll_axis), preInfinite='linear')

        return control

    def _create_heel_roll(self, parent, name='heelRoll', scale=1.0):
        control, xform, driver = self._create_pivot_control(self.heel, name, scale=scale)

        cmds.parent(xform, parent)

        attribute_control = self._get_attribute_control()

        cmds.setDrivenKeyframe('%s.rotate%s' % (driver, self.forward_roll_axis), cd='%s.%s' % (attribute_control, name),
                               driverValue=0, value=0, itt='spline', ott='spline')
        cmds.setDrivenKeyframe('%s.rotate%s' % (driver, self.forward_roll_axis), cd='%s.%s' % (attribute_control, name),
                               driverValue=10, value=45, itt='spline', ott='spline')
        cmds.setDrivenKeyframe('%s.rotate%s' % (driver, self.forward_roll_axis), cd='%s.%s' % (attribute_control, name),
                               driverValue=-10, value=-45, itt='spline', ott='spline')
        cmds.setInfinity('%s.rotate%s' % (driver, self.forward_roll_axis), preInfinite='linear')
        cmds.setInfinity('%s.rotate%s' % (driver, self.forward_roll_axis), postInfinite='linear')

        return control

    def _create_ball_roll(self, parent):

        control, xform, driver = self._create_pivot_control(self.ball, 'ball')

        attr.disconnect_attribute('%sShape.visibility' % control)
        cmds.setAttr('%sShape.visibility' % control, 1)

        # attr.connect_reverse('%s.ikFk' % self.roll_control.get(), '%sShape.visibility' % control)

        cmds.parent(xform, parent)

        attribute_control = self._get_attribute_control()

        cmds.setDrivenKeyframe('%s.rotate%s' % (driver, self.forward_roll_axis), cd='%s.ballRoll' % attribute_control,
                               driverValue=0, value=0, itt='spline', ott='spline')
        cmds.setDrivenKeyframe('%s.rotate%s' % (driver, self.forward_roll_axis), cd='%s.ballRoll' % attribute_control,
                               driverValue=10, value=45, itt='spline', ott='spline')
        cmds.setDrivenKeyframe('%s.rotate%s' % (driver, self.forward_roll_axis), cd='%s.ballRoll' % attribute_control,
                               driverValue=-10, value=-45, itt='spline', ott='spline')
        # cmds.setDrivenKeyframe('%s.rotateX' % driver,cd = '%s.ballRoll' % attribute_control, driverValue = 20, value = 0, itt = 'spline', ott = 'spline')
        cmds.setInfinity('%s.rotate%s' % (driver, self.forward_roll_axis), postInfinite='linear')
        cmds.setInfinity('%s.rotate%s' % (driver, self.forward_roll_axis), preInfinite='linear')

        return control

    def _create_extra_roll(self, parent):

        control, xform, driver = self._create_pivot_control(self.extra_ball, 'extra')

        attr.disconnect_attribute('%sShape.visibility' % control)
        cmds.setAttr('%sShape.visibility' % control, 1)

        attr.connect_reverse('%s.ikFk' % self.roll_control.get(), '%sShape.visibility' % control)

        cmds.parent(xform, parent)

        attribute_control = self._get_attribute_control()

        cmds.setDrivenKeyframe('%s.rotate%s' % (driver, self.forward_roll_axis), cd='%s.extraRoll' % attribute_control,
                               driverValue=0, value=0, itt='spline', ott='spline')
        cmds.setDrivenKeyframe('%s.rotate%s' % (driver, self.forward_roll_axis), cd='%s.extraRoll' % attribute_control,
                               driverValue=10, value=45, itt='spline', ott='spline')
        cmds.setDrivenKeyframe('%s.rotate%s' % (driver, self.forward_roll_axis), cd='%s.extraRoll' % attribute_control,
                               driverValue=-10, value=-45, itt='spline', ott='spline')
        # cmds.setDrivenKeyframe('%s.rotateX' % driver,cd = '%s.ballRoll' % attribute_control, driverValue = 20, value = 0, itt = 'spline', ott = 'spline')
        cmds.setInfinity('%s.rotate%s' % (driver, self.forward_roll_axis), postInfinite='linear')
        cmds.setInfinity('%s.rotate%s' % (driver, self.forward_roll_axis), preInfinite='linear')

        if self.extra_ball:
            if self.ik_leg:
                cmds.parent(self.ik_leg, control)

        return control

    def _create_roll_control(self, transform):

        roll_control = self._create_control('roll', curve_type=self.attribute_control_shape)

        self.roll_control = roll_control

        roll_control.scale_shape(.8, .8, .8)

        xform_group = space.create_xform_group(roll_control.get())

        roll_control.hide_scale_and_visibility_attributes()
        roll_control.hide_rotate_attributes()

        match_space = space.MatchSpace(transform, xform_group)
        match_space.translation_rotation()

        self.roll_control_xform = xform_group

        return roll_control

    def _create_roll_attributes(self):

        attribute_control = self._get_attribute_control()

        attr.create_title(attribute_control, 'roll')

        cmds.addAttr(attribute_control, ln='ballRoll', at='double', k=True)

        if self.extra_ball:
            cmds.addAttr(attribute_control, ln='extraRoll', at='double', k=True)

        cmds.addAttr(attribute_control, ln='toeRoll', at='double', k=True)
        cmds.addAttr(attribute_control, ln='heelRoll', at='double', k=True)

        cmds.addAttr(attribute_control, ln='yawIn', at='double', k=True)
        cmds.addAttr(attribute_control, ln='yawOut', at='double', k=True)

        if self.add_bank:

            attr.create_title(attribute_control, 'bank')

            cmds.addAttr(attribute_control, ln='bankIn', at='double', k=True)
            cmds.addAttr(attribute_control, ln='bankOut', at='double', k=True)

            if self.add_back_bank:
                cmds.addAttr(attribute_control, ln='bankBack', at='double', k=True)

    def _create_ik(self):
        if not self.extra_ball:
            self.ankle_handle = self._create_ik_handle('ankle', self.ankle, self.ball)
            cmds.parent(self.ankle_handle, self.setup_group)

            self.ball_handle = self._create_ik_handle('ball', self.ball, self.toe)
            cmds.parent(self.ball_handle, self.setup_group)

        if self.extra_ball:
            self.ankle_handle = self._create_ik_handle('ankle', self.ankle, self.extra_ball)
            self.extra_handle = self._create_ik_handle('ball', self.extra_ball, self.ball)
            self.ball_handle = self._create_ik_handle('ball', self.ball, self.toe)

            cmds.parent(self.ankle_handle, self.setup_group)
            cmds.parent(self.extra_handle, self.setup_group)
            cmds.parent(self.ball_handle, self.setup_group)

        if self.ik_parent:
            cmds.pointConstraint(self.ik_parent, self.ik_joints[0])

    def _create_pivot_groups(self):

        toe_control, toe_control_xform = self._create_toe_rotate_control()

        attribute_control = self._get_attribute_control()

        self._create_ik()

        attr.create_title(attribute_control, 'pivot')

        ankle_pivot = self._create_pivot('ankle', self.ankle, self.control_group)
        heel_pivot = self._create_pivot('heel', self.heel, ankle_pivot)
        ball_pivot = self._create_pivot('ball', self.ball, heel_pivot)
        toe_pivot = self._create_pivot('toe', self.toe, ball_pivot)

        toe_roll = self._create_toe_roll(toe_pivot)
        heel_roll = self._create_heel_roll(toe_roll)
        yawin_roll = self._create_yawin_roll(heel_roll, 'yawIn')
        yawout_roll = self._create_yawout_roll(yawin_roll, 'yawOut')

        next_roll = yawout_roll

        if not self.extra_ball:
            ball_roll = self._create_ball_roll(yawout_roll)
            next_roll = ball_roll

        if not self.add_bank:
            cmds.parent(toe_control_xform, yawout_roll)

        if self.add_bank:

            bankin_roll = self._create_yawin_roll(next_roll, 'bankIn', scale=.5)
            bankout_roll = self._create_yawout_roll(bankin_roll, 'bankOut', scale=.5)

            next_roll = bankout_roll

            if self.add_back_bank:
                bankback_roll = self._create_heel_roll(bankout_roll, 'bankBack', scale=.5)
                next_roll = bankback_roll

        if not self.add_bank:
            if not self.extra_ball:
                next_roll = yawout_roll

        if self.extra_ball:
            ball_roll = self._create_ball_roll(next_roll)
            extra_roll = self._create_extra_roll(ball_roll)

            cmds.parentConstraint(ball_roll, self.extra_handle, mo=True)
            cmds.parentConstraint(ball_roll, self.ball_handle, mo=True)
            cmds.parentConstraint(extra_roll, self.ankle_handle, mo=True)

        if not self.extra_ball:

            cmds.parentConstraint(toe_control, self.ball_handle, mo=True)

            if not self.add_bank:
                cmds.parentConstraint(ball_roll, self.ankle_handle, mo=True)

                cmds.parent(self.ik_leg, ball_roll)
            if self.add_bank:
                cmds.parentConstraint(bankout_roll, self.ankle_handle, mo=True)
                cmds.parent(self.ik_leg, bankout_roll)

                space.create_follow_group(yawout_roll, toe_control_xform)

        cmds.parentConstraint(ball_roll, self.roll_control_xform, mo=True)

    def set_add_bank(self, bool_value, add_back_bank=False):
        self.add_bank = bool_value
        if add_back_bank:
            self.add_back_bank = True

    def set_extra_ball(self, joint_name):

        self.extra_ball = joint_name

    def create(self):

        if self.extra_ball:
            self.joints.insert(2, self.extra_ball)

        super(FootRig, self).create()

        if len(self.joints) < 3:
            vtool.util.warning('Please set three joints. set_joints([joint_ankle, joint_ball, joint_toe])')

        if not self.joints[0] or not self.joints[1] or not self.joints[2]:
            vtool.util.warning('Please set_pivot_locators(heel, yaw_in, yaw_out)')
            return

        self._create_ik_chain()

        self._attach_ik_chain()

        self.ankle = self.ik_joints[0]
        self.ball = self.ik_joints[1]
        self.toe = self.ik_joints[2]

        self._create_roll_attributes()

        self._create_pivot_groups()

# ---Face Rig


class EyeLidCurveRig(JointRig):
    """
    Very slow.
    """

    def __init__(self, description, side=None):

        super(EyeLidCurveRig, self).__init__(description, side)

        self.surface = None

        self.offset_group = None

        self.main_joint_dict = {}
        self.row_joint_dict = {}
        self.main_controls = []

        self.orient_transform = None
        self.orient_aim = False
        self.orient_aim_axis = 'Z'

        self.invert_y = False

        self.follow_multiply = 1

        self.control_offset = 0
        self.sub_control_size = 0.5

    def _create_curve(self):

        self.curve = geo.transforms_to_curve(self.joints, 4, self.description)

        self.sub_curve = geo.transforms_to_curve(self.joints, 4, 'sub_' + self.description)

        cmds.parent(self.curve, self.setup_group)
        cmds.parent(self.sub_curve, self.setup_group)

    def _cluster_curve(self):

        self.clusters = deform.cluster_curve(self.curve, self.description)

        self.sub_cluster = deform.cluster_curve(self.sub_curve, 'sub_' + self.description)

        cmds.parent(self.clusters, self.setup_group)
        cmds.parent(self.sub_cluster, self.setup_group)

    def _aim_constraint(self, center_transform, transform_to_aim):

        axis = [1, 0, 0]
        up_vector = [0, 1, 0]

        if self.orient_aim_axis == 'X':
            axis = [-1, 0, 0]
            up_vector = [0, 1, 0]
        if self.orient_aim_axis == 'Y':
            axis = [0, 1, 0]
            up_vector = [0, 0, -1]
        if self.orient_aim_axis == 'Z':
            axis = [0, 0, -1]
            up_vector = [0, 1, 0]

        cmds.aimConstraint(center_transform, transform_to_aim, aimVector=axis, upVector=up_vector,
                           wut='objectrotation',
                           wuo=center_transform)

    def _create_controls(self):
<<<<<<< HEAD

=======
>>>>>>> e6480d62
        for inc, cluster in enumerate(self.clusters):
            if self.orient_aim:
                parent = cmds.listRelatives(cluster, p=True)

                offset = cmds.group(em=True, n=core.inc_name('offset_%s' % cluster))

                if parent:
                    cmds.parent(offset, parent[0])

                space.MatchSpace(cluster, offset).translation_to_rotate_pivot()
                space.MatchSpace(self.orient_transform, offset).rotation()

                cluster_group = cmds.group(em=True, n=core.inc_name('buffer_%s' % cluster))
                space.MatchSpace(offset, cluster_group).translation_rotation()
                space.MatchSpace(self.orient_transform, cluster_group).rotation()

                cmds.parent(cluster_group, offset)
                cmds.parent(cluster, cluster_group)

                cmds.setAttr('%s.inheritsTransform' % offset, 0)

            if not self.orient_aim:
                cmds.setAttr('%s.inheritsTransform' % cluster, 0)

            control = self._create_control()
            control.hide_scale_attributes()
            control.rotate_shape(90, 0, 0)

            control.scale_shape(self.control_size, self.control_size, self.control_size)
            control.translate_shape(0, 0, self.control_offset)

            self.main_controls.append(control.get())

            if self.surface:
                sub_control = self._create_control(sub=True)
                sub_control.hide_scale_attributes()

                sub_size = self.sub_control_size * self.control_size

                sub_control.scale_shape(sub_size, sub_size, sub_size)
                sub_control.rotate_shape(90, 0, 0)
                sub_control.translate_shape(0, 0, self.control_offset)

                cmds.parent(sub_control.get(), control.get())

                space.create_xform_group(sub_control.get())
                sub_driver = space.create_xform_group(sub_control.get(), 'driver')

                attr.connect_translate(sub_control.get(), self.sub_cluster[inc])
                attr.connect_translate(sub_driver, self.sub_cluster[inc])

                cmds.setAttr('%s.inheritsTransform' % self.sub_cluster[inc], 0)

            space.MatchSpace(cluster, control.get()).translation_to_rotate_pivot()

            if self.orient_transform:
                space.MatchSpace(self.orient_transform, control.get()).rotation()

            space.create_xform_group(control.get())
            driver = space.create_xform_group(control.get(), 'driver')
            if not self.orient_aim:
                attr.connect_translate(control.get(), cluster)
                attr.connect_translate(driver, cluster)
            if self.orient_aim:
                attr.connect_translate(control.get(), cluster_group)
                attr.connect_translate(driver, cluster_group)


    def _attach_joints_to_curve(self):

        for joint in self.joints:

            parent = cmds.listRelatives(joint, p=True)[0]

            xform = cmds.group(em=True, n=core.inc_name('xform_%s' % joint))
            space.MatchSpace(joint, xform).translation()
            cmds.parent(xform, parent)

            offset = space.create_xform_group(joint, 'offset')
            driver = space.create_xform_group(joint, 'driver')

            if self.orient_aim:
                self._aim_constraint(self.orient_transform, joint)

            if joint not in self.main_joint_dict:
                self.main_joint_dict[joint] = {}

            self.main_joint_dict[joint]['xform'] = xform
            self.main_joint_dict[joint]['driver'] = driver

            geo.attach_to_curve(xform, self.curve)

            if self.surface:
                cmds.geometryConstraint(self.surface, xform)

            geo.attach_to_curve(driver, self.sub_curve)

            plus = cmds.createNode('plusMinusAverage', n=core.inc_name('subtract_%s' % driver))

            input_x = attr.get_attribute_input('%s.translateX' % driver)
            input_y = attr.get_attribute_input('%s.translateY' % driver)
            input_z = attr.get_attribute_input('%s.translateZ' % driver)

            value_x = cmds.getAttr('%s.translateX' % driver)
            value_y = cmds.getAttr('%s.translateY' % driver)
            value_z = cmds.getAttr('%s.translateZ' % driver)

            cmds.connectAttr(input_x, '%s.input3D[0].input3Dx' % plus)
            cmds.connectAttr(input_y, '%s.input3D[0].input3Dy' % plus)
            cmds.connectAttr(input_z, '%s.input3D[0].input3Dz' % plus)

            cmds.setAttr('%s.input3D[1].input3Dx' % plus, -1 * value_x)
            cmds.setAttr('%s.input3D[1].input3Dy' % plus, -1 * value_y)
            cmds.setAttr('%s.input3D[1].input3Dz' % plus, -1 * value_z)

            attr.disconnect_attribute('%s.translateX' % driver)
            attr.disconnect_attribute('%s.translateY' % driver)
            attr.disconnect_attribute('%s.translateZ' % driver)

            cmds.connectAttr('%s.output3Dx' % plus, '%s.translateX' % driver)
            cmds.connectAttr('%s.output3Dy' % plus, '%s.translateY' % driver)
            cmds.connectAttr('%s.output3Dz' % plus, '%s.translateZ' % driver)

            cmds.parent(offset, xform)

    def set_control_offset(self, value):

        self.control_offset = value

    def set_surface(self, surface_name):
        self.surface = surface_name

    def set_orient(self, transform):

        self.orient_transform = transform

    def set_orient_aim(self, bool_value, axis='Z'):

        self.orient_aim_axis = axis
        self.orient_aim = bool_value

    def set_follow_multiply(self, value):
        self.follow_multiply = value

    def set_invert_y_value(self, bool_value):

        self.invert_y = bool_value

    def create(self):
        super(EyeLidCurveRig, self).create()

        if self.orient_transform:
            self.orient_transform = cmds.duplicate(self.orient_transform,
                                                   n=core.inc_name(self._get_name('orient')),
                                                   po=True
                                                   )[0]

        self._create_curve()

        self._cluster_curve()

        self._create_controls()

        self._attach_joints_to_curve()

    def create_fade_row(self, joints, weight, ignore_surface=False):

        if len(joints) != len(self.joints):
            cmds.warning('Row joint count and rig joint count do not match.')

        for inc in range(0, len(self.joints)):
            """
            groups_created = False
            if joints[inc] in self.row_joint_dict:

                xform = self.row_joint_dict[joints[inc]]['xform']
                offset = self.row_joint_dict[joints[inc]]['offset']
                driver = self.row_joint_dict[joints[inc]]['driver']

            if not joints[inc] in self.row_joint_dict:

                xform = space.create_xform_group(joints[inc])
                offset = space.create_xform_group(joints[inc], 'offset')
                driver = space.create_xform_group(joints[inc], 'driver')

                self.row_joint_dict[joints[inc]] = {}
                self.row_joint_dict[joints[inc]]['xform'] = xform
                self.row_joint_dict[joints[inc]]['offset'] = offset
                self.row_joint_dict[joints[inc]]['driver'] = driver
                groups_created = True
            """

            driver = cmds.listRelatives(joints[inc], p=True)[0]
            offset = cmds.listRelatives(driver, p=True)
            xform = cmds.listRelatives(offset, p=True)

            if driver:
                driver = driver[0]
            if offset:
                offset = offset[0]
            if xform:
                xform = xform[0]

            if not xform == 'xform_%s' % joints[inc]:
                parent = cmds.listRelatives(joints[inc], parent=True)

                xform = cmds.group(em=True, n=core.inc_name('xform_%s' % joints[inc]))
                # xform = space.create_xform_group(joints[inc])

                space.MatchSpace(joints[inc], xform).translation()

                if parent:
                    cmds.parent(xform, parent[0])

                cmds.parent(joints[inc], xform)

            if not offset == 'offset_%s' % joints[inc]:
                offset = space.create_xform_group(joints[inc], 'offset')

            if not driver == 'driver_%s' % joints[inc]:
                driver = space.create_xform_group(joints[inc], 'driver')

                if self.orient_aim:
                    self._aim_constraint(self.orient_transform, driver)

            cmds.parent(driver, w=True)

            main_xform = self.main_joint_dict[self.joints[inc]]['xform']
            main_driver = self.main_joint_dict[self.joints[inc]]['driver']

            if not ignore_surface:
                attr.connect_translate_multiply(main_xform, offset, weight, respect_value=True)
                attr.connect_translate_multiply(main_driver, joints[inc], weight, respect_value=True)

            if ignore_surface:
                attr.connect_translate_multiply(main_xform, joints[inc], weight, respect_value=True)

            if self.surface:
                connection = attr.get_attribute_input('%s.geometry' % offset, node_only=True)

                if not cmds.nodeType(connection) == 'geometryConstraint':
                    cmds.geometryConstraint(self.surface, offset)

            cmds.parent(driver, offset)

    def create_control_follow(self, control, increment, weight):

        main_control = self.main_controls[increment]
        parent = cmds.listRelatives(main_control, p=True)[0]

        value = self.follow_multiply * weight

        multiply = attr.connect_translate_multiply(control, parent, value)

        if self.invert_y:
            value = cmds.getAttr('%s.input2Y' % multiply)
            value = value * -1
            cmds.setAttr('%s.input2Y' % multiply, value)

            control_parent = cmds.listRelatives(control, p=True)

            if control_parent:
                if control_parent[0] == 'driver_%s' % control:
                    cmds.setAttr('%s.scaleY' % control_parent[0], -1)


class EyeLidAimRig(JointRig):

    def __init__(self, description, side=None):
        super(EyeLidAimRig, self).__init__(description, side)

        self.orient_aim_axis = 'Z'
        self.center_locator = None
        self.control_offset = 0
        self.follow_multiply = 1

        self.scale_space = 1
        self.use_joint = True

    def _aim_constraint(self, transform_to_aim, aim_target):

        axis = [1, 0, 0]
        up_vector = [0, 1, 0]

        if self.orient_aim_axis == 'X':
            axis = [-1, 0, 0]
            up_vector = [0, 1, 0]
        if self.orient_aim_axis == 'Y':
            axis = [0, 1, 0]
            up_vector = [0, 0, -1]
        if self.orient_aim_axis == 'Z':
            axis = [0, 0, -1]
            up_vector = [0, 1, 0]

        cmds.aimConstraint(aim_target, transform_to_aim, aimVector=axis, upVector=up_vector,
                           wut='objectrotation',
                           wuo=self.center_locator)

    def _create_curve(self):

        self.curve = geo.transforms_to_curve(self.joints, 4, self.description)

        cmds.parent(self.curve, self.setup_group)

    def _attach_to_curve(self, transforms):

        for transform in transforms:
            geo.attach_to_curve(transform, self.curve)

    def _cluster_curve(self):

        self.clusters = deform.cluster_curve(self.curve, self.description)

        for cluster in self.clusters:
            cmds.setAttr('%s.inheritsTransform' % cluster, 0)

        cmds.parent(self.clusters, self.setup_group)

    def _create_controls(self):
        local_group = self._create_setup_group('local')
        cmds.setAttr('%s.inheritsTransform' % local_group, 0)

        for inc, cluster in enumerate(self.clusters):

            control = self._create_control()
            if self.use_joint:
                control.set_to_joint()

            control.rotate_shape(90, 0, 0)

            control.scale_shape(self.control_size, self.control_size, self.control_size)
            control.translate_shape(0, 0, self.control_offset)

            space.MatchSpace(cluster, control.get()).translation_to_rotate_pivot()

            xform = space.create_xform_group(control.get())
            driver = space.create_xform_group(control.get(), 'driver')

            if self.center_locator:
                space.MatchSpace(self.center_locator, xform).rotation()

                space.MatchSpace(self.center_locator, xform).scale()

            current_scale = cmds.getAttr('%s.scale' % xform)[0]

            if isinstance(self.scale_space, list):

                scale_value = [current_scale[0] * self.scale_space[0],
                               current_scale[1] * self.scale_space[1],
                               current_scale[2] * self.scale_space[2]]

                offset_scale = [1, 1, 1]

                if self.scale_space[0] < 0:
                    offset_scale[0] = -1

                if self.scale_space[1] < 0:
                    offset_scale[1] = -1

                if self.scale_space[2] < 0:
                    offset_scale[2] = -1

                cmds.scale(scale_value, scale_value, scale_value, xform)
                cmds.scale(offset_scale[0], offset_scale[1], offset_scale[2], control.control)

            if not isinstance(self.scale_space, list):
                if self.scale_space < 1 or self.scale_space > 1:
                    cmds.scale(self.scale_space * current_scale[0], self.scale_space * current_scale[1],
                               self.scale_space * current_scale[2], xform)
            if self.use_joint:
                cmds.connectAttr('%s.scale' % xform, '%s.inverseScale' % control.control)
            local, local_xform = space.constrain_local(control.get(), cluster)
            local_driver = space.create_xform_group(local, 'driver')
            attr.connect_scale(xform, local_xform)
            attr.connect_translate(driver, local_driver)
            cmds.parent(local_xform, local_group)


    def set_control_offset(self, value):
        self.control_offset = value

    def set_scale_space(self, value):
        self.scale_space = value

    def set_use_joint_controls(self, value):
        self.use_joint = value

    def set_center_locator(self, locator):
        self.center_locator = locator

    def set_follow_multiply(self, value):
        self.follow_multiply = value

    def create(self):
        super(EyeLidAimRig, self).create()

        if not self.center_locator:
            vtool.util.warning('Please provide a center locator.')
            return

        targets = []

        for joint in self.joints:
            locator_aim = cmds.spaceLocator(n=core.inc_name('locator_%s' % core.inc_name(self._get_name('aim'))))[0]
            cmds.parent(locator_aim, self.setup_group)

            locator_target = cmds.spaceLocator(n=core.inc_name('locator_%s' % self._get_name('target')))[0]
            targets.append(locator_target)
            cmds.parent(locator_target, self.setup_group)

            space.MatchSpace(self.center_locator, locator_aim).translation_rotation()
            space.MatchSpace(joint, locator_target).translation()
            space.MatchSpace(self.center_locator, locator_target).rotation()

            self._aim_constraint(locator_aim, locator_target)

            cmds.parentConstraint(locator_aim, joint, mo=True)

        self._create_curve()
        self._attach_to_curve(targets)
        self._cluster_curve()
        self._create_controls()

    def create_control_follow(self, main_control, increment, weight):

        control = self.controls[increment]
        driver = space.get_xform_group(control, 'driver')

        xform = space.get_xform_group(control)

        main_xform = space.get_xform_group(main_control)

        scale = cmds.getAttr('%s.scale' % xform)[0]
        main_scale = cmds.getAttr('%s.scale' % main_xform)[0]

        if main_scale[0] < 0:
            cmds.setAttr('%s.scaleX' % xform, (scale[0] * -1))
        if main_scale[1] < 0:
            cmds.setAttr('%s.scaleY' % xform, (scale[0] * -1))
        if main_scale[2] < 0:
            cmds.setAttr('%s.scaleZ' % xform, (scale[0] * -1))

        value = self.follow_multiply * weight

        attr.connect_translate_multiply(main_control, driver, value)


class StickyRig(JointRig):

    def __init__(self, description, side=None):
        super(StickyRig, self).__init__(description, side)

        self.top_stick_values = None
        self.btm_stick_values = None
        self.top_joints = []
        self.btm_joints = []
        self.respect_side = True
        self.respect_side_tolerance = 0.01
        self.straight_loop = False

        self.locators = []
        self.zip_controls = []

        self.follower_group = None

        self.first_side = side

        self.control_dict = {}

        self.follow_control_groups = {}

        self.top_controls = []
        self.btm_controls = []

        self.local = True

        self.sticky_control_group = self._create_control_group('sticky')

        self.tweaker_space = 1

        self.use_joint = True

        self._right_side_fix = True

        # self.sticky_control_group = cmds.group(em = True, n = core.inc_name(self._get_name('group', 'sticky_controls')))
        # cmds.parent(self.sticky_control_group, self.control_group)

    def _pre_create(self):
        super(JointRig, self)._pre_create()
        vtool.util.show('Using top joints:%s' % self.top_joints)
        vtool.util.show('Using btm joints:%s' % self.btm_joints)

        if not self.top_joints or not self.btm_joints:
            vtool.util.warning('No joints passed. Nothing to build')
            return False

    def _loop_joints(self):

        if self.local:
            self.sticky_setup_group = self._create_setup_group('sticky')

        self.top_joint_group = cmds.group(em=True, n=core.inc_name(self._get_name('group', 'joints_top')))
        self.btm_joint_group = cmds.group(em=True, n=core.inc_name(self._get_name('group', 'joints_btm')))

        self.top_locator_group = cmds.group(em=True, n=core.inc_name(self._get_name('group', 'locators_top')))
        self.mid_locator_group = cmds.group(em=True, n=core.inc_name(self._get_name('group', 'locators_mid')))
        self.btm_locator_group = cmds.group(em=True, n=core.inc_name(self._get_name('group', 'locators_btm')))

        cmds.parent(self.top_joint_group, self.btm_joint_group, self.setup_group)
        cmds.parent(self.top_locator_group, self.mid_locator_group, self.btm_locator_group, self.control_group)

        cmds.hide(self.top_locator_group, self.mid_locator_group, self.btm_locator_group)

        joint_count = len(self.top_joints)

        if self.straight_loop:
            for inc in range(0, joint_count):
                self._create_increment(inc)

        if not self.straight_loop:
            for inc in range(0, joint_count):

                negative_inc = joint_count - (inc + 1)

                self._create_increment(inc)

                locators1 = [self.top_locator, self.btm_locator]

                if not self.controls:
                    top_control1 = self.sub_controls[-1]
                    btm_control1 = self.sub_controls[-2]
                if self.controls:
                    top_control1 = self.controls[-1]
                    btm_control1 = self.controls[-2]

                if inc == negative_inc:
                    self.locators.append([locators1])
                    self.zip_controls.append([[top_control1, btm_control1]])
                    break

                self._create_increment(negative_inc)

                locators2 = [self.top_locator, self.btm_locator]

                if not self.controls:
                    top_control2 = self.sub_controls[-1]
                    btm_control2 = self.sub_controls[-2]
                if self.controls:
                    top_control2 = self.controls[-1]
                    btm_control2 = self.controls[-2]

                self.locators.append([locators1, locators2])
                self.zip_controls.append([[top_control1, btm_control1], [top_control2, btm_control2]])

        self.side = self.first_side

    def _create_increment(self, inc):
        top_joint = self.top_joints[inc]
        btm_joint = self.btm_joints[inc]

        if self.respect_side:
            side = space.get_side(top_joint, self.respect_side_tolerance)
            self.side = side

        control_top = self._create_sticky_control(top_joint, 'top')
        self.top_controls.append(control_top[0])
        control_btm = self._create_sticky_control(btm_joint, 'btm')
        self.btm_controls.append(control_btm[0])

        self.top_locator = self._create_locator('top')
        self.mid_top_locator = self._create_locator('mid_top')
        self.mid_btm_locator = self._create_locator('mid_btm')
        self.btm_locator = self._create_locator('btm')

        self.control_dict[control_top[0]] = [control_top[1], control_top[2]]
        self.control_dict[control_btm[0]] = [control_btm[1], control_btm[2]]

        # space.MatchSpace(top_joint, self.top_locator[1]).translation_rotation()
        # space.MatchSpace(btm_joint, self.btm_locator[1]).translation_rotation()
        space.MatchSpace(top_joint, self.top_locator[1]).translation()
        space.MatchSpace(btm_joint, self.btm_locator[1]).translation()

        midpoint = space.get_midpoint(top_joint, btm_joint)

        cmds.xform(self.mid_top_locator[1], t=midpoint, ws=True)
        cmds.xform(self.mid_btm_locator[1], t=midpoint, ws=True)

        cmds.parent(self.top_locator[1], self.top_locator_group)
        cmds.parent(self.mid_top_locator[1], self.mid_locator_group)
        cmds.parent(self.mid_btm_locator[1], self.mid_locator_group)
        cmds.parent(self.btm_locator[1], self.btm_locator_group)

        space.MatchSpace(self.top_locator[0], self.mid_top_locator[0]).translation()
        space.MatchSpace(self.btm_locator[0], self.mid_btm_locator[0]).translation()

        self._create_follow([self.top_locator[0], self.mid_top_locator[0]], control_top[1], top_joint)

        control_top_xform = space.get_xform_group(control_top[0])

        cmds.addAttr(control_top_xform, ln='stick', min=0, max=1, k=True)

        cmds.connectAttr('%s.stick' % control_top_xform, '%s.stick' % top_joint)

        control_btm_xform = space.get_xform_group(control_btm[0])

        self._create_follow([self.btm_locator[0], self.mid_btm_locator[0]], control_btm[1], control_btm_xform)

        self._create_follow([self.top_locator[0], self.btm_locator[0]], self.mid_top_locator[1],
                            self.mid_top_locator[0])
        self._create_follow([self.top_locator[0], self.btm_locator[0]], self.mid_btm_locator[1],
                            self.mid_btm_locator[0])

        cmds.setAttr('%s.stick' % self.mid_top_locator[0], 0.5)
        cmds.setAttr('%s.stick' % self.mid_btm_locator[0], 0.5)

    def _create_follow(self, source_list, target, target_control):

        constraint = cmds.parentConstraint(source_list, target, mo=True)[0]
        cmds.setAttr('%s.interpType' % constraint, 2)
        constraint_editor = space.ConstraintEditor()
        constraint_editor.create_switch(target_control, 'stick', constraint)

    def _create_sticky_xform(self, control):

        xform = space.create_xform_group(control)

        cmds.makeIdentity(control, apply=True, r=True)

        xform_driver = space.create_xform_group(control, 'xform_driver')

        driver = space.create_xform_group(control, 'driver')

        space.create_xform_group(control, 'xform_space')
        scale = space.create_xform_group(control, 'scale')

        pin = space.PinXform(driver)
        pin.pin()
        cmds.xform(xform_driver, ws=True, ro=[0, 0, 0])
        pin.unpin()

        pin = space.PinXform(driver)
        pin.pin()
        cmds.xform(driver, ws=True, ro=[0, 0, 0])
        pin.unpin()

        if self.side == 'R' and self._right_side_fix:
            cmds.setAttr('%s.rotateY' % scale, 180)
            cmds.setAttr('%s.scaleZ' % scale, -1)

        return xform, driver, scale

    def _create_sticky_control(self, transform, description):

        control = self._create_control(description)
        control.rotate_shape(90, 0, 0)
        control.scale_shape(.5, .5, .5)

        if self.use_joint:
            control.set_to_joint()

        control_name = control.get()

        space.MatchSpace(transform, control_name).translation_rotation()

        control = control_name

        xform, driver, scale = self._create_sticky_xform(control)
        cmds.parent(xform, self.sticky_control_group)

        if not self._right_side_fix:
            space.MatchSpace(transform, scale).scale()

        if not self.local:
            cmds.parentConstraint(control, transform)
            constraint = cmds.scaleConstraint(control, transform)[0]
            space.scale_constraint_to_local(constraint)

        if self.local:
            locator = cmds.spaceLocator(n=core.inc_name('locator_%s' % control))[0]
            space.MatchSpace(transform, locator).translation_rotation()

            local_xform, local_driver, local_scale = self._create_sticky_xform(locator)

            attr.connect_transforms(xform, local_xform)
            attr.connect_transforms(driver, local_driver)
            attr.connect_transforms(scale, local_scale)
            attr.connect_transforms(control, locator)

            cmds.parentConstraint(locator, transform)

            cmds.parent(local_xform, self.sticky_setup_group)

        if self.tweaker_space < 1 or self.tweaker_space > 1:

            if self.use_joint:
                space.connect_inverse_scale(scale, control)

            scale_x = cmds.getAttr('%s.scaleX' % scale)
            scale_y = cmds.getAttr('%s.scaleY' % scale)
            scale_z = cmds.getAttr('%s.scaleZ' % scale)

            scale_x = self.tweaker_space * (abs(scale_x) / scale_x)
            scale_y = self.tweaker_space * (abs(scale_y) / scale_y)
            scale_z = self.tweaker_space * (abs(scale_z) / scale_z)

            cmds.setAttr('%s.scaleX' % scale, scale_x)
            cmds.setAttr('%s.scaleY' % scale, scale_y)
            cmds.setAttr('%s.scaleZ' % scale, scale_z)

        return control, xform, driver

    def _create_locator(self, description):

        locator = cmds.spaceLocator(n=core.inc_name(self._get_name('locator', description)))[0]

        xform = space.create_xform_group(locator)
        driver = space.create_xform_group(locator, 'driver')

        return locator, xform, driver

    def _create_follow_control_group(self, follow_control):

        if follow_control not in self.follow_control_groups.keys():
            group = cmds.group(em=True, n=core.inc_name('follow_group_%s' % follow_control))
            space.MatchSpace(follow_control, group).translation_rotation()

            cmds.parent(group, self.follower_group)
            space.create_xform_group(group)

            attr.connect_translate_plus(follow_control, group)
            attr.connect_rotate(follow_control, group)
            attr.connect_scale(follow_control, group)

            self.follow_control_groups[follow_control] = group

        return self.follow_control_groups[follow_control]

    def _connect_bulge_scale(self, main_control, joint, joint_control):

        constraint = cmds.listRelatives(joint, type='scaleConstraint')
        if constraint:
            cmds.delete(constraint)

        multiply = attr.connect_multiply('%s.bulge' % main_control, '%s.scaleX' % joint)
        cmds.connectAttr('%s.outputY' % multiply, '%s.scaleY' % joint)
        cmds.connectAttr('%s.outputZ' % multiply, '%s.scaleZ' % joint)

        cmds.connectAttr('%s.bulge' % main_control, '%s.input1Y' % multiply)
        cmds.connectAttr('%s.bulge' % main_control, '%s.input1Z' % multiply)

        cmds.connectAttr('%s.scaleX' % joint_control, '%s.input2X' % multiply)
        cmds.connectAttr('%s.scaleY' % joint_control, '%s.input2Y' % multiply)
        cmds.connectAttr('%s.scaleZ' % joint_control, '%s.input2Z' % multiply)

    def set_respect_side(self, bool_value, tolerance=0.001):
        self.respect_side = bool_value
        self.respect_side_tolerance = tolerance

    def set_top_joints(self, joint_list):
        self.top_joints = joint_list

    def set_btm_joints(self, joint_list):
        self.btm_joints = joint_list

    def set_top_stick_values(self, float_list):
        self.top_stick_values = float_list

    def set_btm_stick_values(self, float_list):
        self.btm_stick_values = float_list

    def set_local(self, bool_value):

        self.local = bool_value

    def set_tweaker_space(self, value):

        self.tweaker_space = value

    def set_use_joint_controls(self, bool_value):
        self.use_joint = bool_value

    def set_right_side_fix(self, bool_value):
        self._right_side_fix = bool_value

    def create(self):
        super(StickyRig, self).create()

        self._loop_joints()

    def create_follow(self, follow_transform, increment, value):

        if not self.follower_group:
            self.follower_group = cmds.group(em=True, n=core.inc_name(self._get_name('group', 'follower')))
            cmds.parent(self.follower_group, self.control_group)

        follow_transform = self._create_follow_control_group(follow_transform)

        if increment >= 0:
            locators = self.locators[increment]

        top_locator1 = locators[0][0][1]
        btm_locator1 = locators[0][1][1]

        follow_top = space.create_multi_follow([self.follower_group, follow_transform], top_locator1, top_locator1,
                                               value=value)
        follow_btm = space.create_multi_follow([self.follower_group, follow_transform], btm_locator1, btm_locator1,
                                               value=1 - value)

        if len(locators) > 1:
            top_locator2 = locators[1][0][1]
            btm_locator2 = locators[1][1][1]

            space.create_multi_follow([self.follower_group, follow_transform], top_locator2, top_locator2, value=value)
            space.create_multi_follow([self.follower_group, follow_transform], btm_locator2, btm_locator2,
                                      value=1 - value)

    def create_zip(self, attribute_control, increment, start, end, end_value=1):

        left_over_value = 1.0 - end_value

        attr.create_title(attribute_control, 'ZIP')

        if not cmds.objExists('%s.zipL' % attribute_control):
            cmds.addAttr(attribute_control, ln='zipL', min=0, max=10, k=True)

        if not cmds.objExists('%s.zipR' % attribute_control):
            cmds.addAttr(attribute_control, ln='zipR', min=0, max=10, k=True)

        left_top_control = self.zip_controls[increment][0][0]
        left_btm_control = self.zip_controls[increment][0][1]

        xform_left_top_control = space.get_xform_group(left_top_control)
        xform_left_btm_control = space.get_xform_group(left_btm_control)

        anim.quick_driven_key('%s.zipL' % attribute_control, '%s.stick' % xform_left_top_control, [start, end],
                              [0, end_value])
        anim.quick_driven_key('%s.zipL' % attribute_control, '%s.stick' % xform_left_btm_control, [start, end],
                              [0, end_value])

        if left_over_value:
            xform_left_top_control = space.get_xform_group(left_top_control)
            xform_left_btm_control = space.get_xform_group(left_btm_control)

            anim.quick_driven_key('%s.zipR' % attribute_control, '%s.stick' % xform_left_top_control, [start, end],
                                  [0, left_over_value])
            anim.quick_driven_key('%s.zipR' % attribute_control, '%s.stick' % xform_left_btm_control, [start, end],
                                  [0, left_over_value])

        cmds.setAttr('%s.stick' % xform_left_top_control, lock=True, k=False, cb=True)
        cmds.setAttr('%s.stick' % xform_left_btm_control, lock=True, k=False, cb=True)

        right_increment = 1

        if len(self.zip_controls[increment]) == 1:
            right_increment = 0

        right_top_control = self.zip_controls[increment][right_increment][0]
        right_btm_control = self.zip_controls[increment][right_increment][1]

        xform_right_top_control = space.get_xform_group(right_top_control)
        xform_right_btm_control = space.get_xform_group(right_btm_control)

        anim.quick_driven_key('%s.zipR' % attribute_control, '%s.stick' % xform_right_top_control, [start, end],
                              [0, end_value])
        anim.quick_driven_key('%s.zipR' % attribute_control, '%s.stick' % xform_right_btm_control, [start, end],
                              [0, end_value])

        if left_over_value:
            xform_right_top_control = space.get_xform_group(right_top_control)
            xform_right_btm_control = space.get_xform_group(right_btm_control)

            anim.quick_driven_key('%s.zipL' % attribute_control, '%s.stick' % xform_right_top_control, [start, end],
                                  [0, left_over_value])
            anim.quick_driven_key('%s.zipL' % attribute_control, '%s.stick' % xform_right_btm_control, [start, end],
                                  [0, left_over_value])

        cmds.setAttr('%s.stick' % xform_right_top_control, lock=True, k=False, cb=True)
        cmds.setAttr('%s.stick' % xform_right_btm_control, lock=True, k=False, cb=True)

    def create_roll(self, control, increment, percent):

        control = vtool.util.convert_to_sequence(control)

        if len(control) == 1:
            top_center_control = control[0]
            btm_center_control = control[0]
        if len(control) > 1:
            top_center_control = control[0]
            btm_center_control = control[1]

        attr.create_title(top_center_control, 'LIP')

        if not cmds.objExists('%s.roll' % top_center_control):
            cmds.addAttr(top_center_control, ln='roll', k=True)

        if not cmds.objExists('%s.roll' % btm_center_control):
            cmds.addAttr(btm_center_control, ln='roll', k=True)

        if not cmds.objExists('%s.bulge' % top_center_control):
            cmds.addAttr(top_center_control, ln='bulge', k=True, dv=1, min=0.1)

        if not cmds.objExists('%s.bulge' % btm_center_control):
            cmds.addAttr(btm_center_control, ln='bulge', k=True, dv=1, min=0.1)

        top_left_control = self.zip_controls[increment][0][1]
        btm_left_control = self.zip_controls[increment][0][0]

        top_left_driver = self.control_dict[top_left_control][1]
        btm_left_driver = self.control_dict[btm_left_control][1]

        top_joint = self.top_joints[increment]
        btm_joint = self.btm_joints[increment]

        attr.connect_multiply('%s.roll' % top_center_control, '%s.rotateX' % top_left_driver, percent)
        attr.connect_multiply('%s.roll' % btm_center_control, '%s.rotateX' % btm_left_driver, -1 * percent)

        self._connect_bulge_scale(top_center_control, top_joint, top_left_control)
        self._connect_bulge_scale(btm_center_control, btm_joint, btm_left_control)

        cmds.connectAttr('%s.bulge' % top_center_control, '%s.scaleX' % top_left_driver)
        cmds.connectAttr('%s.bulge' % top_center_control, '%s.scaleY' % top_left_driver)
        cmds.connectAttr('%s.bulge' % top_center_control, '%s.scaleZ' % top_left_driver)

        cmds.connectAttr('%s.bulge' % btm_center_control, '%s.scaleX' % btm_left_driver)
        cmds.connectAttr('%s.bulge' % btm_center_control, '%s.scaleY' % btm_left_driver)
        cmds.connectAttr('%s.bulge' % btm_center_control, '%s.scaleZ' % btm_left_driver)

        if len(self.zip_controls[increment]) > 1:
            top_right_control = self.zip_controls[increment][1][1]
            btm_right_control = self.zip_controls[increment][1][0]

            top_right_driver = self.control_dict[top_right_control][1]
            btm_right_driver = self.control_dict[btm_right_control][1]

            attr.connect_multiply('%s.roll' % top_center_control, '%s.rotateX' % top_right_driver, percent)
            attr.connect_multiply('%s.roll' % btm_center_control, '%s.rotateX' % btm_right_driver, -1 * percent)

            top_joint = self.top_joints[(increment + 1) * -1]
            btm_joint = self.btm_joints[(increment + 1) * -1]

            self._connect_bulge_scale(top_center_control, top_joint, top_right_control)
            self._connect_bulge_scale(btm_center_control, btm_joint, btm_right_control)

            cmds.connectAttr('%s.bulge' % top_center_control, '%s.scaleX' % top_right_driver)
            cmds.connectAttr('%s.bulge' % top_center_control, '%s.scaleY' % top_right_driver)
            cmds.connectAttr('%s.bulge' % top_center_control, '%s.scaleZ' % top_right_driver)

            cmds.connectAttr('%s.bulge' % btm_center_control, '%s.scaleX' % btm_right_driver)
            cmds.connectAttr('%s.bulge' % btm_center_control, '%s.scaleY' % btm_right_driver)
            cmds.connectAttr('%s.bulge' % btm_center_control, '%s.scaleZ' % btm_right_driver)


class StickyFadeRig(StickyRig):

    def __init__(self, description, side=None):
        super(StickyFadeRig, self).__init__(description, side)

        self.corner_offsets = []
        self.sub_corner_offsets = []

        self.corner_control_shape = 'square'

        self.corner_match = []
        self.corner_xforms = []
        self.corner_controls = []

        self.corner_x_space = []
        self.corner_y_space = []
        self.corner_z_space = []

    def _set_corner_space(self, source, target):

        space_scale = space.TranslateSpaceScale()

        space_scale.set_source_translate(source)
        space_scale.set_target_scale(target)

        if self.corner_x_space:
            space_scale.set_x_space(self.corner_x_space[0], self.corner_x_space[1])

        if self.corner_y_space:
            space_scale.set_y_space(self.corner_y_space[0], self.corner_y_space[1])

        if self.corner_z_space:
            space_scale.set_z_space(self.corner_z_space[0], self.corner_z_space[1])

        space_scale.create()

    def _create_corner_fades(self):

        orig_side = self.side

        for side in ['L', 'R']:

            self.side = side

            corner_offset = cmds.group(em=True, n=core.inc_name(self._get_name('offset', 'corner')))
            # corner_offset_xform = space.create_xform_group(corner_offset)

            sub_corner_offset = cmds.duplicate(corner_offset, n=core.inc_name(self._get_name('subOffset', 'corner')))[0]
            # cmds.parent(sub_corner_offset, corner_offset_xform)

            if side == 'L':
                joint = self.top_joints[0]
            if side == 'R':
                joint = self.top_joints[-1]

            control = self._create_control('corner', curve_type=self.corner_control_shape)
            # control.set_curve_type(self.corner_control_shape)
            control.rotate_shape(90, 0, 0)
            control.hide_rotate_attributes()
            control.hide_scale_attributes()

            if self.use_joint:
                control.set_to_joint()

            sub_control = self._create_control('corner', sub=True, curve_type=self.corner_control_shape)
            # sub_control.set_curve_type(self.corner_control_shape)
            sub_control.rotate_shape(90, 0, 0)
            sub_control.scale_shape(.8, .8, .8)
            sub_control.hide_rotate_attributes()
            sub_control.hide_scale_attributes()

            if self.use_joint:
                sub_control.set_to_joint()

            cmds.parent(sub_control.get(), control.get())

            xform = space.create_xform_group(control.get())

            space.create_xform_group(control.get(), 'driver')

            self.corner_xforms.append(xform)
            self.corner_controls.append(control.get())

            # space.MatchSpace(joint, corner_offset_xform).translation()
            if not self.corner_match:
                space.MatchSpace(joint, xform).translation_rotation()
            if self.corner_match:

                if side == 'L':
                    corner_match = self.corner_match[0]
                if side == 'R':
                    corner_match = self.corner_match[1]

                match_space = space.MatchSpace(corner_match, xform)
                match_space.translation_rotation()

                const = cmds.scaleConstraint(corner_match, xform)
                cmds.delete(const)

            if self.use_joint:
                space.connect_inverse_scale(xform, control.control)

            self.corner_offsets.append(corner_offset)
            self.sub_corner_offsets.append(sub_corner_offset)

            corner_offset_xform = space.create_xform_group(corner_offset)

            if not self.local:
                cmds.pointConstraint(control.get(), corner_offset)
                cmds.pointConstraint(sub_control.get(), sub_corner_offset)

                cmds.pointConstraint(xform, corner_offset_xform)

            if self.local:
                space.MatchSpace(control.get(), corner_offset_xform).translation()
                space.MatchSpace(sub_control.get(), sub_corner_offset).translation()

                local, local_xform = space.constrain_local(control.get(), corner_offset)

                sub_local, sub_local_xform = space.constrain_local(sub_control.get(), sub_corner_offset)

                cmds.parent(sub_local_xform, local)
                attr.connect_scale(xform, local_xform)

                cmds.parent(local_xform, self.setup_group)

                buffer_joint = rigs_util.create_joint_buffer(sub_local, connect_inverse=False)

                space.MatchSpace(xform, sub_local_xform).scale()

                cmds.connectAttr('%s.scale' % local_xform, '%s.inverseScale' % buffer_joint)

            cmds.parent(corner_offset_xform, self.setup_group)
            cmds.parent(sub_corner_offset, corner_offset_xform)

            self._set_corner_space(control.control, xform)

        self.side = orig_side

    def _rename_followers(self, follow, description):

        const = space.ConstraintEditor()
        constraint = const.get_constraint(follow, 'parentConstraint')
        names = const.get_weight_names(constraint)

        follower1 = names[0][:-2]
        follower2 = names[1][:-2]

        cmds.rename(follower1, core.inc_name('%s_%s' % (description, follower1)))
        cmds.rename(follower2, core.inc_name('%s_%s' % (description, follower2)))

    def set_corner_match(self, left_transform, right_transform):
        self.corner_match = [left_transform, right_transform]

    def set_corner_control_shape(self, shape_name):
        self.corner_control_shape = shape_name

    def set_corner_x_space(self, positive, negative):
        self.corner_x_space = [positive, negative]

    def set_corner_y_space(self, positive, negative):
        self.corner_y_space = [positive, negative]

    def set_corner_z_space(self, positive, negative):
        self.corner_z_space = [positive, negative]

    def create(self):
        super(StickyFadeRig, self).create()

        self._create_corner_fades()

    def create_follow(self, follow_transform, increment, value, top_follow_transform=None):

        value = vtool.util.convert_to_sequence(value)

        value1 = value[0]

        if len(value) > 1:
            value2 = value[1]
        if len(value) == 1:
            value2 = 1.0 - value[0]

        if not self.follower_group:
            self.follower_group = cmds.group(em=True, n=core.inc_name(self._get_name('group', 'follower')))
            cmds.parent(self.follower_group, self.control_group)

        follow_transform = self._create_follow_control_group(follow_transform)
        follow_group = self.follower_group

        if top_follow_transform:
            top_follow_transform = self._create_follow_control_group(top_follow_transform)

            follow_group = top_follow_transform

        if increment != 'corner':
            if self.locators:
                locators = self.locators[increment]

                top_locator1 = locators[0][0][1]
                btm_locator1 = locators[0][1][1]

                follow_top = space.create_multi_follow([follow_group, follow_transform], top_locator1, top_locator1,
                                                       value=value1)
                follow_btm = space.create_multi_follow([follow_group, follow_transform], btm_locator1, btm_locator1,
                                                       value=value2)

                self._rename_followers(follow_top, 'top')
                self._rename_followers(follow_btm, 'btm')

                if len(locators) > 1:
                    top_locator2 = locators[1][0][1]
                    btm_locator2 = locators[1][1][1]

                    follow_top = space.create_multi_follow([follow_group, follow_transform], top_locator2, top_locator2,
                                                           value=value1)
                    follow_btm = space.create_multi_follow([follow_group, follow_transform], btm_locator2, btm_locator2,
                                                           value=value2)

                    self._rename_followers(follow_top, 'top')
                    self._rename_followers(follow_btm, 'btm')

        if increment == 'corner':
            space.create_multi_follow([follow_group, follow_transform], self.corner_xforms[0], self.corner_xforms[0],
                                      value=value1)
            space.create_multi_follow([follow_group, follow_transform], self.corner_xforms[1], self.corner_xforms[1],
                                      value=value1)

    def create_corner_falloff(self, inc, value):

        for side in ['L', 'R']:

            self.side = side

            if side == 'L':

                corner_control = self.corner_offsets[0]

                if inc > 0:
                    corner_control = self.corner_offsets[0]
                if inc == 0:
                    corner_control = self.sub_corner_offsets[0]

                top_control = self.zip_controls[inc][0][1]
                btm_control = self.zip_controls[inc][0][0]

                top_control_driver = self.control_dict[top_control][1]
                btm_control_driver = self.control_dict[btm_control][1]

            if side == 'R':

                corner_control = self.corner_offsets[1]

                if inc > 0:
                    corner_control = self.corner_offsets[1]
                if inc == 0:
                    corner_control = self.sub_corner_offsets[1]

                # minus 4 and 3 to skip the corner controls
                top_control = self.zip_controls[inc][1][1]
                btm_control = self.zip_controls[inc][1][0]

                top_control_driver = self.control_dict[top_control][1]
                btm_control_driver = self.control_dict[btm_control][1]

            attr.connect_translate_multiply(corner_control, top_control_driver, value)
            attr.connect_translate_multiply(corner_control, btm_control_driver, value)

    """
    def create_corner_locator(self, positive_scale_vector = None, negative_scale_vector = None):

        for control in self.corner_controls:

            top_xform = space.get_xform_group(control)
            parent = cmds.listRelatives(top_xform, p = True)
            if parent:
                parent = parent

            cmds.select(cl = True)
            locator = cmds.joint(n = 'locatorJoint_%s' % control)
            #locator = cmds.spaceLocator(n = 'locator_%s' % control)[0]
            xform = space.create_xform_group(locator)
            cmds.connectAttr('%s.scale' % xform, '%s.inverseScale' % locator)

            cmds.delete( cmds.parentConstraint(control, xform) )

            if parent:
                cmds.parent(xform, parent)

            self.set_corner_x_space(positive_scale_vector[0], negative_scale_vector[0])
            self.set_corner_y_space(positive_scale_vector[1], negative_scale_vector[1])
            self.set_corner_z_space(positive_scale_vector[2], negative_scale_vector[2])

            self._set_corner_space(locator, xform)

            cmds.parentConstraint(control, locator)
    """


class EyeRig(JointRig):

    def __init__(self, description, side=None):
        super(EyeRig, self).__init__(description, side)
        self._fk_control_shape = None
        self.local_parent = None
        self.parent = None

        self.eye_control_move = ['Z', 1]
        self.extra_control = False
        self.rotate_value = 25
        self.limit = 1
        self.skip_ik = False
        self._create_fk = False
        self._fk_control_shape_offset = 1
        self._constrain_local = True

    def _create_ik(self):

        duplicate_hierarchy = space.DuplicateHierarchy(self.joints[0])

        duplicate_hierarchy.stop_at(self.joints[-1])
        duplicate_hierarchy.replace('joint', 'ik')

        self.ik_chain = duplicate_hierarchy.create()

        cmds.parent(self.ik_chain[0], self.setup_group)

        if not self.skip_ik:
            ik = space.IkHandle(self.description)
            ik.set_start_joint(self.ik_chain[0])
            ik.set_end_joint(self.ik_chain[1])
            ik.set_solver(ik.solver_rp)
            handle = ik.create()

            cmds.parent(handle, self.setup_group)

            return handle

    def _create_eye_control(self, handle=None):

        control = None

        if not self.skip_ik:
            group1 = cmds.group(em=True, n=core.inc_name(self._get_name('group', 'aim')))
            group2 = cmds.group(em=True, n=core.inc_name(self._get_name('group', 'aim')))

            cmds.parent(group2, group1)
            cmds.parent(group1, self.setup_group)

            space.MatchSpace(self.joints[0], group1).translation_rotation()

            xform = space.create_xform_group(group1)
            # xform = space.create_xform_group(group2)

            attr.connect_rotate(self.ik_chain[0], group1)

            if not self.extra_control:
                cmds.orientConstraint(group2, self.joints[0], mo=True)

            control = self._create_control()
            control.hide_scale_attributes()
            control = control.get()

            match_space = space.MatchSpace(self.joints[1], control)
            match_space.translation_rotation()

            xform = space.create_xform_group(control)
            if self._constrain_local:
                local_group, local_xform = space.constrain_local(control, handle)
                cmds.parent(local_xform, self.setup_group)
                if self.local_parent:
                    cmds.parent(local_xform, self.local_parent)

            if not self._constrain_local:
                cmds.parentConstraint(control, handle, mo=True)
                cmds.parentConstraint(self.control_group, self.setup_group, mo=True)

            if self.parent:
                cmds.parent(xform, self.parent)

        if self.skip_ik:
            group1 = cmds.group(em=True, n=core.inc_name(self._get_name('group', 'aim')))

            cmds.parent(group1, self.setup_group)

            space.MatchSpace(self.joints[0], group1).translation_rotation()

            xform = space.create_xform_group(group1)

            cmds.orientConstraint(group1, self.joints[0], mo=True)

        if self.extra_control:
            self._rig_extra_control(group1)

        if self._create_fk:
            self._rig_fk(group1, group2)

        return control

    def _rig_fk(self, aim_transform, transform):

        control = self._create_control(sub=True)

        control.hide_translate_attributes()
        control.hide_scale_and_visibility_attributes()

        cmds.controller(control.control, self.controls[0], e=True, p=True)

        if self._fk_control_shape:
            control.set_curve_type(self._fk_control_shape)

        xform = space.create_xform_group(control.control)
        drive = space.create_xform_group(control.control, 'driver')

        space.MatchSpace(transform, xform).translation_rotation()

        letter = space.get_axis_letter_aimed_at_child(self.joints[0])

        offset = self._fk_control_shape_offset

        if letter.find('-') > -1:
            offset = self._fk_control_shape_offset * -1

        if letter.find('X') > -1:
            control.translate_shape(offset, 0, 0)
        if letter.find('Y') > -1:
            control.translate_shape(0, offset, 0)
        if letter.find('Z') > -1:
            control.translate_shape(0, 0, offset)

        attr.connect_rotate(control.control, transform)

        attr.connect_rotate(aim_transform, drive)

    def _rig_extra_control(self, group1):

        parent_group = cmds.group(em=True, n=core.inc_name(self._get_name('group', 'extra')))
        aim_group = cmds.group(em=True, n=core.inc_name(self._get_name('group', 'aim_extra')))

        space.MatchSpace(self.joints[0], aim_group).translation_rotation()
        space.MatchSpace(self.joints[0], parent_group).translation_rotation()

        xform_parent_group = space.create_xform_group(parent_group)
        xform_aim_group = space.create_xform_group(aim_group)

        cmds.parent(xform_aim_group, group1)

        attr.connect_rotate(group1, parent_group)

        # cmds.parent(xform_parent_group, self.setup_group)

        cmds.orientConstraint(aim_group, self.joints[0], mo=True)

        control2 = self._create_control(sub=True)
        control2.hide_scale_and_visibility_attributes()
        control2 = control2.get()

        cmds.controller(control2, self.controls[0], e=True, p=True)

        match_space = space.MatchSpace(self.joints[0], control2)
        match_space.translation_rotation()

        axis = self.eye_control_move[0]
        axis_value = self.eye_control_move[1]

        if axis == 'X':
            cmds.move(axis_value, 0, 0, control2, os=True, relative=True)
            attr.connect_multiply('%s.translateZ' % control2, '%s.rotateY' % aim_group, -self.rotate_value)
            attr.connect_multiply('%s.translateY' % control2, '%s.rotateZ' % aim_group, self.rotate_value)
        if axis == 'Y':
            cmds.move(0, axis_value, 0, control2, os=True, relative=True)
            attr.connect_multiply('%s.translateZ' % control2, '%s.rotateX' % aim_group, -self.rotate_value)
            attr.connect_multiply('%s.translateY' % control2, '%s.rotateZ' % aim_group, self.rotate_value)
        if axis == 'Z':
            cmds.move(0, 0, axis_value, control2, os=True, relative=True)
            attr.connect_multiply('%s.translateX' % control2, '%s.rotateY' % aim_group, self.rotate_value)
            attr.connect_multiply('%s.translateY' % control2, '%s.rotateX' % aim_group, -self.rotate_value)

        xform2 = space.create_xform_group(control2)
        cmds.parent(xform2, parent_group)
        cmds.parent(xform_parent_group, self.control_group)

        if axis == 'X':
            cmds.transformLimits(control2, tx=(0, 0), etx=(1, 1))
        if axis == 'Y':
            cmds.transformLimits(control2, ty=(0, 0), ety=(1, 1))
        if axis == 'Z':
            cmds.transformLimits(control2, tz=(0, 0), etz=(1, 1))

    def set_parent(self, parent):
        self.parent = parent

    def set_local_parent(self, local_parent):
        self.local_parent = local_parent

    def set_extra_control(self, axis, value, rotate_value=25, limit=1):

        self.eye_control_move = [axis, value]
        self.extra_control = True
        self.rotate_value = rotate_value

    def set_create_fk_control(self, bool_value, offset_control_shape=1, control_shape=None):
        self._fk_control_shape = control_shape
        self._fk_control_shape_offset = offset_control_shape
        self._create_fk = bool_value

    def set_skip_ik_control(self, bool_value):
        self.skip_ik = bool_value

    def set_constrain_local(self, bool_value):

        self._constrain_local = bool_value

    def create(self):

        handle = None

        if not self.skip_ik:
            handle = self._create_ik()

        control = self._create_eye_control(handle)

        if self.skip_ik:
            return

        locator = cmds.spaceLocator(n=core.inc_name('locator_%s' % self._get_name()))[0]

        match_space = space.MatchSpace(self.joints[0], locator)
        match_space.translation_rotation()

        cmds.parent(locator, self.control_group)

        line = rigs_util.RiggedLine(locator, control, self._get_name())
        cmds.parent(line.create(), self.control_group)

        cmds.setAttr('%s.translateX' % locator, l=True)
        cmds.setAttr('%s.translateY' % locator, l=True)
        cmds.setAttr('%s.translateZ' % locator, l=True)
        cmds.setAttr('%s.rotateX' % locator, l=True)
        cmds.setAttr('%s.rotateY' % locator, l=True)
        cmds.setAttr('%s.rotateZ' % locator, l=True)
        cmds.hide(locator)


class JawRig(FkLocalRig):

    def __init__(self, description, side=None):
        super(JawRig, self).__init__(description, side)
        self.jaw_slide_offset = .1
        self.jaw_slide_attribute = True
        self.jaw_slide_rotate_axis = 'X'
        self.jaw_slide_translate_axis = 'Z'
        self.follow_world = False

    def _attach(self, source_transform, target_transform):

        if not self.follow_world:
            local_group, local_xform = super(JawRig, self)._attach(source_transform, target_transform)
        if self.follow_world:
            cmds.parentConstraint(source_transform, target_transform)

        control = self.controls[-1]

        live_control = rigs_util.Control(control)
        live_control.rotate_shape(0, 0, 90)

        var = attr.MayaNumberVariable('autoSlide')
        var.set_variable_type(var.TYPE_DOUBLE)
        var.set_value(self.jaw_slide_offset)
        var.set_keyable(self.jaw_slide_attribute)
        var.create(control)

        driver = space.create_xform_group(control, 'driver')
        if not self.follow_world:
            driver_local = space.create_xform_group(local_group, 'driver')
            attr.connect_translate(driver, driver_local)

        multi = attr.connect_multiply('%s.rotate%s' % (control, self.jaw_slide_rotate_axis),
                                      '%s.translate%s' % (driver, self.jaw_slide_translate_axis))

        # cmds.connectAttr('%s.outputX' % multi, '%s.translate%s' % (driver_local, self.jaw_slide_translate_axis))
        var.connect_out('%s.input2X' % multi)

        if not self.follow_world:
            return local_group, local_xform

    def set_jaw_slide_offset(self, value):
        self.jaw_slide_offset = value

    def set_create_jaw_slide_attribute(self, bool_value):
        self.jaw_slide_attribute = bool_value

    def set_jaw_slide_rotate_axis(self, axis_letter):

        self.jaw_slide_rotate_axis = axis_letter.capitalize()

    def set_jaw_slide_translate_axis(self, axis_letter):

        self.jaw_slide_translate_axis = axis_letter.capitalize()

    def set_follow_world(self, bool_value):
        """
        If you need the rig to not stay at the origin but move with the rig.
        """
        self.follow_world = bool_value


class LipRig(JointRig):

    def __init__(self, description, side=None):
        super(LipRig, self).__init__(description, side)
        self.parameters = None
        self.param_control_dict = None

    def _create_curve(self):

        setup_curve_group = self._create_setup_group('curve')

        curve = geo.transforms_to_curve(self.joints, spans=None, description='from_transforms')
        cmds.parent(curve, setup_curve_group)

        geo.rebuild_curve(curve, spans=5, degree=2)
        self.temp_curve = cmds.duplicate(curve)[0]

        curve = cmds.rename(curve, self._get_name('curve'))
        self.curve = curve

        self._position_curve()
        self._create_locators()

        self._create_clusters(setup_curve_group)
        self.drivers = []

    def _position_curve(self):

        curve = self.curve

        cvs = cmds.ls('%s.cv[*]' % curve, flatten=True)

        center_position = geo.get_curve_position_from_parameter(curve, self.parameters[2])
        mid_position_left = geo.get_curve_position_from_parameter(curve, self.parameters[1])
        mid_position_right = geo.get_curve_position_from_parameter(curve, self.parameters[3])

        corner_pos_left = cmds.xform(cvs[0], q=True, ws=True, t=True)
        corner_pos_right = cmds.xform(cvs[-1], q=True, ws=True, t=True)

        cmds.xform(cvs[1], ws=True, t=corner_pos_left)
        cmds.xform(cvs[-2], ws=True, t=corner_pos_right)

        cmds.xform(cvs[2], ws=True, t=mid_position_left)
        cmds.xform(cvs[-3], ws=True, t=mid_position_right)

        start_center = geo.get_closest_parameter_on_curve(curve, center_position)
        start_center = geo.get_curve_position_from_parameter(curve, start_center)
        end_center = geo.get_closest_parameter_on_curve(self.temp_curve, center_position)
        end_center = geo.get_curve_position_from_parameter(self.temp_curve, end_center)

        start_left = geo.get_closest_parameter_on_curve(curve, mid_position_left)
        start_left = geo.get_curve_position_from_parameter(curve, start_left)
        end_left = geo.get_closest_parameter_on_curve(self.temp_curve, mid_position_left)
        end_left = geo.get_curve_position_from_parameter(self.temp_curve, end_left)

        start_right = geo.get_closest_parameter_on_curve(curve, mid_position_right)
        start_right = geo.get_curve_position_from_parameter(curve, start_right)
        end_right = geo.get_closest_parameter_on_curve(self.temp_curve, mid_position_right)
        end_right = geo.get_curve_position_from_parameter(self.temp_curve, end_right)

        import operator

        center_offset = map(operator.sub, end_center, start_center)
        left_offset = map(operator.sub, end_left, start_left)
        right_offset = map(operator.sub, start_right, end_right)

        cmds.move(center_offset[0], center_offset[1], center_offset[2], cvs[3], r=True)
        cmds.move(left_offset[0], left_offset[1], left_offset[2], cvs[2], r=True)
        cmds.move(right_offset[0], right_offset[1], right_offset[2], cvs[-3], r=True)

    def _create_locators(self):

        setup_loc_group = self._create_setup_group('locators')

        locators = []
        sub_locators = []
        joint_locators = []

        for joint in self.joints:
            joint_position = cmds.xform(joint, q=True, ws=True, t=True)
            parameter = geo.get_closest_parameter_on_curve(self.curve, joint_position)

            loc = cmds.spaceLocator(n='locPivot_%s' % joint)[0]
            loc2 = cmds.spaceLocator(n='locPivot2_%s' % joint)[0]
            loc3 = cmds.spaceLocator(n='loc_%s' % joint)[0]

            locators.append(loc)
            sub_locators.append(loc2)
            joint_locators.append(loc3)

            cmds.parent(loc3, loc2)
            cmds.parent(loc2, loc)
            cmds.parent(loc, setup_loc_group)

            # cmds.hide(loc2)
            geo.attach_to_motion_path(loc, self.curve, constrain=False, u_value=parameter, direct=True,
                                      translate_only=True)
            # geo.attach_to_curve(loc,self.curve,maintain_offset=False,parameter=parameter)

        self.locators = locators
        self.sub_locators = sub_locators
        self.joint_locators = joint_locators

    def _create_clusters(self, parent):

        clusters = deform.cluster_curve(self.curve, description=self._get_name(), join_ends=False, join_start_end=False,
                                        last_pivot_end=False)
        cmds.parent(clusters, parent)

        cluster_name = self._get_name()

        for inc in range(0, 3):
            clusters[inc] = cmds.rename(clusters[inc], core.inc_name('clusterHandle_%s_L' % cluster_name))

        clusters[3] = cmds.rename(clusters[3], 'clusterHandle_%s_C' % cluster_name)
        right_clusters = clusters[4:]
        right_clusters.reverse()

        for inc in range(len(clusters) - 1, 3, -1):
            clusters[inc] = cmds.rename(clusters[inc], core.inc_name('clusterHandle_%s_R' % cluster_name))

        self.clusters = clusters

    def _create_controls(self):

        orig_side = self.side

        left_clusters = self.clusters[:2]
        right_clusters = self.clusters[-2:]
        right_clusters.reverse()

        edge_clusters = left_clusters + right_clusters

        self.clusters = self.clusters[:-2] + right_clusters

        for cluster in self.clusters:

            self.side = 'C'
            description = ''
            if cluster.endswith('_L'):
                self.side = 'L'
            if cluster.endswith('_R'):
                self.side = 'R'

            if cluster in edge_clusters:
                description = 'corner'

            control_inst = self._create_control(description)

            control_inst.rotate_shape(90, 0, 0)

            space.MatchSpace(cluster, control_inst.control).translation_to_rotate_pivot()

            space.create_xform_group(control_inst.control)
            driver = space.create_xform_group(control_inst.control, 'driver')
            self.drivers.append(driver)

            local, local_xform = space.constrain_local(control_inst.control, cluster, parent=True)
            attr.zero_xform_channels(local_xform)
            attr.zero_xform_channels(cluster)
            local_driver = space.create_xform_group(local, 'driver')
            attr.connect_transforms(driver, local_driver)
            cmds.parent(local_xform, self.setup_group)

        control1 = self.controls[-2]
        control2 = self.controls[-1]
        self.controls[-1] = control1
        self.controls[-2] = control2

        driver1 = self.drivers[-2]
        driver2 = self.drivers[-1]
        self.drivers[-1] = driver1
        self.drivers[-2] = driver2

        attr.connect_multiply('%s.translateY' % self.controls[2], '%s.translateY' % self.drivers[1], value=0.5,
                              skip_attach=False, plus=True)
        attr.connect_multiply('%s.translateY' % self.controls[4], '%s.translateY' % self.drivers[5], value=0.5,
                              skip_attach=False, plus=True)

        self.side = orig_side

    def _setup_locator_pivots(self):

        params = self.parameters

        for locator, sub_locator in zip(self.locators, self.sub_locators):

            param_node = attr.get_attribute_input('%s.translateX' % locator, node_only=True)
            # parameter = cmds.getAttr('%s.parameter' % param_node)

            position = cmds.getAttr('%s.allCoordinates' % param_node)[0]
            # position = cmds.getAttr('%s.position' % param_node)[0]

            test_param = geo.get_closest_parameter_on_curve(self.temp_curve, position)

            control_start = None
            control_end = None
            info_start = None
            info_end = None

            # if test_param == params[0]:
            # if test_param == params[-1]:

            weight = 1.0

            if test_param > params[0] and test_param < params[1]:
                weight = util_math.remap_value(test_param, params[0], params[1], 0, 1)
                info_start = self.info_dict[params[0]]
                info_end = self.info_dict[params[1]]
                control_start = self.param_control_dict[params[0]]
                control_end = self.param_control_dict[params[1]]
            if test_param > params[1] and test_param < params[2]:
                info_start = self.info_dict[params[1]]
                info_end = self.info_dict[params[2]]
                control_start = self.param_control_dict[params[1]]
                control_end = self.param_control_dict[params[2]]
                weight = util_math.remap_value(test_param, params[1], params[2], 0, 1)
            if test_param > params[2] and test_param < params[3]:
                info_start = self.info_dict[params[2]]
                info_end = self.info_dict[params[3]]
                control_start = self.param_control_dict[params[2]]
                control_end = self.param_control_dict[params[3]]
                weight = util_math.remap_value(test_param, params[2], params[3], 0, 1)
            if test_param > params[3] and test_param < params[4]:
                info_start = self.info_dict[params[3]]
                info_end = self.info_dict[params[4]]
                control_start = self.param_control_dict[params[3]]
                control_end = self.param_control_dict[params[4]]
                weight = util_math.remap_value(test_param, params[3], params[4], 0, 1)

            alt_weight = 1.0 - weight

            if control_start is not None and control_end is not None:
                blend = cmds.createNode('pairBlend')
                sub_blend = cmds.createNode('pairBlend')

                cmds.connectAttr('%s.rotateX' % control_start, '%s.inRotateX1' % blend)
                cmds.connectAttr('%s.rotateY' % control_start, '%s.inRotateY1' % blend)
                cmds.connectAttr('%s.rotateZ' % control_start, '%s.inRotateZ1' % blend)

                cmds.connectAttr('%s.outRotateX' % blend, '%s.rotateX' % locator)
                cmds.connectAttr('%s.outRotateY' % blend, '%s.rotateY' % locator)
                cmds.connectAttr('%s.outRotateZ' % blend, '%s.rotateZ' % locator)

                cmds.setAttr('%s.weight' % blend, weight)

                cmds.connectAttr('%s.rotateX' % control_end, '%s.inRotateX1' % sub_blend)
                cmds.connectAttr('%s.rotateY' % control_end, '%s.inRotateY1' % sub_blend)
                cmds.connectAttr('%s.rotateZ' % control_end, '%s.inRotateZ1' % sub_blend)

                cmds.connectAttr('%s.outRotateX' % sub_blend, '%s.rotateX' % sub_locator)
                cmds.connectAttr('%s.outRotateY' % sub_blend, '%s.rotateY' % sub_locator)
                cmds.connectAttr('%s.outRotateZ' % sub_blend, '%s.rotateZ' % sub_locator)

                cmds.setAttr('%s.weight' % sub_blend, alt_weight)

            if info_start is not None and info_end is not None:
                subtract = cmds.createNode('plusMinusAverage', n='subtract_pivot_%s' % locator)
                subtract2 = cmds.createNode('plusMinusAverage', n='subtract_pivot2_%s' % sub_locator)
                cmds.setAttr('%s.operation' % subtract, 2)
                cmds.setAttr('%s.operation' % subtract2, 2)

                # cmds.connectAttr('%s.positionX' % param_node, '%s.input3D[1].input3Dx' % subtract)
                # cmds.connectAttr('%s.positionY' % param_node, '%s.input3D[1].input3Dy' % subtract)
                # cmds.connectAttr('%s.positionZ' % param_node, '%s.input3D[1].input3Dz' % subtract)
                cmds.connectAttr('%s.xCoordinate' % param_node, '%s.input3D[1].input3Dx' % subtract)
                cmds.connectAttr('%s.yCoordinate' % param_node, '%s.input3D[1].input3Dy' % subtract)
                cmds.connectAttr('%s.zCoordinate' % param_node, '%s.input3D[1].input3Dz' % subtract)

                cmds.connectAttr('%s.positionX' % info_start, '%s.input3D[0].input3Dx' % subtract)
                cmds.connectAttr('%s.positionY' % info_start, '%s.input3D[0].input3Dy' % subtract)
                cmds.connectAttr('%s.positionZ' % info_start, '%s.input3D[0].input3Dz' % subtract)

                cmds.connectAttr('%s.output3Dx' % subtract, '%s.rotatePivotX' % locator)
                cmds.connectAttr('%s.output3Dy' % subtract, '%s.rotatePivotY' % locator)
                cmds.connectAttr('%s.output3Dz' % subtract, '%s.rotatePivotZ' % locator)

                # cmds.connectAttr('%s.positionX' % param_node, '%s.input3D[1].input3Dx' % subtract2)
                # cmds.connectAttr('%s.positionY' % param_node, '%s.input3D[1].input3Dy' % subtract2)
                # cmds.connectAttr('%s.positionZ' % param_node, '%s.input3D[1].input3Dz' % subtract2)
                cmds.connectAttr('%s.xCoordinate' % param_node, '%s.input3D[1].input3Dx' % subtract2)
                cmds.connectAttr('%s.yCoordinate' % param_node, '%s.input3D[1].input3Dy' % subtract2)
                cmds.connectAttr('%s.zCoordinate' % param_node, '%s.input3D[1].input3Dz' % subtract2)

                cmds.connectAttr('%s.positionX' % info_end, '%s.input3D[0].input3Dx' % subtract2)
                cmds.connectAttr('%s.positionY' % info_end, '%s.input3D[0].input3Dy' % subtract2)
                cmds.connectAttr('%s.positionZ' % info_end, '%s.input3D[0].input3Dz' % subtract2)
                # cmds.connectAttr('%s.xCoordinate' % param_node, '%s.input3D[0].input3Dx' % subtract2)
                # cmds.connectAttr('%s.yCoordinate' % param_node, '%s.input3D[0].input3Dy' % subtract2)
                # cmds.connectAttr('%s.zCoordinate' % param_node, '%s.input3D[0].input3Dz' % subtract2)

                cmds.connectAttr('%s.output3Dx' % subtract2, '%s.rotatePivotX' % sub_locator)
                cmds.connectAttr('%s.output3Dy' % subtract2, '%s.rotatePivotY' % sub_locator)
                cmds.connectAttr('%s.output3Dz' % subtract2, '%s.rotatePivotZ' % sub_locator)

    def _setup_main_info_nodes(self):

        self.info_dict = {}
        self._rel_param = {}

        for param in self.parameters:
            info = cmds.createNode('pointOnCurveInfo', n=core.inc_name('pointOnCurveInfo_%s_1' % curve))
            cmds.connectAttr('%s.worldSpace' % self.curve, '%s.inputCurve' % info)

            position = geo.get_point_from_curve_parameter(self.temp_curve, param)

            rel_param = geo.get_closest_parameter_on_curve(self.curve, position)

            cmds.setAttr('%s.parameter' % info, rel_param)
            self.info_dict[param] = info
            self._rel_param[param] = rel_param

    def _attach_joints_to_locators(self):

        for locator, joint in zip(self.joint_locators, self.joints):
            cmds.parentConstraint(locator, joint, mo=True)

    def create(self):
        super(LipRig, self).create()

        self.parameters = [0.0, 0.2, 0.5, 0.8, 1.0]

        self._create_curve()

        self._setup_main_info_nodes()

        self._create_controls()

        corner_left = cmds.spaceLocator()[0]
        corner_right = cmds.spaceLocator()[0]

        control_dict = {self.parameters[0]: corner_left,
                        self.parameters[1]: self.controls[2],
                        self.parameters[2]: self.controls[3],
                        self.parameters[3]: self.controls[4],
                        self.parameters[4]: corner_right}

        self.param_control_dict = control_dict

        self._setup_locator_pivots()

        self._attach_joints_to_locators()

        cmds.delete(self.temp_curve)


class FaceSliders(JointRig):
    """
    This requires a joint with a locator under it.
    if locator is:
    localPositionX = 0
    localPositionY = 0.5
    localPositionZ = 0
    localScaleX = 0
    localScaleY = 0.5
    localScaleZ = 0
    then slider works in one direction

    if locator is:
    localPositionX = 0
    localPositionY = 0
    localPositionZ = 0
    localScaleX = 0
    localScaleY = 1
    localScaleZ = 0
    then slider works in both directions

    if no locator or settings not detected, then default slider works in one direction
    """

    def __init__(self, description, side):

        super(FaceSliders, self).__init__(description, side)

        self.control_shape = 'triangle'
        self.negative_control_shape = 'diamond'
        self._delete_setup = True
        self._overdrive = False

    def _post_connect_controller(self):

        if not self._pick_walk_parent:
            parent = cmds.listRelatives(self.control_group, p=True)

            if parent:
                parent = parent[0]
                if not cmds.controller(parent, q=True, isController=True):
                    return
        else:
            parent = self._pick_walk_parent

        for control in self.controls:

            if cmds.controller(control, q=True, isController=True):
                cmds.controller(control, parent, e=True, p=True)

    def set_overdrive(self, overdrive_amount=1.5):
        """
        Value that the slider is allowed to go to
        """
        self._overdrive = overdrive_amount

    def set_positive_negative_shape(self, curve_type):

        self.negative_control_shape = curve_type

    def create(self):
        super(FaceSliders, self).create()

        for joint in self.joints:

            split_name = joint.split('_')

            description = split_name[1:-1]
            description = description[0]

            rel = cmds.listRelatives(joint, type='locator')

            negative = False

            orig_control_shape = self.control_shape

            if rel:
                rel = rel[0]
                position = cmds.getAttr('%s.localPosition' % rel)[0]
                scale = cmds.getAttr('%s.localScale' % rel)[0]

                pass_test = False

                if position[0] < 0.01 and position[1] < 0.01 and position[2] < 0.01:
                    pass_test = True
                else:
                    pass_test = False

                if pass_test:
                    if scale[0] < 0.01 and scale[1] >= 0.6 and scale[2] < 0.01:
                        pass_test = True
                    else:
                        pass_test = False

                if pass_test:
                    negative = True

            if negative:
                self.control_shape = self.negative_control_shape

            orig_description = description
            description = vtool.util.camel_to_underscore(description)

            control = self._create_control(description)

            self.control_shape = orig_control_shape

            cmds.addAttr(control.control, ln='shape', dt='string')
            cmds.setAttr('%s.shape' % control.control, orig_description, type='string')

            scale = cmds.getAttr('%s.scaleY' % joint)

            if not negative:
                curve = cmds.curve(d=1, p=((0, 0, 0), (0, 1, 0)))
                control.rotate_shape(-90, 0, 0)
                # control.translate_shape(0,.715,0)
                control.scale_shape(0.25, 0.25, 0.25)
            if negative:
                curve = cmds.curve(d=1, p=((0, -1, 0), (0, 1, 0)))
                control.rotate_shape(-90, 0, 0)
                # control.translate_shape(0,.715,0)
                control.scale_shape(0.4, 0.4, 0.4)
            curve = cmds.rename(curve, self._get_name('slider', description))

            # cmds.setAttr('%s.template' % curve, 1)
            cmds.setAttr('%s.overrideEnabled' % curve, 1)
            cmds.setAttr('%s.overrideDisplayType' % curve, 2)

            xform = control.create_xform()
            cmds.parent(curve, xform)

            space.MatchSpace(joint, xform).translation_rotation()

            control.hide_rotate_attributes()
            control.hide_scale_and_visibility_attributes()

            attr.hide_attributes(control.control, ['translateX', 'translateZ'])

            if not self._overdrive:
                if not negative:
                    cmds.transformLimits(control.control, ty=[0, 1], ety=[1, 1])
                if negative:
                    cmds.transformLimits(control.control, ty=[-1, 1], ety=[1, 1])
            if self._overdrive:
                if not negative:
                    cmds.transformLimits(control.control, ty=[0, self._overdrive], ety=[1, 1])
                if negative:
                    cmds.transformLimits(control.control, ty=[self._overdrive * -1, self._overdrive], ety=[1, 1])

            space.MatchSpace(joint, xform).scale()

            offset_scale = 1.0 / scale
            control.scale_shape(offset_scale, offset_scale, offset_scale)

            remap = cmds.createNode('remapColor', n=core.inc_name('remapColor_%s' % control.control))

            cmds.connectAttr('%s.translateY' % control.control, '%s.colorR' % remap)
            cmds.connectAttr('%s.translateY' % control.control, '%s.colorG' % remap)
            cmds.connectAttr('%s.translateY' % control.control, '%s.colorB' % remap)

            color = attr.get_color(control.control + 'Shape')

            color_rgb = attr.color_to_rgb(color)

            cmds.setAttr('%s.red[0].red_FloatValue' % remap, color_rgb[0])
            cmds.setAttr('%s.green[0].green_FloatValue' % remap, color_rgb[1])
            cmds.setAttr('%s.blue[0].blue_FloatValue' % remap, color_rgb[2])

            cmds.setAttr('%s.red[1].red_FloatValue' % remap, 1)
            cmds.setAttr('%s.green[1].green_FloatValue' % remap, .3)
            cmds.setAttr('%s.blue[1].blue_FloatValue' % remap, 0)

            cmds.setAttr('%s.red[1].red_Position' % remap, 1)
            cmds.setAttr('%s.green[1].green_Position' % remap, 1)
            cmds.setAttr('%s.blue[1].blue_Position' % remap, 1)

            if negative:
                cmds.setAttr('%s.inputMin' % remap, -1)

                cmds.setAttr('%s.red[0].red_FloatValue' % remap, 1)
                cmds.setAttr('%s.green[0].green_FloatValue' % remap, .3)
                cmds.setAttr('%s.blue[0].blue_FloatValue' % remap, 0)

                cmds.setAttr('%s.red[1].red_FloatValue' % remap, color_rgb[0])
                cmds.setAttr('%s.green[1].green_FloatValue' % remap, color_rgb[1])
                cmds.setAttr('%s.blue[1].blue_FloatValue' % remap, color_rgb[2])

                cmds.setAttr('%s.red[1].red_Position' % remap, 0.5)
                cmds.setAttr('%s.green[1].green_Position' % remap, 0.5)
                cmds.setAttr('%s.blue[1].blue_Position' % remap, 0.5)

                cmds.setAttr('%s.red[2].red_FloatValue' % remap, 1)
                cmds.setAttr('%s.green[2].green_FloatValue' % remap, .3)
                cmds.setAttr('%s.blue[2].blue_FloatValue' % remap, 0)

                cmds.setAttr('%s.red[2].red_Position' % remap, 1)
                cmds.setAttr('%s.green[2].green_Position' % remap, 1)
                cmds.setAttr('%s.blue[2].blue_Position' % remap, 1)

            if self._overdrive:

                offset = vtool.util_math.remap_value(1, 0, self._overdrive, 0, 1)

                cmds.setAttr('%s.inputMax' % remap, self._overdrive)
                cmds.setAttr('%s.outputMax' % remap, self._overdrive)

                if not negative:
                    cmds.setAttr('%s.red[1].red_Position' % remap, offset)
                    cmds.setAttr('%s.green[1].green_Position' % remap, offset)
                    cmds.setAttr('%s.blue[1].blue_Position' % remap, offset)

                    cmds.setAttr('%s.red[2].red_FloatValue' % remap, 1)
                    cmds.setAttr('%s.green[2].green_FloatValue' % remap, 0)
                    cmds.setAttr('%s.blue[2].blue_FloatValue' % remap, 1)

                    cmds.setAttr('%s.red[2].red_Position' % remap, 1)
                    cmds.setAttr('%s.green[2].green_Position' % remap, 1)
                    cmds.setAttr('%s.blue[2].blue_Position' % remap, 1)

                if negative:
                    offset = vtool.util_math.remap_value(1, -1 * self._overdrive, self._overdrive, 0, 1)

                    cmds.setAttr('%s.inputMin' % remap, -1 * self._overdrive)

                    cmds.setAttr('%s.red[0].red_FloatValue' % remap, 1)
                    cmds.setAttr('%s.green[0].green_FloatValue' % remap, 0)
                    cmds.setAttr('%s.blue[0].blue_FloatValue' % remap, 1)

                    invert_offset = 1.0 - offset
                    cmds.setAttr('%s.red[1].red_FloatValue' % remap, 1)
                    cmds.setAttr('%s.green[1].green_FloatValue' % remap, 0.3)
                    cmds.setAttr('%s.blue[1].blue_FloatValue' % remap, 0)

                    cmds.setAttr('%s.red[1].red_Position' % remap, invert_offset)
                    cmds.setAttr('%s.green[1].green_Position' % remap, invert_offset)
                    cmds.setAttr('%s.blue[1].blue_Position' % remap, invert_offset)

                    cmds.setAttr('%s.red[2].red_FloatValue' % remap, color_rgb[0])
                    cmds.setAttr('%s.green[2].green_FloatValue' % remap, color_rgb[1])
                    cmds.setAttr('%s.blue[2].blue_FloatValue' % remap, color_rgb[2])

                    cmds.setAttr('%s.red[2].red_Interp' % remap, 1)
                    cmds.setAttr('%s.green[2].green_Interp' % remap, 1)
                    cmds.setAttr('%s.blue[2].blue_Interp' % remap, 1)

                    cmds.setAttr('%s.red[2].red_Position' % remap, .5)
                    cmds.setAttr('%s.green[2].green_Position' % remap, .5)
                    cmds.setAttr('%s.blue[2].blue_Position' % remap, .5)

                    cmds.setAttr('%s.red[3].red_FloatValue' % remap, 1)
                    cmds.setAttr('%s.green[3].green_FloatValue' % remap, 0.3)
                    cmds.setAttr('%s.blue[3].blue_FloatValue' % remap, 0)

                    cmds.setAttr('%s.red[3].red_Interp' % remap, 1)
                    cmds.setAttr('%s.green[3].green_Interp' % remap, 1)
                    cmds.setAttr('%s.blue[3].blue_Interp' % remap, 1)

                    cmds.setAttr('%s.red[3].red_Position' % remap, offset)
                    cmds.setAttr('%s.green[3].green_Position' % remap, offset)
                    cmds.setAttr('%s.blue[3].blue_Position' % remap, offset)

                    cmds.setAttr('%s.red[4].red_FloatValue' % remap, 1)
                    cmds.setAttr('%s.green[4].green_FloatValue' % remap, 0)
                    cmds.setAttr('%s.blue[4].blue_FloatValue' % remap, 1)

                    cmds.setAttr('%s.red[4].red_Position' % remap, 1)
                    cmds.setAttr('%s.green[4].green_Position' % remap, 1)
                    cmds.setAttr('%s.blue[4].blue_Position' % remap, 1)

            cmds.connectAttr('%s.outColor' % remap, '%sShape.overrideColorRGB' % control.control)

            cmds.setAttr('%sShape.overrideRGBColors' % control.control, 1)


class FeatherStripRig(CurveRig):
    """
    New feather building class.
    Try giving it two curves using set_curve(['curve1', 'curve2']) and see what happens.
    This will need an example rig to show how it works.
    """

    def __init__(self, description, side=''):

        super(FeatherStripRig, self).__init__(description, side)

        self.geo_group = None
        self.curve_controls = []

        self.feather_count = 10
        self.feather_joint_sections = 3

        self.feather_tilt = 1
        self._feather_lift = 0

        self.object_rotation_up = None

        self.top_broad_joint = None
        self.btm_broad_joint = None

        self.u_spans = 6
        self.v_spans = 3

        self.up_parent = None

        self.skin_mesh = None
        self.wrap_mesh = None

        self.attribute_control = None

        self._top_feather_mesh = None
        self._btm_feather_mesh = None
        self._feather_mesh = None

        self._feather_width_scale = 1
        self._feather_length_scale = 1
        self._feather_length_random = None

        self._distance_falloff = 3

        self.curve_skin_joints = []
        self._skin_joint_create = []
        self.skin_joints = []

        self.tweak_controls = []
        self.tweak_joints = []

        self._internal_skin_curve_joints = True

        self._attribute_description = ''

        self.color = None
        self.color_flip = False

        self._feather_tangent_first_curve = False

    def _add_attributes(self):

        attribute_control = self._get_attribute_control()

        if not cmds.objExists('%s.featherVisibility' % attribute_control):
            cmds.addAttr(attribute_control, ln='featherVisibility', at='bool', dv=1, k=True)
        if not cmds.objExists('%s.subVisibility' % attribute_control):
            cmds.addAttr(attribute_control, ln='subVisibility', at='bool', dv=0, k=True)

        if self._attribute_description:
            attr.create_title(attribute_control, 'FEATHER_%s' % self._attribute_description.upper())
        if not self._attribute_description:
            attr.create_title(attribute_control, 'FEATHER')

        # self._add_attribute('featherVisibility', bool = True)
        # self._add_attribute('subVisibility', bool = True)
        self._add_attribute('liftTop')
        self._add_attribute('liftBtm')
        self._add_attribute('tiltTop')
        self._add_attribute('tiltBtm')
        self._add_attribute('xCurl')
        self._add_attribute('yCurl')
        self._add_attribute('zCurl')

    def _get_attribute_name(self, name):

        description = self._attribute_description
        if description:
            description = str(description)
            description = description[0].upper() + description[1:]

        return name + description

    def _get_attribute(self, name):
        """
        returns attribute_control.attribute
        """
        attribute = self._get_attribute_name(name)

        control = self._get_attribute_control()

        full_name = control + '.' + attribute

        return full_name

    def _add_attribute(self, name, attribute_control=None, bool_value=False):

        if not attribute_control:
            attribute_control = self._get_attribute_control()

        attribute = self._get_attribute_name(name)

        if not cmds.objExists('%s.%s' % (attribute_control, attribute)):
            if not bool_value:
                cmds.addAttr(attribute_control, ln=attribute, k=True, at='float')
            if bool_value:
                cmds.addAttr(attribute_control, ln=attribute, k=True, at='bool', dv=1)

    def _get_attribute_control(self,):

        control = self.control_group

        if self.tweak_controls:
            control = self.tweak_controls[0]

        if self.attribute_control:
            control = self.attribute_control

        return control

    def _create_joint_strips(self):

        strip1_name = self._get_name(description='strip')
        strip2_name = self._get_name(description='stripEnd')

        joints1 = rigs_util.create_joints_on_curve(self.curves[0], self.feather_count, strip1_name)
        joints2 = rigs_util.create_joints_on_curve(self.curves[1], self.feather_count, strip2_name)

        joints1_group = joints1[1]
        joints1 = joints1[0]

        joints2_group = joints2[1]
        joints2 = joints2[0]

        cmds.parent(joints1_group, self.setup_group)
        cmds.parent(joints2_group, self.setup_group)

        return joints1, joints2

    def _skin_curves(self):

        if self.curve_skin_joints and not self._internal_skin_curve_joints:
            skin = cmds.skinCluster(self.curve_skin_joints, self.curves[1], tsb=True, dr=self._distance_falloff,
                                    n='skin_%s' % self.curves[1], rui=True)[0]
            cmds.setAttr('%s.skinningMethod' % skin, 1)

        if self.curve_skin_joints and self._internal_skin_curve_joints:
            tweak_ends = self.get_tweak_joint_ends()
            skin_ends = self.get_skin_joint_ends()

            ends = tweak_ends + skin_ends

            skin = cmds.skinCluster(ends,
                                    self.curves[1],
                                    tsb=True,
                                    dr=self._distance_falloff,
                                    n='skin_%s' % self.curves[1],
                                    rui=True
                                    )[0]
            cmds.setAttr('%s.skinningMethod' % skin, 1)
        if self.skin_mesh and not self.wrap_mesh:
            deform.skin_mesh_from_mesh(self.skin_mesh, self.curves[0])

        if self.wrap_mesh:
            deform.create_wrap(self.wrap_mesh, self.curves[0])

    def _create_inc_control(self, geo_name, sub, inc, joint):
        control_inst = self._create_control(description='%s' % (inc + 1), sub=sub)

        control = control_inst.control

        control_xform = space.create_xform_group(control)

        if inc == 0:
            control_inst.scale_shape(2, 2, 2)

        if self.side == 'R':
            control_inst.scale_shape(-1, -1, -1)

        space.MatchSpace(joint, control_xform).translation_rotation()

        cmds.parent(joint, control)
        cmds.hide(joint)
        # cmds.parentConstraint(control, joint)

        driver_tilt = None
        driver3 = None
        if inc == 0:
            driver_tilt = space.create_xform_group(control, 'driver_tilt')
            driver3 = space.create_xform_group(control, 'driver3')
        driver2 = space.create_xform_group(control, 'driver2')
        space.create_xform_group(control, 'driver')

        if inc == 0:
            cmds.setAttr('%s.rotateX' % driver_tilt, self.feather_tilt)
            if self._feather_lift:
                cmds.setAttr('%s.rotateZ' % driver_tilt, self._feather_lift)

        return control, control_xform, driver3, driver2

    def _create_curve_joint(self, curve_percent1, curve_percent2, description, invert):

        pos1 = cmds.pointOnCurve(self.curves[0], pr=curve_percent1, p=True, top=True)
        pos2 = cmds.pointOnCurve(self.curves[1], pr=curve_percent2, p=True, top=True)

        cmds.select(cl=True)
        joint1 = cmds.joint(n=core.inc_name(self._get_name('joint', description)), p=pos1)
        joint2 = cmds.joint(n=core.inc_name(self._get_name('joint', description)), p=pos2)

        space.orient_x_to_child(joint1, invert=invert)

        return joint1, joint2

    def _create_skin_joint(self):

        inc = 1

        for joint in self._skin_joint_create:
            invert = False
            if self.side == 'R':
                invert = True

            joint1, joint2 = self._create_curve_joint(joint[0], joint[1], 'skin%s' % inc, invert)

            self.curve_skin_joints.append(joint2)

            if joint[2] and cmds.objExists(joint[2]):
                cmds.parentConstraint(joint[2], joint1, mo=True)

            self.skin_joints.append([joint1, joint2])

            cmds.parent(joint1, self.setup_group)

    def _create_curve_control(self):

        inc = 1

        for curve_control in self.curve_controls:

            invert = False
            if self.side == 'R':
                invert = True

            joint1, joint2 = self._create_curve_joint(curve_control[0], curve_control[1], 'tweak%s' % inc, invert)

            control = self._create_control('tweak', sub=False)

            control.scale_shape(15, 15, 15)
            control.rotate_shape(0, 0, -90)

            inc += 1

            if invert:
                control.scale_shape(-1, -1, -1)

            control.hide_scale_and_visibility_attributes()

            control = control.control
            xform = space.create_xform_group(control)
            space.create_xform_group(control, 'driver')

            space.MatchSpace(joint1, xform).translation_rotation()
            cmds.parentConstraint(control, joint1)
            self.tweak_controls.append(control)
            self.curve_skin_joints.append(joint2)
            self.tweak_joints.append([joint1, joint2])

            cmds.parent(joint1, self.setup_group)

    def _create_geo(self, joint1, joint2, invert):
        loc1 = cmds.spaceLocator(n=core.inc_name(self._get_name('temp')))[0]
        loc2 = cmds.spaceLocator(n=core.inc_name(self._get_name('temp')))[0]

        distance = space.get_distance(joint1, joint2)

        if not invert:
            cmds.move(distance, 0, 0, loc2)
        if invert:
            cmds.move((distance * -1), 0, 0, loc2)

        geo_name = geo.create_two_transforms_mesh_strip(loc1, loc2, offset_axis='Z', u_spans=self.u_spans,
                                                        v_spans=self.v_spans)
        nice_geo_name = self._get_name(description='geo')
        geo_name = cmds.rename(geo_name, core.inc_name(nice_geo_name))

        cmds.polyNormal(geo_name, normalMode=0, userNormalMode=0, ch=False)

        cmds.delete(loc1, loc2)

        return geo_name

    def set_attribute_control(self, transform):
        self.attribute_control = transform

    def set_attribute_description(self, description):
        self._attribute_description = description

    def set_feather_up_parent(self, parent):
        self.up_parent = parent

    def set_feather_u_v_spans(self, u_spans, v_spans):

        self.u_spans = u_spans
        self.v_spans = v_spans

    def set_feather_count(self, value):
        self.feather_count = value

    def set_feather_joint_sections(self, value):
        self.feather_joint_sections = value

    def set_feather_tilt(self, value):

        self.feather_tilt = value

    def set_feather_lift(self, value):
        self._feather_lift = value

    def set_feather_tangent_first_curve(self, bool_value):
        self._feather_tangent_first_curve = bool_value

    def set_curve_skin_joints(self, joints, distance_falloff=2):

        joints = vtool.util.convert_to_sequence(joints)

        self.curve_skin_joints = joints

        self._internal_skin_curve_joints = False

        self._distance_falloff = distance_falloff

    def set_curve_skin_falloff(self, value):
        self._distance_falloff = value

    def set_first_curve_skin_mesh(self, mesh):

        self.skin_mesh = mesh

    def set_first_curve_wrap_mesh(self, mesh):
        self.wrap_mesh = mesh

    def set_feather_blend(self, feather_mesh):
        self._feather_mesh = feather_mesh

    def set_feather_blend_top_btm(self, top_feather_mesh, btm_feather_mesh):
        self._top_feather_mesh = top_feather_mesh
        self._btm_feather_mesh = btm_feather_mesh

    def set_feather_width_scale(self, value):
        self._feather_width_scale = value

    def set_feather_length_scale(self, value):
        self._feather_length_scale = value

    def set_feather_length_random(self, min_value, max_value):
        self._feather_length_random = [min_value, max_value]

    def set_color(self, r, g, b):
        self.color = [r, g, b]

    def add_curve_control(self, percent_curve1, percent_curve2):
        self.curve_controls.append([percent_curve1, percent_curve2])

    def add_skin_joint(self, percent_curve1, percent_curve2, parent=None):
        self._skin_joint_create.append([percent_curve1, percent_curve2, parent])

    def get_tweak_joints(self):
        found = [tweak_joint[0] for tweak_joint in self.tweak_joints]
        return found

    def get_tweak_joint_ends(self):
        found = [tweak_joint[1] for tweak_joint in self.tweak_joints]
        return found

    def get_skin_joint_ends(self):
        found = [skin_joint[1] for skin_joint in self.skin_joints]
        return found

    def create(self):
        super(FeatherStripRig, self).create()

        self._create_skin_joint()
        self._create_curve_control()

        attribute_control = self._get_attribute_control()
        self._add_attributes()

        self._skin_curves()

        if not len(self.curves) == 2:
            vtool.util.warning('Feather rig must have exactly two curves')
            return

        joints1, joints2 = self._create_joint_strips()

        joint_section_name = self._get_name('section')

        geo_group = self._create_group('geo')
        self.geo_group = geo_group

        cmds.connectAttr('%s.featherVisibility' % attribute_control, '%s.visibility' % geo_group)

        offset_amount = (1.0 / (self.feather_count - 1))
        offset_accum = 0

        color_dict = {}

        previous_point_node = None

        curve_group = self._create_group(description='guide')

        cmds.parent(curve_group, self.setup_group)

        invert = False

        if self.side == 'R':
            invert = True

        for inc in range(0, len(joints1)):

            cmds.setAttr('%s.inheritsTransform' % joints1[inc], 0)

            geo_name = self._create_geo(joints1[inc], joints2[inc], invert)

            color = None
            if self.color:
                color = geo.set_geo_color(geo_name, self.color, self.color_flip)

            if self.color_flip == True:
                self.color_flip = False
            else:
                self.color_flip = True

            color_dict[geo_name] = color

            aim_group = cmds.group(em=True, n='aim_%s' % geo_name)

            joints = space.transforms_to_joint_chain([joints1[inc], joints2[inc]], joint_section_name)

            space.MatchSpace(joints1[inc], aim_group).translation_rotation()
            cmds.parent(aim_group, joints1[inc])

            world_up_vector = [0, 1, 0]
            point_node = None

            if not self._feather_tangent_first_curve:
                point_node = attr.get_attribute_input('%s.translateX' % joints2[inc], node_only=True)
            if self._feather_tangent_first_curve:
                point_node = attr.get_attribute_input('%s.translateX' % joints1[inc], node_only=True)

            if self.up_parent:
                world_up_vector = [0, 0, 0]
                point_node = None

            aim_const = None
            if not self.up_parent:
                aim_const = cmds.aimConstraint(joints2[inc], aim_group, wu=world_up_vector)[0]
            if self.up_parent:
                object_up = cmds.group(n=core.inc_name(self._get_name('up')), em=True)
                cmds.parent(object_up, self.up_parent)
                aim_const = cmds.aimConstraint(joints2[inc],
                                               aim_group,
                                               wu=world_up_vector,
                                               worldUpObject=self.up_parent,
                                               worldUpType='objectrotation'
                                               )[0]

            if previous_point_node:
                cmds.connectAttr('%s.position' % point_node, '%s.worldUpVector' % aim_const)

            previous_point_node = point_node

            space.create_xform_group(aim_group)

            cmds.parent(joints[0], aim_group)

            space.orient_x_to_child(joints[0], invert=invert)
            cmds.makeIdentity(joints[1], jo=True, apply=True)

            scale_offset = self._feather_length_scale

            if self._feather_length_random:
                scale_random = self._feather_length_scale * random.uniform(self._feather_length_random[0],
                                                                           self._feather_length_random[1])
                scale_offset = scale_offset * scale_random

            distance = cmds.getAttr('%s.translateX' % joints[1])
            scale_amount = distance

            if scale_offset != 1:
                # cmds.setAttr('%s.scaleX' % joints[0], scale_offset)

                scale_amount = distance * scale_offset
                cmds.setAttr('%s.translateX' % joints[1], scale_amount)

            sub_joints = space.subdivide_joint(joints[0], joints[-1], self.feather_joint_sections)

            for sub_joint in sub_joints:
                space.orient_x_to_child(sub_joint, invert=invert)

            cmds.parent(joints[0], self.setup_group)

            cmds.parent(joints1[inc], self.control_group)
            cmds.setAttr('%s.drawStyle' % joints1[inc], 2)

            control_joints = [joints[0]]
            control_joints += sub_joints
            control_joints.append(joints[1])

            last_control = None

            normal_offset_accum = offset_accum

            if normal_offset_accum > 1:
                normal_offset_accum = 1

            offset_accum += offset_amount

            controls = []
            control_xforms = []

            feather_top_btm_blends = []

            for inc2 in range(0, (len(control_joints) - 1)):

                sub = True

                if inc2 == 0:
                    sub = False

                joint = control_joints[inc2]

                control, control_xform, driver3, driver2 = self._create_inc_control(geo_name, sub, inc2, joint)
                controls.append(control)
                control_xforms.append(control_xform)

                if inc2 == 0:
                    cmds.connectAttr('%s.featherVisibility' % attribute_control, '%s.visibility' % control_xform)

                    attr.create_title(control, 'FEATHER')

                    cmds.addAttr(control, ln='xCurl', k=True, at='float')
                    cmds.addAttr(control, ln='yCurl', k=True, at='float')
                    cmds.addAttr(control, ln='zCurl', k=True, at='float')

                    cmds.parent(control_xform, aim_group)

                    attr.connect_blend(self._get_attribute('liftBtm'),
                                       self._get_attribute('liftTop'),
                                       '%s.rotateZ' % driver3, normal_offset_accum)

                    attr.connect_blend(self._get_attribute('tiltBtm'),
                                       self._get_attribute('tiltTop'),
                                       '%s.rotateX' % driver3, normal_offset_accum)

                if inc2 == 1:
                    cmds.connectAttr('%s.subVisibility' % attribute_control, '%s.visibility' % control_xform)

                if inc2 != 0:
                    cmds.connectAttr(self._get_attribute('xCurl'), '%s.rotateX' % control_xform)
                    cmds.connectAttr(self._get_attribute('yCurl'), '%s.rotateY' % control_xform)
                    cmds.connectAttr(self._get_attribute('zCurl'), '%s.rotateZ' % control_xform)

                    cmds.connectAttr('%s.xCurl' % controls[0], '%s.rotateX' % driver2)
                    cmds.connectAttr('%s.yCurl' % controls[0], '%s.rotateY' % driver2)
                    cmds.connectAttr('%s.zCurl' % controls[0], '%s.rotateZ' % driver2)

                if last_control:
                    cmds.parent(control_xform, last_control)

                if self._top_feather_mesh and self._btm_feather_mesh and inc2 == 0:
                    other_offset_accum = 1 - normal_offset_accum

                    feather_top_btm_blends.append(
                        [[self._top_feather_mesh, other_offset_accum], [self._btm_feather_mesh, normal_offset_accum]])

                last_control = control

            cmds.parent(geo_name, joints[0])
            space.zero_out_transform_channels(geo_name)

            cmds.parent(geo_name, w=True)

            cmds.setAttr('%s.scaleX' % joints[0], scale_amount)
            cmds.setAttr('%s.scaleZ' % joints[0], self._feather_width_scale)
            cmds.setAttr('%s.scaleX' % geo_name, scale_offset)

            cmds.parent(geo_name, joints[0])
            cmds.makeIdentity(geo_name, apply=True, t=True, r=True, s=True)

            cmds.parent(geo_name, geo_group)

            cmds.setAttr('%s.scaleX' % joints[0], 1)
            cmds.setAttr('%s.scaleZ' % joints[0], 1)
            # cmds.setAttr(joints[0], apply = True, t = True, r = True, s = True)

            if self.side == 'R':
                cmds.setAttr('%s.scaleY' % geo_name, -1)
                # cmds.setAttr('%s.scaleZ' % geo_name, 1)

            curve = geo.transforms_to_curve(control_joints, description=self._get_name(prefix='guide'))

            cmds.skinCluster(control_joints, geo_name, tsb=True, dr=4, rui=True, n='skin_%s' % geo_name)
            cmds.skinCluster(control_joints, curve, tsb=True, dr=4, rui=True, n='skin_%s' % curve)

            cmds.parent(curve, curve_group)

            if self._feather_mesh and not self._btm_feather_mesh and not self._top_feather_mesh:
                deform.quick_blendshape(self._feather_mesh, geo_name)

            if feather_top_btm_blends:
                for blend in feather_top_btm_blends:
                    deform.quick_blendshape(blend[0][0], geo_name, blend[0][1])
                    deform.quick_blendshape(blend[1][0], geo_name, blend[1][1])

            new_curve = geo.create_curve_from_mesh_border(geo_name, .25)
            control_inst = rigs_util.Control(controls[0])
            control_inst.copy_shapes(new_curve)

            r, g, b = color_dict[geo_name]
            r = r * 1.3
            g = g * 1.3
            b = b * 1.3
            if r > 1:
                r = 1
            if g > 1:
                g = 1
            if b > 1:
                b = 1
            control_inst.color_rgb(r, g, b)

            cmds.delete(new_curve)


class FeatherOnPlaneRig(PolyPlaneRig):

    def __init__(self, description, side):
        super(FeatherOnPlaneRig, self).__init__(description, side)

        self.smooth_surface = None
        self.smooth_center = None
        self._quill_radius = 0.5
        self._follow_u = True
        self._feather_count = 5

        self._nucleus_name = ''
        self._hair_system_name = ''
        self._guide_geo = None
        self._quill_geo_group = None

        self._combine_quills = False

        self._tilt = 10

        self.color = None
        self.flip_color = False

        self._color_dict = {}

        self._guide_feather = None
        self._feather_curve_group = None
        self._feather_curve_quill = None

        self._main_control_offset = .25

        self._rig_info = []

    def _convert_plane_to_curves(self, plane, count, u):

        model_group = self._create_group('model')
        curve_group = self._create_group('curve')
        dynamic_curve_group = self._create_group('dynamicCurves')
        feather_curve_group = self._create_group('featherCurves')
        self._model_group = model_group
        guide_group = self._create_group('guides')
        cmds.parent(guide_group, model_group)

        curves = geo.polygon_plane_to_curves(plane, count=count, u=u)

        quill_group = self._create_group('quill')
        quill_geo_group = self._create_group('quill_geo')
        cmds.parent(quill_geo_group, model_group)
        quill_dynamic_group = self._create_group('quill_dynamic')
        cmds.parent(quill_group, self.setup_group)
        cmds.parent(quill_dynamic_group, self.setup_group)
        cmds.parent(curves, quill_group)
        cmds.parent(curve_group, model_group)
        cmds.parent(feather_curve_group, curve_group)
        cmds.parent(dynamic_curve_group, curve_group)

        quill_ik_group = cmds.group(em=True, n='quill_ik_%s' % plane)
        cmds.parent(quill_ik_group, self.setup_group)

<<<<<<< HEAD
=======
        for inc, curve in enumerate(curves, 1):
>>>>>>> e6480d62

        for inc, curve in enumerate(curves, 1):
            if vtool.util.is_stopped():
                return

            dynamic_curves = self._create_group('dynamicCurves', inc)
            cmds.parent(dynamic_curves, dynamic_curve_group)

            cmds.reverseCurve(curve, ch=False, rpo=1)
            cmds.smoothCurve('%s.cv[*]' % curve, ch=False, rpo=1, s=1)
            geo.rebuild_curve(curve, 10, degree=3)

            quill_geo = geo.create_quill(curve, self._quill_radius, spans=20)

            feather_group = self._create_group('featherCurves', inc)
            cmds.parent(feather_group, feather_curve_group)

            feather_curves = geo.get_of_type_in_hierarchy(self._feather_curve_group, 'nurbsCurve')

            guide_geo = cmds.duplicate(self._guide_feather, n='guideGeo_%s' % curve)[0]
            self._guide_geo = guide_geo

            if self.color:
                color = geo.set_geo_color(guide_geo, self.color, flip_color=self.flip_color)
                geo.set_geo_color(quill_geo, self.color, flip_color=self.flip_color)

                self._color_dict[self._guide_geo] = color

                if self.flip_color:
                    self.flip_color = False
                else:
                    self.flip_color = True

            guide_geo_cvs = cmds.ls('%s.vtx[*]' % guide_geo, flatten=True)
            cmds.parent(guide_geo, guide_group)

            feather_curves = geo.transfer_from_curve_to_curve(self._feather_curve_quill, curve, feather_curves, plane,
                                                              twist=self._tilt)
            geo.transfer_from_curve_to_curve(self._feather_curve_quill, curve, guide_geo_cvs, plane, twist=self._tilt)

            temp_curves = [cmds.rename(sub_curve, core.inc_name(self._get_name('sub_curve', inc)))
                           for sub_curve in feather_curves]

            feather_curves = temp_curves

            cmds.makeIdentity(feather_curves, apply=True, t=True, r=True)
            cmds.parent(feather_curves, feather_group)
            dynamic_quill = self._follicle(quill_geo, curve, feather_curves, dynamic_curves, quill_ik_group, inc)
            cmds.parent(dynamic_quill, quill_dynamic_group)
            cmds.parent(quill_geo, quill_geo_group)

        self._quill_geo_group = quill_geo_group

    def _follicle(self, mesh, quill_curve, curves, dynamic_curve_group, ik_group, inc):

        nucleus_quill = 'nucleus_quill'
        nucleus_strand = 'nucleus_strand'
        nucleus_quill_name = 'quill'
        nucleus_strand_name = 'strand'

        if self._nucleus_name:
            nucleus_quill = 'nucleus_%s_quill' % self._nucleus_name
            nucleus_strand = 'nucleus_%s_strand' % self._nucleus_name
            nucleus_quill_name = '%s_quill' % self._nucleus_name
            nucleus_strand_name = '%s_strand' % self._nucleus_name

        quill_hair_system = 'hairSystem_quill'
        strand_hair_system = 'hairSystem_strands'
        hair_system_quill_name = 'quill'
        hair_system_strand_name = 'strands'

        if self._hair_system_name:
            quill_hair_system = 'hairSystem_%s_quill' % self._hair_system_name
            strand_hair_system = 'hairSystem_%s_strands' % self._hair_system_name
            hair_system_quill_name = '%s_quill' % self._hair_system_name
            hair_system_strand_name = '%s_strands' % self._hair_system_name

        if not cmds.objExists(nucleus_quill):
            nucleus_quill = fx.create_nucleus(name=nucleus_quill_name)
        if not cmds.objExists(nucleus_strand):
            nucleus_strand = fx.create_nucleus(name=nucleus_strand_name)

        if not cmds.objExists(quill_hair_system):
            quill_hair_system = fx.create_hair_system(hair_system_quill_name, nucleus_quill)[0]
        if not cmds.objExists(strand_hair_system):
            strand_hair_system = fx.create_hair_system(hair_system_strand_name, nucleus_strand)[0]

        follicle = fx.make_curve_dynamic(quill_curve, quill_hair_system)

        joints = geo.create_oriented_joints_on_curve(quill_curve, 25, description='quill', attach=True)

        ik = space.get_ik_from_joint(joints[0])[0]

        cmds.parent(joints[0], ik_group)
        cmds.parent(ik, ik_group)

        quill_output = fx.get_follicle_output_curve(follicle)
        input_curve = fx.get_follicle_input_curve(follicle)

        self._rig_curve(input_curve, inc, ik)

        cmds.skinCluster(mesh, joints, tsb=True)

        quill_output = cmds.rename(quill_output, 'dynamic_%s' % quill_curve)

        for curve in curves:

            follicle = fx.make_curve_dynamic(curve, hair_system=strand_hair_system, mesh=mesh, curve_closest_samples=5)

            outputs = fx.get_follicle_output_curve(follicle)

            cmds.parent(outputs, dynamic_curve_group)

            for output in outputs:
                cmds.rename(output, 'dynamic_%s' % curve)

        return quill_output

    def _rig_curve(self, curve, inc, ik):

        joints = geo.create_joints_on_curve(curve, 4, '%s_%s_1_%s' % (self.description, inc, self.side), attach=False)

        invert = False
        if self.side == 'R':
            invert = True

        for joint in joints:
            space.orient_x_to_child_up_to_surface(joint, invert, self.smooth_surface)

        last_control = None
        controls = []
        first_control = None
        for joint in joints:
            if joint == joints[-1]:
                continue

            control = self._create_control(description=inc)
            control.set_curve_type('square')
            control.scale_shape(self.control_size, self.control_size, self.control_size)
            control.rotate_shape(0, 0, 90)

            xform = space.create_xform_group(control.control)

            space.MatchSpace(joint, xform).translation_rotation()

            controls.append(control.control)

            cmds.parentConstraint(control.control, joint, mo=True)

            if joint == joints[0]:
                new_curve = geo.create_curve_from_mesh_border(self._guide_geo, self._main_control_offset)
                control.copy_shapes(new_curve)
                cmds.delete(new_curve)

            color = self._color_dict[self._guide_geo]

            color_r = None
            color_g = None
            color_b = None
            if joint == joints[0]:
                if self.flip_color:
                    color_r = color[0] * 1.5 + .15
                    color_g = color[1] * 1.5 + .15
                    color_b = color[2] * 1.5 + .15

                if not self.flip_color:
                    color_r = color[0] * (1 - color[0] * 0.5) * 1.5 + .15
                    color_g = color[1] * (1 - color[1] * 0.5) * 1.5 + .15
                    color_b = color[2] * (1 - color[2] * 0.5) * 1.5 + .15
            if joint != joints[0]:
                color_r = color[0] * 1.5 + .15
                color_g = color[1] * 1.5 + .15
                color_b = color[2] * 1.5 + .15

            control.color_rgb(color_r, color_g, color_b)

            if not last_control:
                first_control = control.control

                cmds.addAttr(control.control, ln='subVisibility', at='bool', k=True)

                attr.create_title(control.control, 'curl')
                cmds.addAttr(control.control, ln='curlX', at='double', k=True)
                cmds.addAttr(control.control, ln='curlY', at='double', k=True)
                cmds.addAttr(control.control, ln='curlZ', at='double', k=True)

            if last_control:
                cmds.parent(xform, last_control)

                driver = space.create_xform_group(control.control, 'driver')

                cmds.connectAttr('%s.curlX' % first_control, '%s.rotateX' % driver)
                cmds.connectAttr('%s.curlY' % first_control, '%s.rotateY' % driver)
                cmds.connectAttr('%s.curlZ' % first_control, '%s.rotateZ' % driver)

                cmds.connectAttr('%s.subVisibility' % first_control, '%sShape.visibility' % control.control)

            last_control = control.control

        cmds.setAttr('%s.dTwistControlEnable' % ik, 1)
        cmds.setAttr('%s.dWorldUpType' % ik, 4)
        cmds.connectAttr('%s.worldMatrix' % controls[0], '%s.dWorldUpMatrix' % ik)
        cmds.connectAttr('%s.worldMatrix' % controls[-1], '%s.dWorldUpMatrixEnd' % ik)

        self._rig_info.append([controls[0], joints[-1]])

        cmds.skinCluster(curve, joints, tsb=True)
        cmds.skinCluster(self._guide_geo, joints, tsb=True)

        cmds.parent(joints[0], self.setup_group)

    def _rig_curve_aim(self):

        joints = [info[1] for info in self._rig_inf]
        controls = [info[0] for info in self._rig_inf]

        curve = geo.transforms_to_curve(joints, 1, '%s_%s' % (self.description, self.side))
        cmds.setAttr('%s.inheritsTransform' % curve, 0)
        cmds.parent(curve, self.setup_group)
        geo.rebuild_curve(curve, 1, 1)

        base_curve = geo.transforms_to_curve(controls, 1, '%s_%s' % (self.description, self.side))
        geo.rebuild_curve(curve, 1, 1)

        joints = geo.create_joints_on_curve(curve, self._feather_count, '%s_%s' % (self.description, self.side),
                                            attach=True)

        joints_move = geo.create_joints_on_curve(curve, 2, 'move_%s_%s' % (self.description, self.side), attach=False)
        locators_base_move = geo.create_locators_on_curve(base_curve, 2, 'move_%s_%s' % (self.description, self.side),
                                                          attach=False)

        cmds.parent(joints_move, self.setup_group)
        cmds.parent(joints, self.setup_group)

        cmds.skinCluster(curve, joints_move, tsb=True)

        control_group = cmds.group(em=True, n=core.inc_name(self._get_name('controls', 'tweak')))
        cmds.parent(control_group, self.control_group)

        up_locator = cmds.spaceLocator(n=core.inc_name(self._get_name('locator', 'orientUp')))[0]
        cmds.parent(up_locator, self.setup_group)

        up_vector = geo.get_closest_normal_on_mesh(self.smooth_surface, self.smooth_center)

        aim_vector = [1, 0, 0]
        custom_up_vector = [0, 1, 0]

        if self.side == 'R':
            aim_vector = [-1, 0, 0]
            custom_up_vector = [0, -1, 0]

        top_controls = []
        for inc in range(0, len(joints_move)):

            joint = joints_move[inc]
            locator = locators_base_move[inc]

            distance = space.get_distance(joint, locator)

            cmds.delete(
                cmds.aimConstraint(joint, locator, wu=up_vector, aimVector=aim_vector, upVector=custom_up_vector))

            control = self._create_control(sub=True)

            control.set_curve_type('pin_round')
            control.rotate_shape(0, 0, 90)
            # control.rotate_shape(90,0,0)
            # control.scale_shape(-10,-10,-10)
            if self.side == 'L':
                control.scale_shape(-2 * distance, -2 * distance, -2 * distance)
            if self.side == 'R':
                control.scale_shape(2 * distance, 2 * distance, 2 * distance)

            xform = space.create_xform_group(control.control)
            space.MatchSpace(locator, xform).translation_rotation()
            cmds.delete(locator)

            cmds.parent(joint, control.control)
            cmds.hide(joint)

            cmds.parent(xform, control_group)

            top_controls.append(control)

            control.hide_scale_and_visibility_attributes()

            if self.color:
                control.color_rgb(self.color[0] * 2, self.color[1] * 2, self.color[2] * 2)

        for inc in range(0, len(joints)):
            # aim_group = cmds.group(em = True, n = core.inc_name(self._get_name('aim')))

            aim_vector = [1, 0, 0]
            up_vector = [0, 1, 0]

            if self.side == 'R':
                aim_vector = [-1, 0, 0]
                up_vector = [0, -1, 0]

            xform = space.get_xform_group(controls[inc])

            joint1, joint2, ik_pole = space.create_pole_chain(xform, joints[inc], self._get_name('aim'),
                                                              space.IkHandle.solver_rp)

            pole = cmds.group(em=True, n=core.inc_name(self._get_name('pole')))

            space.MatchSpace(joint1, pole).translation()

            joint_xform = space.create_xform_group(joint1)

            cmds.parent(ik_pole, joints[inc])

            cmds.setAttr('%s.drawStyle' % joint1, 2)
            cmds.setAttr('%s.drawStyle' % joint2, 2)

            cmds.rename(joint2, core.inc_name(self._get_name('aimEnd')))

            up_vector = geo.get_closest_normal_on_mesh(self.smooth_surface, self.smooth_center)

            up_vector = util_math.vector_add(cmds.xform(xform, q=True, ws=True, t=True), up_vector)

            cmds.xform(pole, ws=True, t=up_vector)

            cmds.poleVectorConstraint(pole, ik_pole)
            cmds.parent(pole, joint_xform)

            cmds.parent(joint_xform, self.control_group)
            cmds.parent(xform, joint1)

            """
            space.MatchSpace(xform, aim_group).translation_rotation()

            cmds.parent(aim_group, self.control_group)
            cmds.parent(xform, aim_group)


            """

        offset_value = 1.0 / 5.0

        top_value = 1.0 - offset_value
        btm_value = 0

        attr.create_title(top_controls[0].control, 'twist')
        cmds.addAttr(top_controls[0].control, ln='twistTop', at='double', k=True)
        cmds.addAttr(top_controls[0].control, ln='twistBtm', at='double', k=True)

        for control in controls:
            driver = space.create_xform_group(control, 'driver')
            driver2 = space.create_xform_group(control, 'driver2')
            attr.connect_multiply('%s.twistTop' % top_controls[0].control, '%s.rotateX' % driver, top_value)
            attr.connect_multiply('%s.twistBtm' % top_controls[0].control, '%s.rotateX' % driver2, btm_value)

            top_value -= offset_value
            btm_value += offset_value

        cmds.delete(base_curve)

    def _combine_quill_geo(self):

        result = cmds.polyUnite(self._quill_geo_group, ch=True, mergeUVSets=1,
                                name=core.inc_name(self._get_name('quills')))
        cmds.parent(result, self._model_group)

        cmds.parent(self._quill_geo_group, self.setup_group)

    def set_guide_feather(self, guide_feather_geo_name):
        """
        polygon geo that represents the curve
        """
        self._guide_feather = guide_feather_geo_name

    def set_feather_curve_group(self, feather_curve_group_name):
        """
        Group with curves in it, that represents the feather
        """
        self._feather_curve_group = feather_curve_group_name

    def set_feather_curve_quill(self, feather_curve_quill):
        """
        Curve to be the quill for feathers created on the surface.
        """

        self._feather_curve_quill = feather_curve_quill

    def set_main_control_offset(self, offset_value):
        self._main_control_offset = offset_value

    def set_nucleus_name(self, name):
        self._nucleus_name = name

    def set_hair_system_name(self, name):
        self._hair_system_name = name

    def set_follow_u(self, bool_value):
        self._follow_u = bool_value

    def set_feather_count(self, int_value):
        self._feather_count = int_value

    def set_combine_quills(self, bool_value):
        self._combine_quills = bool_value

    def set_tilt(self, float_value):
        self._tilt = float_value

    def set_color(self, r, g, b):
        self.color = [r, g, b]

    def create(self):
        super(FeatherOnPlaneRig, self).create()

        surface = cmds.duplicate(self.poly_plane)[0]
        geo.add_poly_smooth(surface, divisions=2)
        center = space.get_center(self.poly_plane)

        self.smooth_surface = surface
        self.smooth_center = center

        self._convert_plane_to_curves(self.poly_plane, self._feather_count, self._follow_u)

        if self._combine_quills:
            self._combine_quill_geo()

        self._rig_curve_aim()

        cmds.delete(self.smooth_surface)<|MERGE_RESOLUTION|>--- conflicted
+++ resolved
@@ -9582,10 +9582,6 @@
                            wuo=center_transform)
 
     def _create_controls(self):
-<<<<<<< HEAD
-
-=======
->>>>>>> e6480d62
         for inc, cluster in enumerate(self.clusters):
             if self.orient_aim:
                 parent = cmds.listRelatives(cluster, p=True)
@@ -12468,11 +12464,6 @@
         quill_ik_group = cmds.group(em=True, n='quill_ik_%s' % plane)
         cmds.parent(quill_ik_group, self.setup_group)
 
-<<<<<<< HEAD
-=======
-        for inc, curve in enumerate(curves, 1):
->>>>>>> e6480d62
-
         for inc, curve in enumerate(curves, 1):
             if vtool.util.is_stopped():
                 return
