# Copyright (C) 2014 Louis Vottero louis.vot@gmail.com    All rights reserved.

import string

#import util
import api
import vtool.util

if vtool.util.is_in_maya():
    import maya.cmds as cmds
    
import core
import attr
import space
import anim
import curve
import geo
import deform
import rigs_util
    

#--- rigs

class Rig(object):
    
    "Base class for rigs."
    
    side_left = 'L'
    side_right = 'R'
    side_center = 'C'
    
    def __init__(self, description, side):
        
        cmds.refresh()
        
        self.description = description
        self.side = side
        
        self.control_parent = 'controls'
        self.setup_parent = 'setup'
        
        self._create_default_groups()
        
        self.control_shape = 'circle'
        self.sub_control_shape = None
        
        self.control_color = None
        self.sub_control_color = None
        
        self.control_size = 1
        self.sub_control_size = 0.8
        
        self.controls = []
        self.sub_controls = []
        self.control_dict = {}
    
    def _create_group(self,  prefix = None, description = None):
        
        rig_group_name = self._get_name(prefix, description)
        
        group = cmds.group(em = True, n = core.inc_name(rig_group_name))
        
        return group
        
    def _create_default_groups(self):
                        
        self.control_group = self._create_group('controls')
        self.setup_group = self._create_group('setup')
        
        cmds.hide(self.setup_group)
        
        self._parent_default_groups()
        
    def _parent_default_groups(self):
        
        self._parent_custom_default_group(self.control_group, self.control_parent)
        self._parent_custom_default_group(self.setup_group, self.setup_parent)
                
    def _parent_custom_default_group(self, group, custom_parent):
        
        if not cmds.objExists(group) or not cmds.objExists(custom_parent):
            return
            
        parent = cmds.listRelatives(group, p = True)
        
        if parent:
            parent = parent[0]
            
        if not parent:
            return
            
        if parent != custom_parent:
            cmds.parent(group, custom_parent)
        
    def _create_setup_group(self, description):
        
        group = self._create_group('setup', description)
        
        if self.setup_group:
            cmds.parent(group, self.setup_group)
        
        return group
        
    def _create_control_group(self, description):
        
        group = self._create_group('controls', description)
        
        if self.control_group:
            cmds.parent(group, self.control_group)
            
        return group
            
    def _get_name(self, prefix = None, description = None):
        
        name_list = [prefix,self.description, description, '1', self.side]
        
        filtered_name_list = []
        
        for name in name_list:
            if name:
                filtered_name_list.append(str(name))
        
        name = string.join(filtered_name_list, '_')
        
        return name
        
    def _get_control_name(self, description = None, sub = False):
        
        prefix = 'CNT'
        if sub:
            prefix = 'CNT_SUB'
            
        control_name = self._get_name(prefix, description)
            
        control_name = control_name.upper()
        
        control_name = core.inc_name(control_name)
        
        return control_name
        
    def _create_control(self, description = None, sub = False):
        
        control = rigs_util.Control( self._get_control_name(description, sub) )
        
        control.color( attr.get_color_of_side( self.side , sub)  )
        
        if self.control_color >=0 and not sub:
            control.color( self.control_color )
            
        if self.sub_control_color >= 0 and sub:
            control.color( self.control_color )
            
        control.hide_visibility_attribute()
        
        if self.control_shape:
            
            control.set_curve_type(self.control_shape)
            
            if sub:
                control.set_curve_type(self.sub_control_shape)
            
        
        if not sub:
                        
            control.scale_shape(self.control_size, 
                                self.control_size, 
                                self.control_size)
        if sub:
            
            control.scale_shape(self.sub_control_size, 
                                self.sub_control_size, 
                                self.sub_control_size)
        
        if not sub:
            self.controls.append(control.get())
        
        if sub:
            self.sub_controls.append(control.get())
        
        
        self.control_dict[control.get()] = {}
        
        return control
            
    def set_control_shape(self, shape_name):
        """
        Sets the look of the controls, based on predifined names.
        """
        
        self.control_shape = shape_name
        
    def set_sub_control_shape(self, shape_name):
        """
        Sets the look of the curve for the sub controls.
        
        """
        
        self.sub_control_shape = shape_name
    
    def set_control_color(self, color):
        """
        Set the color of the control based on an integer value. 
        """
        
        self.control_color = color
        
    def set_sub_control_color(self, color):
        """
        Set the color of sub controls.
        """
        
        self.sub_control_color = color
        
    def set_control_size(self, float_value):
        """
        Sets the default size of the control curve.
        """
        
        self.control_size = float_value
        
    def set_sub_control_size(self, float_value):
        """
        Sets the default size of the sub control curve.
        """
        
        self.sub_control_size = float_value
        
    
                
    def set_control_parent(self, parent_transform):
        """
        Not tested.
        Sets the parent of the control group for this rig.
        """
        
        
        self.control_parent = parent_transform
        
        self._parent_custom_default_group(self.control_group, self.control_parent)
        
    def set_setup_parent(self, parent_transform):
        """
        Not tested.
        Sets the parent of the setup group for this rig.
        """
        
        
        self.setup_parent = parent_transform
        
        self._parent_custom_default_group(self.setup_group, self.setup_parent)
        
    def get_control_entries(self, title):
        """
        Get entries for every control. 
        For example, title could be "xform".  It would return all the xform nodes.
        """
        
        entries = []
        
        for control in self.controls:
            if self.control_dict[control].has_key(title):
                entries.append(self.control_dict[control][title])
        
        return entries
        
    def get_sub_control_entries(self, title):
        """
        Get entries for every sub control. 
        For example, title could be "xform".  It would return all the xform nodes.
        """
        
        
        entries = []
        
        for control in self.sub_controls:
            if self.control_dict[control].has_key(title):
                entries.append(self.control_dict[control][title])
        
        return entries
        
    def create(self):
        """
        Create the rig.  Set commands must be set before running this.
        """
        
        self._parent_default_groups()
        
class JointRig(Rig):
    """
    Joint rig class adds attaching buffer chain functionality.
    Also the ability to specify a joint chain for a rig.
    
    """
    
    
    def __init__(self, description, side):
        super(JointRig, self).__init__(description, side)
        
        self.joints = []
        
        self.attach_joints = True
        
    def _attach_joints(self, source_chain, target_chain):
        
        if not self.attach_joints:
            return
        
        space.AttachJoints(source_chain, target_chain).create()
        
        if cmds.objExists('%s.switch' % target_chain[0]):
            switch = rigs_util.RigSwitch(target_chain[0])
            weight_count = switch.get_weight_count()
            
            if weight_count > 0:
                switch.add_groups_to_index((weight_count-1), self.control_group)
                switch.create()
    
    def _check_joints(self, joints):
        
        for joint in joints:
            if cmds.nodeType(joint) == 'joint':
                continue
            
            if cmds.nodeType(joint) == 'transform':
                continue
            
            vtool.util.show('%s is not a joint or transform. %s may not build properly.' % (joint, self.__class__.__name__))
        
    
    def set_joints(self, joints):
        """
        Set the joints that the rig should work on.
        
        Args
            joints (list): Joints by name.
        """
        
        
        if type(joints) != list:
            self.joints = [joints]
            
            self._check_joints(self.joints)
            
            return
        
        self.joints = joints
        
        self._check_joints(self.joints)

    def set_attach_joints(self, bool_value):
        """
        Turn off/on joint attaching.
        
        Args
            bool_value (bool): Wether to attach joints.
        """
        
        
        self.attach_joints = bool_value
        
class BufferRig(JointRig):
    """
    Extends JointRig with ability to create buffer chains.
    The buffer chain creates a duplicate chain for attaching the setup to the main chain.
    This allows multiple rigs to be attached to the main chain.
    """
    
    
    def __init__(self, name, side):
        super(BufferRig, self).__init__(name, side)
        
        self.create_buffer_joints = False
    
    def _duplicate_joints(self):
        
        if self.create_buffer_joints:
            
            duplicate_hierarchy = space.DuplicateHierarchy( self.joints[0] )
            
            duplicate_hierarchy.stop_at(self.joints[-1])
            duplicate_hierarchy.replace('joint', 'buffer')
            
            self.buffer_joints = duplicate_hierarchy.create()
    
            cmds.parent(self.buffer_joints[0], self.setup_group)

        if not self.create_buffer_joints:
            self.buffer_joints = self.joints
        
        return self.buffer_joints
        
    def set_buffer(self, bool_value):
        """
        Turn off/on the creation of a buffer chain.  
        
        Args
            bool_value (bool): Wehter to create the buffer chain.
        """
        
        self.create_buffer_joints = bool_value
       
    def create(self):
        super(BufferRig, self).create()
        
        self._duplicate_joints()
        
        if self.create_buffer_joints:
            self._attach_joints(self.buffer_joints, self.joints)

class CurveRig(Rig):
    """
        A rig class that accepts curves instead of joints as the base structure.
    """
    
    def __init__(self, description, side):
        super(CurveRig, self).__init__(description, side)
        
        self.curves = None
    
    def set_curve(self, curve_list):
        """
        Set the curve to rig with.
        
        Args
            curve_list (str): The name of a curve.
        """
        self.curves = vtool.util.convert_to_sequence(curve_list)

#--- Rigs

class SparseRig(JointRig):
    """
    This class create controls on joints. The controls are not interconnected.
    For example Fk rig, the controls have a parent/child hierarchy. Sparse rig does not have any hierarchy.
    This is good for a pile of leaves or tweakers on a body.
    """
    
    def __init__(self, description, side):
        super(SparseRig, self).__init__(description, side)
        
        self.control_shape = 'cube'
        self.is_scalable = False
        self.respect_side = False
        self.respect_side_tolerance = 0.001
        self.match_scale = False
        
    def set_scalable(self, bool_value):
        """
        Turn off/on the ability for controls to scale the joints.
        
        Args
            bool_value (bool): Wether to open the scale attributes of the controls.
        """
        
        self.is_scalable = bool_value
        
    def set_respect_side(self, bool_value, tolerance = 0.001):
        """
        Respecting side will change the color of controls based on their position along the X coordinate.
        Less than x will be red. Greater than x will be blue.
        Inside the center axis will be yellow.
        This will also change the naming of the control. 
        The end suffix letter will change to L, R or C depending on where it is in space.
        
        Args
            bool_value (bool): Wether to have the control respect side by changing name and color.
            tolerance (float): The value a control needs to be away from the center before it has a side.
        """
        
        self.respect_side = bool_value
        self.respect_side_tolerance = tolerance
    
    def set_match_scale(self, bool_value):
        """
        Match the size of the control to the scale of the joint.
        
        Args
            bool_value (bool): Wether to match the control to the scale of the joint.
        """
        
        self.match_scale = bool_value
        
    def create(self):
        
        super(SparseRig, self).create()
        
        for joint in self.joints:
            
            control = self._create_control()
        
            control_name = control.get()
        
            match = space.MatchSpace(joint, control_name)
            match.translation_rotation()
            
            if self.respect_side:
                side = control.color_respect_side(True, self.respect_side_tolerance)
            
                if side != 'C':
                    old_control_name = control_name
                    
                    control_data = self.control_dict[control_name]
                    self.control_dict.pop(control_name)
                    
                    control_name = cmds.rename(control_name, core.inc_name(control_name[0:-1] + side))
                    
                    control = rigs_util.Control(control_name)
                    
                    self.control_dict[control_name] = control_data
                    
                    
                    
              
            xform = space.create_xform_group(control.get())
            
            if self.match_scale:
                const = cmds.scaleConstraint(joint, xform)
                cmds.delete(const)
            
            driver = space.create_xform_group(control.get(), 'driver')
            
            cmds.parentConstraint(control_name, joint)

            if self.is_scalable:
                scale_constraint = cmds.scaleConstraint(control.get(), joint)[0]
                space.scale_constraint_to_local(scale_constraint)
            if not self.is_scalable:
                control.hide_scale_attributes()
            
            cmds.parent(xform, self.control_group)
            
            self.control_dict[control_name]['xform'] = xform
            self.control_dict[control_name]['driver'] = driver
            
    

class SparseLocalRig(SparseRig):
    """
    A sparse rig that does that connects controls locally.
    This is important for cases where the controls when parented need to move serparetly from the rig.
    For example if the setup deformation blendshapes in before a skin cluster.
    """
    def __init__(self, description, side):
        super(SparseLocalRig, self).__init__(description, side)
        
        self.local_constraint = True
        self.control_to_pivot = False
        self.local_parent = None
        self.local_xform = None

    def set_local_constraint(self, bool_value):
        self.local_constraint = bool_value

    def set_control_to_pivot(self, bool_value):
        self.control_to_pivot = bool_value

    def set_local_parent(self, local_parent):
        self.local_parent = local_parent

    def create(self):
        
        super(SparseRig, self).create()
        
        if self.local_parent:
            self.local_xform = cmds.group(em = True, n = 'localParent_%s' % self._get_name())
            cmds.parent(self.local_xform, self.setup_group)
        
        for joint in self.joints:
            
            control = self._create_control()
            
            control_name = control.get()
            
            if not self.control_to_pivot:
                match = space.MatchSpace(joint, control_name)
                match.translation_rotation()
            if self.control_to_pivot:    
                space.MatchSpace(joint, control_name).translation_to_rotate_pivot()
            
            if self.respect_side:
                side = control.color_respect_side(True, self.respect_side_tolerance)
            
                if side != 'C':
                    
                    control_data = self.control_dict[control_name]
                    self.control_dict.pop(control_name)
                    
                    control_name = cmds.rename(control_name, core.inc_name(control_name[0:-1] + side))
                    
                    self.control_dict[control_name] = control_data
                    
                    control = rigs_util.Control(control_name)
            
            xform = space.create_xform_group(control.get())
            driver = space.create_xform_group(control.get(), 'driver')
            
            if not self.local_constraint:
                xform_joint = space.create_xform_group(joint)
                
                if self.local_parent:
                    cmds.parent(xform_joint, self.local_xform)
                
                attr.connect_translate(control.get(), joint)
                attr.connect_rotate(control.get(), joint)
                
                attr.connect_translate(driver, joint)
                attr.connect_rotate(driver, joint)
            
            if self.local_constraint:
                local_group, local_xform = space.constrain_local(control.get(), joint)
                
                if self.local_xform:
                    cmds.parent(local_xform, self.local_xform)
                
                local_driver = space.create_xform_group(local_group, 'driver')
                
                attr.connect_translate(driver, local_driver)
                attr.connect_rotate(driver, local_driver)
                attr.connect_scale(driver, local_driver)
                
                if not self.local_xform:
                    cmds.parent(local_xform, self.setup_group)
                
            attr.connect_scale(control.get(), joint)
            
            cmds.parent(xform, self.control_group)
            
        if self.local_parent:
            space.create_follow_group(self.local_parent, self.local_xform)
            
        self.control_dict[control_name]['xform'] = xform
        self.control_dict[control_name]['driver'] = driver
            
class ControlRig(Rig):
    """
    Convenience for creating controls to hold blendshape sliders.
    """
    def __init__(self, name, side):
        super(ControlRig, self).__init__(name,side)
        
        self.transforms = None
        self.control_count = 1
        self.control_shape_types = {}
        self.control_descriptions = {}
    
    def set_transforms(self, transforms):
        """
        Set transforms where controls should be created.
        """
        self.transforms = transforms
        
    def set_control_count_per_transform(self, int_value):
        """
        Set the number of controls per transform.
        """
        self.control_count = int_value
    
    def set_control_shape(self, index, shape_name):
        """
        Set the control shape at the index. 
        Corresponds to set_control_count_per_transform.
        """
        self.control_shape_types[index] = shape_name
    
    def set_control_description(self, index, description):
        """
        Set the description of the control at the index.
        Corresponds to set_control_count_per_transform.
        """
        self.control_descriptions[index] = description
    
    def create(self):
        
        if not self.transforms:
            self.transforms = [None]
        
        for transform in self.transforms:
            for inc in range(0, self.control_count):
                
                description = None
                if inc in self.control_descriptions:
                    description = self.control_descriptions[inc]
                
                control = self._create_control(description)
                
                if transform:
                    space.MatchSpace(transform, control.get()).translation_rotation()
                
                if inc in self.control_shape_types:
                    control.set_curve_type(self.control_shape_types[inc])
                
                xform = space.create_xform_group(control.get())    
                cmds.parent(xform, self.control_group)                
                
class GroundRig(JointRig):
    """
    Create a ground and sub controls
    """
    def __init__(self, name, side):
        super(GroundRig, self).__init__(name, side)
        
        self.control_shape = 'square_point'
    
    def create(self):
        super(GroundRig, self).create()
        
        scale = 1
        last_control = None
        
        controls = []
        
        first_control = None
        
        for inc in range(0, 3):
            
            
            if inc == 0:
                control = self._create_control()
                
                control.set_curve_type(self.control_shape)
                
                cmds.parent(control.get(), self.control_group)
                
                first_control = control.get()
                
            if inc > 0:
                control = self._create_control(sub =  True)
                control.set_curve_type(self.control_shape)
                
                attr.connect_visibility('%s.subVisibility' % first_control, '%sShape' % control.get(), 1)
                
                
            controls.append(control.get())
                
            control.scale_shape(40*scale, 40*scale, 40*scale)
            
            if last_control:
                cmds.parent(control.get(), last_control)
            
            last_control = control.get()
            scale*=.9
            
            control.hide_scale_and_visibility_attributes()
        
        if self.joints and self.description != 'ground':
            xform = space.create_xform_group(controls[0])
            space.MatchSpace(self.joints[0], xform).translation_rotation()
        
        if self.joints:   
            cmds.parentConstraint(control.get(), self.joints[0])
        
    def set_joints(self, joints = None):
        super(GroundRig, self).set_joints(joints)


#--- FK

class FkRig(BufferRig):
    """
    This is a great simple setup for appendages like fingers or arms.
    """
    
    def __init__(self, name, side):
        super(FkRig, self).__init__(name, side)
        self.last_control = ''
        self.control = ''
        
        self.current_xform_group = ''
        self.control_size = 3
        
        self.transform_list = []
        self.drivers = []
        self.current_increment = None
        
        self.use_joints = False
        
        self.parent = None
        
        self.connect_to_driver = None
        self.match_to_rotation = True
        
        self.create_sub_controls = False
        self.nice_sub_naming = False
        self.use_joint_controls = False
        self.use_joints
        
        self.hide_sub_translates = True

        self.skip_increments = []

    def _create_control(self, sub = False):
        
        self.last_control = self.control
        
        self.control = super(FkRig, self)._create_control(sub = sub)
        
        self._set_control_attributes(self.control)
                
        xform = space.create_xform_group(self.control.get())
        driver = space.create_xform_group(self.control.get(), 'driver')
        
        self.current_xform_group = xform
        self.control_dict[self.control.get()]['xform'] = self.current_xform_group
        self.control_dict[self.control.get()]['driver'] = driver
        
        self.drivers.append(driver)
        #self.control = self.control.get()

        if self.create_sub_controls and not sub:
            
            subs = []
            
            for inc in range(0,2):

                if inc == 0:
                    sub_control = super(FkRig, self)._create_control(sub =  True)
                    sub_control.set_curve_type(self.control_shape)
                    if self.sub_control_shape:
                        sub_control.set_curve_type(self.sub_control_shape)    
                    sub_control.scale_shape(2,2,2)
                if inc == 1:
                    if not self.nice_sub_naming:
                        sub_control = super(FkRig, self)._create_control(description = 'sub', sub =  True)
                    if self.nice_sub_naming:
                        sub_control = super(FkRig, self)._create_control( sub =  True)
                    sub_control.set_curve_type(self.control_shape)
                    if self.sub_control_shape:
                        sub_control.set_curve_type(self.sub_control_shape)
                
                if self.hide_sub_translates:
                    sub_control.hide_translate_attributes()
                    
                sub_control.hide_scale_and_visibility_attributes()
                
                space.MatchSpace(self.control.get(), sub_control.get()).translation_rotation()
                
                attr.connect_visibility('%s.subVisibility' % self.control.get(), '%sShape' % sub_control.get(), 1)
                
                subs.append(sub_control.get())
                
                if inc == 0:
                    cmds.parent(sub_control.get(), self.control.get())
                if inc == 1:
                    
                    cmds.parent(sub_control.get(), self.sub_controls[-2])
                
            self.control_dict[self.control.get()]['subs'] = subs
                
        return self.control
    
    def _set_control_attributes(self, control):
        
        control.hide_scale_attributes()
    
    def _edit_at_increment(self, control, transform_list):
        self.transform_list = transform_list
        current_transform = transform_list[self.current_increment]
        
        self._all_increments(control, current_transform)
        
        if self.current_increment == 0:
            self._first_increment(control, current_transform)

        if self.current_increment == ((len(transform_list))-1):
            self._last_increment(control, current_transform)
                    
        if self.current_increment > 0:
            self._increment_greater_than_zero(control, current_transform)
   
        if self.current_increment < (len(transform_list)):
            self._increment_less_than_last(control, current_transform)
            
        if self.current_increment < (len(transform_list)) and self.current_increment > 0:
            self._incrment_after_start_before_end(control, current_transform)
            
        if self.current_increment == (len(transform_list)-1) or self.current_increment == 0:
            self._increment_equal_to_start_end(control,current_transform)
    
    
    def _all_increments(self, control, current_transform):
        
        match = space.MatchSpace(current_transform, self.control_dict[control]['xform'])
        
        if self.match_to_rotation:
            match.translation_rotation()
            
        if not self.match_to_rotation:
            match.translation()
        
    def _first_increment(self, control, current_transform):
        
        cmds.parent(self.control_dict[control]['xform'], self.control_group)
        self._attach(control, current_transform)
    
    def _last_increment(self, control, current_transform):
        return
    
    def _increment_greater_than_zero(self, control, current_transform):
        
        self._attach(control, current_transform)
        
        if not self.create_sub_controls:
            
            if self.last_control:
                cmds.parent(self.control_dict[control]['xform'], self.last_control.get())
            
        if self.create_sub_controls:
            
            last_control = self.control_dict[self.last_control.get()]['subs'][-1]
            
            cmds.parent(self.control_dict[control]['xform'], last_control)
            
    def _increment_less_than_last(self, control, current_transform):
        return
    
    def _increment_equal_to_start_end(self, control, current_transform):
        return
    
    def _incrment_after_start_before_end(self, control, current_transform):
        return
    
    def _loop(self, transforms):
        inc = 0
        
        found = []
        
        if self.skip_increments:
            for increment in self.skip_increments:
                
                found_transform = None
                
                try:
                    found_transform = transforms[increment]
                except:
                    pass
                
                if found_transform:
                    found.append(found_transform)
        
        for inc in range(0, len(transforms)):
        
            if transforms[inc] in found:
                continue
            
            self.current_increment = inc
            
            control = self._create_control()
            control = control.get()
            
            self._edit_at_increment(control, transforms)

            inc += 1
    
    def _attach(self, control, target_transform):
        
        if self.create_sub_controls:
            control = self.control_dict[control]['subs'][-1]
        
        if not self.use_joint_controls:
            cmds.parentConstraint(control, target_transform, mo = True)
        
    def _insert_shape(self, control, joint):
        
        parent = cmds.listRelatives(control, p = True)[0]
        
        cmds.parent(joint, parent)
        
        name = control
        
        control = rigs_util.Control(control)
        control.set_to_joint(joint)
        control.hide_visibility_attribute()
        
        self._set_control_attributes(control)
        
        cmds.rename(joint, name)
        
    def _convert_to_joints(self):
        for inc in range(0, len(self.controls)):
            
            control = self.controls[inc]
            joint = self.buffer_joints[inc]
            
            constraint = space.ConstraintEditor()
            
            const = constraint.get_constraint(joint, 'parentConstraint')
            cmds.delete(const)
            
            self._insert_shape(control, joint)
                
    def set_parent(self, parent):
        #CBB this needs to be replaced with self.set_control_parent
        
        self.parent = parent
        
    def set_match_to_rotation(self, bool_value):
        """
        Wether to match control to closest joint orientation or not. If not just match to translate. Control stays oriented to world.
        Default is True.
        """
        self.match_to_rotation = bool_value
    
    def get_drivers(self):
        """
        Get the driver groups above the controls.
        """
        
        drivers = self.get_control_entries('driver')
            
        return drivers
    
    def set_use_joint_controls(self, bool_value):
        """
        Wether to make the controls have a joint as their base transform node.
        """
        self.use_joint_controls = bool_value
    
    def set_create_sub_controls(self, bool_value):
        """
        Wether each fk control should have sub controls.
        """
        self.create_sub_controls = bool_value
        
<<<<<<< HEAD
    def set_skip_increments(self, increment_list):
        """
        Set which increments are skipped. 
        
        Args
            increment_list (list): A list of integers. [0] will skip the first increment, [0,1] will skip the first 2 increments. 
        """
        
        self.skip_increments = increment_list
=======
    def set_hide_sub_translates(self, bool_value):
        
        self.hide_sub_translates = bool_value
            
    def set_nice_sub_control_naming(self, bool_value):
        """
        Nice sub control naming just increments the number of the name of the next sub control.
        So insteado of CNT_SUB_THING_1_C and CNT_SUB_THING_SUB_1_C as the names, names are:
        CNT_SUB_THING_1_C and CNT_SUB_THING_2_C  
        This may not be desirable in every case.
        """
        
        self.nice_sub_naming = bool_value
>>>>>>> 15e2f872
            
    def create(self):
        super(FkRig, self).create()
        
        self._loop(self.buffer_joints)
        
        if self.parent:
            cmds.parent(self.control_group, self.parent)
            
        if self.use_joint_controls:
            self._convert_to_joints()
        
class FkLocalRig(FkRig):
    """
    Same as FkRig but joints get connected in instead of constrained. 
    This allows the controls as a group to move separately from the joints.
    """
    def __init__(self, name, side):
        super(FkLocalRig, self).__init__(name, side)
        
        self.local_parent = None
        self.main_local_parent = None
        self.local_xform = None
        self.rig_scale = False
        
    def _attach(self, source_transform, target_transform):
        
        local_group, local_xform = space.constrain_local(source_transform, target_transform, scale_connect = self.rig_scale)
        
        if not self.local_parent:
            self.local_xform = local_xform
            cmds.parent(local_xform, self.setup_group)
        
        if self.local_parent:
            follow = space.create_follow_group(self.local_parent, local_xform)
            cmds.parent(follow, self.control_group)
        
        self.local_parent = local_group
            
        return local_group, local_xform

    def _create_control(self, sub = False):
        
        self.last_control = self.control
        
        self.control = super(FkLocalRig, self)._create_control(sub = sub)
        
        if self.rig_scale:
            
            self.control.show_scale_attributes()
        
        if self.rig_scale:
            self.control.hide_visibility_attribute()
        
        
        return self.control

    def set_control_scale(self, bool_value):
        """
        Set the size of each control.
        """
        self.rig_scale = bool_value
        
    def set_scalable(self, bool_value):
        """
        Set whether the fk setup should be scalable at each control.
        """
        self.rig_scale = bool_value

    def set_local_parent(self, local_parent):
        self.main_local_parent = local_parent 
    
    def create(self):
        super(FkLocalRig, self).create()
        
        if self.main_local_parent:
            space.create_follow_group(self.main_local_parent, self.local_xform)
            
class FkScaleRig(FkRig): 
    """
    This extends FkRig so that it can be scalable at each control.
    """
      
    def __init__(self, name, side): 
        super(FkScaleRig, self).__init__(name, side) 
        self.last_control = '' 
        self.control = '' 
        self.controls = [] 
        self.current_xform_group = '' 
          
    def _create_control(self, sub = False): 
        control = super(FkScaleRig, self)._create_control(sub) 
  
        self._set_control_attributes(control) 
        
        return self.control
  
    def _set_control_attributes(self, control):
        super(FkScaleRig, self)._set_control_attributes(control)
                
        control.show_scale_attributes()
        cmds.setAttr( '%s.overrideEnabled' % control.get() , 1 ) 
          
    def _edit_at_increment(self, control, transform_list): 
        self.transform_list = transform_list 
        current_transform = transform_list[self.current_increment] 
          
        self._all_increments(control, current_transform) 
          
        if self.current_increment == 0: 
            self._first_increment(control, current_transform) 
  
        if self.current_increment == ((len(transform_list))-1): 
            self._last_increment(control, current_transform) 
                      
        if self.current_increment > 0: 
            self._increment_greater_than_zero(control, current_transform) 
     
        if self.current_increment < (len(transform_list)): 
            self._increment_less_than_last(control, current_transform) 
              
        if self.current_increment < (len(transform_list)) and self.current_increment > 0: 
            self._incrment_after_start_before_end(control, current_transform) 
              
        if self.current_increment == (len(transform_list)-1) or self.current_increment == 0: 
            self._increment_equal_to_start_end(control,current_transform) 
          
    def _first_increment(self, control, current_transform): 
        super(FkScaleRig, self)._first_increment(control, current_transform) 
          
        attr.connect_scale(control, current_transform) 
      
    def _increment_greater_than_zero(self, control, current_transform): 

        cmds.select(cl = True) 
          
        name = self._get_name('jointFk') 
          
        buffer_joint = cmds.joint(n = core.inc_name( name ) ) 
          
        cmds.setAttr('%s.overrideEnabled' % buffer_joint, 1) 
        cmds.setAttr('%s.overrideDisplayType' % buffer_joint, 1) 
          
        cmds.setAttr('%s.radius' % buffer_joint, 0) 
          
        if not self.create_sub_controls:
            if self.last_control:
                cmds.connectAttr('%s.scale' % self.last_control.get(), '%s.inverseScale' % buffer_joint)
        
        match = space.MatchSpace(control, buffer_joint) 
        match.translation_rotation() 
          
        cmds.makeIdentity(buffer_joint, apply = True, r = True) 
        
        if vtool.util.get_maya_version() >= 2015:  
            cmds.parentConstraint(control, current_transform)
        
        if vtool.util.get_maya_version() <= 2014:
            cmds.pointConstraint(control, current_transform) 
            attr.connect_rotate(control, current_transform) 
        
        driver = self.control_dict[control]['driver']
        
        drivers = [driver]
        if self.control_dict[control].has_key('driver2'):
            driver2 = self.control_dict[control]['driver2']
            drivers.append(driver2)
        
        if vtool.util.get_maya_version() <= 2014:
            for transform in drivers:
                attr.connect_rotate(transform, current_transform)
        
        attr.connect_scale(control, current_transform) 
          
        cmds.parent(self.current_xform_group, buffer_joint) 
          
        if not self.create_sub_controls:
            if self.last_control:
                cmds.parent(buffer_joint, self.last_control.get())
        if self.create_sub_controls: 
            last_control = self.control_dict[self.last_control.get()]['subs'][-1]
            cmds.parent(buffer_joint, last_control)
            
class FkCurlNoScaleRig(FkRig):
    """
    This extends FkRig with the ability to have a curl attribute. Good for fingers.
    """
    def __init__(self, description, side):
        super(FkCurlNoScaleRig, self).__init__(description, side)
        
        self.attribute_control = None
        self.attribute_name =None
        self.curl_axis = 'Z'
        self.skip_increments = []
        
        
    def _create_control(self, sub = False):
        
        control = super(FkCurlNoScaleRig, self)._create_control(sub)
        
        if self.curl_axis == None:
            
            return self.control
        
        if not self.attribute_control:
            self.attribute_control = control.get()
            
        if not cmds.objExists('%s.CURL' % self.attribute_control):
            title = attr.MayaEnumVariable('CURL')
            title.create(self.attribute_control)
        
        driver = space.create_xform_group(control.get(), 'driver2')
        self.control_dict[control.get()]['driver2'] = driver
        
        other_driver = self.drivers[-1]
        self.drivers[-1] = [other_driver, driver]
        
        if self.curl_axis != 'All':
            self._attach_curl_axis(driver)
            
        if self.curl_axis == 'All':
            all_axis = ['x','y','z']
            
            for axis in all_axis:
                self._attach_curl_axis(driver, axis)
                
        return self.control
    
    def _attach_curl_axis(self, driver, axis = None):

        if self.current_increment in self.skip_increments:
            return
        
        if not self.attribute_name:
            description = self.description
        if self.attribute_name:
            description = self.attribute_name

        if axis == None:
            var_name = '%sCurl' % description
        if axis:
            var_name = '%sCurl%s' % (description, axis.capitalize())
            
        if not axis:
            curl_axis = self.curl_axis
        if axis:
            curl_axis = axis.capitalize()
            
        curl_variable = attr.MayaNumberVariable(var_name)
        curl_variable.set_variable_type(curl_variable.TYPE_DOUBLE)
        curl_variable.create(self.attribute_control)
        
        curl_variable.connect_out('%s.rotate%s' % (driver, curl_axis))
        
        if self.current_increment and self.create_buffer_joints:
            
            current_transform = self.transform_list[self.current_increment]
            attr.connect_rotate(driver, current_transform)
    
    def set_curl_axis(self, axis_letter):
        """
        Set the axis that the curl should rotate on.
        
        Args
            axis_letter (str): 'X','Y','Z'
        """
        self.curl_axis = axis_letter.capitalize()
    
    def set_attribute_control(self, control_name):
        """
        Set the control that the curl slider should live on.
        
        Args
            control_name (str): The name of a control.
        """
        self.attribute_control = control_name
        
    def set_attribute_name(self, attribute_name):
        """
        The attribute name for the curl slider.
        
        Args
            attribute_name (str): The name of the curl slider attribute.
        """
        
        self.attribute_name = attribute_name
        
    def set_skip_increments(self, increments):
        """
        You can skip increments so they don't get affected by the curl.
        Each increment corresponds to a joint set in set_joints
        
        Args
            increments (list): Eg. [0], will not add curl to the control on the first joint.
        """
        self.skip_increments = increments
        
class FkCurlRig(FkScaleRig):
    
    def __init__(self, description, side):
        super(FkCurlRig, self).__init__(description, side)
        
        self.attribute_control = None
        self.curl_axis = 'Z'
        self.curl_description = self.description
        self.skip_increments = []
        
    def _create_control(self, sub = False):
        control = super(FkCurlRig, self)._create_control(sub)
        
        if not self.attribute_control:
            self.attribute_control = control.get()
            
        attr.create_title(self.attribute_control, 'CURL')
        
        driver = space.create_xform_group(control.get(), 'driver2')
        self.control_dict[control.get()]['driver2'] = driver
        
        other_driver = self.drivers[-1]
        self.drivers[-1] = [other_driver, driver]
        
        if self.curl_axis != 'All':
            self._attach_curl_axis(driver)
            
        if self.curl_axis == 'All':
            all_axis = ['x','y','z']
            
            for axis in all_axis:
                self._attach_curl_axis(driver, axis)
                
        return self.control
    
    def _attach_curl_axis(self, driver, axis = None):
        
        if self.current_increment in self.skip_increments:
            return
        
        if axis == None:
            var_name = '%sCurl' % self.curl_description
        if axis:
            var_name = '%sCurl%s' % (self.curl_description, axis.capitalize())
            
        if not axis:
            curl_axis = self.curl_axis
        if axis:
            curl_axis = axis.capitalize()
            
        curl_variable = attr.MayaNumberVariable(var_name)
        curl_variable.set_variable_type(curl_variable.TYPE_DOUBLE)
        curl_variable.create(self.attribute_control)
        
        curl_variable.connect_out('%s.rotate%s' % (driver, curl_axis))
        
    def set_curl_axis(self, axis_letter):
        """
        Set the axis that the curl should rotate on.
        
        Args
            axis_letter (str): 'X','Y','Z'
        """
        self.curl_axis = axis_letter.capitalize()
    
    def set_curl_description(self, description):
        """
        The attribute name for the curl slider.
        
        Args
            attribute_name (str): The name of the curl slider attribute.
        """
        self.curl_description = description
        
    def set_skip_increments(self, increments):
        """
        You can skip increments so they don't get affected by the curl.
        Each increment corresponds to a joint set in set_joints
        
        Args
            increments (list): Eg. [0], will not add curl to the control on the first joint.
        """        
        self.skip_increments = increments
    
    def set_attribute_control(self, control_name):
        """
        Set the control that the curl slider should live on.
        
        Args
            control_name (str): The name of a control.
        """
        self.attribute_control = control_name
        
    def set_attribute_name(self, attribute_name):
        """
        The attribute name for the curl slider.
        
        Args
            attribute_name (str): The name of the curl slider attribute.
        """
        
        self.attribute_name = attribute_name
        
class SplineRibbonBaseRig(JointRig):
    
    def __init__(self, description, side):
        
        super(SplineRibbonBaseRig, self).__init__(description, side)
        
        self.orig_curve = None
        self.curve = None
        
        self.control_count = 2
        self.span_count = 2
        self.stretchy = True
        self.advanced_twist = True
        self.stretch_on_off = False
        self.ik_curve = None
        self.wire_hires = False
        self.last_pivot_top_value = False
        self.fix_x_axis = False
        self.ribbon = False
        self.ribbon_offset = 1
        self.ribbon_offset_axis = 'Y'
        self.closest_y = False
        self.stretch_axis = 'X'
        
    def _create_curve(self):
        
        if not self.curve:
            
            name = self._get_name()
            
            self.orig_curve = geo.transforms_to_curve(self.buffer_joints, self.span_count, name)
            cmds.setAttr('%s.inheritsTransform' % self.orig_curve, 0)
        
            self.curve = cmds.duplicate(self.orig_curve)[0]
        
            cmds.rebuildCurve(self.curve, 
                              spans = self.control_count - 1 ,
                              rpo = True,  
                              rt = 0, 
                              end = 1, 
                              kr = False, 
                              kcp = False, 
                              kep = True,  
                              kt = False,
                              d = 3)
        
            name = self.orig_curve
            self.orig_curve = cmds.rename(self.orig_curve, core.inc_name('orig_curve'))
            self.curve = cmds.rename(self.curve, name)
            cmds.parent(self.orig_curve, self.setup_group)
            
            cmds.parent(self.curve, self.setup_group)
            
    def _create_surface(self):
        
        self.surface = geo.transforms_to_nurb_surface(self.buffer_joints, self._get_name(), spans = self.control_count-1, offset_amount = self.ribbon_offset, offset_axis = self.ribbon_offset_axis)
        cmds.setAttr('%s.inheritsTransform' % self.surface, 0)
        cmds.parent(self.surface, self.setup_group)
    
    def _create_clusters(self):
        
        if self.use_ribbon:
            cluster_surface = deform.ClusterSurface(self.surface, self.description)
        if not self.use_ribbon:
            cluster_surface = deform.ClusterCurve(self.curve, self.description)
        
        if self.last_pivot_top_value:
            last_pivot_end = True
        if not self.last_pivot_top_value:
            last_pivot_end = False
        
        cluster_surface.first_cluster_pivot_at_start(True)
        cluster_surface.last_cluster_pivot_at_end(last_pivot_end)
        cluster_surface.create()
        
        self.clusters = cluster_surface.handles
        cluster_group = self._create_setup_group('clusters')
        cmds.parent(self.clusters, cluster_group)
        
    def _create_geo(self):
        
        if self.ribbon:
            self._create_surface()
            
        if not self.ribbon:
            self._create_curve()
    
    def _attach_to_geo(self):
        
        if not self.attach_joints:
            return
        
        if self.use_ribbon:
            rivet_group = self._create_setup_group('rivets')
        
            for joint in self.buffer_joints:
                rivet = geo.attach_to_surface(joint, self.surface)
                cmds.setAttr('%s.inheritsTransform' % rivet, 0)
                cmds.parent(rivet, rivet_group)
        
        if not self.use_ribbon:
            self._create_spline_ik()
        
    def _wire_hires(self, curve):
        
        if self.span_count == self.control_count:
            self.ik_curve = curve
            return 
        
        if self.wire_hires:
            
            self.ik_curve = cmds.duplicate(self.orig_curve)[0]
            cmds.setAttr('%s.inheritsTransform' % self.ik_curve, 1)
            self.ik_curve = cmds.rename(self.ik_curve, 'ik_%s' % curve)
            cmds.rebuildCurve(self.ik_curve, 
                              ch = False, 
                              spans = self.span_count,
                              rpo = True,  
                              rt = 0, 
                              end = 1, 
                              kr = False, 
                              kcp = False, 
                              kep = True,  
                              kt = False,
                              d = 3)
            
            wire, base_curve = cmds.wire( self.ik_curve, 
                                          w = curve, 
                                          dds=[(0, 1000000)], 
                                          gw = False, 
                                          n = 'wire_%s' % self.curve)
            
            cmds.setAttr('%sBaseWire.inheritsTransform' % base_curve, 1)
            
            return
            
        if not self.wire_hires:
          
            cmds.rebuildCurve(curve, 
                              ch = True, 
                              spans = self.span_count,
                              rpo = True,  
                              rt = 0, 
                              end = 1, 
                              kr = False, 
                              kcp = False, 
                              kep = True,  
                              kt = False,
                              d = 3)
            
            self.ik_curve = curve
            return

    def _setup_stretchy(self):
        if not self.attach_joints:
            return
        
        if self.stretchy:    
            rigs_util.create_spline_ik_stretch(self.ik_curve, self.buffer_joints[:-1], self.controls[-1], self.stretch_on_off, self.stretch_axis)
    
        
                
    def _create_spline_ik(self):
        
        self._wire_hires(self.curve)
        
        if self.buffer_joints:
            joints = self.buffer_joints
        if not self.buffer_joints:
            joints = self.joints
            
        if self.fix_x_axis:
            duplicate_hierarchy = space.DuplicateHierarchy( joints[0] )
        
            duplicate_hierarchy.stop_at(self.joints[-1])
            
            prefix = 'joint'
            if self.create_buffer_joints:
                prefix = 'buffer'
            
            duplicate_hierarchy.replace(prefix, 'xFix')
            x_joints = duplicate_hierarchy.create()
            cmds.parent(x_joints[0], self.setup_group)
            
            #working here to add auto fix to joint orientation.
            
            for inc in range(0, len(x_joints)):
                #util.OrientJointAttributes(x_joints[inc])
                
                orient = attr.OrientJointAttributes(x_joints[inc])
                orient.delete()
                #orient._create_attributes()
                         
                orient = space.OrientJoint(x_joints[inc])
                
                aim = 3
                if inc == len(x_joints)-1:
                    aim = 5
                orient.set_aim_at(aim)
                
                aim_up = 0
                if inc > 0:
                    aim_up = 1
                orient.set_aim_up_at(aim_up)
                
                orient.run()
            
            self._attach_joints(x_joints, joints)
            
            joints = x_joints
            self.buffer_joints = x_joints
            
        children = cmds.listRelatives(joints[-1])
        
        if children:
            cmds.parent(children, w = True)
        
        handle = space.IkHandle(self._get_name())
        handle.set_solver(handle.solver_spline)
        handle.set_start_joint(joints[0])
        handle.set_end_joint(joints[-1])
        handle.set_curve(self.ik_curve)
        handle = handle.create()

        if self.closest_y:
            cmds.setAttr('%s.dWorldUpAxis' % handle, 2)
        
        if children:
            cmds.parent(children, joints[-1])
            
        cmds.parent(handle, self.setup_group)
        
        if self.advanced_twist:
            start_locator = cmds.spaceLocator(n = self._get_name('locatorTwistStart'))[0]
            end_locator = cmds.spaceLocator(n = self._get_name('locatorTwistEnd'))[0]
            
            self.start_locator = start_locator
            self.end_locator = end_locator
            
            cmds.hide(start_locator, end_locator)
            
            match = space.MatchSpace(self.buffer_joints[0], start_locator)
            match.translation_rotation()
            
            match = space.MatchSpace(self.buffer_joints[-1], end_locator)
            match.translation_rotation()
                        
            cmds.setAttr('%s.dTwistControlEnable' % handle, 1)
            cmds.setAttr('%s.dWorldUpType' % handle, 4)
            cmds.connectAttr('%s.worldMatrix' % start_locator, '%s.dWorldUpMatrix' % handle)
            cmds.connectAttr('%s.worldMatrix' % end_locator, '%s.dWorldUpMatrixEnd' % handle)
            
            if hasattr(self, 'top_sub_control'):
                cmds.parent(start_locator, self.sub_controls[0])
                
            if not hasattr(self, 'top_sub_control'):
                cmds.parent(start_locator, self.sub_controls[0])
                
            cmds.parent(end_locator, self.sub_controls[-1])
            
        if not self.advanced_twist and self.buffer_joints != self.joints:
            
            follow = space.create_follow_group(self.controls[0], self.buffer_joints[0])
            cmds.parent(follow, self.setup_group)
            
        if not self.advanced_twist:
            var = attr.MayaNumberVariable('twist')
            var.set_variable_type(var.TYPE_DOUBLE)
            var.create(self.controls[0])
            var.connect_out('%s.twist' % handle)

    def set_advanced_twist(self, bool_value):
        """
        Wether to use spline ik top btm advanced twist.
        """
        self.advanced_twist = bool_value

    def set_stretchy(self, bool_value):
        """
        Wether the joints should stretch to match the spline ik.
        """
        self.stretchy = bool_value
        
    def set_stretch_on_off(self, bool_value):
        """
        Wether to add a stretch on/off attribute. 
        This allows the animator to turn the stretchy effect off over time.
        """
        self.stretch_on_off = bool_value
    
    def set_stretch_axis(self, axis_letter):
        """
        Set the axis that the joints should stretch on.
        """
        self.stretch_axis = axis_letter
    
    def set_curve(self, curve):
        """
        Set the curve that the controls should move and the joints should follow.
        """
        self.curve = curve
        
    def set_ribbon(self, bool_value):
        """
        By default the whole setup uses a spline ik. This will cause the setup to use a nurbs surface.
        If this is on, stretch options are ignored.
        """
        self.ribbon = bool_value
        
    def set_ribbon_offset(self, float_value):
        """
        Set the width of the ribbon.
        """
        self.ribbon_offset = float_value
        
    def set_ribbon_offset_axis(self, axis_letter):
        """
        Set which axis the ribbon width is offset on.
        
        Args
            axis_letter (str): 'X','Y' or 'Z' 
        """
        self.ribbon_offset_axis = axis_letter
        
    def set_last_pivot_top(self, bool_value):
        """
        Set the last pivot on the curve to the top of the curve.
        """
        self.last_pivot_top_value = bool_value
    
    def set_fix_x_axis(self, bool_value):
        """
        This will create a duplicate chain for the spline ik, that has the x axis pointing down the joint.
        The new joint chain moves with the controls, and constrains the regular joint chain.
        """
        self.fix_x_axis = bool_value
        
    def set_closest_y(self, bool_value):
        """
        Wether to turn on Maya's closest y option, which can solve flipping in some cases.
        """
        self.closest_y = bool_value

class SimpleFkCurveRig(FkCurlNoScaleRig, SplineRibbonBaseRig):
    def __init__(self, name, side):
        super(SimpleFkCurveRig, self).__init__(name, side)
        
        self.controls = []
        self.orient_controls_to_joints = False
        self.sub_controls = []
        self.sub_control_on = True
        self.sub_drivers = []
        self.stretchy = True
        self.control_count = 3
        self.advanced_twist = True
        self.stretch_on_off = False
        self.orig_curve = None
        self.curve = None
        self.ik_curve = None
        self.span_count = self.control_count
        self.wire_hires = False
        self.curl_axis = None
        self.orient_joint = None
        self.control_xform = {}
        self.last_pivot_top_value = False
        self.fix_x_axis = False
        self.skip_first_control = False
        self.ribbon = False
        self.ribbon_offset = 1
        self.ribbon_offset_axis = 'Y'
        self.create_follows = True
        self.closest_y = False
        self.stretch_axis = 'X'
    
    def _create_sub_control(self):
            
        sub_control = rigs_util.Control( self._get_control_name(sub = True) )
        sub_control.color( attr.get_color_of_side( self.side , True)  )
        
        if self.control_shape:
            
            sub_control.set_curve_type(self.control_shape)
        
        sub_control.scale_shape(self.control_size * .9, 
                                self.control_size * .9,
                                self.control_size * .9)
        
        return sub_control

    def _first_increment(self, control, current_transform):
        
        self.first_control = control

        if self.skip_first_control:
            control = rigs_util.Control(control)
            control.delete_shapes()
            self.controls[-1].rename(self.first_control.replace('CNT_', 'ctrl_'))
            self.first_control = self.controls[-1]

        if self.sub_controls:
            self.top_sub_control = self.sub_controls[0]
            
            if self.skip_first_control:
                control = rigs_util.Control(self.sub_controls[0])
                control.delete_shapes()
                self.top_sub_control = cmds.rename(self.top_sub_control, self.top_sub_control.replace('CNT_', 'ctrl_'))
                self.sub_controls[0] = self.top_sub_control
    
    def _increment_greater_than_zero(self, control, current_transform):
        
        cmds.parent(self.current_xform_group, self.controls[-2])    

    def _last_increment(self, control, current_transform):
        
        if self.create_follows:
            
            space.create_follow_fade(self.controls[-1], self.sub_drivers[:-1])
            space.create_follow_fade(self.sub_controls[-1], self.sub_drivers[:-1])
            space.create_follow_fade(self.sub_controls[0], self.sub_drivers[1:])
            space.create_follow_fade(self.sub_drivers[0], self.sub_drivers[1:])
        
        top_driver = self.drivers[-1]
        
        if self.create_follows:
            if not type(top_driver) == list:
                space.create_follow_fade(self.drivers[-1], self.sub_drivers[:-1])

    def _all_increments(self, control, current_transform):
        
        match = space.MatchSpace(self.clusters[self.current_increment], self.current_xform_group)
        match.translation_to_rotate_pivot()
        
        if self.orient_controls_to_joints:
            
            if not self.orient_joint:
                joint = self._get_closest_joint()
            if self.orient_joint:
                joint = self.orient_joint
                
            match = space.MatchSpace(joint, self.current_xform_group)
            match.rotation()
        
        if self.sub_control_on:
            
            sub_control = self._create_sub_control()
            sub_control_object = sub_control
            sub_control = sub_control.get()
        
            match = space.MatchSpace(control, sub_control)
            match.translation_rotation()
        
            xform_sub_control = space.create_xform_group(sub_control)
            self.sub_drivers.append( space.create_xform_group(sub_control, 'driver') )
            
            cmds.parentConstraint(sub_control, self.clusters[self.current_increment], mo = True)
            
            cmds.parent(xform_sub_control, self.control.get())
            
            self.sub_controls.append(sub_control)
            
            sub_vis = attr.MayaNumberVariable('subVisibility')
            sub_vis.set_variable_type(sub_vis.TYPE_BOOL)
            sub_vis.create(control)
            sub_vis.connect_out('%sShape.visibility' % sub_control)
                
            sub_control_object.hide_scale_and_visibility_attributes()
            
        if not self.sub_control_on:
            cmds.parentConstraint(control, self.clusters[self.current_increment], mo = True)
        
        increment = self.current_increment+1
        
        if increment in self.control_xform:
            vector = self.control_xform[increment]
            cmds.move(vector[0], vector[1],vector[2], self.current_xform_group, r = True)
        
        cmds.parent(self.current_xform_group, self.control_group)
        
    def _get_closest_joint(self):
        
        current_cluster = self.clusters[self.current_increment]
        
        return space.get_closest_transform(current_cluster, self.buffer_joints)
    
    def _loop(self, transforms):
                
        self._create_geo()
        #self._create_curve()
        self._create_clusters()
        
        super(SimpleFkCurveRig, self)._loop(self.clusters)
    
    def set_control_xform(self, vector, inc):
        """
        This allows a control to be moved while its being created. 
        This way all the clusters and everything are still functioning properly.
        
        Args
            vector [list]: Eg [0,0,0], the amount to move the control, relative to its regular position.
            inc [int]: The increment of the control. An increment of 0 would move the first control.
        """
        self.control_xform[inc] = vector
    
    def set_orient_joint(self, joint):
        """
        Set a joint to match the orientation of the controls to.
        
        Args
            joint (str): The name of a joint.
        """
        self.orient_joint = joint
    
    def set_orient_controls_to_joints(self, bool_value):
        """
        Wether to match the control's orientation to the nearest joint.
        """
        self.orient_controls_to_joints = bool_value
    
    def set_control_count(self, int_value, span_count = None, wire_hires = False):
        """
        Set the number of controls.
        Wire hires is good for having the joints follow a well defined curve while maintaining a small amount of controls.
        
        Args
            int_value (int): The number of controls.
            span_count (int): The number of spans on the curve.
            wire_hires (bool): Wether to wire deform the hires to the control Curve. If span count doesn't match the control count.
            
        """
        
        if int_value == 0 or int_value < 2:
            int_value = 2
            
        self.control_count = int_value
        
        if not span_count:
            self.span_count = self.control_count
            
        if span_count:
            self.span_count = span_count
            self.wire_hires = wire_hires
            
    
    def set_sub_control(self, bool_value):
        """
        Wether to create sub controls.
        """
        
        self.sub_control_on = bool_value
    
    def set_skip_first_control(self, bool_value):
        """
        This allows the setup to not have the first control.
        """
        self.skip_first_control = bool_value
        
    def set_create_follows(self, bool_value):
        """
        By default the first and last controls fade influence up the sub controls of the setup.
        By setting this to False, the top and btm controls will no longer affect mid sub controls.
        """
        self.create_follows = bool_value
        
    def create(self):
        super(SimpleFkCurveRig, self).create()
        
        
        
        if not self.ribbon:
            self._create_spline_ik()
            self._setup_stretchy()
            
        if self.ribbon:
            self._create_ribbon()
        
        cmds.delete(self.orig_curve) 
    
class FkCurveRig(SimpleFkCurveRig):
    """
    This extends SimpleFkCurveRig. This is usually used for spine setups.
    """
    def __init__(self, name, side):
        super(FkCurveRig, self).__init__(name, side)
        
        self.aim_end_vectors = False
        
    def _create_aims(self, clusters):
        
        control1 = self.sub_controls[0]
        control2 = self.sub_controls[-1]
        
        cluster1 = clusters[0]
        cluster2 = clusters[-1]
        
        cmds.delete( cmds.listRelatives(cluster1, ad = True, type = 'constraint') )
        cmds.delete( cmds.listRelatives(cluster2, ad = True, type = 'constraint') )
        
        aim1 = cmds.group(em = True, n = core.inc_name('aimCluster_%s_1' % self._get_name()))
        aim2 = cmds.group(em = True, n = core.inc_name('aimCluster_%s_2' % self._get_name()))
        
        xform_aim1 = space.create_xform_group(aim1)
        xform_aim2 = space.create_xform_group(aim2)
        
        space.MatchSpace(control1, xform_aim1).translation()
        space.MatchSpace(control2, xform_aim2).translation()
        
        cmds.parentConstraint(control1, xform_aim1,  mo = True)
        cmds.parentConstraint(control2, xform_aim2,  mo = True)
        
        mid_control_id = len(self.sub_controls)/2
        
        cmds.aimConstraint(self.sub_controls[mid_control_id], aim1, wuo = self.controls[0], wut = 'objectrotation')
        cmds.aimConstraint(self.sub_controls[mid_control_id], aim2, wuo = self.controls[-1], wut = 'objectrotation')

        cmds.parent(cluster1, aim1)
        cmds.parent(cluster2, aim2)
        
        cmds.parent(xform_aim1, xform_aim2, self.setup_group)
    
    def set_aim_end_vectors(self, bool_value):
        """
        Wether the first and last clusters should aim at the mid controls 
        """
        self.aim_end_vectors = bool_value
        
    def create(self):
        super(FkCurveRig, self).create()
        
        if self.aim_end_vectors:    
            if not self.ribbon:
                self._create_aims(self.clusters)
            if self.ribbon:
                self._create_aims(self.ribbon_clusters)

class FkCurveLocalRig(FkCurveRig):
    
    def __init__(self, description, side):
        super(FkCurveLocalRig, self).__init__(description, side)
        
        self.last_local_group = None
        self.last_local_xform = None
        self.local_parent = None     
        self.sub_local_controls = []
        
    def _all_increments(self, control, current_transform):
        
        match = space.MatchSpace(self.clusters[self.current_increment], self.current_xform_group)
        match.translation_to_rotate_pivot()
        
        if self.orient_controls_to_joints:
            
            closest_joint = self._get_closest_joint()
            
            match = space.MatchSpace(closest_joint, self.current_xform_group)
            match.rotation()
        
        if self.sub_control_on:
            
            sub_control = rigs_util.Control( self._get_control_name(sub = True) )
        
            sub_control.color( attr.get_color_of_side( self.side , True)  )
            
            if self.control_shape:
                sub_control.set_curve_type(self.control_shape)
            
            sub_control_object = sub_control
            sub_control = sub_control.get()
            
            match = space.MatchSpace(control, sub_control)
            match.translation_rotation()
        
            xform_sub_control = space.create_xform_group(sub_control)
            self.sub_drivers.append( space.create_xform_group(sub_control, 'driver') )
            
            local_group, local_xform = space.constrain_local(sub_control, self.clusters[self.current_increment])
            
            self.sub_local_controls.append( local_group )
            
            cmds.parent(local_xform, self.setup_group)
            
            control_local_group, control_local_xform = space.constrain_local(control, local_xform)
            
            if self.control_dict[self.control.get()].has_key('driver2'):
                control_driver = self.control_dict[self.control.get()]['driver2']
            
                driver = space.create_xform_group( control_local_group, 'driver')
                attr.connect_rotate(control_driver, driver)
            
            
            cmds.parent(control_local_xform, self.setup_group)
            
            
            if self.last_local_group:
                cmds.parent(control_local_xform, self.last_local_group)
            
            self.last_local_group = control_local_group
            self.last_local_xform = control_local_xform
            
            cmds.parent(xform_sub_control, self.control.get())
            self.sub_controls.append(sub_control)
            
            sub_vis = attr.MayaNumberVariable('subVisibility')
            sub_vis.set_variable_type(sub_vis.TYPE_BOOL)
            sub_vis.create(control)
            sub_vis.connect_out('%sShape.visibility' % sub_control)
            
            sub_control_object.hide_scale_and_visibility_attributes()
            
        if not self.sub_control_on:
            
            space.constrain_local(control, self.clusters[self.current_increment])
        
        cmds.parent(self.current_xform_group, self.control_group)
        
    def _first_increment(self, control, current_transform):
        super(FkCurveLocalRig, self)._first_increment(control, current_transform)
        
        if self.local_parent:
            cmds.parent(self.last_local_xform, self.local_parent)
    
    def _create_spline_ik(self):
        
        self._wire_hires(self.curve)
        
        children = cmds.listRelatives(self.buffer_joints[-1], c = True)
        
        if children:
            cmds.parent(children, w = True)
        
        handle = space.IkHandle(self._get_name())
        handle.set_solver(handle.solver_spline)
        handle.set_curve(self.curve)
        handle.set_start_joint(self.buffer_joints[0])
        handle.set_end_joint(self.buffer_joints[-1])
        handle = handle.create()
        
        if children:
            cmds.parent(children, self.buffer_joints[-1])
            
        cmds.parent(handle, self.setup_group)
        
        if self.advanced_twist:
            
            start_locator = cmds.spaceLocator(n = self._get_name('locatorTwistStart'))[0]
            end_locator = cmds.spaceLocator(n = self._get_name('locatorTwistEnd'))[0]
            
            self.start_locator = start_locator
            self.end_locator = end_locator
            
            cmds.hide(start_locator, end_locator)
            
            match = space.MatchSpace(self.buffer_joints[0], start_locator)
            match.translation_rotation()
            
            match = space.MatchSpace(self.buffer_joints[-1], end_locator)
            match.translation_rotation()
            
            
            cmds.setAttr('%s.dTwistControlEnable' % handle, 1)
            cmds.setAttr('%s.dWorldUpType' % handle, 4)
            cmds.connectAttr('%s.worldMatrix' % start_locator, '%s.dWorldUpMatrix' % handle)
            cmds.connectAttr('%s.worldMatrix' % end_locator, '%s.dWorldUpMatrixEnd' % handle)
            
            if hasattr(self, 'top_sub_control'):
                cmds.parent(start_locator, self.sub_local_controls[0])
                
            if not hasattr(self, 'top_sub_control'):
                cmds.parent(start_locator, self.sub_local_controls[0])
                
            
            cmds.parent(end_locator, self.sub_local_controls[-1])
            
        if not self.advanced_twist:
            
            space.create_local_follow_group(self.controls[0], self.buffer_joints[0])
            #util.constrain_local(self.controls[0], self.buffer_joints[0])
            
    def set_local_parent(self, parent):
        self.local_parent = parent

    def create(self):
        super(SimpleFkCurveRig, self).create()
        
        if not self.ribbon:
            self._create_spline_ik()
            self._setup_stretchy()
            
        if self.ribbon:
            surface = geo.transforms_to_nurb_surface(self.buffer_joints, self._get_name(), spans = self.control_count-1, offset_amount = self.ribbon_offset, offset_axis = self.ribbon_offset_axis)
            
            cmds.setAttr('%s.inheritsTransform' % surface, 0)
            
            cluster_surface = deform.ClusterSurface(surface, self._get_name())
            cluster_surface.set_join_ends(True)
            cluster_surface.create()
            handles = cluster_surface.handles
            
            self.ribbon_clusters = handles
            
            for inc in range(0, len(handles)):
                
                cmds.parentConstraint(self.sub_local_controls[inc], handles[inc], mo = True)
                #cmds.parent(handles[inc], self.sub_local_controls[inc])
            
            cmds.parent(surface, self.setup_group)
            cmds.parent(handles, self.setup_group)
            
            for joint in self.buffer_joints:
                rivet = geo.attach_to_surface(joint, surface)
                cmds.setAttr('%s.inheritsTransform' % rivet, 0)
                cmds.parent(rivet, self.setup_group)
        
        cmds.delete(self.orig_curve) 

#---IK

class IkSplineNubRig(BufferRig):
    """
    This is used for the tweaker setup.
    """
    
    
    def __init__(self, description, side):
        
        super(IkSplineNubRig, self).__init__(description, side)
        
        self.end_with_locator = False
        self.top_guide = None
        self.btm_guide = None
        
        self.bool_create_middle_control = True
        
        self.right_side_fix = True
        self.right_side_fix_axis = 'x'
        
        self.control_shape = 'pin'
        
        self.control_orient = None
        
    def _duplicate_joints(self):
        
        if self.create_buffer_joints:
            duplicate_hierarchy = space.DuplicateHierarchy( self.joints[0] )
            
            duplicate_hierarchy.stop_at(self.joints[-1])
            duplicate_hierarchy.replace('joint', 'buffer')
            
            self.buffer_joints = duplicate_hierarchy.create()
    
            cmds.parent(self.buffer_joints[0], self.setup_group)

        if not self.create_buffer_joints:
            self.buffer_joints = self.joints
        
        return self.buffer_joints

    def _create_twist_group(self, top_control, top_handle, top_guide):
        
        name = self._get_name()
        
        twist_guide_group = cmds.group(em = True, n = core.inc_name('guideSetup_%s' % name))
        cmds.hide(twist_guide_group)
        
        cmds.parent([top_guide, top_handle], twist_guide_group)
        
        cmds.parent(twist_guide_group, self.setup_group)
        
        cmds.parentConstraint(top_control, twist_guide_group,mo = True)
        
        self.end_locator = True
        
    def _create_joint_line(self):
    
        name = self._get_name()
    
        position_top = cmds.xform(self.buffer_joints[0], q = True, t = True, ws = True)
        position_btm = cmds.xform(self.buffer_joints[-1], q = True, t = True, ws = True)
    
        cmds.select(cl = True)
        guide_top = cmds.joint( p = position_top, n = core.inc_name('topTwist_%s' % name) )
        
        cmds.select(cl = True)
        guide_btm = cmds.joint( p = position_btm, n = core.inc_name('btmTwist_%s' % name) )
        
        space.MatchSpace(self.buffer_joints[0], guide_top).rotation()
        
        cmds.makeIdentity(guide_top, r = True, apply = True)
        
        cmds.parent(guide_btm, guide_top)
        
        cmds.makeIdentity(guide_btm, r = True, jo = True, apply = True)
        
        handle = space.IkHandle(name)
        handle.set_solver(handle.solver_sc)
        handle.set_start_joint(guide_top)
        handle.set_end_joint(guide_btm)
        
        handle = handle.create()
        
        return guide_top, handle
    
    def _create_spline(self, follow, btm_constrain, mid_constrain):
        
        name = self._get_name()
        
        spline_setup_group = cmds.group( em = True, n = core.inc_name('splineSetup_%s' % name))
        cmds.hide(spline_setup_group)
        cluster_group = cmds.group( em = True, n = core.inc_name('clusterSetup_%s' % name))
        
        #do not do this way unless heavily tested first
        """
        handle = util.IkHandle(name)
        handle.set_solver(handle.solver_spline)
        handle.set_start_joint(self.buffer_joints[0])
        handle.set_end_joint(self.buffer_joints[-1])
        
        ik_handle = handle.create()
        curve = handle.curve
        
        ik_handle = cmds.rename(ik_handle, core.inc_name('handle_spline_%s' % name))
        """
        
        #here
        
        ik_handle, effector, curve = cmds.ikHandle(sj = self.buffer_joints[0], 
                                                ee = self.buffer_joints[-1], 
                                                sol = 'ikSplineSolver', 
                                                pcv = False, 
                                                name = core.inc_name('handle_spline_%s' % name))
        #to here  could be replaced some day
        
        cmds.setAttr('%s.inheritsTransform' % curve, 0)
        
        curve = cmds.rename(curve, core.inc_name('curve_%s' % name) )
        effector = cmds.rename(effector, core.inc_name('effector_%s' % name))
        
        top_cluster, top_handle = cmds.cluster('%s.cv[0]' % curve, n = 'clusterTop_%s' % name)
        mid_cluster, mid_handle = cmds.cluster('%s.cv[1:2]' % curve, n = 'clusterMid_%s' % name)
        btm_cluster, btm_handle = cmds.cluster('%s.cv[3]' % curve, n = 'clusterBtm_%s' % name)
        
        cmds.parent([top_handle, mid_handle, btm_handle], cluster_group )
        cmds.parent([ik_handle, curve], spline_setup_group)
        cmds.parent(cluster_group, spline_setup_group)
        
        cmds.parent(spline_setup_group, self.setup_group)
        
        cmds.parentConstraint(follow, cluster_group, mo = True)
        
        cmds.pointConstraint(btm_constrain, btm_handle, mo = True)
        cmds.parentConstraint(mid_constrain, mid_handle, mo = True)
        
        return ik_handle, curve
    
    def _setup_stretchy(self, curve, control):
        
        rigs_util.create_spline_ik_stretch(curve, self.buffer_joints[:-1], control)
    
    def _create_top_control(self):
        
        if not self.end_with_locator:
            control = self._create_control('top')
        if self.end_with_locator:
            control = self._create_control()
            
        control.set_curve_type(self.control_shape)
            
        control.hide_scale_and_visibility_attributes()
        
        xform = space.create_xform_group(control.get())
        
        orient_transform = self.control_orient
        
        if not orient_transform:
            orient_transform = self.joints[0]
        
        space.MatchSpace(orient_transform, xform).translation_rotation()
        
        self._fix_right_side_orient(xform)
        
        return control.get(), xform
    
    def _create_btm_control(self):
        control = self._create_control('btm')
        control.hide_scale_and_visibility_attributes()
        
        control.set_curve_type(self.control_shape)
        
        xform = space.create_xform_group(control.get())
        
        orient_translate = self.joints[-1]
        orient_rotate = self.control_orient
                
        if not orient_rotate:
            orient_rotate = self.joints[0]
        
        space.MatchSpace(orient_translate, xform).translation()
        space.MatchSpace(orient_rotate, xform).rotation()
        
        self._fix_right_side_orient(xform)
        
        return control.get(), xform
    
    def _create_btm_sub_control(self):
        control = self._create_control('btm', sub = True)
        control.scale_shape(.5, .5, .5)
        control.hide_scale_and_visibility_attributes()
        
        xform = space.create_xform_group(control.get())
        
        orient_translate = self.joints[-1]
        orient_rotate = self.control_orient
        
        if not orient_rotate:
            orient_rotate = self.joints[0]
        
        space.MatchSpace(orient_translate, xform).translation()
        space.MatchSpace(orient_rotate, xform).rotation()
        
        
        self._fix_right_side_orient(xform)
        
        return control.get(), xform
        
    def _create_mid_control(self):
        
        if self.bool_create_middle_control:
            control = self._create_control('mid', sub = True)
            control.scale_shape(.5, .5, .5)
            control.hide_scale_and_visibility_attributes()
            
            
            control = control.get()
        
        if not self.bool_create_middle_control:
            mid_locator = cmds.spaceLocator(n = core.inc_name(self._get_name('locator', 'mid')))[0]
            control = mid_locator
            cmds.hide(mid_locator)
        
        xform = space.create_xform_group(control)
        
        orient_transform = self.control_orient
        
        if not orient_transform:
            orient_transform = self.joints[0]
        
        space.MatchSpace(orient_transform, xform).translation_rotation()
        
        self._fix_right_side_orient(xform)
        
        return control, xform
    
    def _fix_right_side_orient(self, control):
        
        if not self.right_side_fix:
            return
        
        if not self.side == 'R':
            return
        
        xform_locator = cmds.spaceLocator()[0]
        
        match = space.MatchSpace(control, xform_locator)
        match.translation_rotation()
        
        spacer = space.create_xform_group(xform_locator)
        
        for letter in self.right_side_fix_axis:
            cmds.setAttr('%s.rotate%s' % (xform_locator, letter.upper()), 180)
        
        match = space.MatchSpace(xform_locator, control)
        match.translation_rotation()
        
        cmds.delete(spacer)
    
    def set_end_with_locator(self, bool_value):
        """
        Wether the end effector control should be a locator instead.
        """
        self.end_with_locator = True
    
    def set_guide_top_btm(self, top_guide, btm_guide):
        """
        Set the parents for the top and btm guide controls.
        """
        self.top_guide = top_guide
        self.btm_guide = btm_guide
    
    def set_control_shape(self, name):
        self.control_shape = name
    
    def set_create_middle_control(self, bool_value):
        """
        Wether to create the elbow control.
        """
        self.bool_create_middle_control = bool_value
    
    def set_right_side_fix(self, bool_value, axis):
        """
        Wether to compensate for the right side joint orientation.
        """
        self.right_side_fix = bool_value
        self.right_side_fix_axis = axis
    
    def set_control_orient(self, transform):
        """
        Set the orientation of the top and btm control based on the transform.
        
        Args
            transform (str): The name of a transform.
        """
        
        self.control_orient = transform
    
    def create(self):
        super(IkSplineNubRig, self).create()
        
        
        top_control, top_xform = self._create_top_control()
        
        self.top_control = top_control
        self.top_xform = top_xform
        
        if not self.end_with_locator:
            btm_control, btm_xform = self._create_btm_control()
            sub_btm_control, sub_btm_xform = self._create_btm_sub_control()
            cmds.parent(sub_btm_xform, btm_control)
            
        if self.end_with_locator:
            
            btm_control = cmds.spaceLocator(n = core.inc_name('locator_%s' % self._get_name()))[0]
            btm_xform = btm_control
            sub_btm_control = btm_control
            cmds.hide(btm_control)
            
            orient_translate = self.joints[-1]
            orient_rotate = self.control_orient
                    
            if not orient_rotate:
                orient_rotate = self.joints[0]
            
            space.MatchSpace(orient_translate, btm_control).translation()
            space.MatchSpace(orient_rotate, btm_control).rotation()
            
            self._fix_right_side_orient(btm_control)
            
        
        self.btm_control = btm_control
        self.btm_xform = btm_xform
            
        mid_control, mid_xform = self._create_mid_control()
        
        cmds.parent(top_xform, self.control_group)
            
        cmds.parent(mid_xform, top_control)
        
        top_joint, handle = self._create_joint_line()
        sub_joint, sub_handle = self._create_joint_line()
        
        
        
        cmds.parent(sub_joint, top_joint)
        cmds.parent(sub_handle, top_joint)
        
        self._create_twist_group(top_control, handle, top_joint)
        
        space.create_follow_group(top_joint, mid_xform)
        cmds.pointConstraint(top_control, sub_btm_control, mid_xform)
        
        spline_handle, curve = self._create_spline(top_joint, sub_btm_control, mid_control)
        #cmds.connectAttr( '%s.rotateX' % sub_joint, '%s.twist' % spline_handle)
        
        self._setup_stretchy(curve, top_control)
        
        space.create_follow_group(top_control, top_joint)
        #cmds.parentConstraint(top_control, top_joint, mo = True)
        space.create_follow_group(sub_btm_control, sub_handle)
        #cmds.parentConstraint(sub_btm_control, sub_handle, mo = True)
        
        top_twist = cmds.group(em = True, n = 'topTwist_%s' % spline_handle)
        btm_twist = cmds.group(em = True, n = 'btmTwist_%s' % spline_handle)
        
        cmds.parent(btm_twist, sub_joint)
        
        space.MatchSpace(self.buffer_joints[0], top_twist).translation_rotation()
        
        space.MatchSpace(self.buffer_joints[-1], btm_twist).translation()
        space.MatchSpace(self.buffer_joints[0], btm_twist).rotation()
        
        cmds.setAttr('%s.dTwistControlEnable' % spline_handle, 1)
        cmds.setAttr('%s.dWorldUpType' % spline_handle, 4)
        
        cmds.connectAttr('%s.worldMatrix' % top_twist, '%s.dWorldUpMatrix' % spline_handle)
        cmds.connectAttr('%s.worldMatrix' % btm_twist, '%s.dWorldUpMatrixEnd' % spline_handle)
                
        cmds.parent(top_twist, top_control)
        #cmds.parent(btm_twist, sub_btm_control)
        
        cmds.pointConstraint(sub_btm_control, handle, mo = True)
        space.create_xform_group(handle)
        space.create_xform_group(sub_handle)
        
        cmds.parent(btm_xform, top_control)
        
        if self.top_guide:
            cmds.parentConstraint(self.top_guide, top_xform, mo =  True)
        
        if self.btm_guide:
            cmds.parent(btm_xform, self.btm_guide)


class IkAppendageRig(BufferRig):
    """
    This is usually used for arms or legs.
    """
    
    def __init__(self, description, side):
        super(IkAppendageRig, self).__init__(description, side)
        
        self.create_twist = True
        self.create_stretchy = False
        self.btm_control = None
        self.offset_pole_locator = None
        self.pole_offset = 3
        self.right_side_fix = True
        self.orient_constrain = True
        self.curve_type = None
        self.create_sub_control = True
        self.sub_control = None
        self.top_as_locator = False
        self.match_btm_to_joint = True
        self.create_world_switch = True
        self.create_top_control = True
        self.pole_follow_transform = None
        self.pole_angle_joints = []
        self.top_control_right_side_fix = True
        self.stretch_axis = 'X'
        
    
    def _attach_ik_joints(self, source_chain, target_chain):
        
        for inc in range( 0, len(source_chain) ):
            source = source_chain[inc]
            target = target_chain[inc]
            
            cmds.parentConstraint(source, target)
            attr.connect_scale(source, target)
            
    def _duplicate_joints(self):
        
        super(IkAppendageRig, self)._duplicate_joints()
        
        duplicate = space.DuplicateHierarchy(self.joints[0])
        duplicate.stop_at(self.joints[-1])
        duplicate.replace('joint', 'ik')
        
        self.ik_chain = self.buffer_joints
                
        if not self.create_buffer_joints:
            pass
            #util.AttachJoints(self.ik_chain, self.buffer_joints).create()
        
        if self.create_buffer_joints:
                
            
            #self._attach_ik_joints(self.ik_chain, self.buffer_joints)
            
            ik_group = self._create_group()
            cmds.parent(self.ik_chain[0], ik_group)
            cmds.parent(ik_group, self.setup_group)
    
    def _create_buffer_joint(self):
        
        buffer_joint = cmds.duplicate(self.ik_chain[-1], po = True)[0]
        
        cmds.parent(self.ik_chain[-1], buffer_joint)
        
        if not cmds.isConnected('%s.scale' % buffer_joint, '%s.inverseScale' % self.ik_chain[-1]):
            cmds.connectAttr('%s.scale' % buffer_joint, '%s.inverseScale' % self.ik_chain[-1])
                
        attributes = ['rotateX',
                      'rotateY',
                      'rotateZ',
                      'jointOrientX',
                      'jointOrientY',
                      'jointOrientZ'
                      ]
        
        for attribute in attributes:
            cmds.setAttr('%s.%s' % (self.ik_chain[-1], attribute), 0)
        
        return buffer_joint
        
    def _create_ik_handle(self):
        
        buffer_joint = self._create_buffer_joint()
        
        ik_handle = space.IkHandle( self._get_name() )
        
        ik_handle.set_start_joint( self.ik_chain[0] )
        ik_handle.set_end_joint( buffer_joint )
        ik_handle.set_solver(ik_handle.solver_rp)
        self.ik_handle = ik_handle.create()
        
        xform_ik_handle = space.create_xform_group(self.ik_handle)
        cmds.parent(xform_ik_handle, self.setup_group)
        
        cmds.hide(xform_ik_handle)
        
    def _create_top_control(self):
        
        if not self.top_as_locator:
            control = self._create_control(description = 'top')
            control.hide_scale_and_visibility_attributes()
        
            if self.curve_type:
                control.set_curve_type(self.curve_type)
            
                control.scale_shape(2, 2, 2)
        
            self.top_control = control.get()
            
            
            
        if self.top_as_locator:
            self.top_control = cmds.spaceLocator(n = 'locator_%s' % self._get_name())[0]
        
        return self.top_control
    
    def _xform_top_control(self, control):
        
        match = space.MatchSpace(self.ik_chain[0], control)
        match.translation_rotation()
        
        self._fix_right_side_orient(control)
        
        cmds.parentConstraint(control, self.ik_chain[0], mo = True)
        
        xform_group = space.create_xform_group(control)
        
        cmds.parent(xform_group, self.control_group)
    
    def _create_btm_control(self):
        
        control = self._create_control(description = 'btm')
        control.hide_scale_and_visibility_attributes()
        
            
        control.scale_shape(2, 2, 2)
        
        self.btm_control = control.get()
        
        self._fix_right_side_orient( control.get() )
        
        if self.create_sub_control:
            sub_control = self._create_control('BTM', sub = True)
            
            sub_control.hide_scale_and_visibility_attributes()
            
            xform_group = space.create_xform_group( sub_control.get() )
            
            self.sub_control = sub_control.get()
        
            cmds.parent(xform_group, control.get())
            
            attr.connect_visibility('%s.subVisibility' % self.btm_control, '%sShape' % self.sub_control, 1)
        
        return control.get()
    
    def _fix_right_side_orient(self, control):
        
        
        if not self.right_side_fix:
            return
    
        if not self.side == 'R':
            return
        
        
        
        xform_locator = cmds.spaceLocator()[0]
        
        match = space.MatchSpace(control, xform_locator)
        match.translation_rotation()
        
        spacer = space.create_xform_group(xform_locator)
        
        cmds.setAttr('%s.rotateY' % xform_locator, 180)
        cmds.setAttr('%s.rotateZ' % xform_locator, 180)
        
        match = space.MatchSpace(xform_locator, control)
        match.translation_rotation()
        
        cmds.delete(spacer)
        
    def _xform_btm_control(self, control):
        
        if self.match_btm_to_joint:
            space.MatchSpace(self.ik_chain[-1], control).translation_rotation()
            
        if not self.match_btm_to_joint:
            space.MatchSpace(self.ik_chain[-1], control).translation()
        
        self._fix_right_side_orient(control)
        
        ik_handle_parent = cmds.listRelatives(self.ik_handle, p = True)[0]
        
        if self.sub_control:
            cmds.parent(ik_handle_parent, self.sub_control)
        if not self.sub_control:
            cmds.parent(ik_handle_parent, control)
        #cmds.parentConstraint(self.sub_control, ik_handle_parent, mo = True)
        
        xform_group = space.create_xform_group(control)
        drv_group = space.create_xform_group(control, 'driver')
        
        if self.create_world_switch:
            self._create_local_to_world_switch(control, xform_group, drv_group)
        
        cmds.parent(xform_group, self.control_group)
        
        if self.orient_constrain:
            
            if self.sub_control:
                cmds.orientConstraint(self.sub_control, self.ik_chain[-1], mo = True)
                
            if not self.sub_control:
                cmds.orientConstraint(control, self.ik_chain[-1], mo = True)
        
    def _create_local_to_world_switch(self, control, xform_group, driver_group):
        
        cmds.addAttr(control, ln = 'world', min = 0, max = 1, dv = 0, at = 'double', k = True)
        
        local_group = self._create_group('IkLocal')
        match = space.MatchSpace(control, local_group)
        match.translation_rotation()
        
        world_group = self._create_group('IkWorld')
        match = space.MatchSpace(control, world_group)
        match.translation()
            
        if not self.right_side_fix and self.side == 'R':
            cmds.rotate(180,0,0, world_group)
        
        cmds.parent([local_group,world_group], xform_group)
        
        cmds.orientConstraint(local_group, driver_group)
        cmds.orientConstraint(world_group, driver_group)
        
        constraint = space.ConstraintEditor()
        
        active_constraint = constraint.get_constraint(driver_group, constraint.constraint_orient)
        
        constraint.create_switch(control, 'world', active_constraint)
        
        self.world_group = world_group
        self.local_group = local_group
    
    def _create_top_btm_joint(self, joints, prefix):
        top_position = cmds.xform(joints[0], q = True, t = True, ws = True)
        btm_position = cmds.xform(joints[-1], q = True, t = True, ws = True)
        
        top_name = self._get_name(prefix, 'top')
        btm_name = self._get_name(prefix, 'btm')
        
        cmds.select( cl = True )
        
        top_joint = cmds.joint(p = top_position, n = top_name)
        btm_joint = cmds.joint(p = btm_position, n = btm_name)
        
        cmds.joint(top_joint, e = True, zso = True, oj = 'xyz', sao = 'yup')
        
        return [top_joint, btm_joint]
        
    def _create_twist_ik(self, joints, description):
        
        ik_handle = space.IkHandle(description)
        ik_handle.set_solver(ik_handle.solver_sc)
        ik_handle.set_start_joint(joints[0])
        ik_handle.set_end_joint(joints[-1])
        return ik_handle.create()
        
    def _create_twist_joint(self, top_control):
        
        top_guide_joint, btm_guide_joint = self._create_top_btm_joint( [self.buffer_joints[-1], self.buffer_joints[0]], 'guide')
        top_guidetwist_joint, btm_guidetwist_joint = self._create_top_btm_joint( [self.buffer_joints[0], self.buffer_joints[-1]], 'guideTwist')
        
        self.twist_guide = top_guidetwist_joint
        
        guide_ik = self._create_twist_ik([top_guide_joint, btm_guide_joint], 'guide')
        twist_guide_ik = self._create_twist_ik([top_guidetwist_joint, btm_guidetwist_joint], 'guideTwist')
        
        cmds.parent(top_guidetwist_joint, top_guide_joint)
        cmds.parent(twist_guide_ik, top_guide_joint)
        
        cmds.parent(top_guide_joint, self.setup_group)
        cmds.parent(guide_ik, self.setup_group)
        
        if self.sub_control:
            cmds.pointConstraint( self.sub_control, top_guide_joint )
        if not self.sub_control:
            cmds.pointConstraint( self.btm_control, top_guide_joint )
            
        cmds.pointConstraint( top_control, guide_ik )
        
        if self.sub_control:
            offset_locator = cmds.spaceLocator(n = 'offset_%s' % self.sub_control)[0]
            cmds.parent(offset_locator, self.sub_control)
            
            match = space.MatchSpace(self.sub_control, offset_locator)
            match.translation_rotation()
            
        if not self.sub_control:
            offset_locator = cmds.spaceLocator(n = 'offset_%s' % self.btm_control)[0]
            cmds.parent(offset_locator, self.btm_control)
            
            match = space.MatchSpace(self.btm_control, offset_locator)
            match.translation_rotation()
        
        cmds.hide(offset_locator)
        
        cmds.parentConstraint( offset_locator, twist_guide_ik, mo = True )
        
        self.offset_pole_locator = offset_locator
        
    def _get_pole_joints(self):
        if not self.pole_angle_joints:
            mid_joint_index  = len(self.ik_chain)/2
            mid_joint_index = int(mid_joint_index)
            mid_joint = self.ik_chain[mid_joint_index]
            
            joints = [self.ik_chain[0], mid_joint, self.ik_chain[-1]]
            
            return joints
        
        return self.pole_angle_joints            
        
    def _create_pole_vector(self):
        
        control = self._create_control('POLE')
        control.hide_scale_and_visibility_attributes()
        control.set_curve_type('cube')
        self.poleControl = control.get()
        
        attr.create_title(self.btm_control, 'POLE_VECTOR')
        
        pole_vis = attr.MayaNumberVariable('poleVisibility')
        pole_vis.set_variable_type(pole_vis.TYPE_BOOL)
        pole_vis.create(self.btm_control)
        
        twist_var = attr.MayaNumberVariable('twist')
        twist_var.create(self.btm_control)
        
        if self.side == 'L':
            twist_var.connect_out('%s.twist' % self.ik_handle)
            
        if self.side == 'R':
            attr.connect_multiply('%s.twist' % self.btm_control, '%s.twist' % self.ik_handle, -1)
        
        pole_joints = self._get_pole_joints()
        
        position = space.get_polevector( pole_joints[0], pole_joints[1], pole_joints[2], self.pole_offset )
        cmds.move(position[0], position[1], position[2], control.get())
        
        cmds.poleVectorConstraint(control.get(), self.ik_handle)
        
        xform_group = space.create_xform_group( control.get() )
        
        follow_group = None
        
        if self.create_twist:
            
            if not self.pole_follow_transform:
                follow_group = space.create_follow_group(self.top_control, xform_group)
            if self.pole_follow_transform:
                follow_group = space.create_follow_group(self.pole_follow_transform, xform_group)
                
            constraint = cmds.parentConstraint(self.twist_guide, follow_group, mo = True)[0]
            
            constraint_editor = space.ConstraintEditor()
            constraint_editor.create_switch(self.btm_control, 'autoTwist', constraint)
            cmds.setAttr('%s.autoTwist' % self.btm_control, 0)
        
        if not self.create_twist:
            if self.pole_follow_transform:
                follow_group = space.create_follow_group(self.pole_follow_transform, xform_group)
                
            
            if not self.pole_follow_transform:
                follow_group = xform_group
            #    follow_group = space.create_follow_group(self.top_control, xform_group)
        
        if follow_group:
            cmds.parent(follow_group,  self.control_group )
        
        name = self._get_name()
        
        rig_line = rigs_util.RiggedLine(pole_joints[1], control.get(), name).create()
        cmds.parent(rig_line, self.control_group)
        
        pole_vis.connect_out('%s.visibility' % xform_group)
        pole_vis.connect_out('%s.visibility' % rig_line)
        
        self.pole_vector_xform = xform_group
        

    def _create_stretchy(self, top_transform, btm_transform, control):
        stretchy = rigs_util.StretchyChain()
        
        stretchy.set_joints(self.ik_chain)
        #dampen should be damp... dampen means wet, damp means diminish
        stretchy.set_add_dampen(True)
        stretchy.set_node_for_attributes(control)
        stretchy.set_description(self._get_name())
        stretchy.set_scale_axis(self.stretch_axis)
        
        #this is new stretch distance
        #stretchy.set_vector_instead_of_matrix(False)
        top_locator, btm_locator = stretchy.create()
        
        cmds.parent(top_locator, top_transform)
        cmds.parent(btm_locator, btm_transform)
        
        #this is new stretch distance
        """
        cmds.parent(top_locator, self.setup_group)
        cmds.parent(btm_locator, self.setup_group)
        
        cmds.pointConstraint(top_transform, top_locator)
        cmds.pointConstraint(btm_transform, btm_locator)
        """
        
    def _create_tweakers(self):
        pass
    
    def set_create_twist(self, bool_value):
        """
        Wether to add an auto twist setup.
        """
        self.create_twist = bool_value
    
    def set_create_stretchy(self, bool_value):
        """
        Wether to add a stretchy setup.
        """
        self.create_stretchy = bool_value
    
    def set_stretch_axis(self, axis_letter):
        """
        What axis the stretch should scale on.
        
        Args
            axis_letter (str): 'X','Y','Z'
        """
        self.stretch_axis = axis_letter
    
    def set_pole_offset(self, value):
        """
        Get the amount that the polevector control should offset from the elbow.
        
        Args
            value (float)
        """
        self.pole_offset = value
    
    def set_pole_angle_joints(self, joints):
        """
        Set which joints the pole angle is calculated from.
        
        Args
            joints (list): A list of of 3 joints that form a triangle. 
        """
        self.pole_angle_joints = joints
    
    def set_right_side_fix(self, bool_value):
        """
        Wether to compensate for right side orientation.
        """
        self.right_side_fix = bool_value
    
    def set_orient_constrain(self, bool_value):
        """
        Wether the end effector control should orient constrain the ik handle.
        Default is True.
        """
        self.orient_constrain = bool_value
        
    def set_curve_type(self, curve_name):
        self.curve_type = curve_name
    
    def set_create_sub_control(self, bool_value):
        self.create_sub_control = bool_value
    
    def set_create_world_switch(self, bool_value):
        """
        Wether to create a world switch on the end effector control. 
        This can be used to have the end effector control orient to world if the character is in a-pose.
        """
        self.create_world_switch = bool_value
    
    def set_top_control_as_locator(self, bool_value):
        """
        Instead of a control curve for the top control, make it a locator.
        """
        self.top_as_locator = bool_value
    
    def set_match_btm_to_joint(self, bool_value):
        """
        Wether to match orientation of the end effector control to the btm joint, or just translation.
        Default is True.
        """
        self.match_btm_to_joint = bool_value
        
    def set_create_top_control(self, bool_value):
        """
        Wether to create a top control.
        """
        self.create_top_control = bool_value
    
    def set_pole_follow_transform(self, transform):
        """
        Set a transform for the pole to follow with a on/off switch on the pole control.
        
        Args
            transform (str): The name of a transform.s
        """
        self.pole_follow_transform = transform
        
    
    def create(self):
        super(IkAppendageRig, self).create()
        
        self._create_ik_handle()
        
        if self.create_top_control:
            top_control = self._create_top_control()
        if not self.create_top_control:
            top_control = cmds.spaceLocator(n = 'locator_top_%s' % self._get_name())[0]
            self.top_control = top_control
            space.MatchSpace(self.joints[0], top_control).translation_rotation()
            
        self._xform_top_control(top_control)
        
        btm_control = self._create_btm_control()
        self._xform_btm_control(btm_control)
        
        if self.create_twist:
            self._create_twist_joint(top_control)
        
        
        self._create_pole_vector()
        
        
        if self.sub_control:
            self._create_stretchy(top_control, self.sub_control, btm_control)
        if not self.sub_control:
            self._create_stretchy(top_control, self.btm_control, btm_control)
        
        
            
class TweakCurveRig(BufferRig):
    """
    TweakCurveRig is good for belts or straps that need to be riveted to a surface.
    """
    
    
    def __init__(self, name, side):
        super(TweakCurveRig, self).__init__(name, side)
        
        self.control_count = 4
        self.curve = None
        self.surface = None
        self.use_ribbon = True
        
        self.create_buffer_joints = False
        
        self.orient_controls_to_joints = True
        self.orient_joint = None
        
        self.join_both_ends = False
        
        self.ribbon_offset = 1
        self.ribbon_offset_axis = 'Z'
    
    def _create_control(self, sub = False):
        
        control = super(TweakCurveRig, self)._create_control(sub = sub)
        
        control.hide_scale_and_visibility_attributes()
        
        return control.get()
    
    def _create_ik_guide(self):
        
        if not self.use_ribbon:
            if not self.surface:
            
                name = self._get_name()
                
                self.surface = geo.transforms_to_curve(self.buffer_joints, self.control_count, name)
                
                cmds.rebuildCurve(self.surface, 
                                  spans = self.control_count - 1 ,
                                  rpo = True,  
                                  rt = 0, 
                                  end = 1, 
                                  kr = False, 
                                  kcp = False, 
                                  kep = True,  
                                  kt = False,
                                  d = 3)
                
                
                self.surface = cmds.rename(self.surface, name)
                
                cmds.parent(self.surface, self.setup_group)
                
        
        if self.use_ribbon:
            if not self.surface:
                surface = geo.transforms_to_nurb_surface(self.buffer_joints, self._get_name(self.description), spans = -1, offset_axis = self.ribbon_offset_axis, offset_amount = self.ribbon_offset)
                cmds.rebuildSurface(surface, ch = True, rpo = True, rt =  False,  end = True, kr = 0, kcp = 0, kc = 0, su = 1, du = 1, sv = self.control_count-1, dv = 3, fr = 0, dir = True)
        
                self.surface = surface
                
                cmds.parent(self.surface, self.setup_group)
    
    def _cluster(self, description):
        
        
        cluster_curve = deform.ClusterSurface(self.surface, self._get_name(description))
        cluster_curve.set_join_ends(True)
        cluster_curve.set_join_both_ends(self.join_both_ends)
        cluster_curve.create()
        
        self.cluster_deformers = cluster_curve.clusters
        
        return cluster_curve.get_cluster_handle_list()
        
    def set_control_count(self, int_value):
        
        self.control_count = int_value
        
    def set_use_ribbon(self, bool_value):
        self.use_ribbon = bool_value
        
    def set_ribbon(self, bool_value):
        self.use_ribbon = bool_value
        
    def set_ribbon_offset(self, float_value):
        self.ribbon_offset = float_value
       
    def set_ribbon_offset_axis(self, axis_letter):
        self.ribbon_offset_axis = axis_letter
        
    def set_orient_controls_to_joints(self, bool_value):
        self.orient_controls_to_joints = bool_value
        
    def set_join_both_ends(self, bool_value):
        self.join_both_ends = bool_value
        
    def create(self):
        super(TweakCurveRig, self).create()
        
        self._create_ik_guide()
        
        clusters = self._cluster(self.description)
        
        cmds.parent(clusters, self.setup_group)
        
        for cluster in clusters:
            control = self._create_control()
            
            xform = space.create_xform_group(control)
            space.create_xform_group(control, 'driver')
            
            space.MatchSpace(cluster, xform).translation_to_rotate_pivot()
            
            if self.orient_controls_to_joints:
            
                if not self.orient_joint:
                    joint = space.get_closest_transform(cluster, self.buffer_joints)            
                    
                if self.orient_joint:
                    joint = self.orient_joint
                
                space.MatchSpace(joint, xform).translation_rotation()
            
            cmds.parentConstraint(control, cluster, mo = True)
            
            cmds.parent(xform, self.control_group)
        
        if core.has_shape_of_type(self.surface, 'nurbsCurve'):
            self.maya_type = 'nurbsCurve'
        if core.has_shape_of_type(self.surface, 'nurbsSurface'):
            self.maya_type = 'nurbsSurface'
            
        if self.attach_joints:
            for joint in self.buffer_joints:
                
                if self.maya_type == 'nurbsSurface':
                    rivet = geo.attach_to_surface(joint, self.surface)
                    cmds.parent(rivet, self.setup_group)
                    
                if self.maya_type == 'nurbsCurve':
                    geo.attach_to_curve(joint, self.surface)
                    cmds.orientConstraint(self.control_group, joint)
                        
                        
class IkCurveRig(BufferRig):
        
    def __init__(self, description, side):
        super(IkCurveRig, self).__init__( description, side )
        
        self.use_ribbon = True
        self.surface = None
    
    def _create_btm_control(self):
        
        btm_control = self._create_control('btm')
        btm_control.hide_scale_attributes()
        sub_control = self._create_control('btm', sub = True)
        sub_control.hide_scale_attributes()
        
        btm_control = btm_control.get()
        sub_control = sub_control.get()
        
        space.MatchSpace(self.clusters[0], btm_control).translation_to_rotate_pivot()
        xform = space.create_xform_group(btm_control)
        
        space.create_follow_group(btm_control, self.clusters[0])
        cmds.parent(xform, self.control_group)
        
        space.MatchSpace(self.clusters[1], sub_control).translation_to_rotate_pivot()
        xform = space.create_xform_group(sub_control)
        
        space.create_follow_group(sub_control, self.clusters[1])
        cmds.parent(xform, btm_control)
        
        self.btm_control = btm_control

    def _create_top_control(self):
        
        top_control = self._create_control('top')
        top_control.hide_scale_attributes()
        sub_control = self._create_control('top', sub = True)
        sub_control.hide_scale_attributes()
        
        top_control = top_control.get()
        sub_control = sub_control.get()
        
        space.MatchSpace(self.clusters[-1], top_control).translation_to_rotate_pivot()
        xform = space.create_xform_group(top_control)
        
        space.create_follow_group(top_control, self.clusters[-1])
        cmds.parent(xform, self.control_group)
        
        space.MatchSpace(self.clusters[-2], sub_control).translation_to_rotate_pivot()
        xform = space.create_xform_group(sub_control)
        
        space.create_follow_group(sub_control, self.clusters[-2])
        cmds.parent(xform, top_control)  
        
        self.top_control = top_control      
        
    def _create_mid_control(self):

        mid_control = self._create_control('mid', True)
        mid_control.hide_scale_attributes()
        
        mid_control = mid_control.get()
        
        space.MatchSpace(self.clusters[2], mid_control).translation_to_rotate_pivot()
        xform = space.create_xform_group(mid_control)
        
        space.create_follow_group(mid_control, self.clusters[2])
        cmds.parent(xform, self.control_group)
        
        space.create_multi_follow([self.top_control, self.btm_control], xform, mid_control, value = .5)
    
    def _create_controls(self):
        
        cluster_count = len(self.clusters)
        
        for inc in range(0, cluster_count):
            
            if inc == 0:
                self._create_top_control()
                
            if inc == cluster_count-1:
                self._create_btm_control()
        
        self._create_mid_control()
    
    def set_use_ribbon(self, bool_value):
        """
        Whether the setup should use a ribbon or a spline ik.
        """
        
        self.use_ribbon = bool_value
    
    def create(self):
        super(IkCurveRig, self).create()
        
        self._create_surface()
        self._create_clusters()
        
        self._attach_to_surface()

        self._create_controls()
        
class RopeRig(CurveRig):

    def __init__(self, name, side):
        super(RopeRig, self).__init__(name, side)
        
        self.subdivision = 0
        
        self._sub_run = False
        
        self._division_value = 2
        self.cluster_deformers = []
        
    def _define_control_shape(self):
        return 'cube'

    def _rebuild_curve(self, curve, spans,inc):
        
        if self._sub_run:
            curve_split = curve.split('_')
            curve_split[-1] = 'sub%s' % (inc+1)
            name = string.join(curve_split, '_')
            
        if not self._sub_run:
            name = '%s_sub%s' % (curve, (inc+1))
        
        rebuilt_curve, node = cmds.rebuildCurve( curve, 
                                           constructionHistory = True,
                                           replaceOriginal = False,
                                           rebuildType = 0,
                                           endKnots = 1,
                                           keepRange = 0,
                                           keepControlPoints = 0, 
                                           keepEndPoints = 1, 
                                           keepTangents = 0, 
                                           spans = spans,
                                           degree =3,
                                           name = name)
        
        
        cmds.delete(rebuilt_curve, ch = True)
        
        return rebuilt_curve, node
        
    def _cluster_curve(self, curve, description):
        
        cluster_curve = deform.ClusterCurve(curve, self._get_name(description))
        cluster_curve.create()
        self.cluster_deformers = cluster_curve.clusters
        
        return cluster_curve.get_cluster_handle_list()
    
    def _subdivide(self):
        
        curves = [self.curves[0]]
        
        last_curve = None
        
        for inc in range(0, self.subdivision):


            if last_curve:
                curve = last_curve
            if not last_curve:
                curve = self.curves[0]

            curveObject = api.nodename_to_mobject(cmds.listRelatives(curve, s = True)[0])
            curve_object = api.NurbsCurveFunction(curveObject)
            spans = curve_object.get_span_count()
            
            
            rebuilt_curve, rebuild_node = self._rebuild_curve(curve, spans*self._division_value, inc)
            
            curves.append(rebuilt_curve)
            cmds.parent(rebuilt_curve, self.setup_group)
            last_curve = rebuilt_curve
        
            self._sub_run = True
            
        self._sub_run = False
        return curves
    
    def set_subdivisions(self, int_value):
        
        if int_value < 0:
            int_value = 0
        
        self.subdivision = int_value
        
    def set_division_value(self, int_value):
        if int_value < 2:
            int_value = 2
            
        self._division_value = int_value

    def create(self):

        curves = self._subdivide()
        
        
        scale = 1
        
        scale_section = 1.000/len(curves)
        alt_color = False
        
        description = None
        
        inc = 0
        
        last_curve = None

        for curve in curves:
            if inc > 0:
                description = 'sub%s' % inc
            if inc == 0:
                description = 'main'
            
            clusters = self._cluster_curve(curve, description)
            
            control_group = cmds.group(em = True, n = core.inc_name('controls_%s' % (self._get_name(description))))
            setup_group = cmds.group(em = True, n = core.inc_name('setup_%s' % (self._get_name(description))))
            
            cmds.parent(control_group, self.control_group)
            cmds.parent(setup_group, self.setup_group)
            
            inc2 = 0
            
            for cluster in clusters:
                
                if description:
                    control = self._create_control(description)
                if not description:
                    control = self._create_control()
                
                if not alt_color:
                    control.color(attr.get_color_of_side(self.side))    
                if alt_color:
                    control.color(attr.get_color_of_side(self.side, sub_color = True))
                
                space.MatchSpace(cluster, control.get()).translation_to_rotate_pivot()
                
                offset_cluster = cmds.group(em = True, n = 'offset_%s' % cluster)
                space.MatchSpace(cluster, offset_cluster).translation_to_rotate_pivot()
                
                xform_cluster = space.create_xform_group(cluster)
                
                cmds.parent(xform_cluster, offset_cluster)
                cmds.parent(offset_cluster, setup_group)
                
                xform_offset = space.create_xform_group(offset_cluster)
                
                
                control.scale_shape(scale, scale, scale) 
                
                
                xform = space.create_xform_group(control.get())
                attr.connect_translate(control.get(), cluster)
                
                control.hide_scale_attributes()
                
                if last_curve:
                    geo.attach_to_curve(xform, last_curve)
                    geo.attach_to_curve(xform_offset, last_curve)
                    
                cmds.parent(xform, control_group)
                    
                inc2 +=1
                
            scale = scale - scale_section
            
            last_curve = curve
            
            inc += 1
            
            if alt_color:
                alt_color = False 
                continue
            
            if not alt_color:
                
                alt_color = True
                
class ConvertJointToNub(object):

    def __init__(self, name, side = 'C'):
        self.start_joint = None
        self.end_joint = None
        self.count = 10
        self.prefix = 'joint'
        self.name = name
        self.side = side
        
        self.add_mid_control = True
        
        self.joints = []
        self.control_group = None
        self.setup_group = None
        self.control_shape = 'pin_round'
        self.add_sub_joints = False
        
        self.right_side_fix = True
        self.right_side_fix_axis = 'x'
        
        self.up_object = None
        
    def set_start_joint(self, joint):
        self.start_joint = joint
    
    def set_end_joint(self, joint):
        self.end_joint = joint
        
    def set_joints(self, joints):
        self.joints = joints
        
    def set_create_mid_control(self, bool_value):
        self.add_mid_control = bool_value
        
    def set_joint_count(self, count):
        self.count = count
        
    def set_control_shape(self, shape_type_name):
        self.control_shape = shape_type_name
        
    def set_prefix(self, prefix):
        self.prefix = prefix
        
    def set_add_sub_joints(self, bool_value):
        self.add_sub_joints = bool_value
        
    def set_up_object(self, name):
        self.up_object = name
        
    def create(self):
        
        parent_joints = False
        
        if not self.joints:
            parent_joints = True
            joints = space.subdivide_joint(self.start_joint, 
                                     self.end_joint, 
                                     self.count, self.prefix, 
                                     '%s_1_%s' % (self.name,self.side), True)
            
                
            for joint in joints[:-1]:
                orient = space.OrientJoint(joint)
                
                if not self.up_object:
                    self.up_object = self.start_joint
                
                orient.set_aim_up_at_object(self.up_object)
                orient.run()
            
            cmds.makeIdentity(joints[-1], r = True, jo = True, apply = True)
            
            self.joints = joints
            
        parent_map = {}
            
        if self.add_sub_joints:
            
            new_joints = []
            
            for joint in self.joints:
                duplicate = cmds.duplicate(joint, po = True)
                
                new_name = joint[0].upper() + joint[1:]
                
                new_joint = cmds.rename(joint, 'xform%s' % new_name)
                duplicate = cmds.rename(duplicate, joint)
                cmds.parent(duplicate, w = True)
                
                new_joints.append(new_joint)
                
                parent_map[new_joint] = duplicate
                
            self.joints = new_joints
        
        rig = IkSplineNubRig(self.name, self.side)
        rig.set_joints(self.joints)
        rig.set_end_with_locator(True)
        rig.set_create_middle_control(self.add_mid_control)
        rig.set_control_shape(self.control_shape)
        #rig.set_control_orient(self.start_joint)
        rig.set_buffer(False)
        rig.set_right_side_fix(self.right_side_fix, self.right_side_fix_axis)
        rig.create()
        
        self.top_control = rig.top_control
        self.btm_control = rig.btm_control
        self.top_xform = rig.top_xform
        self.btm_xform = rig.btm_xform
        
        if parent_joints:
            cmds.parent(joints[0], rig.setup_group)
        
        if parent_map:
            for joint in parent_map:
                cmds.parent(parent_map[joint], joint)
        
        self.control_group = rig.control_group
        self.setup_group = rig.setup_group
        

        
    def get_control_group(self):
        return self.control_group
    
    def get_setup_group(self):
        return self.setup_group
    
    def get_joints(self):
        return self.joints
    
    def set_right_side_fix(self, bool_value, axis = 'x'):
        self.right_side_fix = bool_value
        self.right_side_fix_axis = axis

                          
#---Body Rig

class NeckRig(FkCurveRig):
    def _first_increment(self, control, current_transform):
        self.first_control = control

class IkLegRig(IkAppendageRig):
    
    def _fix_right_side_orient(self, control, axis = 'yz'):
        
        
        
        if not self.right_side_fix:
            return
    
        if not self.side == 'R':
            return
        
        xform_locator = cmds.spaceLocator()[0]
        
        match = space.MatchSpace(control, xform_locator)
        match.translation_rotation()
        
        spacer = space.create_xform_group(xform_locator)
        
        for letter in axis:
        
            cmds.setAttr('%s.rotate%s' % (xform_locator, letter.upper()), 180)
        
        match = space.MatchSpace(xform_locator, control)
        match.translation_rotation()
        
        cmds.delete(spacer)
           
    def _xform_top_control(self, control):
        
        match = space.MatchSpace(self.ik_chain[0], control)
        match.translation_rotation()
        
        self._fix_right_side_orient(control, 'z')
        
        cmds.parentConstraint(control, self.ik_chain[0], mo = True)
        
        xform_group = space.create_xform_group(control)
        
        cmds.parent(xform_group, self.control_group)
            
    def _create_pole_vector(self):
        
        control = self._create_control('POLE')
        control.hide_scale_and_visibility_attributes()
        control.set_curve_type('cube')
        self.poleControl = control.get()
        
        attr.create_title(self.btm_control, 'POLE_VECTOR')
                
        pole_vis = attr.MayaNumberVariable('poleVisibility')
        pole_vis.set_variable_type(pole_vis.TYPE_BOOL)
        pole_vis.create(self.btm_control)
        
        twist_var = attr.MayaNumberVariable('twist')
        twist_var.create(self.btm_control)
        
        if self.side == 'L':
            twist_var.connect_out('%s.twist' % self.ik_handle)
            
        if self.side == 'R':
            attr.connect_multiply('%s.twist' % self.btm_control, '%s.twist' % self.ik_handle, -1)
            #connect_reverse('%s.twist' % self.btm_control, '%s.twist' % self.ik_handle)
            
        pole_joints = self._get_pole_joints()
        
        position = space.get_polevector( pole_joints[0], pole_joints[1], pole_joints[2], self.pole_offset )
        cmds.move(position[0], position[1], position[2], control.get())

        match = space.MatchSpace(self.btm_control, control.get())
        match.rotation()
        
        cmds.poleVectorConstraint(control.get(), self.ik_handle)
        
        xform_group = space.create_xform_group( control.get() )
        
        if self.create_twist:
            
            follow_group = space.create_follow_group(self.top_control, xform_group)
            constraint = cmds.parentConstraint(self.twist_guide, follow_group, mo = True)[0]
            
            constraint_editor = space.ConstraintEditor()
            constraint_editor.create_switch(self.btm_control, 'autoTwist', constraint)
            cmds.setAttr('%s.autoTwist' % self.btm_control, 1)
            
            twist_offset = attr.MayaNumberVariable('autoTwistOffset')
            twist_offset.create(self.btm_control)
            
            if self.side == 'L':
                twist_offset.connect_out('%s.rotateY' % self.offset_pole_locator)
            if self.side == 'R':
                attr.connect_multiply('%s.autoTwistOffset' % self.btm_control, 
                                '%s.rotateY' % self.offset_pole_locator, -1)
        
        if not self.create_twist:
            follow_group = space.create_follow_group(self.top_control, xform_group)
        
        cmds.parent(follow_group,  self.control_group )
        
        name = self._get_name()
        
        rig_line = rigs_util.RiggedLine(pole_joints[1], control.get(), name).create()
        cmds.parent(rig_line, self.control_group)
        
        pole_vis.connect_out('%s.visibility' % xform_group)
        pole_vis.connect_out('%s.visibility' % rig_line) 
    
    
class RollRig(JointRig):
    
    def __init__(self, description, side):
        super(RollRig, self).__init__(description, side)
        
        self.create_roll_controls = True
        self.attribute_control = None
        
        self.ik_chain = []
        self.fk_chain = []
        
        self.add_hik = None
        
        self.ik_attribute = 'ikFk'
        self.control_shape = 'circle'
        
        self.forward_roll_axis = 'X'
        self.side_roll_axis = 'Z'
        self.top_roll_axis = 'Y'
        
        self.right_side_fix = False
        
    def duplicate_joints(self):
        
        duplicate = space.DuplicateHierarchy(self.joints[0])
        duplicate.only_these(self.joints)
        joints = duplicate.create()
        
        cmds.parent(joints[0], self.setup_group)
        
        return joints
    
    def _get_attribute_control(self):
        if not self.attribute_control:
            return self.roll_control.get()
            
        if self.attribute_control:
            return self.attribute_control        
    
    def _create_pivot_group(self, source_transform, description):
        
        name = self._get_name('pivot', description)
        
        group = cmds.group(em = True, n = name)
        
        match = space.MatchSpace(source_transform, group)
        match.translation_rotation()
        
        xform_group = space.create_xform_group(group)
        
        attribute_control = self._get_attribute_control()
        
        cmds.addAttr(attribute_control, ln = '%sPivot' % description, at = 'double', k = True)
        
        cmds.connectAttr('%s.%sPivot' % (attribute_control, description), '%s.rotateY' % group)
        
        if self.right_side_fix and self.side == 'R':
            attr.insert_multiply('%s.rotateY' % group, -1) 
        
        return group, xform_group
    
    def _create_pivot_control(self, source_transform, description, sub = False, no_control = False, scale = 1):
        
        if self.create_roll_controls:
            control = self._create_control(description, sub)
            
            control_object = control
            control.set_curve_type(self.control_shape)
            if sub:
                if self.sub_control_shape:
                    control.set_curve_type(self.sub_control_shape)
                            
            control.scale_shape(scale, scale, scale)
            control = control.get()
        
        if not self.create_roll_controls or no_control:
            name = self._get_name('ctrl', description)
            control = cmds.group(em = True, n = core.inc_name(name))
        
        xform_group = space.create_xform_group(control)
        driver_group = space.create_xform_group(control, 'driver')
        
        match = space.MatchSpace(source_transform, xform_group)
        match.translation_rotation()
        
        if self.create_roll_controls:
            
            control_object.hide_scale_attributes()
            control_object.hide_translate_attributes()
            control_object.hide_visibility_attribute()
            
        if self.create_roll_controls:
            cmds.connectAttr('%s.controlVisibility' % self._get_attribute_control(), '%sShape.visibility' % control)
        
        return control, xform_group, driver_group
    
    def _create_roll_control(self, transform):
        
        roll_control = self._create_control('roll') 
        roll_control.set_curve_type('square')
        
        self.roll_control = roll_control
        
        roll_control.scale_shape(.8,.8,.8)
        
        xform_group = space.create_xform_group(roll_control.get())
        
        roll_control.hide_keyable_attributes()
        
        match = space.MatchSpace( transform, xform_group )
        match.translation_rotation()
        
        cmds.parent(xform_group, self.control_group)
        
        self.roll_control_xform = xform_group 
        
        return roll_control
    
    def _mix_joints(self, joint_chain1, joint_chain2):
        
        count = len(joint_chain1)
        
        self.ik_chain = []
        
        joints_attach_1 = []
        joints_attach_2 = []
        target_joints = []
        
        for inc in range(0, count):
            
            for inc2 in range(0, count):
                if joint_chain1[inc].startswith(self.joints[inc2]):
                    
                    joints_attach_1.append(joint_chain1[inc])
                    joints_attach_2.append(joint_chain2[inc])
                    target_joints.append(self.joints[inc2])
                    
                    constraint = cmds.parentConstraint(joint_chain1[inc], joint_chain2[inc], self.joints[inc2])[0]
                    
                    constraint_editor = space.ConstraintEditor()
                    constraint_editor.create_switch(self.roll_control.get(), self.ik_attribute, constraint)
                    
                    self.ik_chain.append(joint_chain1[inc])
                    self.fk_chain.append(joint_chain2[inc])
                    
        space.AttachJoints(joints_attach_1, target_joints).create()
        space.AttachJoints(joints_attach_2, target_joints).create()
        
        cmds.connectAttr('%s.%s' % (self.roll_control.get(), self.ik_attribute), '%s.switch' % target_joints[0] )
                 
    def _create_ik_fk_attribute(self):
        
        attr.create_title(self.roll_control.get(), 'IK_FK')
        ik_fk = attr.MayaNumberVariable(self.ik_attribute)
        ik_fk.set_variable_type(ik_fk.TYPE_DOUBLE)
        ik_fk.set_min_value(0)
        ik_fk.set_max_value(1)
        
        if self.add_hik:
            ik_fk.set_max_value(2)
            
        ik_fk.create(self.roll_control.get())
        
    def set_create_roll_controls(self, bool_value):
        self.create_roll_controls = bool_value
        
    def set_attribute_control(self, control_name):
        self.attribute_control = control_name
    
    def set_control_shape(self, shape_name):
        self.control_shape = shape_name
    
    def set_add_hik(self, bool_value):
        self.add_hik = bool_value
        if bool_value:
            self.ik_attribute = 'ikFkHik'
    
    def set_forward_roll_axis(self, axis_letter):
        self.forward_roll_axis = axis_letter
        
    def set_side_roll_axis(self, axis_letter):
        self.side_roll_axis = axis_letter
        
    def set_top_roll_axis(self, axis_letter):
        self.top_roll_axis = axis_letter
    
    def set_right_side_fix(self, bool_value):
        self.right_side_fix = bool_value
    
    def create(self):
        super(RollRig, self).create()
        
        joint_chain1 = self.duplicate_joints()
        joint_chain2 = self.duplicate_joints()
        
        self._create_roll_control(self.joints[0])
        
        self._create_ik_fk_attribute()
        
        self._mix_joints(joint_chain1, joint_chain2)
        
        attr.create_title(self._get_attribute_control(), 'FOOT_PIVOTS')
        
        if self.create_roll_controls:
            bool_var = attr.MayaNumberVariable('controlVisibility')
            bool_var.set_variable_type(bool_var.TYPE_BOOL)
            bool_var.create(self._get_attribute_control())
        
    
class FootRollRig(RollRig):
    
    def __init__(self, description, side):
        super(FootRollRig, self).__init__(description, side)
        
        self.defined_joints = []
        self.toe_rotate_as_locator = False
        self.mirror_yaw = False
        self.main_control_follow = None
    
    def _define_joints(self):
        
        self.ankle_index = 0
        self.heel_index = 1
        self.ball_index = 2
        self.toe_index = 3
        self.yawIn_index = 4
        self.yawOut_index = 5
        
        self.ankle = self.ik_chain[self.ankle_index]
        self.heel = self.ik_chain[self.heel_index]
        self.ball = self.ik_chain[self.ball_index]
        self.toe = self.ik_chain[self.toe_index]
        self.yawIn = self.ik_chain[self.yawIn_index]
        
        self.yawOut = self.ik_chain[self.yawOut_index]
        
    def _create_ik_handle(self, name, start_joint, end_joint):
        
        name = self._get_name(name)
        
        ik_handle = space.IkHandle(name)
        ik_handle.set_solver(ik_handle.solver_sc)
        ik_handle.set_start_joint(start_joint)
        ik_handle.set_end_joint(end_joint)
        return ik_handle.create()

    def _create_ik(self):
    
        self.ankle_handle = self._create_ik_handle( 'ankle', self.ankle, self.ball)
        self.ball_handle = self._create_ik_handle( 'ball', self.ball, self.toe)
        
        cmds.parent( self.ankle_handle, self.setup_group )
        cmds.parent( self.ball_handle, self.setup_group )
        
    def _create_toe_rotate_control(self):
        if not self.toe_rotate_as_locator:
            control = self._create_control( 'TOE_ROTATE', True)
            control.hide_translate_attributes()
            control.hide_scale_attributes()
            control.hide_visibility_attribute()
            control.set_curve_type('circle')
            xform_group = control.create_xform()
            control = control.get()
        
        if self.toe_rotate_as_locator:
            control = cmds.spaceLocator(n = self._get_name('locator', 'toe_rotate'))[0]
            xform_group = space.create_xform_group(control)
            attribute_control = self._get_attribute_control()
            
            cmds.addAttr(attribute_control, ln = 'toeRotate', at = 'double', k = True)  
            cmds.connectAttr('%s.toeRotate' % attribute_control, '%s.rotate%s' % (control, self.forward_roll_axis))  
            
        
        match = space.MatchSpace(self.ball, xform_group)
        match.translation_rotation()
        
        cmds.parent(xform_group, self.control_group)
        
        return control, xform_group
    
    def _create_toe_fk_rotate_control(self):
        control = self._create_control( 'TOE_FK_ROTATE')
        control.hide_translate_attributes()
        control.hide_scale_attributes()
        control.hide_visibility_attribute()
        
        xform_group = control.create_xform()
        
        match = space.MatchSpace(self.ball, xform_group)
        match.translation_rotation()
        
        cmds.parent(xform_group, self.control_group)
        
        cmds.parentConstraint(control.get(), self.fk_chain[self.ball_index])
        
        return control, xform_group        
    
    def _create_roll_attributes(self):
        
        attribute_control = self._get_attribute_control()
        
        cmds.addAttr(attribute_control, ln = 'ballRoll', at = 'double', k = True)
        cmds.addAttr(attribute_control, ln = 'toeRoll', at = 'double', k = True)
        cmds.addAttr(attribute_control, ln = 'heelRoll', at = 'double', k = True)
        cmds.addAttr(attribute_control, ln = 'yawRoll', at = 'double', k = True)
    
    def _create_yawout_roll(self, parent):
        
        control, xform, driver = self._create_pivot_control(self.yawOut, 'yawOut')

        cmds.parent(xform, parent)
        
        attribute_control = self._get_attribute_control()
        
        final_value = 10
        if self.mirror_yaw and self.side == 'R':
            final_value = -10
            
        final_other_value = -45
        if self.mirror_yaw and self.side == 'R':
            final_other_value = 45
        
        
        cmds.setDrivenKeyframe('%s.rotate%s' % (driver, self.side_roll_axis),cd = '%s.yawRoll' % attribute_control, driverValue = 0, value = 0, itt = 'spline', ott = 'spline')
        cmds.setDrivenKeyframe('%s.rotate%s' % (driver, self.side_roll_axis),cd = '%s.yawRoll' % attribute_control, driverValue = final_value, value = final_other_value, itt = 'spline', ott = 'spline')
        
        if self.mirror_yaw and self.side == 'R':
            cmds.setInfinity('%s.rotate%s' % (driver, self.side_roll_axis), preInfinite = 'linear')
        else:
            cmds.setInfinity('%s.rotate%s' % (driver, self.side_roll_axis), postInfinite = 'linear')
                
        return control
        
    def _create_yawin_roll(self, parent):
        
        control, xform, driver = self._create_pivot_control(self.yawIn, 'yawIn')

        cmds.parent(xform, parent)
        
        attribute_control = self._get_attribute_control()
        
        final_value = -10
        if self.mirror_yaw and self.side == 'R':
            final_value = 10

        final_other_value = 45
        if self.mirror_yaw and self.side == 'R':
            final_other_value = -45
        
        cmds.setDrivenKeyframe('%s.rotate%s' % (driver, self.side_roll_axis),cd = '%s.yawRoll' % attribute_control, driverValue = 0, value = 0, itt = 'spline', ott = 'spline')
        cmds.setDrivenKeyframe('%s.rotate%s' % (driver, self.side_roll_axis),cd = '%s.yawRoll' % attribute_control, driverValue = final_value, value = final_other_value, itt = 'spline', ott = 'spline')
        
        if self.mirror_yaw and self.side == 'R':
            cmds.setInfinity('%s.rotate%s' % (driver, self.side_roll_axis), postInfinite = 'linear')
        else:
            cmds.setInfinity('%s.rotate%s' % (driver, self.side_roll_axis), preInfinite = 'linear')    
        
                
        return control
    
    def _create_ball_roll(self, parent):
        
        control, xform, driver = self._create_pivot_control(self.ball, 'ball')
        control = rigs_util.Control(control)
        control.scale_shape(2,2,2)
        control = control.get()
        
        cmds.parent(xform, parent)
        
        attribute_control = self._get_attribute_control()
        
        cmds.setDrivenKeyframe('%s.rotate%s' % (driver, self.forward_roll_axis),cd = '%s.ballRoll' % attribute_control, driverValue = 0, value = 0, itt = 'spline', ott = 'spline')        
        cmds.setDrivenKeyframe('%s.rotate%s' % (driver, self.forward_roll_axis),cd = '%s.ballRoll' % attribute_control, driverValue = 10, value = 45, itt = 'spline', ott = 'spline')
        cmds.setDrivenKeyframe('%s.rotate%s' % (driver, self.forward_roll_axis),cd = '%s.ballRoll' % attribute_control, driverValue = -10, value = -45, itt = 'spline', ott = 'spline')
        #cmds.setDrivenKeyframe('%s.rotateX' % driver,cd = '%s.ballRoll' % attribute_control, driverValue = 20, value = 0, itt = 'spline', ott = 'spline')
        cmds.setInfinity('%s.rotate%s' % (driver, self.forward_roll_axis), postInfinite = 'linear')
        cmds.setInfinity('%s.rotate%s' % (driver, self.forward_roll_axis), preInfinite = 'linear')
        
        return control
    
    def _create_toe_roll(self, parent):
        
        control, xform, driver = self._create_pivot_control(self.toe, 'toe')
        
        cmds.parent(xform, parent)
        
        attribute_control = self._get_attribute_control()
        
        cmds.setDrivenKeyframe('%s.rotate%s' % (driver, self.forward_roll_axis),cd = '%s.toeRoll' % attribute_control, driverValue = 0, value = 0, itt = 'spline', ott = 'spline' )
        cmds.setDrivenKeyframe('%s.rotate%s' % (driver, self.forward_roll_axis),cd = '%s.toeRoll' % attribute_control, driverValue = 10, value = 45, itt = 'spline', ott = 'spline')
        cmds.setDrivenKeyframe('%s.rotate%s' % (driver, self.forward_roll_axis),cd = '%s.toeRoll' % attribute_control, driverValue = -10, value = -45, itt = 'spline', ott = 'spline')
        
        cmds.setInfinity('%s.rotate%s' % (driver, self.forward_roll_axis), postInfinite = 'linear')
        cmds.setInfinity('%s.rotate%s' % (driver, self.forward_roll_axis), preInfinite = 'linear')
        
        return control
    
    def _create_heel_roll(self, parent):
        control, xform, driver = self._create_pivot_control(self.heel, 'heel')
        
        cmds.parent(xform, parent)
        
        attribute_control = self._get_attribute_control()
        
        cmds.setDrivenKeyframe('%s.rotate%s' % (driver, self.forward_roll_axis),cd = '%s.heelRoll' % attribute_control, driverValue = 0, value = 0, itt = 'spline', ott = 'spline')
        cmds.setDrivenKeyframe('%s.rotate%s' % (driver, self.forward_roll_axis),cd = '%s.heelRoll' % attribute_control, driverValue = -10, value = -45, itt = 'spline', ott = 'spline')
        cmds.setDrivenKeyframe('%s.rotate%s' % (driver, self.forward_roll_axis),cd = '%s.heelRoll' % attribute_control, driverValue = 10, value = 45, itt = 'spline', ott = 'spline')
        cmds.setInfinity('%s.rotate%s' % (driver, self.forward_roll_axis), preInfinite = 'linear')
        cmds.setInfinity('%s.rotate%s' % (driver, self.forward_roll_axis), postInfinite = 'linear')
        
        return control
    
    def _create_pivot(self, name, transform, parent):
        
        pivot_group, pivot_xform = self._create_pivot_group(transform, name)
        cmds.parent(pivot_xform, parent)
        
        return pivot_group
        
    def _create_pivot_groups(self):

        toe_control, toe_control_xform = self._create_toe_rotate_control()
        toe_fk_control, toe_fk_control_xform = self._create_toe_fk_rotate_control()
        
        ball_pivot = self._create_pivot('ball', self.ball, self.control_group)
        toe_pivot = self._create_pivot('toe', self.toe, ball_pivot)
        heel_pivot = self._create_pivot('heel', self.heel, toe_pivot)
        
        toe_roll = self._create_toe_roll(heel_pivot)
        heel_roll = self._create_heel_roll(toe_roll)
        yawout_roll = self._create_yawout_roll(heel_roll)
        yawin_roll = self._create_yawin_roll(yawout_roll)
        ball_roll = self._create_ball_roll(yawin_roll)
        
        self._create_ik()
        
        cmds.parent(toe_control_xform, yawin_roll)
        #cmds.parent(toe_fk_control_xform, self.control_group)
        
        #cmds.parentConstraint(ball_roll, self.roll_control_xform, mo = True)
        if not self.main_control_follow:
            space.create_follow_group(ball_roll, self.roll_control_xform)
        if self.main_control_follow:
            space.create_follow_group(self.main_control_follow, self.roll_control_xform)
        
        cmds.parentConstraint(toe_control, self.ball_handle, mo = True)
        cmds.parentConstraint(ball_roll, self.ankle_handle, mo = True)
        
        
        return [ball_pivot, toe_fk_control_xform]
        
    def set_toe_rotate_as_locator(self, bool_value):
        """
        Whether the toe rotate should be a locator instead of a control.
        An attribute will be created on the main control to rotate the toe.
        """
        self.toe_rotate_as_locator = bool_value
          
    def set_mirror_yaw(self, bool_value):
        self.mirror_yaw = bool_value
        
    def set_main_control_follow(self, transform):
        self.main_control_follow = transform
                    
    def create(self):
        super(FootRollRig,self).create()
        
        self._define_joints()
        
        self._create_roll_attributes()
        
        ball_pivot, toe_fk_control_xform = self._create_pivot_groups()
        
        attr.connect_equal_condition('%s.%s' % (self.roll_control.get(), self.ik_attribute), '%s.visibility' % toe_fk_control_xform, 1)
        #cmds.connectAttr('%s.%s' % (self.roll_control.get(), self.ik_attribute), '%s.visibility' % toe_fk_control_xform)
        attr.connect_equal_condition('%s.%s' % (self.roll_control.get(), self.ik_attribute), '%s.visibility' % ball_pivot, 0)
        #connect_reverse('%s.%s' % (self.roll_control.get(), self.ik_attribute), '%s.visibility' % ball_pivot)
              
class BaseFootRig(BufferRig):
    def __init__(self, description, side):
        super(RollRig, self).__init__(description, side)
        
        self.create_roll_controls = True
        self.attribute_control = None
        
        self.control_shape = 'circle'
        
        self.forward_roll_axis = 'X'
        self.side_roll_axis = 'Z'
        self.top_roll_axis = 'Y'
        
        self.locators = []
            
    def _get_attribute_control(self):
        if not self.attribute_control:
            return self.roll_control.get()
            
        if self.attribute_control:
            return self.attribute_control        
    
    def _create_pivot_group(self, source_transform, description):
        
        name = self._get_name('pivot', description)
        
        group = cmds.group(em = True, n = name)
        
        match = space.MatchSpace(source_transform, group)
        match.translation_rotation()
        
        xform_group = space.create_xform_group(group)
        
        attribute_control = self._get_attribute_control()
        
        cmds.addAttr(attribute_control, ln = '%sPivot' % description, at = 'double', k = True)
        
        cmds.connectAttr('%s.%sPivot' % (attribute_control, description), '%s.rotateY' % group)
        
        return group, xform_group
    
    def _create_pivot_control(self, source_transform, description, sub = False, no_control = False, scale = 1):
        
        if self.create_roll_controls:
            control = self._create_control(description, sub)
            
            control_object = control
            control.set_curve_type(self.control_shape)
            if sub:
                if self.sub_control_shape:
                    control.set_curve_type(self.sub_control_shape)
                            
            control.scale_shape(scale, scale, scale)
            control = control.get()
        
        if not self.create_roll_controls or no_control:
            name = self._get_name('ctrl', description)
            control = cmds.group(em = True, n = core.inc_name(name))
        
        xform_group = space.create_xform_group(control)
        driver_group = space.create_xform_group(control, 'driver')
        
        match = space.MatchSpace(source_transform, xform_group)
        match.translation_rotation()
        
        if self.create_roll_controls:
            
            control_object.hide_scale_attributes()
            control_object.hide_translate_attributes()
            control_object.hide_visibility_attribute()
            
        if self.create_roll_controls:
            cmds.connectAttr('%s.controlVisibility' % self._get_attribute_control(), '%sShape.visibility' % control)
        
        return control, xform_group, driver_group
    
    def _create_roll_control(self, transform):
        
        roll_control = self._create_control('roll') 
        roll_control.set_curve_type('square')
        
        self.roll_control = roll_control
        
        roll_control.scale_shape(.8,.8,.8)
        
        xform_group = space.create_xform_group(roll_control.get())
        
        roll_control.hide_keyable_attributes()
        
        match = space.MatchSpace( transform, xform_group )
        match.translation_rotation()
        
        cmds.parent(xform_group, self.control_group)
        
        self.roll_control_xform = xform_group 
        
        return roll_control 
    
    def _create_ik_handle(self, name, start_joint, end_joint):
        
        name = self._get_name(name)
        
        ik_handle = space.IkHandle(name)
        ik_handle.set_solver(ik_handle.solver_sc)
        ik_handle.set_start_joint(start_joint)
        ik_handle.set_end_joint(end_joint)
        return ik_handle.create()  
                    
    def set_create_roll_controls(self, bool_value):
        
        self.create_roll_controls = bool_value
        
    def set_attribute_control(self, control_name):
        self.attribute_control = control_name
    
    def set_control_shape(self, shape_name):
        self.control_shape = shape_name
    
    def set_forward_roll_axis(self, axis_letter):
        self.forward_roll_axis = axis_letter
        
    def set_side_roll_axis(self, axis_letter):
        self.side_roll_axis = axis_letter
        
    def set_top_roll_axis(self, axis_letter):
        self.top_roll_axis = axis_letter
    
    def create(self):
        super(RollRig, self).create()
        
        self._create_roll_control(self.joints[0])
        
        attr.create_title(self._get_attribute_control(), 'FOOT_PIVOTS')
                
        if self.create_roll_controls:
            bool_var = attr.MayaNumberVariable('controlVisibility')
            bool_var.set_variable_type(bool_var.TYPE_BOOL)
            bool_var.create(self._get_attribute_control())
            
class FootRig(BaseFootRig):
    def __init__(self, description, side):
        super(FootRollRig, self).__init__(description, side)
        
        self.toe_rotate_as_locator = False
        self.mirror_yaw = False
        self.main_control_follow = None

    def _create_ik(self):
    
        self.ankle_handle = self._create_ik_handle( 'ankle', self.ankle, self.ball)
        self.ball_handle = self._create_ik_handle( 'ball', self.ball, self.toe)
        
        cmds.parent( self.ankle_handle, self.setup_group )
        cmds.parent( self.ball_handle, self.setup_group )
        
    def _create_toe_rotate_control(self):
        if not self.toe_rotate_as_locator:
            control = self._create_control( 'TOE_ROTATE', True)
            control.hide_translate_attributes()
            control.hide_scale_attributes()
            control.hide_visibility_attribute()
            control.set_curve_type('circle')
            xform_group = control.create_xform()
            control = control.get()
        
        if self.toe_rotate_as_locator:
            control = cmds.spaceLocator(n = self._get_name('locator', 'toe_rotate'))[0]
            xform_group = space.create_xform_group(control)
            attribute_control = self._get_attribute_control()
            
            cmds.addAttr(attribute_control, ln = 'toeRotate', at = 'double', k = True)  
            cmds.connectAttr('%s.toeRotate' % attribute_control, '%s.rotate%s' % (control, self.forward_roll_axis))  
            
        match = space.MatchSpace(self.ball, xform_group)
        match.translation_rotation()
        
        cmds.parent(xform_group, self.control_group)
        
        return control, xform_group     
    
    def _create_roll_attributes(self):
        
        attribute_control = self._get_attribute_control()
        
        cmds.addAttr(attribute_control, ln = 'ballRoll', at = 'double', k = True)
        cmds.addAttr(attribute_control, ln = 'toeRoll', at = 'double', k = True)
        cmds.addAttr(attribute_control, ln = 'heelRoll', at = 'double', k = True)
        cmds.addAttr(attribute_control, ln = 'yawRoll', at = 'double', k = True)
    
    def _create_yawout_roll(self, parent):
        
        control, xform, driver = self._create_pivot_control(self.yawOut, 'yawOut')

        cmds.parent(xform, parent)
        
        attribute_control = self._get_attribute_control()
        
        final_value = 10
        if self.mirror_yaw and self.side == 'R':
            final_value = -10
            
        final_other_value = -45
        if self.mirror_yaw and self.side == 'R':
            final_other_value = 45
        
        
        cmds.setDrivenKeyframe('%s.rotate%s' % (driver, self.side_roll_axis),cd = '%s.yawRoll' % attribute_control, driverValue = 0, value = 0, itt = 'spline', ott = 'spline')
        cmds.setDrivenKeyframe('%s.rotate%s' % (driver, self.side_roll_axis),cd = '%s.yawRoll' % attribute_control, driverValue = final_value, value = final_other_value, itt = 'spline', ott = 'spline')
        
        if self.mirror_yaw and self.side == 'R':
            cmds.setInfinity('%s.rotate%s' % (driver, self.side_roll_axis), preInfinite = 'linear')
        else:
            cmds.setInfinity('%s.rotate%s' % (driver, self.side_roll_axis), postInfinite = 'linear')
                
        return control
        
    def _create_yawin_roll(self, parent):
        
        control, xform, driver = self._create_pivot_control(self.yawIn, 'yawIn')

        cmds.parent(xform, parent)
        
        attribute_control = self._get_attribute_control()
        
        final_value = -10
        if self.mirror_yaw and self.side == 'R':
            final_value = 10

        final_other_value = 45
        if self.mirror_yaw and self.side == 'R':
            final_other_value = -45
        
        cmds.setDrivenKeyframe('%s.rotate%s' % (driver, self.side_roll_axis),cd = '%s.yawRoll' % attribute_control, driverValue = 0, value = 0, itt = 'spline', ott = 'spline')
        cmds.setDrivenKeyframe('%s.rotate%s' % (driver, self.side_roll_axis),cd = '%s.yawRoll' % attribute_control, driverValue = final_value, value = final_other_value, itt = 'spline', ott = 'spline')
        
        if self.mirror_yaw and self.side == 'R':
            cmds.setInfinity('%s.rotate%s' % (driver, self.side_roll_axis), postInfinite = 'linear')
        else:
            cmds.setInfinity('%s.rotate%s' % (driver, self.side_roll_axis), preInfinite = 'linear')    
        
                
        return control
    
    def _create_ball_roll(self, parent):
        
        control, xform, driver = self._create_pivot_control(self.ball, 'ball')
        control = rigs_util.Control(control)
        control.scale_shape(2,2,2)
        control = control.get()
        
        cmds.parent(xform, parent)
        
        attribute_control = self._get_attribute_control()
        
        cmds.setDrivenKeyframe('%s.rotate%s' % (driver, self.forward_roll_axis),cd = '%s.ballRoll' % attribute_control, driverValue = 0, value = 0, itt = 'spline', ott = 'spline')        
        cmds.setDrivenKeyframe('%s.rotate%s' % (driver, self.forward_roll_axis),cd = '%s.ballRoll' % attribute_control, driverValue = 10, value = 45, itt = 'spline', ott = 'spline')
        cmds.setDrivenKeyframe('%s.rotate%s' % (driver, self.forward_roll_axis),cd = '%s.ballRoll' % attribute_control, driverValue = -10, value = -45, itt = 'spline', ott = 'spline')
        #cmds.setDrivenKeyframe('%s.rotateX' % driver,cd = '%s.ballRoll' % attribute_control, driverValue = 20, value = 0, itt = 'spline', ott = 'spline')
        cmds.setInfinity('%s.rotate%s' % (driver, self.forward_roll_axis), postInfinite = 'linear')
        cmds.setInfinity('%s.rotate%s' % (driver, self.forward_roll_axis), preInfinite = 'linear')
        
        return control
    
    def _create_toe_roll(self, parent):
        
        control, xform, driver = self._create_pivot_control(self.toe, 'toe')
        
        cmds.parent(xform, parent)
        
        attribute_control = self._get_attribute_control()
        
        cmds.setDrivenKeyframe('%s.rotate%s' % (driver, self.forward_roll_axis),cd = '%s.toeRoll' % attribute_control, driverValue = 0, value = 0, itt = 'spline', ott = 'spline' )
        cmds.setDrivenKeyframe('%s.rotate%s' % (driver, self.forward_roll_axis),cd = '%s.toeRoll' % attribute_control, driverValue = 10, value = 45, itt = 'spline', ott = 'spline')
        cmds.setDrivenKeyframe('%s.rotate%s' % (driver, self.forward_roll_axis),cd = '%s.toeRoll' % attribute_control, driverValue = -10, value = -45, itt = 'spline', ott = 'spline')
        
        cmds.setInfinity('%s.rotate%s' % (driver, self.forward_roll_axis), postInfinite = 'linear')
        cmds.setInfinity('%s.rotate%s' % (driver, self.forward_roll_axis), preInfinite = 'linear')
        
        return control
    
    def _create_heel_roll(self, parent):
        control, xform, driver = self._create_pivot_control(self.heel, 'heel')
        
        cmds.parent(xform, parent)
        
        attribute_control = self._get_attribute_control()
        
        cmds.setDrivenKeyframe('%s.rotate%s' % (driver, self.forward_roll_axis),cd = '%s.heelRoll' % attribute_control, driverValue = 0, value = 0, itt = 'spline', ott = 'spline')
        cmds.setDrivenKeyframe('%s.rotate%s' % (driver, self.forward_roll_axis),cd = '%s.heelRoll' % attribute_control, driverValue = -10, value = -45, itt = 'spline', ott = 'spline')
        cmds.setDrivenKeyframe('%s.rotate%s' % (driver, self.forward_roll_axis),cd = '%s.heelRoll' % attribute_control, driverValue = 10, value = 45, itt = 'spline', ott = 'spline')
        cmds.setInfinity('%s.rotate%s' % (driver, self.forward_roll_axis), preInfinite = 'linear')
        cmds.setInfinity('%s.rotate%s' % (driver, self.forward_roll_axis), postInfinite = 'linear')
        
        return control
    
    def _create_pivot(self, name, transform, parent):
        
        pivot_group, pivot_xform = self._create_pivot_group(transform, name)
        cmds.parent(pivot_xform, parent)
        
        return pivot_group
        
    def _create_pivot_groups(self):

        toe_control, toe_control_xform = self._create_toe_rotate_control()
        
        ball_pivot = self._create_pivot('ball', self.ball, self.control_group)
        toe_pivot = self._create_pivot('toe', self.toe, ball_pivot)
        heel_pivot = self._create_pivot('heel', self.heel, toe_pivot)
        
        toe_roll = self._create_toe_roll(heel_pivot)
        heel_roll = self._create_heel_roll(toe_roll)
        yawout_roll = self._create_yawout_roll(heel_roll)
        yawin_roll = self._create_yawin_roll(yawout_roll)
        ball_roll = self._create_ball_roll(yawin_roll)
        
        self._create_ik()
        
        cmds.parent(toe_control_xform, yawin_roll)
        
        if not self.main_control_follow:
            space.create_follow_group(ball_roll, self.roll_control_xform)
        if self.main_control_follow:
            space.create_follow_group(self.main_control_follow, self.roll_control_xform)
        
        cmds.parentConstraint(toe_control, self.ball_handle, mo = True)
        cmds.parentConstraint(ball_roll, self.ankle_handle, mo = True)
        
        return ball_pivot
        
    def set_toe_rotate_as_locator(self, bool_value):
        self.toe_rotate_as_locator = bool_value
          
    def set_mirror_yaw(self, bool_value):
        self.mirror_yaw = bool_value
        
    def set_main_control_follow(self, transform):
        self.main_control_follow = transform
                    
    def create(self):
        super(FootRollRig,self).create()
        
        self._define_joints()
        
        self._create_roll_attributes()
        
        ball_pivot = self._create_pivot_groups()
        
        #attr.connect_equal_condition('%s.%s' % (self.roll_control.get(), self.ik_attribute), '%s.visibility' % toe_fk_control_xform, 1)
        ##cmds.connectAttr('%s.%s' % (self.roll_control.get(), self.ik_attribute), '%s.visibility' % toe_fk_control_xform)
        #attr.connect_equal_condition('%s.%s' % (self.roll_control.get(), self.ik_attribute), '%s.visibility' % ball_pivot, 0)
        #connect_reverse('%s.%s' % (self.roll_control.get(), self.ik_attribute), '%s.visibility' % ball_pivot)
        
#---Face Rig

        
        
class EyeRig(JointRig):
    def __init__(self, description, side):
        super(EyeRig, self).__init__(description, side)
        self.local_parent = None
        self.parent = None
        
        self.eye_control_move = ['Z', 1]
        self.extra_control = False
        self.rotate_value = 25
        self.limit = 1
        self.skip_ik = False
        
    def _create_ik(self):

        duplicate_hierarchy = space.DuplicateHierarchy( self.joints[0] )
        
        duplicate_hierarchy.stop_at(self.joints[-1])
        duplicate_hierarchy.replace('joint', 'ik')
        
        self.ik_chain = duplicate_hierarchy.create()
        
        cmds.parent(self.ik_chain[0], self.setup_group)
        
        if not self.skip_ik:
            ik = space.IkHandle(self.description)
            ik.set_start_joint(self.ik_chain[0])
            ik.set_end_joint(self.ik_chain[1])
            handle = ik.create()
            
            cmds.parent(handle, self.setup_group)
        
            return handle
    
    def _create_eye_control(self, handle = None):
        
        control = None
        
        if not self.skip_ik:
            group1 = cmds.group(em = True, n = self._get_name('group', 'aim'))
            group2 = cmds.group(em = True, n = self._get_name('group', 'aim'))
            
            cmds.parent(group2, group1)
            cmds.parent(group1, self.setup_group)
            
            space.MatchSpace(self.joints[0], group1).translation_rotation()
            
            xform = space.create_xform_group(group1)
            
            attr.connect_rotate(self.ik_chain[0], group1)
            
            if not self.extra_control:
                cmds.orientConstraint(group2, self.joints[0])
            
            control =self._create_control()
            control.hide_scale_attributes()
            control = control.get()
            
            match = space.MatchSpace(self.joints[1], control)
            match.translation_rotation()
            
            cmds.parent(control, self.control_group)
            
            xform = space.create_xform_group(control)
            local_group, local_xform = space.constrain_local(control, handle)
            cmds.parent(local_xform, self.setup_group)

            if self.local_parent:
                cmds.parent(local_xform, self.local_parent)
                
            if self.parent:
                cmds.parent(xform, self.parent)

        if self.skip_ik:
            group1 = cmds.group(em = True, n = self._get_name('group', 'aim'))
            
            cmds.parent(group1, self.setup_group)
            
            space.MatchSpace(self.joints[0], group1).translation_rotation()
            
            xform = space.create_xform_group(group1)
            
            cmds.orientConstraint(group1, self.joints[0])
        
        if self.extra_control:
            
            parent_group = cmds.group(em = True, n = core.inc_name(self._get_name('group', 'extra')))
            aim_group = cmds.group(em = True, n = core.inc_name(self._get_name('group', 'aim_extra')))
            
            space.MatchSpace(self.joints[0], aim_group).translation_rotation()
            space.MatchSpace(self.joints[0], parent_group).translation_rotation()
            
            xform_parent_group = space.create_xform_group(parent_group)
            xform_aim_group = space.create_xform_group(aim_group)
            
            cmds.parent(xform_aim_group, group1)
            
            attr.connect_rotate(group1, parent_group)
            #cmds.orientConstraint(group2, parent_group, mo = True)
            cmds.parent(xform_parent_group, self.setup_group)
            
            #attr.connect_rotate(aim_group, self.joints[0])
            cmds.orientConstraint(aim_group, self.joints[0])
            
            control2 = self._create_control(sub = True)
            control2.hide_scale_and_visibility_attributes()
            control2 = control2.get()
        
            match = space.MatchSpace(self.joints[0], control2)
            match.translation_rotation()
        
            axis = self.eye_control_move[0]
            axis_value = self.eye_control_move[1]
                        
            if axis == 'X':
                cmds.move(axis_value, 0,0 , control2, os = True, relative = True)
                attr.connect_multiply('%s.translateZ' % control2, '%s.rotateY' % aim_group, -self.rotate_value )
                attr.connect_multiply('%s.translateY' % control2, '%s.rotateZ' % aim_group, self.rotate_value )
            if axis == 'Y':
                cmds.move(0,axis_value, 0, control2, os = True, relative = True)
                attr.connect_multiply('%s.translateZ' % control2, '%s.rotateX' % aim_group, -self.rotate_value )
                attr.connect_multiply('%s.translateY' % control2, '%s.rotateZ' % aim_group, self.rotate_value )
            if axis == 'Z':
                cmds.move(0,0,axis_value, control2, os = True, relative = True)
                attr.connect_multiply('%s.translateX' % control2, '%s.rotateY' % aim_group, self.rotate_value )
                attr.connect_multiply('%s.translateY' % control2, '%s.rotateX' % aim_group, -self.rotate_value )
            
            xform2 = space.create_xform_group(control2)            
            cmds.parent(xform2, parent_group)
            cmds.parent(xform_parent_group, self.control_group)
            
            if axis == 'X':
                cmds.transformLimits(control2,  tx =  (0, 0), etx = (1,1) )
            if axis == 'Y':
                cmds.transformLimits(control2,  ty =  (0, 0), ety = (1,1) )
            if axis == 'Z':
                cmds.transformLimits(control2,  tz =  (0, 0), etz = (1,1) )
            
        return control
    
    def set_parent(self, parent):
        self.parent = parent
    
    def set_local_parent(self, local_parent):
        self.local_parent = local_parent 
    
    def set_extra_control(self, axis, value, rotate_value = 25, limit = 1):
        
        self.eye_control_move = [axis, value]
        self.extra_control = True
        self.rotate_value = rotate_value
    
    def set_skip_ik_control(self, bool_value):
        self.skip_ik = bool_value
        
    def create(self):
        
        handle = None
        
        if not self.skip_ik:
            handle = self._create_ik()
        
        control = self._create_eye_control(handle)
        
        if self.skip_ik:
            return
        
        locator = cmds.spaceLocator(n = 'locator_%s' % self._get_name())[0]
        
        match = space.MatchSpace(self.joints[0], locator)
        match.translation_rotation()
        
        cmds.parent(locator, self.control_group)
        
        line = rigs_util.RiggedLine(locator, control, self._get_name())        
        cmds.parent( line.create(), self.control_group)
        
        cmds.setAttr('%s.translateX' % locator, l = True)
        cmds.setAttr('%s.translateY' % locator, l = True)
        cmds.setAttr('%s.translateZ' % locator, l = True)
        cmds.setAttr('%s.rotateX' % locator, l = True)
        cmds.setAttr('%s.rotateY' % locator, l = True)
        cmds.setAttr('%s.rotateZ' % locator, l = True)
        cmds.hide(locator)
        
class JawRig(FkLocalRig):
    def __init__(self, description, side):
        super(JawRig, self).__init__(description, side)
        self.jaw_slide_offset = .1
        self.jaw_slide_attribute = True
    
    def _attach(self, source_transform, target_transform):
        
        local_group, local_xform = super(JawRig, self)._attach(source_transform, target_transform)
        
        control = self.controls[-1]
                
        live_control = rigs_util.Control(control)
        live_control.rotate_shape(0, 0, 90)
        
        
        var = attr.MayaNumberVariable('autoSlide')
        var.set_variable_type(var.TYPE_DOUBLE)
        var.set_value(self.jaw_slide_offset)
        var.set_keyable(self.jaw_slide_attribute)
        var.create(control)
        
        driver = space.create_xform_group(control, 'driver')
        driver_local = space.create_xform_group(local_group, 'driver')
        
        multi = attr.connect_multiply('%s.rotateX' % control, '%s.translateZ' % driver)
        cmds.connectAttr('%s.outputX' % multi, '%s.translateZ' % driver_local)
        var.connect_out('%s.input2X' % multi)
        
        return local_group, local_xform  
    
    def set_jaw_slide_offset(self, value):
        self.jaw_slide_offset = value
        
    def set_create_jaw_slide_attribute(self, bool_value):
        self.jaw_slide_attribute = bool_value
        <|MERGE_RESOLUTION|>--- conflicted
+++ resolved
@@ -752,7 +752,6 @@
     def set_joints(self, joints = None):
         super(GroundRig, self).set_joints(joints)
 
-
 #--- FK
 
 class FkRig(BufferRig):
@@ -1021,7 +1020,6 @@
         """
         self.create_sub_controls = bool_value
         
-<<<<<<< HEAD
     def set_skip_increments(self, increment_list):
         """
         Set which increments are skipped. 
@@ -1031,7 +1029,7 @@
         """
         
         self.skip_increments = increment_list
-=======
+            
     def set_hide_sub_translates(self, bool_value):
         
         self.hide_sub_translates = bool_value
@@ -1045,7 +1043,7 @@
         """
         
         self.nice_sub_naming = bool_value
->>>>>>> 15e2f872
+            
             
     def create(self):
         super(FkRig, self).create()
@@ -1278,7 +1276,8 @@
 
         if self.current_increment in self.skip_increments:
             return
-        
+
+
         if not self.attribute_name:
             description = self.description
         if self.attribute_name:
@@ -1507,9 +1506,9 @@
     
     def _create_clusters(self):
         
-        if self.use_ribbon:
+        if self.ribbon:
             cluster_surface = deform.ClusterSurface(self.surface, self.description)
-        if not self.use_ribbon:
+        if not self.ribbon:
             cluster_surface = deform.ClusterCurve(self.curve, self.description)
         
         if self.last_pivot_top_value:
@@ -1517,8 +1516,8 @@
         if not self.last_pivot_top_value:
             last_pivot_end = False
         
-        cluster_surface.first_cluster_pivot_at_start(True)
-        cluster_surface.last_cluster_pivot_at_end(last_pivot_end)
+        cluster_surface.set_first_cluster_pivot_at_start(True)
+        cluster_surface.set_last_cluster_pivot_at_end(last_pivot_end)
         cluster_surface.create()
         
         self.clusters = cluster_surface.handles
@@ -2168,7 +2167,7 @@
     
     def _create_spline_ik(self):
         
-        self._wire_hires(self.curve)
+        self._create_ik_curve(self.curve)
         
         children = cmds.listRelatives(self.buffer_joints[-1], c = True)
         
@@ -2182,6 +2181,14 @@
         handle.set_end_joint(self.buffer_joints[-1])
         handle = handle.create()
         
+        """
+        handle = cmds.ikHandle( sol = 'ikSplineSolver', 
+                       ccv = False, 
+                       pcv = False , 
+                       sj = self.buffer_joints[0], 
+                       ee = self.buffer_joints[-1], 
+                       c = self.curve)[0]
+        """
         if children:
             cmds.parent(children, self.buffer_joints[-1])
             
@@ -2259,6 +2266,7 @@
                 cmds.parent(rivet, self.setup_group)
         
         cmds.delete(self.orig_curve) 
+
 
 #---IK
 
@@ -3353,109 +3361,6 @@
                     geo.attach_to_curve(joint, self.surface)
                     cmds.orientConstraint(self.control_group, joint)
                         
-                        
-class IkCurveRig(BufferRig):
-        
-    def __init__(self, description, side):
-        super(IkCurveRig, self).__init__( description, side )
-        
-        self.use_ribbon = True
-        self.surface = None
-    
-    def _create_btm_control(self):
-        
-        btm_control = self._create_control('btm')
-        btm_control.hide_scale_attributes()
-        sub_control = self._create_control('btm', sub = True)
-        sub_control.hide_scale_attributes()
-        
-        btm_control = btm_control.get()
-        sub_control = sub_control.get()
-        
-        space.MatchSpace(self.clusters[0], btm_control).translation_to_rotate_pivot()
-        xform = space.create_xform_group(btm_control)
-        
-        space.create_follow_group(btm_control, self.clusters[0])
-        cmds.parent(xform, self.control_group)
-        
-        space.MatchSpace(self.clusters[1], sub_control).translation_to_rotate_pivot()
-        xform = space.create_xform_group(sub_control)
-        
-        space.create_follow_group(sub_control, self.clusters[1])
-        cmds.parent(xform, btm_control)
-        
-        self.btm_control = btm_control
-
-    def _create_top_control(self):
-        
-        top_control = self._create_control('top')
-        top_control.hide_scale_attributes()
-        sub_control = self._create_control('top', sub = True)
-        sub_control.hide_scale_attributes()
-        
-        top_control = top_control.get()
-        sub_control = sub_control.get()
-        
-        space.MatchSpace(self.clusters[-1], top_control).translation_to_rotate_pivot()
-        xform = space.create_xform_group(top_control)
-        
-        space.create_follow_group(top_control, self.clusters[-1])
-        cmds.parent(xform, self.control_group)
-        
-        space.MatchSpace(self.clusters[-2], sub_control).translation_to_rotate_pivot()
-        xform = space.create_xform_group(sub_control)
-        
-        space.create_follow_group(sub_control, self.clusters[-2])
-        cmds.parent(xform, top_control)  
-        
-        self.top_control = top_control      
-        
-    def _create_mid_control(self):
-
-        mid_control = self._create_control('mid', True)
-        mid_control.hide_scale_attributes()
-        
-        mid_control = mid_control.get()
-        
-        space.MatchSpace(self.clusters[2], mid_control).translation_to_rotate_pivot()
-        xform = space.create_xform_group(mid_control)
-        
-        space.create_follow_group(mid_control, self.clusters[2])
-        cmds.parent(xform, self.control_group)
-        
-        space.create_multi_follow([self.top_control, self.btm_control], xform, mid_control, value = .5)
-    
-    def _create_controls(self):
-        
-        cluster_count = len(self.clusters)
-        
-        for inc in range(0, cluster_count):
-            
-            if inc == 0:
-                self._create_top_control()
-                
-            if inc == cluster_count-1:
-                self._create_btm_control()
-        
-        self._create_mid_control()
-    
-    def set_use_ribbon(self, bool_value):
-        """
-        Whether the setup should use a ribbon or a spline ik.
-        """
-        
-        self.use_ribbon = bool_value
-    
-    def create(self):
-        super(IkCurveRig, self).create()
-        
-        self._create_surface()
-        self._create_clusters()
-        
-        self._attach_to_surface()
-
-        self._create_controls()
-        
 class RopeRig(CurveRig):
 
     def __init__(self, name, side):
@@ -3942,9 +3847,11 @@
         
         cmds.addAttr(attribute_control, ln = '%sPivot' % description, at = 'double', k = True)
         
+        
         cmds.connectAttr('%s.%sPivot' % (attribute_control, description), '%s.rotateY' % group)
         
         if self.right_side_fix and self.side == 'R':
+            
             attr.insert_multiply('%s.rotateY' % group, -1) 
         
         return group, xform_group
@@ -3999,6 +3906,8 @@
         
         match = space.MatchSpace( transform, xform_group )
         match.translation_rotation()
+
+        #cmds.parentConstraint(roll_control.get(), transform)
         
         cmds.parent(xform_group, self.control_group)
         
@@ -4051,7 +3960,9 @@
             
         ik_fk.create(self.roll_control.get())
         
+                    
     def set_create_roll_controls(self, bool_value):
+        
         self.create_roll_controls = bool_value
         
     def set_attribute_control(self, control_name):
@@ -4089,8 +4000,9 @@
         
         self._mix_joints(joint_chain1, joint_chain2)
         
+        
         attr.create_title(self._get_attribute_control(), 'FOOT_PIVOTS')
-        
+                
         if self.create_roll_controls:
             bool_var = attr.MayaNumberVariable('controlVisibility')
             bool_var.set_variable_type(bool_var.TYPE_BOOL)
@@ -4745,6 +4657,15 @@
         self.ik_chain = duplicate_hierarchy.create()
         
         cmds.parent(self.ik_chain[0], self.setup_group)
+        """
+        if self.extra_control:
+            duplicate_hierarchy = util.DuplicateHierarchy( self.joints[0] )
+        
+            duplicate_hierarchy.stop_at(self.joints[-1])
+            duplicate_hierarchy.replace('joint', 'extra_ik')
+            self.extra_ik_chain = duplicate_hierarchy.create()
+            cmds.parent(self.extra_ik_chain[0], self.setup_group)
+        """
         
         if not self.skip_ik:
             ik = space.IkHandle(self.description)
@@ -4797,8 +4718,12 @@
 
         if self.skip_ik:
             group1 = cmds.group(em = True, n = self._get_name('group', 'aim'))
-            
+            #group2 = cmds.group(em = True, n = self._get_name('group', 'aim'))
+            
+            #cmds.parent(group2, group1)
             cmds.parent(group1, self.setup_group)
+            
+            
             
             space.MatchSpace(self.joints[0], group1).translation_rotation()
             
@@ -4853,6 +4778,8 @@
             cmds.parent(xform2, parent_group)
             cmds.parent(xform_parent_group, self.control_group)
             
+            
+            
             if axis == 'X':
                 cmds.transformLimits(control2,  tx =  (0, 0), etx = (1,1) )
             if axis == 'Y':
@@ -4877,6 +4804,7 @@
     def set_skip_ik_control(self, bool_value):
         self.skip_ik = bool_value
         
+    
     def create(self):
         
         handle = None
@@ -4891,6 +4819,8 @@
         
         locator = cmds.spaceLocator(n = 'locator_%s' % self._get_name())[0]
         
+        
+        
         match = space.MatchSpace(self.joints[0], locator)
         match.translation_rotation()
         
@@ -4898,6 +4828,7 @@
         
         line = rigs_util.RiggedLine(locator, control, self._get_name())        
         cmds.parent( line.create(), self.control_group)
+        
         
         cmds.setAttr('%s.translateX' % locator, l = True)
         cmds.setAttr('%s.translateY' % locator, l = True)
@@ -4943,4 +4874,6 @@
         
     def set_create_jaw_slide_attribute(self, bool_value):
         self.jaw_slide_attribute = bool_value
-        +        
+
+ 