--- conflicted
+++ resolved
@@ -1,1888 +1,1877 @@
-# Copyright (C) 2022 Louis Vottero louis.vot@gmail.com    All rights reserved.
-
-from __future__ import absolute_import
-
-import math
-
-from .. import util
-from .. import util_math
-
-if util.is_in_maya():
-    import maya.cmds as cmds
-    
-    import maya.OpenMaya as OpenMaya
-    import maya.OpenMayaAnim as OpenMayaAnim
-    import maya.OpenMayaUI as OpenMayaUI
-    
-    import maya.api.OpenMaya as om
-    import maya.api.OpenMayaAnim as omAnim
-
-
-allow_save = False
-
-after_save_callback = None
-
-def start_check_after_save(function):
-    
-    global after_save_callback
-    
-    if after_save_callback is not None:
-        try:
-            OpenMaya.MSceneMessage.removeCallback(after_save_callback)
-        except:
-            pass
-    
-    try:
-        #function should accept arguments, clientData
-        callback_id = OpenMaya.MSceneMessage.addCallback(OpenMaya.MSceneMessage.kAfterSave, function)
-        after_save_callback = callback_id
-    except:
-        pass
-
-def remove_check_after_save():
-    global after_save_callback
-    
-    if after_save_callback:
-        OpenMaya.MSceneMessage.removeCallback(after_save_callback)
-
-#--- old api
-
-def attribute_to_plug(attribute_name):
-    plug = OpenMaya.MPlug()
-    selection = OpenMaya.MSelectionList()
-    selection.add(attribute_name)
-    selection.getPlug(0, plug)
-
-    return plug
-
-def nodename_to_mobject(object_name):
-    """
-    Initialize an MObject of the named node.
-    """
-    
-    if not cmds.objExists(object_name):
-        return
-    
-    selection_list = SelectionList()
-    selection_list.create_by_name(object_name)
-        
-    if cmds.objectType(object_name, isAType = 'transform') or cmds.objectType(object_name, isAType = 'shape'):
-        return selection_list.get_deg_path(0)
-    
-    return selection_list.get_at_index(0) 
-
-def create_mesh_from_mesh(mesh, target_transform):
-    """
-    Create a mesh from the shape node of another mesh, without duplicating.
-    
-    Args:
-        mesh (str): The name of a mesh.
-        target_transform (str): The transform where the newly created mesh should live.
-    """
-    
-    
-    mesh = get_object(mesh)
-    transform = get_object(target_transform)
-    
-    mesh_fn = om.MFnMesh()
-    
-    result = mesh_fn.copy(mesh.node(), transform.node())
-    
-    return get_object_name(result)
-    
-
-def duplicate(node):
-    """
-    Api duplicate. Faster than cmds.duplicate, but no undo in python script.
-    """
-    dag_node = DagNode(node)
-    value = dag_node.duplicate()
-    return value
-    
-def get_3D_position_from_x_y():
-    pass
-    #omui.M3dView().active3dView().viewToWorld(int(vpX)     , int(vpY), pos, direction)
-
-def get_current_camera():
-    
-    camera = OpenMaya.MDagPath()
-    
-    OpenMayaUI.M3dView().active3dView().getCamera(camera)
-    
-    return camera.fullPathName()
-    
-def set_current_camera(camera_name):
-    
-    view = OpenMayaUI.M3dView.active3dView()
-    
-    if cmds.nodeType(camera_name) == 'transform':
-        shapes = cmds.listRelatives(camera_name, shapes = True)
-        
-        if shapes and cmds.nodeType(shapes[0]) == 'camera':
-            camera_name = shapes[0]
-    
-    mobject = nodename_to_mobject(camera_name)
-    
-    cam = OpenMaya.MDagPath(mobject)
-    
-    view.setCamera(cam)
-    
-    cmds.refresh()
-
-
-
-class ApiObject(object):
-    """
-    A wrapper object for MObjects.
-    """
-    
-    def __init__(self):
-        self.api_object = self._define_api_object()
-        
-    def __call__(self):
-        return self.api_object
-        
-    def _define_api_object(self):
-        return 
-        
-    def get_api_object(self):
-        return self.api_object
-        
-    def get(self):
-        return
-
-class MayaObject(ApiObject):
-    """
-    Wrapper for Api MObject
-    """
-    
-    def __init__(self, mobject = None):
-
-        if util.is_str(mobject):
-            mobject = nodename_to_mobject(mobject)
-            #self.api_object = self._define_api_object(mobject)
-        
-        if mobject:
-            self.api_object = self._define_api_object(mobject)
-            
-        if not mobject:
-            self.api_object = OpenMaya.MObject()
-            
-        self.mobject = mobject
-
-    def _define_api_object(self, mobject):
-        return mobject 
-    
-    def set_node_as_mobject(self, node_name):
-        """
-        set the MObject from a node name.
-        
-        Args:
-            node_name (str): The name of a node.
-        """
-        mobject = nodename_to_mobject(node_name)
-            
-        self.api_object = self._define_api_object(mobject)
-        
-    
-class MayaIterator(MayaObject):
-    pass
-    
-class MayaFunction(MayaObject):
-    pass
-
-class DoubleArray(ApiObject):
-    def _define_api_object(self):
-        return OpenMaya.MDoubleArray()
-    
-    def get(self):
-        numbers = []
-        
-        length = self.api_object.length()
-        
-        for inc in range(0, length):
-            numbers.append( self.api_object[inc] )
-        
-        return numbers
-
-class PointArray(ApiObject):
-    def _define_api_object(self):
-        return OpenMaya.MPointArray()
-    
-    def get(self):
-        values = []
-        length = self.api_object.length()
-        
-        for inc in range(0, length):
-            point = OpenMaya.MPoint()
-            
-            point = self.api_object[inc]
-            
-            part = [point.x,point.y,point.z]
-            
-            values.append(part)
-            
-        return values
-    
-    def set(self, positions):
-        
-        for inc in range(0, len(positions)):
-            self.api_object.set(inc, positions[inc][0], positions[inc][1], positions[inc][2])
-            
-    def length(self):
-        return self.api_object.length()
-
-class Point(ApiObject):
-    def __init__(self, x = 0, y = 0, z = 0, w = 1):
-        self.api_object = self._define_api_object(x,y,z,w)
-        
-    def _define_api_object(self, x, y, z, w):
-        return OpenMaya.MPoint(x,y,z,w)
-            
-    def get(self):
-        return [self.api_object.x, self.api_object.y, self.api_object.z, self.api_object.w]
-    
-    def get_as_vector(self):
-        return [self.api_object.x, self.api_object.y, self.api_object.z]
-
-class FloatPoint(ApiObject):
-    def __init__(self, x = 0, y = 0, z = 0, w = 1):
-        self.api_object = self._define_api_object(x,y,z,w)
-        
-    def _define_api_object(self, x, y, z, w):
-        return OpenMaya.MFloatPoint(x,y,z,w)
-            
-    def get(self):
-        return [self.api_object.x, self.api_object.y, self.api_object.z, self.api_object.w]
-    
-    def get_as_vector(self):
-        return [self.api_object.x, self.api_object.y, self.api_object.z]
-
-class Matrix(ApiObject):
-    def __init__(self, matrix_list = []):
-        self.api_object = self._define_api_object(matrix_list)
-    
-    def _define_api_object(self, matrix_list = []):
-        matrix = OpenMaya.MMatrix()
-        
-        if matrix_list:
-            OpenMaya.MScriptUtil.createMatrixFromList(matrix_list, matrix)
-        
-        return matrix
-    
-    def set_matrix_from_list(self, matrix_list):
-        
-        OpenMaya.MScriptUtil.createMatrixFromList(matrix_list, self.api_object)
-        
-
-class Quaternion(ApiObject):
-    
-    def __init__(self, angle = None, vector = []):
-        
-        self.api_object = self._define_api_object(angle, vector)
-        
-         
-    
-    def _define_api_object(self, angle = None,vector = []):
-        
-        angle = math.radians(angle)
-        
-        if angle and vector:
-            
-            api_vector = OpenMaya.MVector()
-            api_vector.x = vector[0]
-            api_vector.y = vector[1]
-            api_vector.z = vector[2]
-            
-            return OpenMaya.MQuaternion(angle, api_vector)
-        
-        if not angle and vector:
-            return OpenMaya.MQuaternion()
-    
-    def rotation(self):
-        
-        rot = self.api_object.asEulerRotation()
-        
-        rotation = [math.degrees(rot[0]), math.degrees(rot[1]), math.degrees(rot[2])]
-        
-        return rotation
-
-class TransformationMatrix(ApiObject):
-    def __init__(self, matrix):
-        self.api_object = self._define_api_object(matrix)
-    
-    def _define_api_object(self, matrix = None):
-        
-        if matrix:
-            tmatrix = OpenMaya.MTransformationMatrix(matrix)
-        
-        if not matrix:
-            tmatrix = OpenMaya.MTransformationMatrix()
-            
-        return tmatrix
-    
-    def translation(self, open_maya_space = None):
-        
-        if not open_maya_space:
-            space = OpenMaya.MSpace.kWorld
-        if open_maya_space:
-            space = open_maya_space
-            
-        translation = self.api_object.getTranslation(space)
-        
-        return [translation[0],translation[1],translation[2]]
-        
-    def rotation(self):
-        
-        rotation = self.api_object.rotation().asEulerRotation()
-        return [math.degrees(rotation[0]), math.degrees(rotation[1]), math.degrees(rotation[2])]
-        
-class SelectionList(ApiObject):
-    def _define_api_object(self):
-        return OpenMaya.MSelectionList()
-        
-    def create_by_name(self, name):
-        
-        try:
-            self.api_object.add(name)
-        except:
-            cmds.warning('Could not add %s into selection list' % name)
-            return
-        
-    def get_at_index(self, index = 0):
-        
-        mobject = MayaObject()
-        
-        try:
-            self.api_object.getDependNode(0, mobject())
-            return mobject()
-        except:
-            cmds.warning('Could not get mobject at index %s' % index)
-            return
-        
-    def get_deg_path(self, index):
-        
-        nodeDagPath = OpenMaya.MDagPath()
-        self.api_object.getDagPath(0, nodeDagPath)
-        
-        return nodeDagPath
-   
-class TransformFunction(MayaFunction):
-    
-    def _define_api_object(self, mobject):
-        return OpenMaya.MFnTransform(mobject)
-    
-    def get_transformation_matrix(self):
-        
-        return self.api_object.transformation()
-    
-    def get_matrix(self):
-        
-        transform_matrix = self.get_transformation_matrix()
-        return transform_matrix.asMatrix()
-    
-    def get_vector_matrix_product(self, vector):
-        """
-        Not working as expected, need to work on it.
-        """
-        util.warning('get_vector_matrix_product does not work... yet')
-        vector_api = OpenMaya.MVector()
-        vector_api.x = vector[0]
-        vector_api.y = vector[1]
-        vector_api.z = vector[2]
-        
-        space = OpenMaya.MSpace.kWorld
-        orig_vector = self.api_object.getTranslation(space)
-        
-        vector_api *= self.get_matrix()
-        
-        vector_api += orig_vector
-        
-        return vector_api.x, vector_api.y, vector_api.z
-
-class JointFunction(MayaFunction):
-    
-    def _define_api_object(self, mobject):
-        return OpenMayaAnim.MFnIkJoint(mobject)
-  
-    def get_orient_matrix(self, as_list = False):
-        
-        quat = OpenMaya.MQuaternion()
-        self.api_object.getOrientation(quat)
-        matrix = quat.asMatrix()
-        
-        if not as_list:
-            return matrix
-        
-        if as_list:
-        
-            found = []
-            
-            for inc in range(0,4):
-                for inc2 in range(0,4):
-                    found.append( matrix(inc,inc2) )
-            
-            return found
-
-    def get_inverse_orient_matrix(self, as_list = False):
-        
-        #quat = OpenMaya.MQuaternion()
-        #self.api_object.getOrientation(quat)
-        #quat = quat.inverse()
-        #matrix = quat.asMatrix()
-        matrix = self.get_orient_matrix()
-        matrix = matrix.inverse()
-        
-                
-        if not as_list:
-            return matrix
-        
-        if as_list:
-        
-            found = []
-            
-            for inc in range(0,4):
-                for inc2 in range(0,4):
-                    found.append( matrix(inc,inc2) )
-            
-            return found
-        
-"""
-# - Get a joint's orientation matrix.
-import maya.OpenMaya
-import maya.OpenMayaAnim
-ik_joint_name = "joint1"
-selection_list = maya.OpenMaya.MSelectionList()
-selection_list.add(ik_joint_name)
-depend_node = maya.OpenMaya.MObject()
-selection_list.getDependNode(0, depend_node)
-orientation_quaternion = maya.OpenMaya.MQuaternion()
-ik_joint = maya.OpenMayaAnim.MFnIkJoint(depend_node)
-ik_joint.getOrientation(orientation_quaternion)
-orientation_matrix = orientation_quaternion.asMatrix()
-"""   
-    
-class MeshFunction(MayaFunction):
-    
-    def _define_api_object(self, mobject):
-        return OpenMaya.MFnMesh(mobject)
-    
-    def get_vertex_positions(self):
-        
-        point_array = PointArray()
-        
-        self.api_object.getPoints(point_array.api_object, OpenMaya.MSpace.kWorld)
-
-        return point_array.get()
-    
-    def set_vertex_positions(self, positions):
-        
-        point_array = PointArray()
-        for pos in positions:
-            point_array.api_object.append(*pos)
-        
-        self.api_object.setPoints(point_array.api_object, OpenMaya.MSpace.kWorld)
-    
-    def get_uv_at_point(self, vector):
-    
-        api_space = OpenMaya.MSpace.kWorld
-    
-        point = Point(vector[0],vector[1],vector[2])
-        
-        uv = OpenMaya.MScriptUtil()
-        uvPtr = uv.asFloat2Ptr()
-        
-        self.api_object.getUVAtPoint(point.get_api_object(), uvPtr, api_space)
-        
-        u = OpenMaya.MScriptUtil.getFloat2ArrayItem(uvPtr, 0, 0)
-        v = OpenMaya.MScriptUtil.getFloat2ArrayItem(uvPtr, 0, 1)
-        
-        return u,v
-    
-    def get_point_at_uv(self, u_value = 0, v_value = 0):
-        """
-            Not implemented
-        """
-        
-            
-        point = Point(0.0,0.0,0.0)
-        point = point.get_api_object()
-        
-        
-        util = OpenMaya.MScriptUtil()
-        util.createFromList([float(u_value), float(v_value)], 2)
-        uv = util.asFloat2Ptr()
-        
-        #point = None
-        #uv = None
-        # need to get the polygon id...
-        polygon_id = 0
-        self.api_object.getPointAtUV(polygon_id, point, uv, OpenMaya.MSpace.kWorld)
-    
-    def get_closest_face(self, vector):
-        
-        pointA = OpenMaya.MPoint(vector[0], vector[1], vector[2])
-        pointB = OpenMaya.MPoint()
-        space = OpenMaya.MSpace.kWorld
-         
-        util = OpenMaya.MScriptUtil()
-        #util.createFromInt(0)
-        idPointer = util.asIntPtr()
-         
-        self.api_object.getClosestPoint(pointA, pointB, space, idPointer)  
-        idx = OpenMaya.MScriptUtil(idPointer).asInt()
-               
-        
-        return idx
-    
-    def get_closest_position(self, source_vector):
-    
-        new_point = OpenMaya.MPoint()
-    
-        point_base = OpenMaya.MPoint()
-        point_base.x = source_vector[0]
-        point_base.y = source_vector[1]
-        point_base.z = source_vector[2]
-        
-        accelerator = self.api_object.autoUniformGridParams()
-        space = OpenMaya.MSpace.kWorld
-                        
-        self.api_object.getClosestPoint(point_base,new_point,space, None, accelerator )
-        
-        return [new_point.x, new_point.y, new_point.z]
-
-    def get_closest_normal(self, source_vector, at_source_position = False):
-        """
-        source_vector is the position to find the normal closest
-        at_source_position just means to add that source_vector to the normal vector so it is returned relative to the source vector
-        """
-        new_point = OpenMaya.MVector()
-    
-        point_base = OpenMaya.MPoint()
-        point_base.x = source_vector[0]
-        point_base.y = source_vector[1]
-        point_base.z = source_vector[2]
-        
-        accelerator = self.api_object.autoUniformGridParams()
-        space = OpenMaya.MSpace.kWorld
-                        
-        self.api_object.getClosestNormal(point_base,new_point,space, None, accelerator )
-        
-        
-        if not at_source_position:
-            return [new_point.x, new_point.y, new_point.z]
-        if at_source_position:
-            position = util_math.vector_add(source_vector, new_point)
-            return position
-            
-    def get_closest_intersection(self, source_vector, direction_vector):
-        
-        point_base = OpenMaya.MFloatPoint()
-        point_base.x = source_vector[0]
-        point_base.y = source_vector[1]
-        point_base.z = source_vector[2]
-        
-        float_base = OpenMaya.MFloatVector()
-        float_base.x = source_vector[0]
-        float_base.y = source_vector[1]
-        float_base.z = source_vector[2]
-        
-        point_direction = OpenMaya.MFloatVector()
-        point_direction.x = direction_vector[0]
-        point_direction.y = direction_vector[1]
-        point_direction.z = direction_vector[2]
-        
-        point_direction = point_direction - float_base
-        
-        accelerator = self.api_object.autoUniformGridParams()
-        space = OpenMaya.MSpace.kWorld
-        
-        
-        hit_point = OpenMaya.MFloatPoint()
-        
-        hit_double = OpenMaya.MScriptUtil()   
-        hit_param_ptr = hit_double.asFloatPtr()
-               
-        hit_face = OpenMaya.MScriptUtil()
-        hit_face_ptr = hit_face.asIntPtr()
-        
-        hit_triangle = OpenMaya.MScriptUtil()
-        hit_triangle_ptr = hit_triangle.asIntPtr()
-        
-        hit_bary1 = OpenMaya.MScriptUtil()   
-        hit_bary1_ptr = hit_bary1.asFloatPtr()
-        
-        hit_bary2 = OpenMaya.MScriptUtil()   
-        hit_bary2_ptr = hit_bary2.asFloatPtr()
-                        
-        self.api_object.closestIntersection(point_base, point_direction, None, None, False, space, 100000, False, accelerator, 
-                                            hit_point, hit_param_ptr, hit_face_ptr, hit_triangle_ptr,
-                                            hit_bary1_ptr, hit_bary2_ptr)
-        
-        return [hit_point.x, hit_point.y, hit_point.z]
-    
-    def get_closest_intersection_face(self, source_vector, direction_vector, max_distance = 10000):
-        
-        point_base = OpenMaya.MFloatPoint()
-        point_base.x = source_vector[0]
-        point_base.y = source_vector[1]
-        point_base.z = source_vector[2]
-        
-        float_base = OpenMaya.MFloatVector()
-        float_base.x = source_vector[0]
-        float_base.y = source_vector[1]
-        float_base.z = source_vector[2]
-        
-        point_direction = OpenMaya.MFloatVector()
-        point_direction.x = direction_vector[0]
-        point_direction.y = direction_vector[1]
-        point_direction.z = direction_vector[2]
-        
-        point_direction = point_direction - float_base
-        
-        accelerator = self.api_object.autoUniformGridParams()
-        space = OpenMaya.MSpace.kWorld
-        
-        
-        hit_point = OpenMaya.MFloatPoint()
-        
-        hit_double = OpenMaya.MScriptUtil()   
-        hit_param_ptr = hit_double.asFloatPtr()
-               
-        hit_face = OpenMaya.MScriptUtil()
-        hit_face_ptr = hit_face.asIntPtr()
-        
-        hit_triangle = OpenMaya.MScriptUtil()
-        hit_triangle_ptr = hit_triangle.asIntPtr()
-        
-        hit_bary1 = OpenMaya.MScriptUtil()   
-        hit_bary1_ptr = hit_bary1.asFloatPtr()
-        
-        hit_bary2 = OpenMaya.MScriptUtil()   
-        hit_bary2_ptr = hit_bary2.asFloatPtr()
-                        
-        self.api_object.closestIntersection(point_base, point_direction, None, None, False, space, max_distance, False, accelerator, 
-                                            hit_point, hit_param_ptr, hit_face_ptr, hit_triangle_ptr,
-                                            hit_bary1_ptr, hit_bary2_ptr)
-        
-        face_index = OpenMaya.MScriptUtil.getInt(hit_face_ptr)
-        return face_index
-   
-    def refresh_mesh(self):
-        
-        self.api_object.updateSurface()
-        
-    def copy(self, source_mesh, transform):
-        
-        mesh_object = nodename_to_mobject(source_mesh)
-        
-        self.api_object.copy(mesh_object, transform)
-        
-    def get_number_of_vertices(self):
-        
-        return self.api_object.numVertices()
-        
-    
-    def get_number_of_edges(self):
-        
-        return self.api_object.numEdges()
-    
-    def get_number_of_faces(self):
-        
-        return self.api_object.numPolygons()
-    
-    def get_number_of_uvs(self):
-        
-        return self.api_object.nunUVs()
-    
-    def get_number_of_triangles(self):
-        
-        triangles, triangle_verts = OpenMaya.MIntArray(), OpenMaya.MIntArray()
-        
-        self.api_object.getTriangles(triangles, triangle_verts)
-        
-        count = 0
-        
-        for triangle in triangles:
-            if triangle == 1:
-                count += 1
-                
-        return count
-    
-    def get_triangle_ids(self):
-        
-        triangles, triangle_verts = OpenMaya.MIntArray(), OpenMaya.MIntArray()
-        
-        self.api_object.getTriangles(triangles, triangle_verts)
-        
-        id_list = []
-        
-        for inc in range(0, len(triangles)):
-            if triangles[inc] == 1:
-                id_list.append(inc)
-                
-        return id_list
-    
-    def get_quad_ids(self):
-        
-        triangles, triangle_verts = OpenMaya.MIntArray(), OpenMaya.MIntArray()
-        
-        self.api_object.getTriangles(triangles, triangle_verts)
-        
-        id_list = []
-        
-        for inc in range(0, len(triangles)):
-            if triangles[inc] == 2:
-                id_list.append(inc)
-                
-        return id_list
-    
-    def get_non_tri_quad_ids(self):
-    
-        triangles, triangle_verts = OpenMaya.MIntArray(), OpenMaya.MIntArray()
-        
-        self.api_object.getTriangles(triangles, triangle_verts)
-        
-        id_list = []
-        
-        for inc in range(0, len(triangles)):
-            if triangles[inc] > 2:
-                id_list.append(inc)
-                
-        return id_list
-
-class MeshIntersector(MayaFunction):
-    def _define_api_object(self, mobject):
-        
-        intersector = OpenMaya.MMeshIntersector()
-        matrix = mobject.inclusiveMatrix() 
-        node = mobject.node()
-        
-        
-        
-        intersector.create(node, matrix)
-        
-        return intersector
-    
-    def get_closest_point_barycentric(self, source_vector):
-        
-        point = Point(source_vector[0],source_vector[1], source_vector[2])
-        
-        pointInfo = OpenMaya.MPointOnMesh()
-        uUtil = OpenMaya.MScriptUtil(0.0)
-        uPtr = uUtil.asFloatPtr()
-        vUtil = OpenMaya.MScriptUtil(0.0)
-        vPtr = vUtil.asFloatPtr()
-        
-        pointInfo.getBarycentricCoords(uPtr, vPtr)
-        self.api_object.getClosestPoint( point.api_object, pointInfo )
-        pointInfo.getBarycentricCoords(uPtr,vPtr)
-        
-        u = uUtil.getFloat(uPtr)
-        v = uUtil.getFloat(vPtr)
-        triangle_id = pointInfo.triangleIndex()
-        face_id = pointInfo.faceIndex()
-        
-        return u,v, face_id, triangle_id
-   
-   
-class NurbsSurfaceFunction(MayaFunction):
-    def _define_api_object(self, mobject):
-        return OpenMaya.MFnNurbsSurface(mobject)
-            
-    def get_closest_parameter(self, vector):
-        
-        point = Point( vector[0],
-                       vector[1],
-                       vector[2] )
-                
-        u = OpenMaya.MScriptUtil()   
-        uPtr = u.asDoublePtr()
-        OpenMaya.MScriptUtil.setDouble(uPtr, 0.0)
-        
-        v = OpenMaya.MScriptUtil()   
-        vPtr = v.asDoublePtr()
-        OpenMaya.MScriptUtil.setDouble(vPtr, 0.0)
-                
-        space = OpenMaya.MSpace.kObject
-        
-        self.api_object.closestPoint(point.get_api_object(), 0, uPtr, vPtr, 0, 0.00001, space)
-        
-        
-        
-        u = OpenMaya.MScriptUtil.getDouble(uPtr)
-        v = OpenMaya.MScriptUtil.getDouble(vPtr)
-        
-        return u,v
-    
-    def get_closest_normal(self, source_vector, at_source_position = False):
-        
-        space = OpenMaya.MSpace.kWorld
-        
-        uv = self.get_closest_parameter(source_vector)
-        
-        #point = self.api_object.normal(uv[0], uv[0], point.api_object, space )
-        mvector = self.api_object.normal(uv[0], uv[1], space )
-        
-        vector = [mvector.x,mvector.y,mvector.z]
-        
-        if not at_source_position:
-            return vector
-        if at_source_position:
-            position = util_math.vector_add(source_vector, vector)
-            return position
-        
-    
-    def get_position_from_parameter(self, u_value, v_value):
-        
-        point = Point()
-        
-        space = OpenMaya.MSpace.kWorld
-        
-        self.api_object.getPointAtParam(u_value, v_value, point.api_object, space )
-        
-        return point.get_as_vector()
-            
-class NurbsCurveFunction(MayaFunction):
-    def _define_api_object(self, mobject):
-        return OpenMaya.MFnNurbsCurve(mobject)
-            
-    def get_degree(self):
-        return self.api_object.degree()
-    
-    def get_cv_count(self):
-        return self.api_object.numCVs()
-        
-    def get_cv_positions(self):
-        point = PointArray()
-        point = point.get_api_object()
-        
-        self.api_object.getCVs( point )
-        
-        found = []
-        
-        for inc in range(0, point.length()):
-        
-            x = point[inc][0]
-            y = point[inc][1]
-            z = point[inc][2]
-            
-            found.append([x,y,z])
-        
-        return found
-    
-    def set_cv_positions(self, positions):
-        
-        point_array = PointArray()
-        point_array.set(positions)
-        
-        self.api_object.setCVs(point_array)
-        
-    def get_form(self):
-        return self.api_object.form()
-    
-    def get_knot_count(self):
-        return self.api_object.numKnots()
-    
-    def get_span_count(self):
-        return self.api_object.numSpans()
-    
-    def get_knot_values(self):
-        knots = DoubleArray()
-        
-        self.api_object.getKnots( knots.get_api_object() )
-        
-        return knots.get()
-
-    def get_position_at_parameter(self, param):
-        
-        point = Point()
-        
-        self.api_object.getPointAtParam(param, point.get_api_object() )
-        return point.get()[0:3]
-
-    def get_closest_position(self, three_value_list):
-        
-        point = Point( three_value_list[0],
-                       three_value_list[1],
-                       three_value_list[2] )
-        
-        point = self.api_object.closestPoint(point.get_api_object(), None, 0.0000001, OpenMaya.MSpace.kWorld)
-                
-        return [point.x,point.y,point.z]
-    
-    def get_parameter_at_position(self, three_value_list):
-        
-             
-        
-        u = OpenMaya.MScriptUtil()   
-        uPtr = u.asDoublePtr()
-        OpenMaya.MScriptUtil.setDouble(uPtr, 0.0)
-        
-        #space = OpenMaya.MSpace.kObject
-        space = OpenMaya.MSpace.kWorld
-        
-        #self.api_object.getParamAtPoint(point.get_api_object(), uPtr, 0.00001, space )
-                        
-        three_value_list = self.get_closest_position(three_value_list)
-        
-        point = Point(three_value_list[0],
-                      three_value_list[1],
-                      three_value_list[2])
-        
-        self.api_object.getParamAtPoint(point.get_api_object(), uPtr, space )
-        
-        return OpenMaya.MScriptUtil.getDouble(uPtr)
-    
-    def get_parameter_at_length(self, double):
-        return self.api_object.findParamFromLength(double)
-    
-
-class SkinClusterFunction(MayaFunction):
-    def _define_api_object(self, mobject):
-        return OpenMayaAnim.MFnSkinCluster(mobject)
-
-    def get_influence_dag_paths(self):
-        
-        path_array = OpenMaya.MDagPathArray()
-        
-        self.api_object.influenceObjects(path_array)
-        
-        return path_array
-    
-    def get_influence_names(self, short_name = False):
-        
-        influence_dag_paths = self.get_influence_dag_paths()
-        
-        influence_names = []
-        
-        for x in range( influence_dag_paths.length() ):
-            
-            if not short_name:
-                influence_path_name = influence_dag_paths[x].fullPathName()
-            if short_name:
-                influence_path_name = influence_dag_paths[x].partialPathName()
-                
-            influence_names.append(influence_path_name)  
-            
-        return influence_names      
-        
-    def get_influence_indices(self):
-
-        influence_dag_paths = self.get_influence_dag_paths()
-        
-        influence_ids = []
-        
-        for x in range( influence_dag_paths.length() ):
-            
-            influence_id = int(self.api_object.indexForInfluenceObject(influence_dag_paths[x]))
-            influence_ids.append(influence_id)  
-            
-        return influence_ids 
-    
-    def get_influence_dict(self, short_name = False):
-        
-        influence_dag_paths = self.get_influence_dag_paths()
-        
-        influence_ids = {}
-        influence_names = []
-        
-        for x in range( influence_dag_paths.length() ):
-            
-            influence_path = influence_dag_paths[x]
-            if not short_name:
-                influence_path_name = influence_dag_paths[x].fullPathName()
-            if short_name:
-                influence_path_name = influence_dag_paths[x].partialPathName()
-                
-            influence_id = int(self.api_object.indexForInfluenceObject(influence_path))
-            influence_ids[influence_path_name] = influence_id
-            influence_names.append(influence_path_name)
-            
-        return influence_ids, influence_names
-    
-    def get_index_at_influence(self, influence_name):
-        
-        dag_node = DagNode()
-        dag_node.set_node_as_mobject(influence_name)
-        dag_path = dag_node.api_object.dagPath()
-        
-        influence_id = self.api_object.indexForInfluenceObject(dag_path)
-        return influence_id
-    
-    def get_skin_weights_dict(self):
-        
-        weight_list_plug = self.api_object.findPlug('weightList')
-        weights_plug = self.api_object.findPlug('weights')
-        weight_list_attr = weight_list_plug.attribute()
-        weights_attr = weights_plug.attribute()
-        weight_influence_ids = OpenMaya.MIntArray()
-        
-        weights = {}
-        
-        vert_count = weight_list_plug.numElements()
-        
-        for vertex_id in range(vert_count):
-        
-            weights_plug.selectAncestorLogicalIndex(vertex_id, weight_list_attr)
-            
-            weights_plug.getExistingArrayAttributeIndices(weight_influence_ids)
-        
-            influence_plug = OpenMaya.MPlug(weights_plug)
-            
-            for influence_id in weight_influence_ids:
-                
-                influence_plug.selectAncestorLogicalIndex(influence_id, weights_attr)
-                
-                if not influence_id in weights:
-                    weights[influence_id] = [0] * vert_count
-                
-                try:
-                    value = influence_plug.asDouble()
-                    weights[influence_id][vertex_id] = value
-                    
-                except KeyError:
-                    # assumes a removed influence
-                    pass
-                
-        return weights   
-
-
-
-class IterateCurveCV(MayaIterator):
-    def _define_api_object(self, mobject):
-        return OpenMaya.MItCurveCV 
-
-class IterateGeometry(MayaIterator):
-    def _define_api_object(self, mobject):
-        return OpenMaya.MItGeometry(mobject)
-
-    def get_points(self):
-        
-        space = OpenMaya.MSpace.kObject
-        points = OpenMaya.MPointArray()
-        
-        self.api_object.allPositions(points, space)
-        return points 
-    
-    def set_points(self, points):
-        space = OpenMaya.MSpace.kObject
-        self.api_object.setAllPositions(points, space)
-        
-    def get_points_as_list(self):
-        
-        points = self.get_points()
-        
-        found = []
-        
-        for inc in range(0, points.length()):
-        
-            x = points[inc][0]
-            y = points[inc][1]
-            z = points[inc][2]
-            
-            found.append([x,y,z])
-            
-            #if inc == 1000:
-            #    break
-        
-        return found
-        
-class IterateEdges(MayaIterator):
-    def _define_api_object(self, mobject):
-        return OpenMaya.MItMeshEdge(mobject)
-    
-    def set_edge(self, edge_id):
-        script_util = OpenMaya.MScriptUtil()
-        prev = script_util.asIntPtr()
-        
-        self.api_object.setIndex(edge_id, prev)
-        
-        return prev
-    
-    def get_connected_vertices(self, edge_id):
-        
-        self.set_edge(edge_id)
-        
-        vert1_id = self.api_object.index(0)
-        vert2_id = self.api_object.index(1)
-        
-        self.api_object.reset()
-        return [vert1_id, vert2_id]
-    
-    def get_connected_faces(self, edge_id):
-        
-        self.set_edge(edge_id)
-        
-        int_array = OpenMaya.MIntArray()
-        
-        self.api_object.getConnectedFaces(int_array)
-        
-        return int_array
-    
-    def get_connected_edges(self, edge_id):
-        
-        self.set_edge(edge_id)
-        
-        int_array = OpenMaya.MIntArray()
-        
-        self.api_object.getConnectedEdges(int_array)
-        
-        return int_array
-
-class IteratePolygonFaces(MayaIterator):
-    
-    def _define_api_object(self, mobject):
-        return OpenMaya.MItMeshPolygon(mobject)
-    
-    def is_done(self):
-        return self.api_object.isDone()
-    
-    def index(self):
-        return self.api_object.index()
-    
-    def next(self):
-        self.api_object.next()
-        
-    def reset(self):
-        self.api_object.reset()
-        
-    def count(self):
-        count = self.api_object.count()
-        return count
-    
-    def get_area(self, face_id = None):
-        
-        script_util = OpenMaya.MScriptUtil()   
-        area_ptr = script_util.asDoublePtr()
-        OpenMaya.MScriptUtil.setDouble(area_ptr, 0.0)
-        
-        if face_id is not None:
-            script_util = OpenMaya.MScriptUtil()
-            prev = script_util.asIntPtr()
-            self.api_object.setIndex(face_id, prev)
-        
-        self.api_object.getArea(area_ptr)
-        
-        area_value = OpenMaya.MScriptUtil.getDouble(area_ptr)
-        
-        return area_value
-    
-    def get_face_center_vectors(self):
-        center_vectors = []
-        
-        for inc in range(0, self.api_object.count()):
-            
-            point = self.api_object.center()
-            
-            center_vectors.append([point.x,point.y,point.z] )
-            
-            self.api_object.next()
-        
-        self.api_object.reset()
-        
-        return center_vectors
-            
-    def get_closest_face(self, vector):
-        
-        closest_distance = None
-        closest_face = None
-        
-        while not self.api_object.isDone():
-            center = self.api_object.center()
-            
-            distance = util_math.get_distance(vector, [center.x,center.y,center.z])
-            
-            if distance < 0.001:
-                closest_face = self.api_object.index()
-                self.api_object.reset()
-                return closest_face
-            
-            if distance < closest_distance or not closest_distance:
-                closest_distance = distance
-                closest_face = self.api_object.index()
-                
-            self.api_object.next()
-        
-        self.api_object.reset()
-        return closest_face
-
-    def get_edges(self, face_id):
-        
-        script_util = OpenMaya.MScriptUtil()
-        prev = script_util.asIntPtr()
-        self.api_object.setIndex(face_id, prev)
-        
-        int_array = OpenMaya.MIntArray()
-        self.api_object.getEdges(int_array)
-        
-        self.api_object.reset()
-        return int_array
-    
-    def get_center(self, face_id = None):
-        
-        space = OpenMaya.MSpace.kWorld
-        
-        if face_id is not None:
-            script_util = OpenMaya.MScriptUtil()
-            prev = script_util.asIntPtr()
-            
-            self.api_object.setIndex(face_id, prev)
-        
-        point = self.api_object.center(space)
-        
-        return point.x, point.y, point.z
-    
-    def get_normal(self, face_id = None):
-    
-        if face_id is not None:
-            script_util = OpenMaya.MScriptUtil()
-            prev = script_util.asIntPtr()
-            self.api_object.setIndex(face_id, prev)
-    
-        space = OpenMaya.MSpace.kWorld
-    
-        vector = OpenMaya.MVector()
-        
-        self.api_object.getNormal(vector, space)
-        
-        return (vector.x,vector.y,vector.z)
-    
-    def get_normal_tangent(self, face_id = None):
-        #not finished
-        if face_id:
-            script_util = OpenMaya.MScriptUtil()
-            prev = script_util.asIntPtr()
-            
-            self.api_object.setIndex(face_id, prev)
-        
-        space = OpenMaya.MSpace.kWorld
-        
-        normal_vector = OpenMaya.MVector()
-        position_vector = OpenMaya.MVector()
-        #position_vector = OpenMaya.MVector()
-        
-        position = self.api_object.center(space)
-        self.api_object.getNormal(normal_vector, space)
-        
-        position_vector.x = 0
-        position_vector.y = 0
-        position_vector.z = 0
-        
-        
-        
-        tangent = position_vector * normal_vector
-        
-class KeyframeFunction(MayaFunction):
-    
-    constant = None
-    linear = None
-    cycle = None
-    cycle_relative = None
-    oscillate = None
-    
-    
-    def _define_api_object(self, mobject):
-        api_object = OpenMayaAnim.MFnAnimCurve(mobject)
-        
-        self.constant = api_object.kConstant
-        self.linear = api_object.kLinear
-        self.cycle = api_object.kCycle
-        self.cycle_relative = api_object.kCycleRelative
-        self.oscillate = api_object.kOscillate
-        
-        return api_object
-        
-    
-    def set_post_infinity(self, infinity_type):
-        
-        self.api_object.setPostInfinityType(infinity_type)
-        
-    def set_pre_infinity(self, infinity_type):
-        
-        self.api_object.setPreInfinityType(infinity_type)
-
-class DagNode(MayaFunction):
-    
-    def _define_api_object(self, mobject):
-        
-        return OpenMaya.MFnDagNode(mobject)
-    
-    def duplicate(self):
-        
-        self.api_object.duplicate()
-        
-    def get_name(self):
-        pass
-    
-    def get_long_name(self):
-        pass
-        
-
-#--- API 2
-
-
-
-def get_object(name):
-    
-    if not name or not cmds.objExists(name):
-        return
-    
-    selection_list = om.MSelectionList()
-    selection_list.add(name)
-    
-    if cmds.objectType(name, isAType = 'transform') or cmds.objectType(name, isAType = 'shape'):
-        return selection_list.getDagPath(0)    
-    
-    return selection_list.getDependNode(0)
-
-def get_object_name(mobject):
-    
-    dag_path = om.MDagPath()
-    path = dag_path.getAPathTo(mobject)
-    return path.partialPathName()
-    
-
-def get_plug(attribute_name):
-    selection = om.MSelectionList()
-    selection.add(attribute_name)
-    plug = selection.getPlug(0)
-
-    return plug
-
-def get_mesh_points(name):
-    
-    mobject = get_object(name)
-    
-    meshfn = om.MFnMesh(mobject)
-    points = meshfn.getPoints()
-    
-    return points
-     
-
-def get_distance(three_value_list1, three_value_list2 ):
-    
-    vector1 = three_value_list1
-    vector2 = three_value_list2
-
-    mp1 = om.MPoint(vector1[0],vector1[1],vector1[2])
-    mp2 = om.MPoint(vector2[0],vector2[1],vector2[2])
-    
-    return mp1.distanceTo(mp2)
-
-
-def get_triangle_ids(mesh, face_id, triangle_id):
-    
-    mobject = get_object(mesh)
-    
-    mit_mesh_polygon = om.MItMeshPolygon(mobject)
-    
-    mit_mesh_polygon.setIndex(face_id)
-    point_array, int_array = mit_mesh_polygon.getTriangle(triangle_id)
-    
-    return int_array
-
-def get_border_edges(mesh):
-    
-    mobject = get_object(mesh)
-    iterator = om.MItMeshEdge(mobject)
-    
-    found = []
-    
-    while not iterator.isDone():
-        
-        if iterator.onBoundary():
-            found.append(iterator.index())
-        
-        iterator.next()
-        
-    return found
-    
-def get_skin_weights_dict(skinCluster, vert_ids = []):
-
-    mobject = get_object(skinCluster)
-
-    mf_skin = omAnim.MFnSkinCluster(mobject)
-    
-    weight_list_plug = mf_skin.findPlug('weightList', 0)
-    weights_plug = mf_skin.findPlug('weights', 0)
-    weight_list_attr = weight_list_plug.attribute()
-    weights_attr = weights_plug.attribute()
-    weight_influence_ids = om.MIntArray()
-    
-    weights = {}
-    
-    vert_count = weight_list_plug.numElements()
-    
-    if not vert_ids:
-        vert_ids = list(range(vert_count))
-    
-    for vertex_id in vert_ids:
-        
-        weights_plug.selectAncestorLogicalIndex(vertex_id, weight_list_attr)
-        
-        weight_influence_ids = weights_plug.getExistingArrayAttributeIndices()
-    
-        influence_plug = om.MPlug(weights_plug)
-        
-        for influence_id in weight_influence_ids:
-            
-            influence_plug.selectAncestorLogicalIndex(influence_id, weights_attr)
-            
-            if not influence_id in weights:
-                weights[influence_id] = [0] * vert_count
-            
-            try:
-                value = influence_plug.asDouble()
-                weights[influence_id][vertex_id] = value
-                
-            except KeyError:
-                # assumes a removed influence
-                pass
-            
-    return weights    
-    
-def get_identity_matrix():
-    
-    return om.MMatrix()
-
-def multiply_matrix(matrix1, matrix2):
-    """
-    matrix1 and matrix2 are just the list of numbers of a 4x4 matrix.  This can be had with cmds.getAttr("transform.worldMatrix" or something)
-    """
-    mat1 = om.MMatrix(matrix1)
-    mat2 = om.MMatrix(matrix2)
-    
-    return mat1 * mat2
-
-def get_inverse_matrix():
-    pass
-
-def get_joint_orient_matrix(joint):
-    
-    
-    
-    api_joint = get_object(joint)
-    
-    quat = om.MQuaternion()
-    fn_joint = omAnim.MFnIkJoint(api_joint)
-    
-    fn_joint.getOrientation(quat)
-    quat_matrix = quat.asMatrix()
-    
-    return quat_matrix
-
-def get_scale_from_matrix(matrix):
-    
-    mat = om.MMatrix(matrix)
-    
-    tmat = om.MTransformationMatrix(mat)
-    
-    return tmat.scale(1)    
-    #om
-    #omAnim
-    
-def get_face_vertices(mesh, index):
-    
-    api_object = get_object(mesh)
-    
-    iter_face_fn = om.MItMeshPolygon(api_object)
-    
-    iter_face_fn.setIndex(index)
-    verts = iter_face_fn.getConnectedVertices()
-    
-    return verts
-    
-def get_surrounding_vertex_indices(mesh, index):
-    
-    api_object = get_object(mesh)
-    
-    iter_vertex_fn = om.MItMeshVertex(api_object)
-    iter_face_fn = om.MItMeshPolygon(api_object)
-    
-    iter_vertex_fn.setIndex(index)
-    
-    found_verts = {}
-    
-    faces = iter_vertex_fn.getConnectedFaces()
-    
-    for face in faces:
-        iter_face_fn.setIndex(face)
-        verts = iter_face_fn.getConnectedVertices()
-        
-        for vert in verts:
-            found_verts[vert] = None
-    
-    return list(found_verts.keys())
-    
-
-def get_vert_count(mesh):
-    
-    api_object = get_object(mesh)
-    
-    count = om.MItMeshVertex(api_object).count()
-    
-    return count
-
-def get_connected_verts(mesh, index, iterator = None):
-    
-    api_object = get_object(mesh)
-    
-    current = None
-    
-    if iterator:
-        #current = iterator.index()
-        iter_vertex_fn = iterator
-    else:
-        iter_vertex_fn = om.MItMeshVertex(api_object)
-    
-    iter_vertex_fn.setIndex(index)
-    
-    found_verts = {}
-    
-    verts = iter_vertex_fn.getConnectedVertices()
-    
-    for vert in verts:
-        found_verts[vert] = None
-    
-    if current:
-        iterator.setIndex(current)
-        
-    return found_verts.keys()
-    
-def get_vertex_islands(mesh):
-    
-    api_object = get_object(mesh)
-    iterator = om.MItMeshVertex(api_object)
-    
-    islands = {}
-    checked = {}
-    
-    while not iterator.isDone():
-        
-        found = {}
-        current = iterator.index()
-        
-        if current in checked:
-            iterator.next()
-            continue
-         
-        verts = iterator.getConnectedVertices()
-        
-        while verts:
-            
-            
-            sub_found = {}
-            sub_verts = []
-            
-            for vert in verts:
-                
-                if not vert in checked:
-                    
-                    sub_verts = get_connected_verts(mesh, vert, iterator)
-                    
-                    for sub_vert in sub_verts:
-                        sub_found[sub_vert] = None
-                
-                found[vert] = None
-                checked[vert] = None
-                
-            if sub_verts:
-                verts = list(sub_found.keys())
-            else:
-                verts = None
-        
-        islands[current] = found
-        
-        iterator.next()
-    
-    result = []
-    
-    for key in islands:
-        result.append(list(islands[key].keys()))
-    
-    return result
-
-def get_skin_influence_names(skin_cluster, short_name = False):
-    
-    skin_object = get_object(skin_cluster)
-        
-    skin = omAnim.MFnSkinCluster(skin_object)
-    
-    influence_dag_paths = skin.influenceObjects()
-    
-    influence_names = []
-    
-    for x in range( len(influence_dag_paths) ):
-        
-        if not short_name:
-            influence_path_name = influence_dag_paths[x].fullPathName()
-        if short_name:
-            influence_path_name = influence_dag_paths[x].partialPathName()
-            
-        influence_names.append(influence_path_name)  
-        
-    return influence_names   
-
-def get_skin_influence_indices(skin_cluster):
-
-    skin_object = get_object(skin_cluster)
-        
-    skin = omAnim.MFnSkinCluster(skin_object)
-    
-    influence_dag_paths = skin.influenceObjects()
- 
-    influence_ids = []
-    
-    for x in range( len(influence_dag_paths) ):
-        
-        influence_id = int(skin.indexForInfluenceObject(influence_dag_paths[x]))
-        influence_ids.append(influence_id)  
-        
-    return influence_ids 
-
-def get_skin_influence_dict(skin_cluster, short_name = False):
-    
-    skin_object = get_object(skin_cluster)
-    skin = omAnim.MFnSkinCluster(skin_object)
-    
-    influence_dag_paths = skin.influenceObjects()
-        
-    influence_ids = {}
-    influence_names = []
-    
-    for x in range( len(influence_dag_paths) ):
-        
-        influence_path = influence_dag_paths[x]
-        if not short_name:
-            influence_path_name = influence_dag_paths[x].fullPathName()
-        if short_name:
-            influence_path_name = influence_dag_paths[x].partialPathName()
-            
-        influence_id = int(skin.indexForInfluenceObject(influence_path))
-        influence_ids[influence_path_name] = influence_id
-        influence_names.append(influence_path_name)
-        
-    return influence_ids, influence_names
-
-def get_vector_rotation(target_vector, start_vector = [1,0,0], factor = 1):
-    
-    target_vector = om.MVector(*target_vector)
-    start_vector = om.MVector(*start_vector)
-    
-    quat = om.MQuaternion(start_vector,target_vector, factor)
-    rot = quat.asEulerRotation()
-    
-    return math.degrees(rot.x),math.degrees(rot.y),math.degrees(rot.z)
-
-def get_geometry_filter(deformer):
-    
-    deformer_object = get_object(deformer)
-    
-    geo_filter = omAnim.MFnGeometryFilter(deformer_object)
-    
-    return geo_filter
-
-def get_skin_components(skin_cluster, index):
-    
-    geo_filter = get_geometry_filter(skin_cluster)
-    
-    if util.get_maya_version() < 2022:
-        
-        fnSet = om.MFnSet( geo_filter.deformerSet )
-        members = fnSet.getMembers(flatten = True)
-        
-        dag, component = members.getComponent(index)
-        return dag, component
-    
-    if util.get_maya_version() > 2020:
-        
-        output_object = geo_filter.outputShapeAtIndex(index)
-        
-        iterator = om.MItGeometry(output_object)
-        
-        
-        dagpath = om.MDagPath()
-        
-        if output_object.hasFn(om.MFn.kDagNode):
-            dagpath = om.MDagPath.getAPathTo(output_object)
-        else:
-            return None, None
-        
-        api_type = output_object.apiType() 
-        
-        if api_type == om.MFn.kMesh or api_type == om.MFn.kNurbsCurve:
-            count = iterator.exactCount()
-            indices = list(range(0,count))
-            components = get_components(indices)
-            
-        if api_type == om.MFn.kNurbsSurface:
-            
-            nurbs_fn = om.MFnNurbsSurface(output_object)
-            
-            dagpath = om.MDagPath.getAPathTo(output_object)
-            
-            nurbs_name = dagpath.fullPathName()
-            
-            cvs = cmds.ls('%s.cv[*][*]' % nurbs_name, flatten = True)
-            
-            indices = []
-            
-            for cv in cvs:
-                numbers = util.get_square_bracket_numbers(cv)
-                numbers.reverse()
-                indices.append(numbers)
-            
-            """
-            surf_it = om.MItSurfaceCV(output_object)
-            
-            indices = []
-            
-            inc = 0
-            
-            while not surf_it.isDone():
-                
-                inc += 1
-                
-                inc2 = 0
-                
-                while not surf_it.isRowDone():
-                    
-                    inc2 += 1
-                    
-                    index =  surf_it.uvIndices()
-                    
-                    indices.append([index[1], index[0]])
-                    
-                    surf_it.next()
-                    if inc2 == 10:
-                        break
-                
-                surf_it.nextRow()
-                
-                if inc == 10:
-                    break
-            
-            """
-            double_component = om.MFnDoubleIndexedComponent()
-            components = double_component.create(om.MFn.kSurfaceCVComponent)
-            double_component.addElements(indices)
-            
-        if api_type == om.MFn.kLattice:
-            dagpath = om.MDagPath.getAPathTo(output_object)
-            
-            lattice_name = dagpath.fullPathName()
-            
-            pts = cmds.ls('%s.pt[*][*][*]' % lattice_name, flatten = True)
-            
-            indices = []
-            
-            for pt in pts:
-                numbers = util.get_square_bracket_numbers(pt)
-                indices.append(numbers)
-            
-            triple_component = om.MFnTripleIndexedComponent()
-            components = triple_component.create(om.MFn.kLatticeComponent)
-            triple_component.addElements(indices)
-        
-        return dagpath, components
-        
-        
-        
-
-def get_components(indices):
-
-    fn_comp_verts = om.MFnSingleIndexedComponent()
-    components = fn_comp_verts.create(om.MFn.kMeshVertComponent)
-    fn_comp_verts.addElements(indices)
-    
-    return components
-    
-
-def set_skin_weights(skin_cluster, weights = 0, index = 0, components = None, influence_array = None):
-    
-    skin_object = get_object(skin_cluster)
-    dag_path, component = get_skin_components(skin_cluster, index)
-    skin_fn = omAnim.MFnSkinCluster(skin_object)
-    
-    if isinstance(components, list) or isinstance(components, tuple):
-        components = get_components(components)
-    if not components:
-        components = component
-    
-    influence_count = 0
-    
-    if influence_array:
-        influence_count = len(influence_array)
-        
-        int_influence_array = om.MIntArray()
-        
-        for inc in range(0,influence_count):
-            int_influence_array.append(influence_array[inc])
-        
-        influence_array = int_influence_array
-    
-    if not influence_array:
-        influence_dag_paths = skin_fn.influenceObjects()
-        influence_count = len(influence_dag_paths)
-        influence_array =  om.MIntArray()
-    
-        for inc in range(0,influence_count):
-            
-            index = skin_fn.indexForInfluenceObject(influence_dag_paths[inc])
-            influence_array.append(index)
-          
-    
-    weight_array = None
-    if type(weights) == type(om.MDoubleArray()):
-        weight_array = weights
-    
-<<<<<<< HEAD
-    if weight_array == None:
-        if isinstance(weights, list) or isinstance(weights, tuple):
-=======
-    if weight_array is None:
-        if type(weights) == list or type(weights) == tuple:
->>>>>>> 5bee9bd5
-            weight_array = om.MDoubleArray()
-            for weight in weights:
-                weight_array.append(weight)
-        
-        if not isinstance(weights, list) and not isinstance(weights, tuple):
-            weight_array = om.MDoubleArray()
-            
-            for weight in weights:
-                weight_array.append(float(weights))
-    
-    skin_fn.setWeights(dag_path, components,influence_array,weight_array, False, False)
-    
-def set_skin_blend_weights(skin_cluster, weights, index):
-    
-
-    skin_object = get_object(skin_cluster)
-    dag_path, component = get_skin_components(skin_cluster, index)
-    skin_fn = omAnim.MFnSkinCluster(skin_object)
-        
-    weight_array = None
-    if type(weights) == type(om.MDoubleArray()):
-        weight_array = weights
-    
-<<<<<<< HEAD
-    if weight_array == None:
-        if isinstance(weights, list) or isinstance(weights, tuple):
-=======
-    if weight_array is None:
-        if type(weights) == list or type(weights) == tuple:
->>>>>>> 5bee9bd5
-            weight_array = om.MDoubleArray()
-            for weight in weights:
-                weight_array.append(weight)
-        
-        if not isinstance(weights, list) and not isinstance(weights, tuple):
-            weight_array = om.MDoubleArray()
-            
-            for weight in weights:
-                weight_array.append(float(weights))
-    
-    skin_fn.setBlendWeights(dag_path, component, weight_array)
-    +# Copyright (C) 2022 Louis Vottero louis.vot@gmail.com    All rights reserved.
+
+from __future__ import absolute_import
+
+import math
+
+from .. import util
+from .. import util_math
+
+if util.is_in_maya():
+    import maya.cmds as cmds
+
+    import maya.OpenMaya as OpenMaya
+    import maya.OpenMayaAnim as OpenMayaAnim
+    import maya.OpenMayaUI as OpenMayaUI
+
+    import maya.api.OpenMaya as om
+    import maya.api.OpenMayaAnim as omAnim
+
+
+allow_save = False
+
+after_save_callback = None
+
+def start_check_after_save(function):
+
+    global after_save_callback
+
+    if after_save_callback is not None:
+        try:
+            OpenMaya.MSceneMessage.removeCallback(after_save_callback)
+        except:
+            pass
+
+    try:
+        #function should accept arguments, clientData
+        callback_id = OpenMaya.MSceneMessage.addCallback(OpenMaya.MSceneMessage.kAfterSave, function)
+        after_save_callback = callback_id
+    except:
+        pass
+
+def remove_check_after_save():
+    global after_save_callback
+
+    if after_save_callback:
+        OpenMaya.MSceneMessage.removeCallback(after_save_callback)
+
+#--- old api
+
+def attribute_to_plug(attribute_name):
+    plug = OpenMaya.MPlug()
+    selection = OpenMaya.MSelectionList()
+    selection.add(attribute_name)
+    selection.getPlug(0, plug)
+
+    return plug
+
+def nodename_to_mobject(object_name):
+    """
+    Initialize an MObject of the named node.
+    """
+
+    if not cmds.objExists(object_name):
+        return
+
+    selection_list = SelectionList()
+    selection_list.create_by_name(object_name)
+
+    if cmds.objectType(object_name, isAType = 'transform') or cmds.objectType(object_name, isAType = 'shape'):
+        return selection_list.get_deg_path(0)
+
+    return selection_list.get_at_index(0)
+
+def create_mesh_from_mesh(mesh, target_transform):
+    """
+    Create a mesh from the shape node of another mesh, without duplicating.
+
+    Args:
+        mesh (str): The name of a mesh.
+        target_transform (str): The transform where the newly created mesh should live.
+    """
+
+
+    mesh = get_object(mesh)
+    transform = get_object(target_transform)
+
+    mesh_fn = om.MFnMesh()
+
+    result = mesh_fn.copy(mesh.node(), transform.node())
+
+    return get_object_name(result)
+
+
+def duplicate(node):
+    """
+    Api duplicate. Faster than cmds.duplicate, but no undo in python script.
+    """
+    dag_node = DagNode(node)
+    value = dag_node.duplicate()
+    return value
+
+def get_3D_position_from_x_y():
+    pass
+    #omui.M3dView().active3dView().viewToWorld(int(vpX)     , int(vpY), pos, direction)
+
+def get_current_camera():
+
+    camera = OpenMaya.MDagPath()
+
+    OpenMayaUI.M3dView().active3dView().getCamera(camera)
+
+    return camera.fullPathName()
+
+def set_current_camera(camera_name):
+
+    view = OpenMayaUI.M3dView.active3dView()
+
+    if cmds.nodeType(camera_name) == 'transform':
+        shapes = cmds.listRelatives(camera_name, shapes = True)
+
+        if shapes and cmds.nodeType(shapes[0]) == 'camera':
+            camera_name = shapes[0]
+
+    mobject = nodename_to_mobject(camera_name)
+
+    cam = OpenMaya.MDagPath(mobject)
+
+    view.setCamera(cam)
+
+    cmds.refresh()
+
+
+
+class ApiObject(object):
+    """
+    A wrapper object for MObjects.
+    """
+
+    def __init__(self):
+        self.api_object = self._define_api_object()
+
+    def __call__(self):
+        return self.api_object
+
+    def _define_api_object(self):
+        return
+
+    def get_api_object(self):
+        return self.api_object
+
+    def get(self):
+        return
+
+class MayaObject(ApiObject):
+    """
+    Wrapper for Api MObject
+    """
+
+    def __init__(self, mobject = None):
+
+        if util.is_str(mobject):
+            mobject = nodename_to_mobject(mobject)
+            #self.api_object = self._define_api_object(mobject)
+
+        if mobject:
+            self.api_object = self._define_api_object(mobject)
+
+        if not mobject:
+            self.api_object = OpenMaya.MObject()
+
+        self.mobject = mobject
+
+    def _define_api_object(self, mobject):
+        return mobject
+
+    def set_node_as_mobject(self, node_name):
+        """
+        set the MObject from a node name.
+
+        Args:
+            node_name (str): The name of a node.
+        """
+        mobject = nodename_to_mobject(node_name)
+
+        self.api_object = self._define_api_object(mobject)
+
+
+class MayaIterator(MayaObject):
+    pass
+
+class MayaFunction(MayaObject):
+    pass
+
+class DoubleArray(ApiObject):
+    def _define_api_object(self):
+        return OpenMaya.MDoubleArray()
+
+    def get(self):
+        numbers = []
+
+        length = self.api_object.length()
+
+        for inc in range(0, length):
+            numbers.append( self.api_object[inc] )
+
+        return numbers
+
+class PointArray(ApiObject):
+    def _define_api_object(self):
+        return OpenMaya.MPointArray()
+
+    def get(self):
+        values = []
+        length = self.api_object.length()
+
+        for inc in range(0, length):
+            point = OpenMaya.MPoint()
+
+            point = self.api_object[inc]
+
+            part = [point.x,point.y,point.z]
+
+            values.append(part)
+
+        return values
+
+    def set(self, positions):
+
+        for inc in range(0, len(positions)):
+            self.api_object.set(inc, positions[inc][0], positions[inc][1], positions[inc][2])
+
+    def length(self):
+        return self.api_object.length()
+
+class Point(ApiObject):
+    def __init__(self, x = 0, y = 0, z = 0, w = 1):
+        self.api_object = self._define_api_object(x,y,z,w)
+
+    def _define_api_object(self, x, y, z, w):
+        return OpenMaya.MPoint(x,y,z,w)
+
+    def get(self):
+        return [self.api_object.x, self.api_object.y, self.api_object.z, self.api_object.w]
+
+    def get_as_vector(self):
+        return [self.api_object.x, self.api_object.y, self.api_object.z]
+
+class FloatPoint(ApiObject):
+    def __init__(self, x = 0, y = 0, z = 0, w = 1):
+        self.api_object = self._define_api_object(x,y,z,w)
+
+    def _define_api_object(self, x, y, z, w):
+        return OpenMaya.MFloatPoint(x,y,z,w)
+
+    def get(self):
+        return [self.api_object.x, self.api_object.y, self.api_object.z, self.api_object.w]
+
+    def get_as_vector(self):
+        return [self.api_object.x, self.api_object.y, self.api_object.z]
+
+class Matrix(ApiObject):
+    def __init__(self, matrix_list = []):
+        self.api_object = self._define_api_object(matrix_list)
+
+    def _define_api_object(self, matrix_list = []):
+        matrix = OpenMaya.MMatrix()
+
+        if matrix_list:
+            OpenMaya.MScriptUtil.createMatrixFromList(matrix_list, matrix)
+
+        return matrix
+
+    def set_matrix_from_list(self, matrix_list):
+
+        OpenMaya.MScriptUtil.createMatrixFromList(matrix_list, self.api_object)
+
+
+class Quaternion(ApiObject):
+
+    def __init__(self, angle = None, vector = []):
+
+        self.api_object = self._define_api_object(angle, vector)
+
+
+
+    def _define_api_object(self, angle = None,vector = []):
+
+        angle = math.radians(angle)
+
+        if angle and vector:
+
+            api_vector = OpenMaya.MVector()
+            api_vector.x = vector[0]
+            api_vector.y = vector[1]
+            api_vector.z = vector[2]
+
+            return OpenMaya.MQuaternion(angle, api_vector)
+
+        if not angle and vector:
+            return OpenMaya.MQuaternion()
+
+    def rotation(self):
+
+        rot = self.api_object.asEulerRotation()
+
+        rotation = [math.degrees(rot[0]), math.degrees(rot[1]), math.degrees(rot[2])]
+
+        return rotation
+
+class TransformationMatrix(ApiObject):
+    def __init__(self, matrix):
+        self.api_object = self._define_api_object(matrix)
+
+    def _define_api_object(self, matrix = None):
+
+        if matrix:
+            tmatrix = OpenMaya.MTransformationMatrix(matrix)
+
+        if not matrix:
+            tmatrix = OpenMaya.MTransformationMatrix()
+
+        return tmatrix
+
+    def translation(self, open_maya_space = None):
+
+        if not open_maya_space:
+            space = OpenMaya.MSpace.kWorld
+        if open_maya_space:
+            space = open_maya_space
+
+        translation = self.api_object.getTranslation(space)
+
+        return [translation[0],translation[1],translation[2]]
+
+    def rotation(self):
+
+        rotation = self.api_object.rotation().asEulerRotation()
+        return [math.degrees(rotation[0]), math.degrees(rotation[1]), math.degrees(rotation[2])]
+
+class SelectionList(ApiObject):
+    def _define_api_object(self):
+        return OpenMaya.MSelectionList()
+
+    def create_by_name(self, name):
+
+        try:
+            self.api_object.add(name)
+        except:
+            cmds.warning('Could not add %s into selection list' % name)
+            return
+
+    def get_at_index(self, index = 0):
+
+        mobject = MayaObject()
+
+        try:
+            self.api_object.getDependNode(0, mobject())
+            return mobject()
+        except:
+            cmds.warning('Could not get mobject at index %s' % index)
+            return
+
+    def get_deg_path(self, index):
+
+        nodeDagPath = OpenMaya.MDagPath()
+        self.api_object.getDagPath(0, nodeDagPath)
+
+        return nodeDagPath
+
+class TransformFunction(MayaFunction):
+
+    def _define_api_object(self, mobject):
+        return OpenMaya.MFnTransform(mobject)
+
+    def get_transformation_matrix(self):
+
+        return self.api_object.transformation()
+
+    def get_matrix(self):
+
+        transform_matrix = self.get_transformation_matrix()
+        return transform_matrix.asMatrix()
+
+    def get_vector_matrix_product(self, vector):
+        """
+        Not working as expected, need to work on it.
+        """
+        util.warning('get_vector_matrix_product does not work... yet')
+        vector_api = OpenMaya.MVector()
+        vector_api.x = vector[0]
+        vector_api.y = vector[1]
+        vector_api.z = vector[2]
+
+        space = OpenMaya.MSpace.kWorld
+        orig_vector = self.api_object.getTranslation(space)
+
+        vector_api *= self.get_matrix()
+
+        vector_api += orig_vector
+
+        return vector_api.x, vector_api.y, vector_api.z
+
+class JointFunction(MayaFunction):
+
+    def _define_api_object(self, mobject):
+        return OpenMayaAnim.MFnIkJoint(mobject)
+
+    def get_orient_matrix(self, as_list = False):
+
+        quat = OpenMaya.MQuaternion()
+        self.api_object.getOrientation(quat)
+        matrix = quat.asMatrix()
+
+        if not as_list:
+            return matrix
+
+        if as_list:
+
+            found = []
+
+            for inc in range(0,4):
+                for inc2 in range(0,4):
+                    found.append( matrix(inc,inc2) )
+
+            return found
+
+    def get_inverse_orient_matrix(self, as_list = False):
+
+        #quat = OpenMaya.MQuaternion()
+        #self.api_object.getOrientation(quat)
+        #quat = quat.inverse()
+        #matrix = quat.asMatrix()
+        matrix = self.get_orient_matrix()
+        matrix = matrix.inverse()
+
+
+        if not as_list:
+            return matrix
+
+        if as_list:
+
+            found = []
+
+            for inc in range(0,4):
+                for inc2 in range(0,4):
+                    found.append( matrix(inc,inc2) )
+
+            return found
+
+"""
+# - Get a joint's orientation matrix.
+import maya.OpenMaya
+import maya.OpenMayaAnim
+ik_joint_name = "joint1"
+selection_list = maya.OpenMaya.MSelectionList()
+selection_list.add(ik_joint_name)
+depend_node = maya.OpenMaya.MObject()
+selection_list.getDependNode(0, depend_node)
+orientation_quaternion = maya.OpenMaya.MQuaternion()
+ik_joint = maya.OpenMayaAnim.MFnIkJoint(depend_node)
+ik_joint.getOrientation(orientation_quaternion)
+orientation_matrix = orientation_quaternion.asMatrix()
+"""
+
+class MeshFunction(MayaFunction):
+
+    def _define_api_object(self, mobject):
+        return OpenMaya.MFnMesh(mobject)
+
+    def get_vertex_positions(self):
+
+        point_array = PointArray()
+
+        self.api_object.getPoints(point_array.api_object, OpenMaya.MSpace.kWorld)
+
+        return point_array.get()
+
+    def set_vertex_positions(self, positions):
+
+        point_array = PointArray()
+        for pos in positions:
+            point_array.api_object.append(*pos)
+
+        self.api_object.setPoints(point_array.api_object, OpenMaya.MSpace.kWorld)
+
+    def get_uv_at_point(self, vector):
+
+        api_space = OpenMaya.MSpace.kWorld
+
+        point = Point(vector[0],vector[1],vector[2])
+
+        uv = OpenMaya.MScriptUtil()
+        uvPtr = uv.asFloat2Ptr()
+
+        self.api_object.getUVAtPoint(point.get_api_object(), uvPtr, api_space)
+
+        u = OpenMaya.MScriptUtil.getFloat2ArrayItem(uvPtr, 0, 0)
+        v = OpenMaya.MScriptUtil.getFloat2ArrayItem(uvPtr, 0, 1)
+
+        return u,v
+
+    def get_point_at_uv(self, u_value = 0, v_value = 0):
+        """
+            Not implemented
+        """
+
+
+        point = Point(0.0,0.0,0.0)
+        point = point.get_api_object()
+
+
+        util = OpenMaya.MScriptUtil()
+        util.createFromList([float(u_value), float(v_value)], 2)
+        uv = util.asFloat2Ptr()
+
+        #point = None
+        #uv = None
+        # need to get the polygon id...
+        polygon_id = 0
+        self.api_object.getPointAtUV(polygon_id, point, uv, OpenMaya.MSpace.kWorld)
+
+    def get_closest_face(self, vector):
+
+        pointA = OpenMaya.MPoint(vector[0], vector[1], vector[2])
+        pointB = OpenMaya.MPoint()
+        space = OpenMaya.MSpace.kWorld
+
+        util = OpenMaya.MScriptUtil()
+        #util.createFromInt(0)
+        idPointer = util.asIntPtr()
+
+        self.api_object.getClosestPoint(pointA, pointB, space, idPointer)
+        idx = OpenMaya.MScriptUtil(idPointer).asInt()
+
+
+        return idx
+
+    def get_closest_position(self, source_vector):
+
+        new_point = OpenMaya.MPoint()
+
+        point_base = OpenMaya.MPoint()
+        point_base.x = source_vector[0]
+        point_base.y = source_vector[1]
+        point_base.z = source_vector[2]
+
+        accelerator = self.api_object.autoUniformGridParams()
+        space = OpenMaya.MSpace.kWorld
+
+        self.api_object.getClosestPoint(point_base,new_point,space, None, accelerator )
+
+        return [new_point.x, new_point.y, new_point.z]
+
+    def get_closest_normal(self, source_vector, at_source_position = False):
+        """
+        source_vector is the position to find the normal closest
+        at_source_position just means to add that source_vector to the normal vector so it is returned relative to the source vector
+        """
+        new_point = OpenMaya.MVector()
+
+        point_base = OpenMaya.MPoint()
+        point_base.x = source_vector[0]
+        point_base.y = source_vector[1]
+        point_base.z = source_vector[2]
+
+        accelerator = self.api_object.autoUniformGridParams()
+        space = OpenMaya.MSpace.kWorld
+
+        self.api_object.getClosestNormal(point_base,new_point,space, None, accelerator )
+
+
+        if not at_source_position:
+            return [new_point.x, new_point.y, new_point.z]
+        if at_source_position:
+            position = util_math.vector_add(source_vector, new_point)
+            return position
+
+    def get_closest_intersection(self, source_vector, direction_vector):
+
+        point_base = OpenMaya.MFloatPoint()
+        point_base.x = source_vector[0]
+        point_base.y = source_vector[1]
+        point_base.z = source_vector[2]
+
+        float_base = OpenMaya.MFloatVector()
+        float_base.x = source_vector[0]
+        float_base.y = source_vector[1]
+        float_base.z = source_vector[2]
+
+        point_direction = OpenMaya.MFloatVector()
+        point_direction.x = direction_vector[0]
+        point_direction.y = direction_vector[1]
+        point_direction.z = direction_vector[2]
+
+        point_direction = point_direction - float_base
+
+        accelerator = self.api_object.autoUniformGridParams()
+        space = OpenMaya.MSpace.kWorld
+
+
+        hit_point = OpenMaya.MFloatPoint()
+
+        hit_double = OpenMaya.MScriptUtil()
+        hit_param_ptr = hit_double.asFloatPtr()
+
+        hit_face = OpenMaya.MScriptUtil()
+        hit_face_ptr = hit_face.asIntPtr()
+
+        hit_triangle = OpenMaya.MScriptUtil()
+        hit_triangle_ptr = hit_triangle.asIntPtr()
+
+        hit_bary1 = OpenMaya.MScriptUtil()
+        hit_bary1_ptr = hit_bary1.asFloatPtr()
+
+        hit_bary2 = OpenMaya.MScriptUtil()
+        hit_bary2_ptr = hit_bary2.asFloatPtr()
+
+        self.api_object.closestIntersection(point_base, point_direction, None, None, False, space, 100000, False, accelerator,
+                                            hit_point, hit_param_ptr, hit_face_ptr, hit_triangle_ptr,
+                                            hit_bary1_ptr, hit_bary2_ptr)
+
+        return [hit_point.x, hit_point.y, hit_point.z]
+
+    def get_closest_intersection_face(self, source_vector, direction_vector, max_distance = 10000):
+
+        point_base = OpenMaya.MFloatPoint()
+        point_base.x = source_vector[0]
+        point_base.y = source_vector[1]
+        point_base.z = source_vector[2]
+
+        float_base = OpenMaya.MFloatVector()
+        float_base.x = source_vector[0]
+        float_base.y = source_vector[1]
+        float_base.z = source_vector[2]
+
+        point_direction = OpenMaya.MFloatVector()
+        point_direction.x = direction_vector[0]
+        point_direction.y = direction_vector[1]
+        point_direction.z = direction_vector[2]
+
+        point_direction = point_direction - float_base
+
+        accelerator = self.api_object.autoUniformGridParams()
+        space = OpenMaya.MSpace.kWorld
+
+
+        hit_point = OpenMaya.MFloatPoint()
+
+        hit_double = OpenMaya.MScriptUtil()
+        hit_param_ptr = hit_double.asFloatPtr()
+
+        hit_face = OpenMaya.MScriptUtil()
+        hit_face_ptr = hit_face.asIntPtr()
+
+        hit_triangle = OpenMaya.MScriptUtil()
+        hit_triangle_ptr = hit_triangle.asIntPtr()
+
+        hit_bary1 = OpenMaya.MScriptUtil()
+        hit_bary1_ptr = hit_bary1.asFloatPtr()
+
+        hit_bary2 = OpenMaya.MScriptUtil()
+        hit_bary2_ptr = hit_bary2.asFloatPtr()
+
+        self.api_object.closestIntersection(point_base, point_direction, None, None, False, space, max_distance, False, accelerator,
+                                            hit_point, hit_param_ptr, hit_face_ptr, hit_triangle_ptr,
+                                            hit_bary1_ptr, hit_bary2_ptr)
+
+        face_index = OpenMaya.MScriptUtil.getInt(hit_face_ptr)
+        return face_index
+
+    def refresh_mesh(self):
+
+        self.api_object.updateSurface()
+
+    def copy(self, source_mesh, transform):
+
+        mesh_object = nodename_to_mobject(source_mesh)
+
+        self.api_object.copy(mesh_object, transform)
+
+    def get_number_of_vertices(self):
+
+        return self.api_object.numVertices()
+
+
+    def get_number_of_edges(self):
+
+        return self.api_object.numEdges()
+
+    def get_number_of_faces(self):
+
+        return self.api_object.numPolygons()
+
+    def get_number_of_uvs(self):
+
+        return self.api_object.nunUVs()
+
+    def get_number_of_triangles(self):
+
+        triangles, triangle_verts = OpenMaya.MIntArray(), OpenMaya.MIntArray()
+
+        self.api_object.getTriangles(triangles, triangle_verts)
+
+        count = 0
+
+        for triangle in triangles:
+            if triangle == 1:
+                count += 1
+
+        return count
+
+    def get_triangle_ids(self):
+
+        triangles, triangle_verts = OpenMaya.MIntArray(), OpenMaya.MIntArray()
+
+        self.api_object.getTriangles(triangles, triangle_verts)
+
+        id_list = []
+
+        for inc in range(0, len(triangles)):
+            if triangles[inc] == 1:
+                id_list.append(inc)
+
+        return id_list
+
+    def get_quad_ids(self):
+
+        triangles, triangle_verts = OpenMaya.MIntArray(), OpenMaya.MIntArray()
+
+        self.api_object.getTriangles(triangles, triangle_verts)
+
+        id_list = []
+
+        for inc in range(0, len(triangles)):
+            if triangles[inc] == 2:
+                id_list.append(inc)
+
+        return id_list
+
+    def get_non_tri_quad_ids(self):
+
+        triangles, triangle_verts = OpenMaya.MIntArray(), OpenMaya.MIntArray()
+
+        self.api_object.getTriangles(triangles, triangle_verts)
+
+        id_list = []
+
+        for inc in range(0, len(triangles)):
+            if triangles[inc] > 2:
+                id_list.append(inc)
+
+        return id_list
+
+class MeshIntersector(MayaFunction):
+    def _define_api_object(self, mobject):
+
+        intersector = OpenMaya.MMeshIntersector()
+        matrix = mobject.inclusiveMatrix()
+        node = mobject.node()
+
+
+
+        intersector.create(node, matrix)
+
+        return intersector
+
+    def get_closest_point_barycentric(self, source_vector):
+
+        point = Point(source_vector[0],source_vector[1], source_vector[2])
+
+        pointInfo = OpenMaya.MPointOnMesh()
+        uUtil = OpenMaya.MScriptUtil(0.0)
+        uPtr = uUtil.asFloatPtr()
+        vUtil = OpenMaya.MScriptUtil(0.0)
+        vPtr = vUtil.asFloatPtr()
+
+        pointInfo.getBarycentricCoords(uPtr, vPtr)
+        self.api_object.getClosestPoint( point.api_object, pointInfo )
+        pointInfo.getBarycentricCoords(uPtr,vPtr)
+
+        u = uUtil.getFloat(uPtr)
+        v = uUtil.getFloat(vPtr)
+        triangle_id = pointInfo.triangleIndex()
+        face_id = pointInfo.faceIndex()
+
+        return u,v, face_id, triangle_id
+
+
+class NurbsSurfaceFunction(MayaFunction):
+    def _define_api_object(self, mobject):
+        return OpenMaya.MFnNurbsSurface(mobject)
+
+    def get_closest_parameter(self, vector):
+
+        point = Point( vector[0],
+                       vector[1],
+                       vector[2] )
+
+        u = OpenMaya.MScriptUtil()
+        uPtr = u.asDoublePtr()
+        OpenMaya.MScriptUtil.setDouble(uPtr, 0.0)
+
+        v = OpenMaya.MScriptUtil()
+        vPtr = v.asDoublePtr()
+        OpenMaya.MScriptUtil.setDouble(vPtr, 0.0)
+
+        space = OpenMaya.MSpace.kObject
+
+        self.api_object.closestPoint(point.get_api_object(), 0, uPtr, vPtr, 0, 0.00001, space)
+
+
+
+        u = OpenMaya.MScriptUtil.getDouble(uPtr)
+        v = OpenMaya.MScriptUtil.getDouble(vPtr)
+
+        return u,v
+
+    def get_closest_normal(self, source_vector, at_source_position = False):
+
+        space = OpenMaya.MSpace.kWorld
+
+        uv = self.get_closest_parameter(source_vector)
+
+        #point = self.api_object.normal(uv[0], uv[0], point.api_object, space )
+        mvector = self.api_object.normal(uv[0], uv[1], space )
+
+        vector = [mvector.x,mvector.y,mvector.z]
+
+        if not at_source_position:
+            return vector
+        if at_source_position:
+            position = util_math.vector_add(source_vector, vector)
+            return position
+
+
+    def get_position_from_parameter(self, u_value, v_value):
+
+        point = Point()
+
+        space = OpenMaya.MSpace.kWorld
+
+        self.api_object.getPointAtParam(u_value, v_value, point.api_object, space )
+
+        return point.get_as_vector()
+
+class NurbsCurveFunction(MayaFunction):
+    def _define_api_object(self, mobject):
+        return OpenMaya.MFnNurbsCurve(mobject)
+
+    def get_degree(self):
+        return self.api_object.degree()
+
+    def get_cv_count(self):
+        return self.api_object.numCVs()
+
+    def get_cv_positions(self):
+        point = PointArray()
+        point = point.get_api_object()
+
+        self.api_object.getCVs( point )
+
+        found = []
+
+        for inc in range(0, point.length()):
+
+            x = point[inc][0]
+            y = point[inc][1]
+            z = point[inc][2]
+
+            found.append([x,y,z])
+
+        return found
+
+    def set_cv_positions(self, positions):
+
+        point_array = PointArray()
+        point_array.set(positions)
+
+        self.api_object.setCVs(point_array)
+
+    def get_form(self):
+        return self.api_object.form()
+
+    def get_knot_count(self):
+        return self.api_object.numKnots()
+
+    def get_span_count(self):
+        return self.api_object.numSpans()
+
+    def get_knot_values(self):
+        knots = DoubleArray()
+
+        self.api_object.getKnots( knots.get_api_object() )
+
+        return knots.get()
+
+    def get_position_at_parameter(self, param):
+
+        point = Point()
+
+        self.api_object.getPointAtParam(param, point.get_api_object() )
+        return point.get()[0:3]
+
+    def get_closest_position(self, three_value_list):
+
+        point = Point( three_value_list[0],
+                       three_value_list[1],
+                       three_value_list[2] )
+
+        point = self.api_object.closestPoint(point.get_api_object(), None, 0.0000001, OpenMaya.MSpace.kWorld)
+
+        return [point.x,point.y,point.z]
+
+    def get_parameter_at_position(self, three_value_list):
+
+
+
+        u = OpenMaya.MScriptUtil()
+        uPtr = u.asDoublePtr()
+        OpenMaya.MScriptUtil.setDouble(uPtr, 0.0)
+
+        #space = OpenMaya.MSpace.kObject
+        space = OpenMaya.MSpace.kWorld
+
+        #self.api_object.getParamAtPoint(point.get_api_object(), uPtr, 0.00001, space )
+
+        three_value_list = self.get_closest_position(three_value_list)
+
+        point = Point(three_value_list[0],
+                      three_value_list[1],
+                      three_value_list[2])
+
+        self.api_object.getParamAtPoint(point.get_api_object(), uPtr, space )
+
+        return OpenMaya.MScriptUtil.getDouble(uPtr)
+
+    def get_parameter_at_length(self, double):
+        return self.api_object.findParamFromLength(double)
+
+
+class SkinClusterFunction(MayaFunction):
+    def _define_api_object(self, mobject):
+        return OpenMayaAnim.MFnSkinCluster(mobject)
+
+    def get_influence_dag_paths(self):
+
+        path_array = OpenMaya.MDagPathArray()
+
+        self.api_object.influenceObjects(path_array)
+
+        return path_array
+
+    def get_influence_names(self, short_name = False):
+
+        influence_dag_paths = self.get_influence_dag_paths()
+
+        influence_names = []
+
+        for x in range( influence_dag_paths.length() ):
+
+            if not short_name:
+                influence_path_name = influence_dag_paths[x].fullPathName()
+            if short_name:
+                influence_path_name = influence_dag_paths[x].partialPathName()
+
+            influence_names.append(influence_path_name)
+
+        return influence_names
+
+    def get_influence_indices(self):
+
+        influence_dag_paths = self.get_influence_dag_paths()
+
+        influence_ids = []
+
+        for x in range( influence_dag_paths.length() ):
+
+            influence_id = int(self.api_object.indexForInfluenceObject(influence_dag_paths[x]))
+            influence_ids.append(influence_id)
+
+        return influence_ids
+
+    def get_influence_dict(self, short_name = False):
+
+        influence_dag_paths = self.get_influence_dag_paths()
+
+        influence_ids = {}
+        influence_names = []
+
+        for x in range( influence_dag_paths.length() ):
+
+            influence_path = influence_dag_paths[x]
+            if not short_name:
+                influence_path_name = influence_dag_paths[x].fullPathName()
+            if short_name:
+                influence_path_name = influence_dag_paths[x].partialPathName()
+
+            influence_id = int(self.api_object.indexForInfluenceObject(influence_path))
+            influence_ids[influence_path_name] = influence_id
+            influence_names.append(influence_path_name)
+
+        return influence_ids, influence_names
+
+    def get_index_at_influence(self, influence_name):
+
+        dag_node = DagNode()
+        dag_node.set_node_as_mobject(influence_name)
+        dag_path = dag_node.api_object.dagPath()
+
+        influence_id = self.api_object.indexForInfluenceObject(dag_path)
+        return influence_id
+
+    def get_skin_weights_dict(self):
+
+        weight_list_plug = self.api_object.findPlug('weightList')
+        weights_plug = self.api_object.findPlug('weights')
+        weight_list_attr = weight_list_plug.attribute()
+        weights_attr = weights_plug.attribute()
+        weight_influence_ids = OpenMaya.MIntArray()
+
+        weights = {}
+
+        vert_count = weight_list_plug.numElements()
+
+        for vertex_id in range(vert_count):
+
+            weights_plug.selectAncestorLogicalIndex(vertex_id, weight_list_attr)
+
+            weights_plug.getExistingArrayAttributeIndices(weight_influence_ids)
+
+            influence_plug = OpenMaya.MPlug(weights_plug)
+
+            for influence_id in weight_influence_ids:
+
+                influence_plug.selectAncestorLogicalIndex(influence_id, weights_attr)
+
+                if not influence_id in weights:
+                    weights[influence_id] = [0] * vert_count
+
+                try:
+                    value = influence_plug.asDouble()
+                    weights[influence_id][vertex_id] = value
+
+                except KeyError:
+                    # assumes a removed influence
+                    pass
+
+        return weights
+
+
+
+class IterateCurveCV(MayaIterator):
+    def _define_api_object(self, mobject):
+        return OpenMaya.MItCurveCV
+
+class IterateGeometry(MayaIterator):
+    def _define_api_object(self, mobject):
+        return OpenMaya.MItGeometry(mobject)
+
+    def get_points(self):
+
+        space = OpenMaya.MSpace.kObject
+        points = OpenMaya.MPointArray()
+
+        self.api_object.allPositions(points, space)
+        return points
+
+    def set_points(self, points):
+        space = OpenMaya.MSpace.kObject
+        self.api_object.setAllPositions(points, space)
+
+    def get_points_as_list(self):
+
+        points = self.get_points()
+
+        found = []
+
+        for inc in range(0, points.length()):
+
+            x = points[inc][0]
+            y = points[inc][1]
+            z = points[inc][2]
+
+            found.append([x,y,z])
+
+            #if inc == 1000:
+            #    break
+
+        return found
+
+class IterateEdges(MayaIterator):
+    def _define_api_object(self, mobject):
+        return OpenMaya.MItMeshEdge(mobject)
+
+    def set_edge(self, edge_id):
+        script_util = OpenMaya.MScriptUtil()
+        prev = script_util.asIntPtr()
+
+        self.api_object.setIndex(edge_id, prev)
+
+        return prev
+
+    def get_connected_vertices(self, edge_id):
+
+        self.set_edge(edge_id)
+
+        vert1_id = self.api_object.index(0)
+        vert2_id = self.api_object.index(1)
+
+        self.api_object.reset()
+        return [vert1_id, vert2_id]
+
+    def get_connected_faces(self, edge_id):
+
+        self.set_edge(edge_id)
+
+        int_array = OpenMaya.MIntArray()
+
+        self.api_object.getConnectedFaces(int_array)
+
+        return int_array
+
+    def get_connected_edges(self, edge_id):
+
+        self.set_edge(edge_id)
+
+        int_array = OpenMaya.MIntArray()
+
+        self.api_object.getConnectedEdges(int_array)
+
+        return int_array
+
+class IteratePolygonFaces(MayaIterator):
+
+    def _define_api_object(self, mobject):
+        return OpenMaya.MItMeshPolygon(mobject)
+
+    def is_done(self):
+        return self.api_object.isDone()
+
+    def index(self):
+        return self.api_object.index()
+
+    def next(self):
+        self.api_object.next()
+
+    def reset(self):
+        self.api_object.reset()
+
+    def count(self):
+        count = self.api_object.count()
+        return count
+
+    def get_area(self, face_id = None):
+
+        script_util = OpenMaya.MScriptUtil()
+        area_ptr = script_util.asDoublePtr()
+        OpenMaya.MScriptUtil.setDouble(area_ptr, 0.0)
+
+        if face_id is not None:
+            script_util = OpenMaya.MScriptUtil()
+            prev = script_util.asIntPtr()
+            self.api_object.setIndex(face_id, prev)
+
+        self.api_object.getArea(area_ptr)
+
+        area_value = OpenMaya.MScriptUtil.getDouble(area_ptr)
+
+        return area_value
+
+    def get_face_center_vectors(self):
+        center_vectors = []
+
+        for inc in range(0, self.api_object.count()):
+
+            point = self.api_object.center()
+
+            center_vectors.append([point.x,point.y,point.z] )
+
+            self.api_object.next()
+
+        self.api_object.reset()
+
+        return center_vectors
+
+    def get_closest_face(self, vector):
+
+        closest_distance = None
+        closest_face = None
+
+        while not self.api_object.isDone():
+            center = self.api_object.center()
+
+            distance = util_math.get_distance(vector, [center.x,center.y,center.z])
+
+            if distance < 0.001:
+                closest_face = self.api_object.index()
+                self.api_object.reset()
+                return closest_face
+
+            if distance < closest_distance or not closest_distance:
+                closest_distance = distance
+                closest_face = self.api_object.index()
+
+            self.api_object.next()
+
+        self.api_object.reset()
+        return closest_face
+
+    def get_edges(self, face_id):
+
+        script_util = OpenMaya.MScriptUtil()
+        prev = script_util.asIntPtr()
+        self.api_object.setIndex(face_id, prev)
+
+        int_array = OpenMaya.MIntArray()
+        self.api_object.getEdges(int_array)
+
+        self.api_object.reset()
+        return int_array
+
+    def get_center(self, face_id = None):
+
+        space = OpenMaya.MSpace.kWorld
+
+        if face_id is not None:
+            script_util = OpenMaya.MScriptUtil()
+            prev = script_util.asIntPtr()
+
+            self.api_object.setIndex(face_id, prev)
+
+        point = self.api_object.center(space)
+
+        return point.x, point.y, point.z
+
+    def get_normal(self, face_id = None):
+
+        if face_id is not None:
+            script_util = OpenMaya.MScriptUtil()
+            prev = script_util.asIntPtr()
+            self.api_object.setIndex(face_id, prev)
+
+        space = OpenMaya.MSpace.kWorld
+
+        vector = OpenMaya.MVector()
+
+        self.api_object.getNormal(vector, space)
+
+        return (vector.x,vector.y,vector.z)
+
+    def get_normal_tangent(self, face_id = None):
+        #not finished
+        if face_id:
+            script_util = OpenMaya.MScriptUtil()
+            prev = script_util.asIntPtr()
+
+            self.api_object.setIndex(face_id, prev)
+
+        space = OpenMaya.MSpace.kWorld
+
+        normal_vector = OpenMaya.MVector()
+        position_vector = OpenMaya.MVector()
+        #position_vector = OpenMaya.MVector()
+
+        position = self.api_object.center(space)
+        self.api_object.getNormal(normal_vector, space)
+
+        position_vector.x = 0
+        position_vector.y = 0
+        position_vector.z = 0
+
+
+
+        tangent = position_vector * normal_vector
+
+class KeyframeFunction(MayaFunction):
+
+    constant = None
+    linear = None
+    cycle = None
+    cycle_relative = None
+    oscillate = None
+
+
+    def _define_api_object(self, mobject):
+        api_object = OpenMayaAnim.MFnAnimCurve(mobject)
+
+        self.constant = api_object.kConstant
+        self.linear = api_object.kLinear
+        self.cycle = api_object.kCycle
+        self.cycle_relative = api_object.kCycleRelative
+        self.oscillate = api_object.kOscillate
+
+        return api_object
+
+
+    def set_post_infinity(self, infinity_type):
+
+        self.api_object.setPostInfinityType(infinity_type)
+
+    def set_pre_infinity(self, infinity_type):
+
+        self.api_object.setPreInfinityType(infinity_type)
+
+class DagNode(MayaFunction):
+
+    def _define_api_object(self, mobject):
+
+        return OpenMaya.MFnDagNode(mobject)
+
+    def duplicate(self):
+
+        self.api_object.duplicate()
+
+    def get_name(self):
+        pass
+
+    def get_long_name(self):
+        pass
+
+
+#--- API 2
+
+
+
+def get_object(name):
+
+    if not name or not cmds.objExists(name):
+        return
+
+    selection_list = om.MSelectionList()
+    selection_list.add(name)
+
+    if cmds.objectType(name, isAType = 'transform') or cmds.objectType(name, isAType = 'shape'):
+        return selection_list.getDagPath(0)
+
+    return selection_list.getDependNode(0)
+
+def get_object_name(mobject):
+
+    dag_path = om.MDagPath()
+    path = dag_path.getAPathTo(mobject)
+    return path.partialPathName()
+
+
+def get_plug(attribute_name):
+    selection = om.MSelectionList()
+    selection.add(attribute_name)
+    plug = selection.getPlug(0)
+
+    return plug
+
+def get_mesh_points(name):
+
+    mobject = get_object(name)
+
+    meshfn = om.MFnMesh(mobject)
+    points = meshfn.getPoints()
+
+    return points
+
+
+def get_distance(three_value_list1, three_value_list2 ):
+
+    vector1 = three_value_list1
+    vector2 = three_value_list2
+
+    mp1 = om.MPoint(vector1[0],vector1[1],vector1[2])
+    mp2 = om.MPoint(vector2[0],vector2[1],vector2[2])
+
+    return mp1.distanceTo(mp2)
+
+
+def get_triangle_ids(mesh, face_id, triangle_id):
+
+    mobject = get_object(mesh)
+
+    mit_mesh_polygon = om.MItMeshPolygon(mobject)
+
+    mit_mesh_polygon.setIndex(face_id)
+    point_array, int_array = mit_mesh_polygon.getTriangle(triangle_id)
+
+    return int_array
+
+def get_border_edges(mesh):
+
+    mobject = get_object(mesh)
+    iterator = om.MItMeshEdge(mobject)
+
+    found = []
+
+    while not iterator.isDone():
+
+        if iterator.onBoundary():
+            found.append(iterator.index())
+
+        iterator.next()
+
+    return found
+
+def get_skin_weights_dict(skinCluster, vert_ids = []):
+
+    mobject = get_object(skinCluster)
+
+    mf_skin = omAnim.MFnSkinCluster(mobject)
+
+    weight_list_plug = mf_skin.findPlug('weightList', 0)
+    weights_plug = mf_skin.findPlug('weights', 0)
+    weight_list_attr = weight_list_plug.attribute()
+    weights_attr = weights_plug.attribute()
+    weight_influence_ids = om.MIntArray()
+
+    weights = {}
+
+    vert_count = weight_list_plug.numElements()
+
+    if not vert_ids:
+        vert_ids = list(range(vert_count))
+
+    for vertex_id in vert_ids:
+
+        weights_plug.selectAncestorLogicalIndex(vertex_id, weight_list_attr)
+
+        weight_influence_ids = weights_plug.getExistingArrayAttributeIndices()
+
+        influence_plug = om.MPlug(weights_plug)
+
+        for influence_id in weight_influence_ids:
+
+            influence_plug.selectAncestorLogicalIndex(influence_id, weights_attr)
+
+            if not influence_id in weights:
+                weights[influence_id] = [0] * vert_count
+
+            try:
+                value = influence_plug.asDouble()
+                weights[influence_id][vertex_id] = value
+
+            except KeyError:
+                # assumes a removed influence
+                pass
+
+    return weights
+
+def get_identity_matrix():
+
+    return om.MMatrix()
+
+def multiply_matrix(matrix1, matrix2):
+    """
+    matrix1 and matrix2 are just the list of numbers of a 4x4 matrix.  This can be had with cmds.getAttr("transform.worldMatrix" or something)
+    """
+    mat1 = om.MMatrix(matrix1)
+    mat2 = om.MMatrix(matrix2)
+
+    return mat1 * mat2
+
+def get_inverse_matrix():
+    pass
+
+def get_joint_orient_matrix(joint):
+
+
+
+    api_joint = get_object(joint)
+
+    quat = om.MQuaternion()
+    fn_joint = omAnim.MFnIkJoint(api_joint)
+
+    fn_joint.getOrientation(quat)
+    quat_matrix = quat.asMatrix()
+
+    return quat_matrix
+
+def get_scale_from_matrix(matrix):
+
+    mat = om.MMatrix(matrix)
+
+    tmat = om.MTransformationMatrix(mat)
+
+    return tmat.scale(1)
+    #om
+    #omAnim
+
+def get_face_vertices(mesh, index):
+
+    api_object = get_object(mesh)
+
+    iter_face_fn = om.MItMeshPolygon(api_object)
+
+    iter_face_fn.setIndex(index)
+    verts = iter_face_fn.getConnectedVertices()
+
+    return verts
+
+def get_surrounding_vertex_indices(mesh, index):
+
+    api_object = get_object(mesh)
+
+    iter_vertex_fn = om.MItMeshVertex(api_object)
+    iter_face_fn = om.MItMeshPolygon(api_object)
+
+    iter_vertex_fn.setIndex(index)
+
+    found_verts = {}
+
+    faces = iter_vertex_fn.getConnectedFaces()
+
+    for face in faces:
+        iter_face_fn.setIndex(face)
+        verts = iter_face_fn.getConnectedVertices()
+
+        for vert in verts:
+            found_verts[vert] = None
+
+    return list(found_verts.keys())
+
+
+def get_vert_count(mesh):
+
+    api_object = get_object(mesh)
+
+    count = om.MItMeshVertex(api_object).count()
+
+    return count
+
+def get_connected_verts(mesh, index, iterator = None):
+
+    api_object = get_object(mesh)
+
+    current = None
+
+    if iterator:
+        #current = iterator.index()
+        iter_vertex_fn = iterator
+    else:
+        iter_vertex_fn = om.MItMeshVertex(api_object)
+
+    iter_vertex_fn.setIndex(index)
+
+    found_verts = {}
+
+    verts = iter_vertex_fn.getConnectedVertices()
+
+    for vert in verts:
+        found_verts[vert] = None
+
+    if current:
+        iterator.setIndex(current)
+
+    return found_verts.keys()
+
+def get_vertex_islands(mesh):
+
+    api_object = get_object(mesh)
+    iterator = om.MItMeshVertex(api_object)
+
+    islands = {}
+    checked = {}
+
+    while not iterator.isDone():
+
+        found = {}
+        current = iterator.index()
+
+        if current in checked:
+            iterator.next()
+            continue
+
+        verts = iterator.getConnectedVertices()
+
+        while verts:
+
+
+            sub_found = {}
+            sub_verts = []
+
+            for vert in verts:
+
+                if not vert in checked:
+
+                    sub_verts = get_connected_verts(mesh, vert, iterator)
+
+                    for sub_vert in sub_verts:
+                        sub_found[sub_vert] = None
+
+                found[vert] = None
+                checked[vert] = None
+
+            if sub_verts:
+                verts = list(sub_found.keys())
+            else:
+                verts = None
+
+        islands[current] = found
+
+        iterator.next()
+
+    result = []
+
+    for key in islands:
+        result.append(list(islands[key].keys()))
+
+    return result
+
+def get_skin_influence_names(skin_cluster, short_name = False):
+
+    skin_object = get_object(skin_cluster)
+
+    skin = omAnim.MFnSkinCluster(skin_object)
+
+    influence_dag_paths = skin.influenceObjects()
+
+    influence_names = []
+
+    for x in range( len(influence_dag_paths) ):
+
+        if not short_name:
+            influence_path_name = influence_dag_paths[x].fullPathName()
+        if short_name:
+            influence_path_name = influence_dag_paths[x].partialPathName()
+
+        influence_names.append(influence_path_name)
+
+    return influence_names
+
+def get_skin_influence_indices(skin_cluster):
+
+    skin_object = get_object(skin_cluster)
+
+    skin = omAnim.MFnSkinCluster(skin_object)
+
+    influence_dag_paths = skin.influenceObjects()
+
+    influence_ids = []
+
+    for x in range( len(influence_dag_paths) ):
+
+        influence_id = int(skin.indexForInfluenceObject(influence_dag_paths[x]))
+        influence_ids.append(influence_id)
+
+    return influence_ids
+
+def get_skin_influence_dict(skin_cluster, short_name = False):
+
+    skin_object = get_object(skin_cluster)
+    skin = omAnim.MFnSkinCluster(skin_object)
+
+    influence_dag_paths = skin.influenceObjects()
+
+    influence_ids = {}
+    influence_names = []
+
+    for x in range( len(influence_dag_paths) ):
+
+        influence_path = influence_dag_paths[x]
+        if not short_name:
+            influence_path_name = influence_dag_paths[x].fullPathName()
+        if short_name:
+            influence_path_name = influence_dag_paths[x].partialPathName()
+
+        influence_id = int(skin.indexForInfluenceObject(influence_path))
+        influence_ids[influence_path_name] = influence_id
+        influence_names.append(influence_path_name)
+
+    return influence_ids, influence_names
+
+def get_vector_rotation(target_vector, start_vector = [1,0,0], factor = 1):
+
+    target_vector = om.MVector(*target_vector)
+    start_vector = om.MVector(*start_vector)
+
+    quat = om.MQuaternion(start_vector,target_vector, factor)
+    rot = quat.asEulerRotation()
+
+    return math.degrees(rot.x),math.degrees(rot.y),math.degrees(rot.z)
+
+def get_geometry_filter(deformer):
+
+    deformer_object = get_object(deformer)
+
+    geo_filter = omAnim.MFnGeometryFilter(deformer_object)
+
+    return geo_filter
+
+def get_skin_components(skin_cluster, index):
+
+    geo_filter = get_geometry_filter(skin_cluster)
+
+    if util.get_maya_version() < 2022:
+
+        fnSet = om.MFnSet( geo_filter.deformerSet )
+        members = fnSet.getMembers(flatten = True)
+
+        dag, component = members.getComponent(index)
+        return dag, component
+
+    if util.get_maya_version() > 2020:
+
+        output_object = geo_filter.outputShapeAtIndex(index)
+
+        iterator = om.MItGeometry(output_object)
+
+
+        dagpath = om.MDagPath()
+
+        if output_object.hasFn(om.MFn.kDagNode):
+            dagpath = om.MDagPath.getAPathTo(output_object)
+        else:
+            return None, None
+
+        api_type = output_object.apiType()
+
+        if api_type == om.MFn.kMesh or api_type == om.MFn.kNurbsCurve:
+            count = iterator.exactCount()
+            indices = list(range(0,count))
+            components = get_components(indices)
+
+        if api_type == om.MFn.kNurbsSurface:
+
+            nurbs_fn = om.MFnNurbsSurface(output_object)
+
+            dagpath = om.MDagPath.getAPathTo(output_object)
+
+            nurbs_name = dagpath.fullPathName()
+
+            cvs = cmds.ls('%s.cv[*][*]' % nurbs_name, flatten = True)
+
+            indices = []
+
+            for cv in cvs:
+                numbers = util.get_square_bracket_numbers(cv)
+                numbers.reverse()
+                indices.append(numbers)
+
+            """
+            surf_it = om.MItSurfaceCV(output_object)
+
+            indices = []
+
+            inc = 0
+
+            while not surf_it.isDone():
+
+                inc += 1
+
+                inc2 = 0
+
+                while not surf_it.isRowDone():
+
+                    inc2 += 1
+
+                    index =  surf_it.uvIndices()
+
+                    indices.append([index[1], index[0]])
+
+                    surf_it.next()
+                    if inc2 == 10:
+                        break
+
+                surf_it.nextRow()
+
+                if inc == 10:
+                    break
+
+            """
+            double_component = om.MFnDoubleIndexedComponent()
+            components = double_component.create(om.MFn.kSurfaceCVComponent)
+            double_component.addElements(indices)
+
+        if api_type == om.MFn.kLattice:
+            dagpath = om.MDagPath.getAPathTo(output_object)
+
+            lattice_name = dagpath.fullPathName()
+
+            pts = cmds.ls('%s.pt[*][*][*]' % lattice_name, flatten = True)
+
+            indices = []
+
+            for pt in pts:
+                numbers = util.get_square_bracket_numbers(pt)
+                indices.append(numbers)
+
+            triple_component = om.MFnTripleIndexedComponent()
+            components = triple_component.create(om.MFn.kLatticeComponent)
+            triple_component.addElements(indices)
+
+        return dagpath, components
+
+
+
+
+def get_components(indices):
+
+    fn_comp_verts = om.MFnSingleIndexedComponent()
+    components = fn_comp_verts.create(om.MFn.kMeshVertComponent)
+    fn_comp_verts.addElements(indices)
+
+    return components
+
+
+def set_skin_weights(skin_cluster, weights = 0, index = 0, components = None, influence_array = None):
+
+    skin_object = get_object(skin_cluster)
+    dag_path, component = get_skin_components(skin_cluster, index)
+    skin_fn = omAnim.MFnSkinCluster(skin_object)
+
+    if isinstance(components, list) or isinstance(components, tuple):
+        components = get_components(components)
+    if not components:
+        components = component
+
+    influence_count = 0
+
+    if influence_array:
+        influence_count = len(influence_array)
+
+        int_influence_array = om.MIntArray()
+
+        for inc in range(0,influence_count):
+            int_influence_array.append(influence_array[inc])
+
+        influence_array = int_influence_array
+
+    if not influence_array:
+        influence_dag_paths = skin_fn.influenceObjects()
+        influence_count = len(influence_dag_paths)
+        influence_array =  om.MIntArray()
+
+        for inc in range(0,influence_count):
+
+            index = skin_fn.indexForInfluenceObject(influence_dag_paths[inc])
+            influence_array.append(index)
+
+
+    weight_array = None
+    if type(weights) == type(om.MDoubleArray()):
+        weight_array = weights
+
+    if weight_array is None:
+        if isinstance(weights, list) or isinstance(weights, tuple):
+            weight_array = om.MDoubleArray()
+            for weight in weights:
+                weight_array.append(weight)
+
+        if not isinstance(weights, list) and not isinstance(weights, tuple):
+            weight_array = om.MDoubleArray()
+
+            for weight in weights:
+                weight_array.append(float(weights))
+
+    skin_fn.setWeights(dag_path, components,influence_array,weight_array, False, False)
+
+def set_skin_blend_weights(skin_cluster, weights, index):
+
+
+    skin_object = get_object(skin_cluster)
+    dag_path, component = get_skin_components(skin_cluster, index)
+    skin_fn = omAnim.MFnSkinCluster(skin_object)
+
+    weight_array = None
+    if type(weights) == type(om.MDoubleArray()):
+        weight_array = weights
+
+    if weight_array is None:
+        if isinstance(weights, list) or isinstance(weights, tuple):
+            weight_array = om.MDoubleArray()
+            for weight in weights:
+                weight_array.append(weight)
+
+        if not isinstance(weights, list) and not isinstance(weights, tuple):
+            weight_array = om.MDoubleArray()
+
+            for weight in weights:
+                weight_array.append(float(weights))
+
+    skin_fn.setBlendWeights(dag_path, component, weight_array)