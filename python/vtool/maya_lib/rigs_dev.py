--- conflicted
+++ resolved
@@ -55,8 +55,6 @@
         
         joints, group = create_joint_slice( center_joint, '%s1_%s' % (self.description, self.side), radius = self.radius, sections = self.sections, axis = self.axis)
         
-        self.slice_group = group
-        
         self._create_ik(joints)
         
         cmds.parent(group, self.setup_group)
@@ -78,7 +76,8 @@
                 
                 util.attach_to_curve(group_ik, self.curve)
                 
-<<<<<<< HEAD
+                ik_groups.append(group_ik)
+                
                 inc+=1
 
 class EyeLidSphereRig2(util.BufferRig):
@@ -187,12 +186,7 @@
                 multiply_value -= sub_section_value
         """     
                 
-=======
-                ik_groups.append(group_ik)
->>>>>>> 83ce2569
-                
-                inc+=1
-        
+                
 def create_joint_slice( center_joint, description, radius = 2, sections = 1, axis = 'X'):
     
     slice_group = cmds.group(em = True, n = util.inc_name('group_slice_%s' % description))
