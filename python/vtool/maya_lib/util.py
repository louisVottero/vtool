# Copyright (C) 2014 Louis Vottero louis.vot@gmail.com    All rights reserved.

import sys

import string
import re
import traceback


import maya.cmds as cmds
import maya.mel as mel

import maya.OpenMaya as OpenMaya

import vtool.util
import api
import curve

undo_chunk_active = False
current_progress_bar = None

#--- decorators

def undo_off(function):
    """
    Maya sometimes has operations that generate a huge undo stack and use lots of memory.
    This is meant to handle turning off the undo temporarily for the duration of a function.
    
    @function Pass in the instance of the function to wrap.
    """
    
    def wrapper(*args, **kwargs):
        
        global current_progress_bar
        
        if not vtool.util.is_in_maya():
            return
        return_value = None
        
        undo_state = cmds.undoInfo(state = True, q = True)
        
        if undo_state:
            cmds.undoInfo(state = False)
        
        try:
            return_value = function(*args, **kwargs)
        except:
            
            if undo_state:
                cmds.undoInfo( state = True )
                    
                # do not remove
                print traceback.format_exc()
                
            raise(RuntimeError)
        
            if current_progress_bar:
                current_progress_bar.end()
                current_progress_bar = None
        
        if undo_state:          
            cmds.undoInfo( state = True )
        
        return return_value
        
    return wrapper

def undo_chunk(function):
    """
    Maya sometimes has operations that generate a huge undo stack and use lots of memory.
    This is meant to handle creating one undo chunk for a function that has many small operations.
    
    @function Pass in the instance of the function to wrap.
    """
    
    def wrapper(*args, **kwargs):
        
        global undo_chunk_active
        global current_progress_bar
        
        if not vtool.util.is_in_maya():
            return
    
        undo_state = cmds.undoInfo(state = True, q = True)
        
        return_value = None
        
        closed = True
        
        if not undo_chunk_active and undo_state:
            cmds.undoInfo(openChunk = True)
                        
            undo_chunk_active = True
            closed = False
        
        try:
            return_value = function(*args, **kwargs)
        except:
            
            if undo_chunk_active:
                cmds.undoInfo(closeChunk = True)
                
                closed = True
                
                undo_chunk_active = False
            
                # do not remove
                print traceback.format_exc()
            
            raise(RuntimeError)

            if current_progress_bar:
                current_progress_bar.end()
                current_progress_bar = None
            
        if not closed:
            if undo_chunk_active:
                cmds.undoInfo(closeChunk = True)
                
                undo_chunk_active = False

        
        return return_value
                     
    return wrapper

def is_batch():
    """
    Return True if Maya is in batch mode.
    """
    
    return cmds.about(batch = True)

class ScriptEditorRead(object):
    
    
    def __init__(self):
        
        self.CALLBACK_ID = None
        self.read_value = ()
    
    def start(self):
        '''
        Begin writing to terminal.
        '''
    
        if self.CALLBACK_ID is None:
            self.CALLBACK_ID = OpenMaya.MCommandMessage.addCommandOutputFilterCallback(read_script)
        
    def end(self):
        '''
        Stop writing to terminal
        '''
    
        if not self.CALLBACK_ID is None:
            OpenMaya.MMessage.removeCallback(self.CALLBACK_ID)
            self.CALLBACK_ID = None
            
        global script_editor_value
        script_editor_value = []
        
script_editor_value = []
        
def read_script(msg, msgType, filterOutput, clientData):
    '''
    This is the callback function that gets called when Maya wants to print something.
    It will take the msg and output it to the terminal rather than the Maya Script Editor
    '''
    
    OpenMaya.MScriptUtil.setBool(filterOutput, True)
    
    global script_editor_value
    
    value = str(msg)
    
    if value == '\n':
        return
    
    script_editor_value.append( value )


#--- variables

MAYA_BINARY = 'mayaBinary'
MAYA_ASCII = 'mayaAscii'

maya_data_mappings = {  
                        'bool' : 'attributeType',
                        'long' : 'attributeType',
                        'long2' : 'attributeType',
                        'long3' : 'attributeType',
                        'short': 'attributeType',
                        'short2' : 'attributeType',
                        'short3' : 'attributeType',
                        'byte' : 'attributeType',
                        'char' : 'attributeType',
                        'enum' : 'attributeType',
                        'float' : 'attributeType',
                        'float2' : 'attributeType',
                        'float3' : 'attributeType',
                        'double' : 'attributeType',
                        'double2' : 'attributeType',
                        'double3' : 'attributeType',
                        'doubleAngle' : 'attributeType',
                        'doubleLinear' : 'attributeType',
                        'doubleArray' : 'dataType',
                        'string' : 'dataType',
                        'stringArray' : 'dataType',
                        'compound' : 'attributeType',
                        'message' : 'attributeType',
                        'time' : 'attributeType',
                        'matrix' : 'dataType',
                        'fltMatrix' : 'attributeType',
                        'reflectanceRGB' : 'dataType',
                        'reflectance' : 'attributeType',
                        'spectrumRGB' : 'dataType',
                        'spectrum' : 'attributeType',
                        'Int32Array' : 'dataType',
                        'vectorArray' : 'dataType',
                        'nurbsCurve' : 'dataType',
                        'nurbsSurface' : 'dataType',
                        'mesh' : 'dataType',
                        'lattice' : 'dataType',
                        'pointArray' : 'dataType'
                        }

#--- classes

class FindUniqueName(vtool.util.FindUniqueString):
    """
    This class is intended to find a name that doesn't clash with other names in the Maya scene.
    It will increment the last number in the name. 
    If no number is found it will append a 1 to the end of the name.
    """
    
    def _get_scope_list(self):

        if cmds.objExists(self.increment_string):
            return [self.increment_string]
        
        if not cmds.objExists(self.increment_string):
            return []
    
    def _format_string(self, number):
        
        if number == 0:
            number = 1
            self.increment_string = '%s_%s' % (self.test_string, number)
        
        if number > 1:
            self.increment_string = vtool.util.increment_last_number(self.increment_string)
    
    def _get_number(self):
        number = vtool.util.get_last_number(self.test_string)
        
        return number

class TrackNodes(object):
    """
        This helps track new nodes that get added to a scene after a function runs.
        
        Usage:
        track_nodes = TrackNodes()
        track_nodes.load()
        my_function()
        new_nodes = track_nodes.get_delta()
        
    """
    def __init__(self):
        self.nodes = None
        self.node_type = None
        self.delta = None
        
    def load(self, node_type = None):
        """
            node_type corresponds to the maya node type. 
            For example, you can give node_type the string "animCurve" to load only keyframes.
            When after running get_delta(), the delta will only contain keyframes.
        """
        self.node_type = node_type
        
        if self.node_type:
            self.nodes = cmds.ls(type = node_type)
        if not self.node_type:
            self.nodes = cmds.ls()
        
    def get_delta(self):
        """
            Get the new nodes in the Maya scene created after load() was executed.
            The load() node_type variable is stored in the class and used when getting the delta.
        """
        if self.node_type:
            current_nodes = cmds.ls(type = self.node_type)
        if not self.node_type:
            current_nodes = cmds.ls()
            
        new_set = set(current_nodes).difference(self.nodes)
        
        
        return list(new_set)
        
        

#--- api

    
        
#--- variables
class MayaVariable(vtool.util.Variable):
    """
    Convenience class for dealing with Maya attributes.
    """
    
    
    TYPE_BOOL = 'bool'
    TYPE_LONG = 'long'
    TYPE_SHORT = 'short'
    TYPE_ENUM = 'enum'
    TYPE_FLOAT = 'float'
    TYPE_DOUBLE = 'double'
    TYPE_STRING = 'string'
    TYPE_MESSAGE = 'message'
    
    def __init__(self, name ):
        super(MayaVariable, self).__init__(name)
        self.variable_type = 'short'
        self.keyable = True
        self.locked = False
        
    def _command_create_start(self):
        return 'cmds.addAttr(self.node,'
    
    def _command_create_mid(self):
        
        flags = ['longName = self.name']
        
        return flags
    
    def _command_create_end(self):
        data_type = self._get_variable_data_type()
        return '%s = self.variable_type)' %  data_type

    def _create_attribute(self):
        
        if cmds.objExists(self._get_node_and_variable()):
            return
        
        start_command = self._command_create_start()
        mid_command = string.join(self._command_create_mid(), ', ')
        end_command = self._command_create_end()
        
        command = '%s %s, %s' % (start_command,
                                mid_command,
                                end_command)
         
        eval( command )
    
    #--- _set
    
    def _set_lock_state(self):
        if not self.exists():
            return
        
        cmds.setAttr(self._get_node_and_variable(), l = self.locked)
    
    def _set_keyable_state(self):

        if not self.exists():
            return

        cmds.setAttr(self._get_node_and_variable(), k = self.keyable)       

    def _set_value(self):
        if not self.exists():
            return
        
        locked_state = self._get_lock_state()
        
        self.set_locked(False)
        
        if self._get_variable_data_type() == 'attributeType':
            if not self.variable_type == 'message':
                
                    cmds.setAttr(self._get_node_and_variable(), self.value )

            if self.variable_type == 'message':
                if self.value:
                    connect_message(self.value, self.node, self.name)
            
        if self._get_variable_data_type() == 'dataType':    
            cmds.setAttr(self._get_node_and_variable(), self.value, type = self.variable_type )
        
        self.set_locked(locked_state)
    
    #--- _get
    
    def _get_variable_data_type(self):
        return maya_data_mappings[self.variable_type]
    
    def _get_node_and_variable(self):
        return '%s.%s' % (self.node, self.name)
    
    def _get_lock_state(self):
        if not self.exists():
            return self.locked
        
        return cmds.getAttr(self._get_node_and_variable(), l = True)
        
    def _get_keyable_state(self):
        if not self.exists():
            return self.keyable
        
        return cmds.getAttr(self._get_node_and_variable(), k = True)

    def _get_value(self):
        if not self.exists():
            return
        
        if self.variable_type == 'message':
            return get_attribute_input(self._get_node_and_variable(), node_only = True)
        
        if not self.variable_type == 'message':
            return cmds.getAttr(self._get_node_and_variable())

    def _update_states(self):
        
        self._set_keyable_state()
        self._set_lock_state()
        self._set_value()

    def exists(self):
        return cmds.objExists(self._get_node_and_variable())

    #--- set
    def set_name(self, name):
        
        var_name = self._get_node_and_variable()
        
        if cmds.objExists(var_name):
            cmds.renameAttr(var_name, name)
            
        super(MayaVariable, self).set_name(name)
        
        var_name = self._get_node_and_variable()
    
    def set_value(self, value):
        super(MayaVariable, self).set_value(value)
        self._set_value()
        
    def set_locked(self, bool_value):
        self.locked = bool_value
        self._set_lock_state()
        
    def set_keyable(self, bool_value):
        self.keyable = bool_value
        self._set_keyable_state()

    def set_variable_type(self, name):
        self.variable_type = name

    def set_node(self, name):
        self.node = name

    #--- get

    def get_value(self):
        return self._get_value()
        
    def get_name(self, name_only = False):
        if self.node and not name_only:
            return self._get_node_and_variable()
        if not self.node or name_only:
            return self.name

    def get_dict(self):
        
        var_dict = {}
        
        var_dict['value'] = self._get_value()
        var_dict['type'] = self.variable_type
        var_dict['key'] = self._get_keyable_state()
        var_dict['lock'] = self._get_lock_state()
        
        return var_dict
    
    def set_dict(self, var_dict):
        
        value = var_dict['value']
        self.set_value(value)
        
        type_value = var_dict['type']
        self.set_variable_type(type_value)
        
        keyable = var_dict['key']
        self.set_keyable(keyable)
        
        lock = var_dict['lock']
        self.set_locked(lock)
    
    def create(self, node = None):
        
        if node:
            self.node = node
        
        value = self.value
        exists = False
        
        if self.exists():
            exists = True
            if not value == None:
                value = self.get_value()
        
        self._create_attribute()
        self._update_states()
        
        if exists:            
            self.set_value( value )
        
    def delete(self, node = None):
        if node:
            self.node = node
        
        #theses lines might cause bugs   
        self.locked = False
        self._set_lock_state()
        #------
            
        cmds.deleteAttr(self.node, at = self.name)
        
    def load(self):
        self.value = self._get_value()
        self.locked = self._get_lock_state()
        self.keyable = self._get_keyable_state()
        
    def connect_in(self, attribute):
        cmds.connectAttr(attribute, self._get_node_and_variable())
        
    def connect_out(self, attribute):
        cmds.connectAttr(self._get_node_and_variable(), attribute)
        
class MayaNumberVariable(MayaVariable):
    
    def __init__(self, name):
        super(MayaNumberVariable, self).__init__(name)
        
        self.min_value = None
        self.max_value = None
        
        self.variable_type = 'double'
        
    def _update_states(self):
        super(MayaNumberVariable, self)._update_states()
        
        self._set_min_state()
        self._set_max_state()
    
    #--- _set
    
    def _set_min_state(self):
        if not self.exists():
            return
        
        if not self.min_value:
            if cmds.attributeQuery(self.name, node = self.node, minExists = True ):
                cmds.addAttr(self._get_node_and_variable(), edit = True, hasMinValue = False)
            
        
        if self.min_value != None:
            cmds.addAttr(self._get_node_and_variable(), edit = True, hasMinValue = True)
            cmds.addAttr(self._get_node_and_variable(), edit = True, minValue = self.min_value)
        
    def _set_max_state(self):
        if not self.exists():
            return
        
        if not self.max_value:
            if cmds.attributeQuery(self.name, node = self.node, maxExists = True ):
                cmds.addAttr(self._get_node_and_variable(), edit = True, hasMaxValue = False)
        
        if self.max_value != None:
            
            cmds.addAttr(self._get_node_and_variable(), edit = True, hasMaxValue = True)
            cmds.addAttr(self._get_node_and_variable(), edit = True, maxValue = self.max_value)
        
    #--- _get
        
    def _get_min_state(self):
        if not self.exists():
            return
        
        return cmds.attributeQuery(self.name, node = self.node, minimum = True)

    def _get_max_state(self):
        if not self.exists():
            return
        
        return cmds.attributeQuery(self.name, node = self.node, maximum = True)
        
    
        
    def set_min_value(self, value):
        self.min_value = value
        self._set_min_state()
    
    def set_max_value(self, value):
        self.max_value = value
        self._set_max_state()
        
    def load(self):
        
        super(MayaNumberVariable, self).load()
        
        self._get_min_state()
        self._get_max_state()
        
class MayaEnumVariable(MayaVariable):
    def __init__(self, name):                
        super(MayaEnumVariable, self).__init__(name)
        
        self.variable_type = 'enum'
        self.enum_names = ['----------']
        self.set_locked(True)
       
    def _command_create_mid(self):
        
        enum_name = string.join(self.enum_names, '|')
        
        flags= super(MayaEnumVariable, self)._command_create_mid()
        flags.append('enumName = "%s"' % enum_name)
        
        return flags

    def _update_states(self):
        super(MayaEnumVariable, self)._update_states()
        
        self._set_enum_state()

    

    def _set_enum_state(self, set_value = True):
        
        if not self.exists():
            return
        
        enum_name = string.join(self.enum_names, ':')
                
        if not enum_name:
            return
        
        value = self.get_value()
        
        cmds.addAttr(self._get_node_and_variable(), edit = True, enumName = enum_name)
        
        if set_value:
            self.set_value(value)
    
    def _set_value(self):
        if not self.enum_names:
            return
        
        self._set_enum_state(set_value = False)
        super(MayaEnumVariable, self)._set_value()
    
    def set_enum_names(self, name_list):
        self.enum_names = name_list
        
        self._set_enum_state()

class MayaStringVariable(MayaVariable):
    def __init__(self, name):
        super(MayaStringVariable, self).__init__(name)
        self.variable_type = 'string'
        self.value = ''
    
class Attributes(object):
    
    numeric_attributes = ['bool', 'long', 'short', 'float', 'double']
    
    def __init__(self, node):
        
        self.node = node
        
        self.variables = []
        self.attribute_dict = {}
        
        
    def _get_variable_instance(self, name, var_type):
                
        var = MayaVariable(name)
        
        if var_type in self.numeric_attributes:
            var = MayaNumberVariable(name)
            
        if var_type == 'enum':
            var = MayaEnumVariable(name)
            
        if var_type == 'string':
            var = MayaStringVariable(name)
        
        var.set_variable_type(var_type)
        var.set_node(self.node)    
        
        return var
        
    def _retrieve_attribute(self, attribute_name):
        
        node_and_attribute = '%s.%s' % (self.node, attribute_name)
        
        if not cmds.objExists(node_and_attribute):
            return
        
        var_type = cmds.getAttr(node_and_attribute, type = True)
        
        var = self._get_variable_instance(attribute_name, var_type)
        var.set_node(self.node)
        
        return var
        
    def _store_attributes(self):
        custom_attributes = cmds.listAttr(self.node, ud = True)
        
        self.variables = []
        
        for attribute in custom_attributes:
            
            var = self._retrieve_attribute(attribute)    
        
            var_dict = var.get_dict()    
            
            self.attribute_dict[attribute] = var_dict
            
            self.variables.append(var)
            
        return self.variables
    
    def _retrieve_attributes(self):
        
        variables = self._store_attributes()
        return variables    
    
    def delete_all(self, retrieve = False):
        
        variables = []
        
        if retrieve or not self.variables:
            
            variables = self._retrieve_attributes()
        if not retrieve and self.variables:
            variables = self.variables
        
        for var in variables:
            
            var.delete()
        
    def create_all(self):
        
        for var in self.variables:
            
            var.create()
        
    def delete(self, name):
        
        self.delete_all()
        
        variables = []
        
        for variable in self.variables:
            
            if variable.name == name:
                continue
        
            variables.append(variable)        
            variable.create()
            
        self.variables = variables
            
    def create(self, name, var_type, index = None):
        
        self.delete_all()
        
        var_count = len(self.variables)
        
        remove_var = None
        
        for var in self.variables:
            if var.name == name:
                remove_var = var
                break
                            
        if remove_var:
            remove_index = self.variables.index(remove_var)
            self.variables.pop(remove_index)
            
        var = self._get_variable_instance(name, var_type)
                
        if index > var_count:
            index = None
        
        if index != None:
            self.variables.insert(index, var)
        if index == None:
            self.variables.append(var)
                
        self.create_all()
    
    def get_variables(self):
        self._store_attributes()
        
        return self.variables
    
    def get_variable(self, attribute_name):
        
        self._store_attributes()
        
        return self._retrieve_attribute(attribute_name)
    
    def rename_variable(self, old_name, new_name):
        
        if not self.node:
            return
        
        var = self.get_variable(old_name)
        
        if not var:
            vtool.util.warning('Could not rename attribute, %s.%s.' % (self.node, old_name))
            return
        
        var.set_name(new_name)
        
        
        self._store_attributes()
        
        connections = Connections(self.node)
        connections.disconnect()
        
        self.delete_all()
        self.create_all()
        
        connections.connect()
        
    
#--- rig

class BoundingBox(vtool.util.BoundingBox):
    def __init__(self, thing):
        
        self.thing = thing
        
        xmin, ymin, zmin, xmax, ymax, zmax = cmds.exactWorldBoundingBox(self.thing)
        
        super(BoundingBox, self).__init__([xmin, ymin, zmin], 
                                          [xmax, ymax, zmax])
          
class OrientJointAttributes(object):
    
    def __init__(self, joint = None):
        self.joint = joint
        self.attributes = []
        self.title = None
        
        if joint:
            self._create_attributes()
    
    def _create_attributes(self):
        
        self.title = MayaEnumVariable('Orient_Info'.upper())
        self.title.create(self.joint)
        
        attr = self._create_axis_attribute('aimAxis')
        self.attributes.append(attr)
        
        attr = self._create_axis_attribute('upAxis')
        self.attributes.append(attr)
        
        attr = self._create_axis_attribute('worldUpAxis')
        self.attributes.append(attr)
    
        enum = MayaEnumVariable('aimAt')
        enum.set_enum_names(['world_X', 
                             'world_Y', 
                             'world_Z', 
                             'child',
                             'parent',
                             'local_parent'])
        enum.set_locked(False)
        enum.create(self.joint)
        
        
        self.attributes.append(enum)
        
        enum = MayaEnumVariable('aimUpAt')
        enum.set_enum_names(['world',
                             'parent_rotate',
                             'child_position',
                             'parent_position',
                             'triangle_plane'])
        
        enum.set_locked(False)
        enum.create(self.joint)
        
        self.attributes.append(enum)
        
        attr = self._create_triangle_attribute('triangleTop')
        self.attributes.append(attr)
        
        attr = self._create_triangle_attribute('triangleMid')
        self.attributes.append(attr)
        
        attr = self._create_triangle_attribute('triangleBtm')
        self.attributes.append(attr)
        

    def _delete_attributes(self):
        
        if self.title:
            self.title.delete()
        
        for attribute in self.attributes:
            attribute.delete()
    def _create_axis_attribute(self, name):
        enum = MayaEnumVariable(name)
        enum.set_enum_names(['X','Y','Z','-X','-Y','-Z','none'])
        enum.set_locked(False)
        enum.create(self.joint)
        
        return enum
        
    def _create_triangle_attribute(self, name):
        enum = MayaEnumVariable(name)
        enum.set_enum_names(['grand_parent', 'parent', 'self', 'child', 'grand_child'])
        enum.set_locked(False)
        enum.create(self.joint)
        
        return enum
    
    def _set_default_values(self):
        self.attributes[0].set_value(0)
        self.attributes[1].set_value(1)
        self.attributes[2].set_value(1)
        self.attributes[3].set_value(3)
        self.attributes[4].set_value(0)
        self.attributes[5].set_value(1)
        self.attributes[6].set_value(2)
        self.attributes[7].set_value(3)
    
    def set_joint(self, joint):
        self.joint = joint
        
        self._create_attributes()
    
    def get_values(self):
        
        value_dict = {}
        
        for attr in self.attributes:
            value_dict[attr.get_name(True)] = attr.get_value()
            
        return value_dict
    
    def set_default_values(self):
        self._set_default_values()

    def delete(self):
        self._delete_attributes()
          
class OrientJoint(object):
    
    def __init__(self, joint_name):
        
        self.joint = joint_name
        self.orient_values = None
        self.aim_vector = [1,0,0]
        self.up_vector = [0,1,0]
        self.world_up_vector = [0,1,0]
        
        self.aim_at = 3
        self.aim_up_at = 0
        
        self.child = None
        self.grand_child = None
        self.parent = None
        self.grand_parent = None
        
        self.delete_later =[]
        self.world_up_vector = self._get_vector_from_axis(1)
        self.up_space_type = 'vector'
        
        self._get_relatives()
        
    def _get_relatives(self):
        
        parent = cmds.listRelatives(self.joint, p = True, f = True)
        
        if parent:
            self.parent = parent[0]
            
            grand_parent = cmds.listRelatives(self.parent, p = True, f = True)
            
            if grand_parent:
                self.grand_parent = grand_parent[0]
                
        children = cmds.listRelatives(self.joint, f = True)
        
        if children:
            self.child = children[0]
            
            grand_children = cmds.listRelatives(self.child, f = True)
            
            if grand_children:
                self.grand_child = grand_children[0]
        
    def _get_vector_from_axis(self, index):
        vectors = [[1,0,0],
                   [0,1,0],
                   [0,0,1],
                   [-1,0,0],
                   [0,-1,0],
                   [0,0,-1],
                   [0,0,0]]
        
        return vectors[index]
        
    def _get_aim_at(self, index):
        
        if index < 3:
            world_aim = cmds.group(em = True, n = 'world_aim')
            MatchSpace(self.joint, world_aim).translation()
            
            if index == 0:
                cmds.move(1,0,0, world_aim, r = True)
            if index == 1:
                cmds.move(0,1,0, world_aim, r = True)
            if index == 2:
                cmds.move(0,0,1, world_aim, r = True)
                
            self.delete_later.append( world_aim )
            return world_aim
            
        if index == 3:
            child_aim = self._get_position_group(self.child)
            return child_aim
            
        if index == 4:
            parent_aim = self._get_position_group(self.parent)
            return parent_aim

        if index == 5:
            aim = self._get_local_group(self.parent)
            return aim
        
    def _get_aim_up_at(self, index):
        
        if index == 1:
            self.up_space_type = 'objectrotation'
            
            return self._get_local_group(self.parent)
        
        if index == 2:
            child_group = self._get_position_group(self.child)
            self.up_space_type = 'object'
            return child_group
        
        if index == 3:
            parent_group = self._get_position_group(self.parent)
            self.up_space_type = 'object'
            return parent_group
        
        if index == 4:
            top = self._get_triangle_group(self.orient_values['triangleTop'])
            mid = self._get_triangle_group(self.orient_values['triangleMid'])
            btm = self._get_triangle_group(self.orient_values['triangleBtm'])
            
            if not top or not mid or not btm:
                
                vtool.util.warning('Could not orient %s fully with current triangle plane settings.' % self.joint)
                return
            
            plane_group = get_group_in_plane(top, mid, btm)
            cmds.move(0,10,0, plane_group, r =True, os = True)
            self.delete_later.append(plane_group)
            self.up_space_type = 'object'
            return plane_group
        
        if index == 5:
            self.up_space_type = 'none'
            
    def _get_local_group(self, transform):
        
        local_up_group = cmds.group(em = True, n = 'local_up_%s' % transform)
        
        MatchSpace(transform, local_up_group).rotation()
        MatchSpace(self.joint, local_up_group).translation()
        
        cmds.move(1,0,0, local_up_group, relative = True, objectSpace = True)
        
        self.delete_later.append(local_up_group)
        
        return local_up_group
    
    def _get_position_group(self, transform):
        position_group = cmds.group(em = True, n = 'position_group')
        
        MatchSpace(transform, position_group).translation()
        
        self.delete_later.append(position_group)
        
        return position_group
        
    def _get_triangle_group(self, index):
        transform = None
        
        if index == 0:
            transform = self.grand_parent
        if index == 1:
            transform = self.parent
        if index == 2:
            transform = self.joint
        if index == 3:
            transform = self.child
        if index == 4:
            transform = self.grand_child
            
        if not transform:
            return
                
        return self._get_position_group(transform)
              
    def _create_aim(self):
                
        if not self.aim_up_at:
            aim = cmds.aimConstraint(self.aim_at, 
                                     self.joint, 
                                     aimVector = self.aim_vector, 
                                     upVector = self.up_vector,
                                     worldUpVector = self.world_up_vector,
                                     worldUpType = self.up_space_type)[0]
                                     
        if self.aim_up_at:
            aim = cmds.aimConstraint(self.aim_at, 
                                     self.joint, 
                                     aimVector = self.aim_vector, 
                                     upVector = self.up_vector,
                                     worldUpObject = self.aim_up_at,
                                     worldUpVector = self.world_up_vector,
                                     worldUpType = self.up_space_type)[0] 
        
        self.delete_later.append(aim)
    
    def _get_values(self):
        
        if not cmds.objExists('%s.ORIENT_INFO' % self.joint):
            return
        
        orient_attributes = OrientJointAttributes(self.joint)
        return orient_attributes.get_values()
        
    def _cleanup(self):
        cmds.delete(self.delete_later)

    def _pin(self):
        
        pin = PinXform(self.joint)
        pin.pin()
        
        nodes = pin.get_pin_nodes()
        self.delete_later += nodes
        
    def _freeze(self):
        children = cmds.listRelatives(self.joint, f = True)
        
        if children:
            
            children = cmds.parent(children, w = True)
        
        cmds.makeIdentity(self.joint, apply = True, r = True, s = True)
        
        if children:
            cmds.parent(children, self.joint)
        
      
    def set_aim_vector(self, vector_list):
        self.aim_vector = vector_list
        
    def set_up_vector(self, vector_list):
        self.up_vector = vector_list
        
    def set_world_up_vector(self, vector_list):
        self.world_up_vector = vector_list
        
    def set_aim_at(self, int_value):
        self.aim_at = self._get_aim_at(int_value)
        
    def set_aim_up_at(self, int_value):
        self.aim_up_at = self._get_aim_up_at(int_value)
        
    def set_aim_up_at_object(self, name):
        self.aim_up_at = self._get_local_group(name)
        
        self.up_space_type = 'objectrotation'
        self.world_up_vector = [0,1,0]
        
    def run(self):
        
        
        self._freeze()
                
        self._get_relatives()
        self._pin()
        
        try:
            cmds.setAttr('%s.rotateAxisX' % self.joint, 0)
            cmds.setAttr('%s.rotateAxisY' % self.joint, 0)
            cmds.setAttr('%s.rotateAxisZ' % self.joint, 0)
        except:
            vtool.util.show('Could not zero out rotateAxis on %s. This may cause rig errors.' % self.joint)
        
        self.orient_values = self._get_values()
        
        if self.orient_values:
        
            self.aim_vector = self._get_vector_from_axis( self.orient_values['aimAxis'] )
            self.up_vector = self._get_vector_from_axis(self.orient_values['upAxis'])
            self.world_up_vector = self._get_vector_from_axis( self.orient_values['worldUpAxis'])
            
            self.aim_at = self._get_aim_at(self.orient_values['aimAt'])
            self.aim_up_at = self._get_aim_up_at(self.orient_values['aimUpAt'])
        
        if not self.orient_values:
                        
            if type(self.aim_at) == int:
                self.aim_at = self._get_aim_at(self.aim_at)
            
            if type(self.aim_up_at) == int: 
                self.aim_up_at = self._get_aim_up_at(self.aim_up_at)
        
        self._create_aim()
        
        self._cleanup()
        
        self._freeze()
        
class PinXform(object):
    def __init__(self, xform_name):
        self.xform = xform_name
        self.delete_later = []

    def pin(self):
        parent = cmds.listRelatives(self.xform, p = True, f = True)
        
        if parent:
            
            parent = parent[0]
            
            
            pin = cmds.duplicate(parent, po = True, n = inc_name('pin1'))[0]
            
            try:
                cmds.parent(pin, w = True)
            except:
                pass
            
            #pin = cmds.group(em = True, n = 'pin1')    
            #MatchSpace(parent, pin).translation_rotation()
            
            constraint = cmds.parentConstraint(pin, parent, mo = True)[0]
            self.delete_later.append(constraint)
            self.delete_later.append(pin)
        
        children = cmds.listRelatives(self.xform, f = True)
        
        if not children:
            return
        
        for child in children:
            
            pin = cmds.duplicate(child, po = True, n = inc_name('pin1'))[0]
            
            try:
                cmds.parent(pin, w = True)
            except:
                pass
            
            constraint = cmds.parentConstraint(pin, child, mo = True)[0]
            self.delete_later.append(constraint)
            self.delete_later.append(pin)
            
    def unpin(self):
        
        
        
        if self.delete_later:
            cmds.delete(self.delete_later)
        
    def get_pin_nodes(self):
        return self.delete_later
    
class MayaNode(object):
    
    def __init__(self, name = None):
        
        self.node = None
        
        self._create_node(name)
        
    def _create_node(self, name):
        pass
        
class MultiplyDivideNode(MayaNode):
    
    def __init__(self, name = None):
        
        if not name.startswith('multiplyDivide'):
            name = inc_name('multiplyDivide_%s' % name)
        
        super(MultiplyDivideNode, self).__init__(name)
        
    def _create_node(self, name):
        self.node = cmds.createNode('multiplyDivide', name = name)
        cmds.setAttr('%s.input2X' % self.node, 1)
        cmds.setAttr('%s.input2Y' % self.node, 1)
        cmds.setAttr('%s.input2Z' % self.node, 1)
        
    def set_operation(self, value):
        cmds.setAttr('%s.operation' % self.node, value)
    
    def set_input1(self, valueX = None, valueY = None, valueZ = None):
        
        if valueX != None:
            cmds.setAttr('%s.input1X' % self.node, valueX)
            
        if valueY != None:
            cmds.setAttr('%s.input1Y' % self.node, valueY)
            
        if valueZ != None:
            cmds.setAttr('%s.input1Z' % self.node, valueZ)
        
    def set_input2(self, valueX = None, valueY = None, valueZ = None):
        
        if valueX != None:
            cmds.setAttr('%s.input2X' % self.node, valueX)
            
        if valueY != None:
            cmds.setAttr('%s.input2Y' % self.node, valueY)
            
        if valueZ != None:
            cmds.setAttr('%s.input2Z' % self.node, valueZ)
            
    def input1X_in(self, attribute):
        cmds.connectAttr(attribute, '%s.input1X' % self.node)
    
    def input1Y_in(self, attribute):
        cmds.connectAttr(attribute, '%s.input1Y' % self.node)
        
    def input1Z_in(self, attribute):
        cmds.connectAttr(attribute, '%s.input1Z' % self.node)
    
    def input2X_in(self, attribute):
        cmds.connectAttr(attribute, '%s.input2X' % self.node)
    
    def input2Y_in(self, attribute):
        cmds.connectAttr(attribute, '%s.input2Y' % self.node)
        
    def input2Z_in(self, attribute):
        cmds.connectAttr(attribute, '%s.input2Z' % self.node)
        
    def outputX_out(self, attribute):
        connect_plus('%s.outputX' % self.node, attribute)
    
    def outputY_out(self, attribute):
        connect_plus('%s.outputY' % self.node, attribute)
        
    def outputZ_out(self, attribute):
        connect_plus('%s.outputZ' % self.node, attribute)

class MatchSpace(object):
    def __init__(self, source_transform, target_transform):
        self.source_transform = source_transform
        self.target_transform = target_transform
    
    def _get_translation(self):
        return cmds.xform(self.source_transform, q = True, t = True, ws = True)
    
    def _get_rotation(self):
        return cmds.xform(self.source_transform, q = True, ro = True, ws = True)
    
    def _get_rotate_pivot(self):
        return cmds.xform(self.source_transform, q = True, rp = True, os = True)
    
    def _get_scale_pivot(self):
        return cmds.xform(self.source_transform, q = True, sp = True, os = True)
    
    def _get_world_rotate_pivot(self):
        return cmds.xform(self.source_transform, q = True, rp = True, ws = True)
    
    def _get_world_scale_pivot(self):
        return cmds.xform(self.source_transform, q = True, sp = True, ws = True)
    
    def _set_translation(self, translate_vector = []):
        if not translate_vector:
            translate_vector = self._get_translation()
            
        cmds.xform(self.target_transform, t = translate_vector, ws = True)
    
    def _set_rotation(self, rotation_vector = []):
        if not rotation_vector:
            rotation_vector = self._get_rotation()
            
        cmds.xform(self.target_transform, ro = rotation_vector, ws = True)
        
    def _set_rotate_pivot(self, rotate_pivot_vector = []):
        if not rotate_pivot_vector:
            rotate_pivot_vector = self._get_rotate_pivot()
        cmds.xform(self.target_transform, rp = rotate_pivot_vector, os = True)
        
    def _set_world_rotate_pivot(self, rotate_pivot_vector = []):
        if not rotate_pivot_vector:
            rotate_pivot_vector = self._get_world_rotate_pivot()
        cmds.xform(self.target_transform, rp = rotate_pivot_vector, ws = True)
        
    def _set_scale_pivot(self, scale_pivot_vector = []):
        if not scale_pivot_vector:
            scale_pivot_vector = self._get_scale_pivot()
        cmds.xform(self.target_transform, sp = scale_pivot_vector, os = True)
    
    def _set_world_scale_pivot(self, scale_pivot_vector = []):
        if not scale_pivot_vector:
            scale_pivot_vector = self._get_world_scale_pivot()
        cmds.xform(self.target_transform, rp = scale_pivot_vector, ws = True)
        
    def translation(self):
        self._set_translation()
        
    def rotation(self):
        self._set_rotation()
        
    def translation_rotation(self):
                
        self._set_scale_pivot()
        self._set_rotate_pivot()
        
        self._set_translation()
        
        self._set_rotation()
        
    def translation_to_rotate_pivot(self):
        translate_vector = self._get_rotate_pivot()
        self._set_translation(translate_vector)
        
    def rotate_scale_pivot_to_translation(self):
        position = self._get_translation()
        
        cmds.move(position[0], 
                  position[1],
                  position[2], 
                  '%s.scalePivot' % self.target_transform, 
                  '%s.rotatePivot' % self.target_transform, 
                  a = True)
        
    def pivots(self):
        self._set_rotate_pivot()
        self._set_scale_pivot()
        
    def world_pivots(self):
        self._set_world_rotate_pivot()
        self._set_world_scale_pivot()

class Control(object):
    
    def __init__(self, name):
        
        self.control = name
        self.curve_type = None
        
        if not cmds.objExists(self.control):
            self._create()
            
        self.shapes = get_shapes(self.control)
        
        if not self.shapes:
            vtool.util.warning('%s has no shapes' % self.control)
            
    def _create(self):
        
        self.control = cmds.circle(ch = False, n = self.control, normal = [1,0,0])[0]
        
        if self.curve_type:
            self.set_curve_type(self.curve_type)
        
    def _get_components(self):
        
        self.shapes = get_shapes(self.control)
        
        return get_components_from_shapes(self.shapes)
        
    def set_curve_type(self, type_name):
        
        curve_data = curve.CurveDataInfo()
        curve_data.set_active_library('default_curves')
        curve_data.set_shape_to_curve(self.control, type_name)
        
        self.shapes = get_shapes(self.control)
    
    def set_to_joint(self, joint = None):
        
        cmds.setAttr('%s.radius' % joint, l = True, k = False, cb = False)
        
        cmds.select(cl = True)
        name = self.get()
        
        joint_given = True
        
        if not joint:
            joint = cmds.joint()
            MatchSpace(name, joint).translation_rotation()
            joint_given = False
        
        shapes = self.shapes
        
        for shape in shapes:
            cmds.parent(shape, joint, r = True, s = True)
        
        if not joint_given:
            transfer_relatives(name, joint, reparent = True)
            cmds.rename(joint, name)
            
        if joint_given:
            transfer_relatives(name, joint, reparent = False)
            
            
        
        
        cmds.setAttr('%s.drawStyle' % joint, 2)
            
        curve_type_value = ''
            
        if cmds.objExists('%s.curveType' % name):
            curve_type_value = cmds.getAttr('%s.curveType' % name)    
        
        cmds.delete(name)
        
        self.control = joint
        
        if joint_given:
            rename_shapes(self.control)
            
        var = MayaStringVariable('curveType')
        var.create(joint)
        var.set_value(curve_type_value)
        
        
        
    def translate_shape(self, x,y,z):
        
        components = self._get_components()
        
        if components:
            cmds.move(x,y,z, components, relative = True, os = True)
        
    def rotate_shape(self, x,y,z):
        
        components = self._get_components()
        
        if components:
            cmds.rotate(x,y,z, components, relative = True)
            
    def scale_shape(self, x,y,z):
        
        components = self._get_components()
        
        pivot = cmds.xform( self.control, q = True, rp = True, ws = True)
        
        if components:
            cmds.scale(x,y,z, components, p = pivot, r = True)

    def color(self, value):
        
        shapes = get_shapes(self.control)
        
        set_color(shapes, value)
    
    def show_rotate_attributes(self):
        
        cmds.setAttr('%s.rotateX' % self.control, l = False, k = True)
        cmds.setAttr('%s.rotateY' % self.control, l = False, k = True)
        cmds.setAttr('%s.rotateZ' % self.control, l = False, k = True)
        
    def show_scale_attributes(self):
        
        cmds.setAttr('%s.scaleX' % self.control, l = False, k = True)
        cmds.setAttr('%s.scaleY' % self.control, l = False, k = True)
        cmds.setAttr('%s.scaleZ' % self.control, l = False, k = True)
    
    def hide_attributes(self, attributes):
        hide_attributes(self.control, attributes)
        
    def hide_translate_attributes(self):
        hide_attributes(self.control, ['translateX',
                                     'translateY',
                                     'translateZ'])
        
    def hide_rotate_attributes(self):
        hide_attributes(self.control, ['rotateX',
                                     'rotateY',
                                     'rotateZ'])
        
    def hide_scale_attributes(self):
        hide_attributes(self.control, ['scaleX',
                                     'scaleY',
                                     'scaleZ'])
        
    def hide_visibility_attribute(self):
        hide_attributes(self.control, ['visibility'])
    
    def hide_scale_and_visibility_attributes(self):
        self.hide_scale_attributes()
        self.hide_visibility_attribute()
    
    def hide_keyable_attributes(self):
        hide_keyable_attributes(self.control)
        
    def rotate_order(self, xyz_order_string):
        
        cmds.setAttr('%s.rotateOrder' % self.node, xyz_order_string)
    
    def color_respect_side(self, sub = False, center_tolerance = 0.001):
        
        position = cmds.xform(self.control, q = True, ws = True, t = True)
        
        if position[0] > 0:
            color_value = get_color_of_side('L', sub)
            side = 'L'

        if position[0] < 0:
            color_value = get_color_of_side('R', sub)
            side = 'R'
            
        if position[0] < center_tolerance and position[0] > center_tolerance*-1:
            color_value = get_color_of_side('C', sub)
            side = 'C'
            
        self.color(color_value)
        
        return side
            
    def get(self):
        return self.control
    
    def create_xform(self):
        
        xform = create_xform_group(self.control)
        
        return xform
        
    def rename(self, new_name):
        
        new_name = cmds.rename(self.control, inc_name(new_name))
        self.control = new_name

    def delete_shapes(self):
        
        self.shapes = get_shapes(self.control)
        
        cmds.delete(self.shapes)
        self.shapes = []
        
class IkHandle(object):
    
    solver_rp = 'ikRPsolver'
    solver_sc = 'ikSCsolver'
    solver_spline = 'ikSplineSolver'
    solver_spring = 'ikSpringSolver'
    
    def __init__(self, name):
        
        if not name:
            name = inc_name('ikHandle')
        
        if not name.startswith('ikHandle'):
            self.name = 'ikHandle_%s' % name
            
        self.start_joint = None
        self.end_joint = None
        self.solver_type = self.solver_sc
        self.curve = None
        
        self.ik_handle = None
        self.joints = []
            
    
    def _create_regular_ik(self):
        ik_handle, effector = cmds.ikHandle( name = inc_name(self.name),
                                       startJoint = self.start_joint,
                                       endEffector = self.end_joint,
                                       sol = self.solver_type )
                           
        cmds.rename(effector, 'effector_%s' % ik_handle)
        self.ik_handle = ik_handle
        
    def _create_spline_ik(self):
        
        if self.curve:
            
            ik_handle = cmds.ikHandle(name = inc_name(self.name),
                                           startJoint = self.start_joint,
                                           endEffector = self.end_joint,
                                           sol = self.solver_type,
                                           curve = self.curve, ccv = False, pcv = False)
            
            cmds.rename(ik_handle[1], 'effector_%s' % ik_handle[0])
            self.ik_handle = ik_handle[0]
            
        if not self.curve:
            
            ik_handle = cmds.ikHandle(name = inc_name(self.name),
                                           startJoint = self.start_joint,
                                           endEffector = self.end_joint,
                                           sol = self.solver_type,
                                           scv = False,
                                           pcv = False)
            
            cmds.rename(ik_handle[1], 'effector_%s' % ik_handle[0])
            self.ik_handle = ik_handle[0]
            
            self.curve = ik_handle[2]
            self.curve = cmds.rename(self.curve, inc_name('curve_%s' % self.name))
            
            self.ik_handle = ik_handle[0]
        

        
    def set_start_joint(self, joint):
        self.start_joint = joint
        
    def set_end_joint(self, joint):
        self.end_joint = joint
        
    def set_joints(self, joints_list):
        self.start_joint = joints_list[0]
        self.end_joint = joints_list[-1]
        self.joints = joints_list
        
    def set_curve(self, curve):
        self.curve = curve
        
    def set_solver(self, type_name):
        self.solver_type = type_name
    
    def set_full_name(self, fullname):
        self.name = fullname
    
    def create(self):
        
        if not self.start_joint or not self.end_joint:
            return
        
        if not self.curve and not self.solver_type == self.solver_spline:
            self._create_regular_ik()
        
        if self.curve or self.solver_type == self.solver_spline:
            self._create_spline_ik()

        
        return self.ik_handle

class ConstraintEditor():
    
    constraint_parent = 'parentConstraint'
    constraint_point = 'pointConstraint'
    constraint_orient = 'orientConstraint'
    constraint_scale = 'scaleConstraint'
    constraint_aim = 'aimConstraint'
    
    editable_constraints = ['parentConstraint',
                            'pointConstraint',
                            'orientConstraint',
                            'scaleConstraint',
                            'aimConstraint'
                            ]
    
    def _get_constraint_type(self, constraint):
        return cmds.nodeType(constraint)
        
        
        
    def get_weight_names(self, constraint):
        #CBB
        
        constraint_type = self._get_constraint_type(constraint)
        
        if constraint_type == 'scaleConstraint':
        
            found_attributes = []
                
            weights = cmds.ls('%s.target[*]' % constraint)
            
            attributes = cmds.listAttr(constraint, k = True)
            
            for attribute in attributes:
                for inc in range(0, len(weights)):
                    if attribute.endswith('W%i' % inc):
                        found_attributes.append(attribute)
                        break
            
            return found_attributes
        
        return eval('cmds.%s("%s", query = True, weightAliasList = True, )' % (constraint_type, constraint))

    def get_weight_count(self, constraint):
        return len(cmds.ls('%s.target[*]' % constraint))
    
    def get_constraint(self, transform, constraint_type):
        constraint = eval('cmds.%s("%s", query = True)' % (constraint_type, transform) )
        
        return constraint
    
    def get_transform(self, constraint):
        transform = get_attribute_input('%s.constraintParentInverseMatrix' % constraint)
        
        if not transform:
            return
        
        new_thing = transform.split('.')
        return new_thing[0]
    
    def get_targets(self, constraint):
        
        transform = self.get_transform(constraint)
        constraint_type = self._get_constraint_type(constraint)
        
        return eval('cmds.%s("%s", query = True, targetList = True)' % (constraint_type,
                                                                        transform) )
        
    def remove_target(self, target, constraint):
        
        transform = self.get_transform(constraint)
        constraint_type = self._get_constraint_type(constraint)
        
        return eval('cmds.%s("%s", "%s", remove = True)' % (constraint_type,
                                                            target, 
                                                            transform) )
        
    def set_interpolation(self, int_value, constraint):
        
        cmds.setAttr('%s.interpType' % constraint, int_value)
        
    def create_switch(self, node, attribute, constraint):
        
        
        attributes = self.get_weight_names(constraint)
        
        attribute_count = len(attributes)
        
        if attribute_count <= 1:
            return
        
        if not cmds.objExists('%s.%s' % (node, attribute)):
            variable = MayaNumberVariable(attribute)
            variable.set_variable_type(variable.TYPE_DOUBLE)
            variable.set_node(node)
            variable.set_min_value(0)
            variable.set_max_value(attribute_count-1)
            variable.create()
        
        remap = RemapAttributesToAttribute(node, attribute)
        remap.create_attributes(constraint, attributes)
        remap.create()

class RemapAttributesToAttribute(object):
    #CBB
    
    def __init__(self, node, attribute):
        
        self.attribute = '%s.%s' % (node, attribute)
        self.attributes = []
          
    def create_attributes(self, node, attributes):
        for attribute in attributes:
            self.create_attribute(node, attribute)
          
    def create_attribute(self, node, attribute):
        self.attributes.append( [node, attribute] )
                
    def create(self):        
        length = len(self.attributes)
        
        for inc in range(0,length):
            
            node = self.attributes[inc][0]
            attribute = self.attributes[inc][1]
            
            input_min = inc - 1
            input_max = inc + 1
            
            if input_min < 0:
                input_min = 0
                
            if input_max > (length-1):
                input_max = (length-1)
            
            input_node = get_attribute_input(attribute)
                
            if input_node:
                if cmds.nodeType(input_node) == 'remapValue':
                    split_name = input_node.split('.')
                    
                    remap = split_name[0]
                    
                if cmds.nodeType(input_node) != 'remapValue':
                    input_node = None
                                                
            if not input_node: 
                remap = cmds.createNode('remapValue', n = 'remapValue_%s' % attribute)
            
            cmds.setAttr('%s.inputMin' % remap, input_min)
            cmds.setAttr('%s.inputMax' % remap, input_max)
            
            if inc == 0:
                cmds.setAttr('%s.value[0].value_FloatValue' % remap, 1)
                cmds.setAttr('%s.value[0].value_Position' % remap, 0)
                cmds.setAttr('%s.value[0].value_Interp' % remap, 1)
                cmds.setAttr('%s.value[1].value_FloatValue' % remap, 0)
                cmds.setAttr('%s.value[1].value_Position' % remap, 1)
                cmds.setAttr('%s.value[1].value_Interp' % remap, 1)
            
            if inc == (length-1):
                cmds.setAttr('%s.value[0].value_FloatValue' % remap, 0)
                cmds.setAttr('%s.value[0].value_Position' % remap, 0)
                cmds.setAttr('%s.value[0].value_Interp' % remap, 1)
                cmds.setAttr('%s.value[1].value_FloatValue' % remap, 1)
                cmds.setAttr('%s.value[1].value_Position' % remap, 1)
                cmds.setAttr('%s.value[1].value_Interp' % remap, 1)
            
            if inc != 0 and inc != (length-1):
                for inc2 in range(0,3):
                    if inc2 == 0:
                        position = 0
                        value = 0
                    if inc2 == 1:
                        position = 0.5
                        value = 1
                    if inc2 == 2:
                        position = 1
                        value = 0
                        
                    cmds.setAttr('%s.value[%s].value_FloatValue' % (remap,inc2), value)
                    cmds.setAttr('%s.value[%s].value_Position' % (remap,inc2), position)
                    cmds.setAttr('%s.value[%s].value_Interp' % (remap,inc2), 1)    
                   
            disconnect_attribute('%s.%s' % (node,attribute)) 
            cmds.connectAttr('%s.outValue' % remap, '%s.%s' % (node,attribute))
                                    
            disconnect_attribute('%s.inputValue' % remap)
            cmds.connectAttr(self.attribute,'%s.inputValue' % remap)

                
class DuplicateHierarchy(object):
    def __init__(self, transform):
        
        self.top_transform = transform

        self.duplicates = []
        
        self.replace_old = None
        self.replace_new = None
        
        self.stop = False
        self.stop_at_transform = None
        
        self.only_these_transforms = None
        
        self.prefix_name = None
            
    def _get_children(self, transform):
        return cmds.listRelatives(transform, children = True, type = 'transform')
        
    def _duplicate(self, transform):
        
        new_name = transform
        
        if self.replace_old and self.replace_new:
            new_name = transform.replace(self.replace_old, self.replace_new)
        
        duplicate = cmds.duplicate(transform, po = True)[0]
        
        duplicate = cmds.rename(duplicate, inc_name(new_name))
        
        self.duplicates.append( duplicate )

        return duplicate
    
    def _duplicate_hierarchy(self, transform):
            
        if transform == self.stop_at_transform:
            self.stop = True
        
        if self.stop:
            return
        
        top_duplicate = self._duplicate(transform)
        
        children = self._get_children(transform)
        
        if children:
            duplicate = None
            duplicates = []
            
            for child in children:

                if self.only_these_transforms and not child in self.only_these_transforms:
                    continue
                
                duplicate = self._duplicate_hierarchy(child)
                
                if not duplicate:
                    break
                
                duplicates.append(duplicate)
                
                if cmds.nodeType(top_duplicate) == 'joint' and cmds.nodeType(duplicate) == 'joint':
                    
                    if cmds.isConnected('%s.scale' % transform, '%s.inverseScale' % duplicate):
                        cmds.disconnectAttr('%s.scale' % transform, '%s.inverseScale' % duplicate)
                        cmds.connectAttr('%s.scale' % top_duplicate, '%s.inverseScale' % duplicate)
                    
            if duplicates:
                cmds.parent(duplicates, top_duplicate)
        
        return top_duplicate
    
    def only_these(self, list_of_transforms):
        self.only_these_transforms = list_of_transforms
        
    def stop_at(self, transform):
        
        relative = cmds.listRelatives(transform, type = 'transform')
        
        if relative:
            self.stop_at_transform = relative[0]
        
    def replace(self, old, new):
        
        self.replace_old = old
        self.replace_new = new
        
    def set_prefix(self, prefix):
        self.prefix_name = prefix
        
    def create(self):
        
        cmds.refresh()
        
        self._duplicate_hierarchy(self.top_transform)
        
        return self.duplicates
 
    
class StretchyChain:
    
    def __init__(self):
        self.side = 'C'
        self.inputs = []
        self.attribute_node = None
        self.distance_offset_attribute = None
        self.add_dampen = False
        self.stretch_offsets = []
        self.distance_offset = None
        self.scale_axis = 'X'
        self.name = 'stretch'
        self.simple = False
        self.per_joint_stretch = True
        self.vector = False
        self.extra_joint = None
        self.damp_name = 'dampen'
    
    def _get_joint_count(self):
        return len(self.joints)
    
    def _get_length(self):
        length = 0
        
        joint_count = self._get_joint_count()
        
        for inc in range(0, joint_count):
            if inc+1 == joint_count:
                break
            
            current_joint = self.joints[inc]
            next_joint = self.joints[inc+1]
            
            distance =  get_distance(current_joint, next_joint)
            
            length += distance
            
        return length
    
    def _build_stretch_locators(self):
        
        top_distance_locator = cmds.group(empty = True, n = inc_name('locator_topDistance_%s' % self.name))
        match = MatchSpace(self.joints[0], top_distance_locator)
        match.translation_rotation()
        
        btm_distance_locator = cmds.group(empty = True, n = inc_name('locator_btmDistance_%s' % self.name))
        match = MatchSpace(self.joints[-1], btm_distance_locator)
        match.translation_rotation()
        
        if not self.attribute_node:
            self.attribute_node = top_distance_locator
        
        return top_distance_locator, btm_distance_locator
    
    def _create_stretch_condition(self):
        
        total_length = self._get_length()
        
        condition = cmds.createNode("condition", n = inc_name("condition_%s" % self.name))
        cmds.setAttr("%s.operation" % condition, 2)
        cmds.setAttr("%s.firstTerm" % condition, total_length)
        cmds.setAttr("%s.colorIfTrueR" % condition, total_length)
        
        return condition

    def _create_distance_offset(self, stretch_condition = None):
        
        multiply = MultiplyDivideNode('offset_%s' % self.name)
        multiply.set_operation(2)
        multiply.set_input2(1,1,1)
        
        if stretch_condition:
            multiply.outputX_out('%s.secondTerm' % stretch_condition)
            multiply.outputX_out('%s.colorIfFalseR' % stretch_condition)
        
        return multiply.node

    def _create_stretch_distance(self, top_locator, btm_locator, distance_offset):
        
        distance_between = cmds.createNode('distanceBetween', 
                                           n = inc_name('distanceBetween_%s' % self.name) )
        
        if self.vector:
            cmds.connectAttr('%s.translate' % top_locator, '%s.point1' % distance_between)
            cmds.connectAttr('%s.translate' % btm_locator, '%s.point2' % distance_between)
        
        if not self.vector:
            cmds.connectAttr('%s.worldMatrix' % top_locator, 
                             '%s.inMatrix1' % distance_between)
            
            cmds.connectAttr('%s.worldMatrix' % btm_locator, 
                             '%s.inMatrix2' % distance_between)
        
        cmds.connectAttr('%s.distance' % distance_between, '%s.input1X' % distance_offset)
        
        return distance_between
        
        
    def _create_stretch_on_off(self, stretch_condition):
        
        blend = cmds.createNode('blendColors', n = inc_name('blendColors_%s' % self.name))
        cmds.setAttr('%s.color2R' % blend, self._get_length() )
        cmds.setAttr('%s.blender' % blend, 1)
        cmds.connectAttr('%s.outColorR' % stretch_condition, '%s.color1R' % blend)
        
        return blend

    def _create_divide_distance(self, stretch_condition = None, stretch_on_off = None):
        
        multiply = MultiplyDivideNode('distance_%s' % self.name)
        
        multiply.set_operation(2)
        multiply.set_input2(self._get_length(),1,1)
        
        if stretch_condition:
            if stretch_on_off:
                multiply.input1X_in('%s.outputR' % stretch_on_off)
            if not stretch_on_off:
                multiply.input1X_in('%s.outColorR' % stretch_condition)
        if not stretch_condition:
            pass
        
        self.divide_distance = multiply.node
        
        return multiply.node

    def _create_offsets(self, divide_distance, distance_node):
        stretch_offsets = []
        
        plus_total_offset = cmds.createNode('plusMinusAverage', n = inc_name('plusMinusAverage_total_offset_%s' % self.name))
        self.plus_total_offset = plus_total_offset
        
        cmds.setAttr('%s.operation' % plus_total_offset, 3)
        
        for inc in range(0, self._get_joint_count()-1 ):
            
            var_name = 'offset%s' % (inc + 1)
            
            multiply = connect_multiply('%s.outputX' % divide_distance, '%s.scale%s' % (self.joints[inc], self.scale_axis), 1)
            
            
            offset_variable = MayaNumberVariable(var_name )
            offset_variable.set_variable_type(offset_variable.TYPE_DOUBLE)
            offset_variable.set_node(multiply)
            
            
            offset_variable.create()
            offset_variable.set_value(1)
            offset_variable.set_min_value(0.1)
            offset_variable.connect_out('%s.input2X' % multiply)
            offset_variable.connect_out('%s.input1D[%s]' % (plus_total_offset, inc+1))
            
            stretch_offsets.append(multiply)
        
        multiply = cmds.createNode('multiplyDivide', n = inc_name('multiplyDivide_orig_distance_%s' % self.name))
        
        self.orig_distance = multiply
        
        length = self._get_length()
        cmds.setAttr('%s.input1X' % multiply, length)
        cmds.connectAttr('%s.output1D' % plus_total_offset, '%s.input2X' % multiply)
        
        self.stretch_offsets = stretch_offsets
        
        return stretch_offsets
        
    def _connect_scales(self):
        for inc in range(0,len(self.joints)-1):
            cmds.connectAttr('%s.output%s' % (self.divide_distance, self.scale_axis), '%s.scale%s' % (self.joints[inc], self.scale_axis))
        
    def _create_attributes(self, stretch_on_off):
        
        title = MayaEnumVariable('STRETCH')
        title.create(self.attribute_node)
        title.set_locked(True)
        
        stretch_on_off_var = MayaNumberVariable('autoStretch')
        stretch_on_off_var.set_node(self.attribute_node)
        stretch_on_off_var.set_variable_type(stretch_on_off_var.TYPE_DOUBLE)
        stretch_on_off_var.set_min_value(0)
        stretch_on_off_var.set_max_value(1)
        
        stretch_on_off_var.create()
        
        stretch_on_off_var.connect_out('%s.blender' % stretch_on_off)
        
    def _create_offset_attributes(self, stretch_offsets):
        
        for inc in range(0, len(stretch_offsets)):
            
            stretch_offset = MayaNumberVariable('stretch_%s' % (inc+1))
            stretch_offset.set_node(self.attribute_node)
            stretch_offset.set_variable_type(stretch_offset.TYPE_DOUBLE)
            if not self.per_joint_stretch:
                stretch_offset.set_keyable(False)
            
            stretch_offset.create()
            
            stretch_offset.set_value(1)
            stretch_offset.set_min_value(0.1)
            
            stretch_offset.connect_out('%s.offset%s' % (stretch_offsets[inc], inc+1) )
    
    def _create_other_distance_offset(self, distance_offset):
        
        multiply = MultiplyDivideNode('distanceOffset_%s' % self.name)
        
        plug = '%s.input2X' % distance_offset
        
        input_to_plug = get_attribute_input('%s.input2X' % distance_offset)
        
        multiply.input1X_in(input_to_plug)
        multiply.input2X_in(self.distance_offset_attribute)
        multiply.outputX_out(plug)
        
    def _create_dampen(self, distance_node, plugs):
        
        min_length = get_distance(self.joints[0], self.joints[-1])
        #max_length = self._get_length()

        dampen = MayaNumberVariable(self.damp_name)
        dampen.set_node(self.attribute_node)
        dampen.set_variable_type(dampen.TYPE_DOUBLE)
        dampen.set_min_value(0)
        dampen.set_max_value(1)
        dampen.create()
        
        remap = cmds.createNode( "remapValue" , n = "%s_remapValue_%s" % (self.damp_name, self.name) )
        cmds.setAttr("%s.value[2].value_Position" % remap, 0.4);
        cmds.setAttr("%s.value[2].value_FloatValue" % remap, 0.666);
        cmds.setAttr("%s.value[2].value_Interp" % remap, 3)
    
        cmds.setAttr("%s.value[3].value_Position" % remap, 0.7);
        cmds.setAttr("%s.value[3].value_FloatValue" % remap, 0.9166);
        cmds.setAttr("%s.value[3].value_Interp" % remap, 1)
    
        multi = cmds.createNode ( "multiplyDivide", n = "%s_offset_%s" % (self.damp_name, self.name))
        add_double = cmds.createNode( "addDoubleLinear", n = "%s_addDouble_%s" % (self.damp_name, self.name))

        dampen.connect_out('%s.input2X' % multi)
        
        cmds.connectAttr('%s.outputX' % self.orig_distance, '%s.input1X' % multi)
        
        cmds.connectAttr("%s.outputX" % multi, "%s.input1" % add_double)
        
        cmds.connectAttr('%s.outputX' % self.orig_distance, '%s.input2' % add_double)
        
        cmds.connectAttr("%s.output" % add_double, "%s.inputMax" % remap)
    
        cmds.connectAttr('%s.outputX' % self.orig_distance, '%s.outputMax' % remap)
        
        cmds.setAttr("%s.inputMin" % remap, min_length)
        cmds.setAttr("%s.outputMin" % remap, min_length)
        
        cmds.connectAttr( "%s.distance" % distance_node, "%s.inputValue" % remap)
        
        for plug in plugs:
                cmds.connectAttr( "%s.outValue" % remap, plug)
        
    def _add_joint(self, joint):
        
        inc = len(self.stretch_offsets) + 1
        
        var_name = 'offset%s' % (inc)
            
        multiply = connect_multiply('%s.outputX' % self.divide_distance, '%s.scale%s' % (joint, self.scale_axis), 1)
            
            
        offset_variable = MayaNumberVariable(var_name )
        offset_variable.set_variable_type(offset_variable.TYPE_DOUBLE)
        offset_variable.set_node(multiply)
            
            
        offset_variable.create()
        offset_variable.set_value(1)
        offset_variable.set_min_value(0.1)
        offset_variable.connect_out('%s.input2X' % multiply)
        offset_variable.connect_out('%s.input1D[%s]' % (self.plus_total_offset, inc))
        
        
        stretch_offset = MayaNumberVariable('stretch_%s' % (inc))
        stretch_offset.set_node(self.attribute_node)
        stretch_offset.set_variable_type(stretch_offset.TYPE_DOUBLE)
        
        if not self.per_joint_stretch:
            stretch_offset.set_keyable(False)
        
        stretch_offset.create()
        
        stretch_offset.set_value(1)
        stretch_offset.set_min_value(0.1)
        
        stretch_offset.connect_out('%s.offset%s' % (multiply, inc) )   
        
        child_joint = cmds.listRelatives(joint, type = 'joint')
        
        if child_joint:
            distance =  get_distance(joint, child_joint[0])
            
            length = cmds.getAttr('%s.input1X' % self.orig_distance)
            length+=distance
            
            cmds.setAttr('%s.input1X' % self.orig_distance, length)
    
        
    def set_joints(self, joints):
        self.joints = joints
        
    def set_node_for_attributes(self, node_name):
        self.attribute_node = node_name
    
    def set_scale_axis(self, axis_letter):
        self.scale_axis = axis_letter.capitalize()
    
    def set_distance_offset(self, attribute):
        self.distance_offset_attribute = attribute
    
    def set_vector_instead_of_matrix(self, bool_value):
        self.vector = bool_value
    
    def set_add_dampen(self, bool_value, damp_name = None):
        self.add_dampen = bool_value
        
        if damp_name:
            self.damp_name = damp_name
    
    def set_simple(self, bool_value):
        self.simple = bool_value
    
    def set_description(self, string_value):
        self.name = '%s_%s' % (self.name, string_value)
    
    def set_per_joint_stretch(self, bool_value):
        self.per_joint_stretch = bool_value
    
    def set_extra_joint(self, joint):
        self.extra_joint = joint
    
    def create(self):
        
        top_locator, btm_locator = self._build_stretch_locators()
        
        if self.simple:
            
            for joint in self.joints[:-1]:
                distance_offset = self._create_distance_offset()
                
                stretch_distance = self._create_stretch_distance(top_locator, 
                                              btm_locator, 
                                              distance_offset)
                                
                divide_distance = self._create_divide_distance()
                
                cmds.connectAttr('%s.outputX' % distance_offset, '%s.input1X' % divide_distance)
                
                cmds.connectAttr('%s.outputX' % divide_distance, '%s.scale%s' % (joint, self.scale_axis))
        
        if not self.simple:
        
            stretch_condition = self._create_stretch_condition()
            
            distance_offset = self._create_distance_offset( stretch_condition )
            
            stretch_distance = self._create_stretch_distance(top_locator, 
                                          btm_locator, 
                                          distance_offset)
            
            stretch_on_off = self._create_stretch_on_off( stretch_condition )
            
            divide_distance = self._create_divide_distance( stretch_condition, 
                                                            stretch_on_off )
            
            stretch_offsets = self._create_offsets( divide_distance, stretch_distance)
            
            if self.attribute_node:
                self._create_attributes(stretch_on_off)
                self._create_offset_attributes(stretch_offsets)
                
                if self.extra_joint:
                    self._add_joint(self.extra_joint)
                
                if self.add_dampen:
                    self._create_dampen(stretch_distance, ['%s.firstTerm' % stretch_condition,
                                                           '%s.colorIfTrueR' % stretch_condition,
                                                           '%s.color2R' % stretch_on_off,
                                                           '%s.input2X' % divide_distance])
                
            if self.distance_offset_attribute:
                self._create_other_distance_offset(distance_offset)
                
        
                
        return top_locator, btm_locator
    
    
            
        
    
#--- Misc Rig



        
  

class RiggedLine(object):
    def __init__(self, top_transform, btm_transform, name):
        self.name = name
        self.top = top_transform
        self.btm = btm_transform
        self.local = False
        self.extra_joint = None
    
    def _build_top_group(self):
        
        self.top_group = cmds.group(em = True, n = 'guideLineGroup_%s' % self.name)
        cmds.setAttr('%s.inheritsTransform' % self.top_group, 0)
    
    def _create_curve(self):
        self.curve = cmds.curve(d = 1, p = [(0, 0, 0),(0,0,0)], k = [0, 1], n = inc_name('guideLine_%s' % self.name))
        cmds.delete(self.curve, ch = True)
        
        
        shapes = get_shapes(self.curve)
        new_name = cmds.rename(shapes[0], '%sShape' % self.curve)
        
        cmds.setAttr('%s.template' % self.curve, 1)
        
        cmds.parent(self.curve, self.top_group)
    
    def _create_cluster(self, curve, cv):
        cluster, transform = cmds.cluster('%s.cv[%s]' % (self.curve,cv))
        transform = cmds.rename(transform, inc_name('guideLine_cluster_%s' % self.name))
        cluster = cmds.rename('%sCluster' % transform, inc_name('cluster_guideline_%s' % self.name) )
        cmds.hide(transform)
        
        cmds.parent(transform, self.top_group)
        
        return [cluster, transform]
        
    def _match_clusters(self):
        
        match = MatchSpace(self.top, self.cluster1[1])
        match.translation_to_rotate_pivot()
        
        match = MatchSpace(self.btm, self.cluster2[1])
        match.translation_to_rotate_pivot()
    
    def _create_clusters(self):
        self.cluster1 = self._create_cluster(self.curve, 0)
        self.cluster2 = self._create_cluster(self.curve, 1)
    
    def _constrain_clusters(self):
        
        if self.local:
            #CBB
            offset1 = cmds.group(em = True, n = 'xform_%s' % self.cluster1[1])
            offset2 = cmds.group(em = True, n = 'xform_%s' % self.cluster2[1])
            
            cmds.parent(offset1, offset2, self.top_group)

            cmds.parent(self.cluster1[1], offset1)
            cmds.parent(self.cluster2[1], offset2)
            
            match = MatchSpace(self.top, offset1)
            match.translation()
            
            match = MatchSpace(self.btm, offset2)
            match.translation()
            
            constrain_local(self.top, offset1)
            constrain_local(self.btm, offset2)
            
        if not self.local:
            cmds.pointConstraint(self.top, self.cluster1[1])
            cmds.pointConstraint(self.btm, self.cluster2[1])
    

    def set_local(self, bool_value):
        self.local = bool_value
    

    
    def create(self):
        
        self._build_top_group()
        
        self._create_curve()
        self._create_clusters()
        self._match_clusters()
        self._constrain_clusters()
        
        return self.top_group

class ClusterObject(object):
    
    def __init__(self, geometry, name):
        self.geometry = geometry
        self.join_ends = False
        self.name = name
        self.cvs = []
        self.cv_count = 0
        self.clusters = []
        self.handles = []
        
    def _create_cluster(self, cvs):
        return create_cluster(cvs, self.name)
        
    def get_cluster_list(self):
        return self.clusters
    
    def get_cluster_handle_list(self):
        return  self.handles
        
    def create(self):
        self._create()

class ClusterSurface(ClusterObject):
    
    def __init__(self, geometry, name):
        super(ClusterSurface, self).__init__(geometry, name)
        
        self.join_ends = False
        self.join_both_ends = False
        
        self.maya_type = None
        
        if has_shape_of_type(self.geometry, 'nurbsCurve'):
            self.maya_type = 'nurbsCurve'
        if has_shape_of_type(self.geometry, 'nurbsSurface'):
            self.maya_type = 'nurbsSurface'
            
        self.cluster_u = True
    
    def _create_start_and_end_clusters(self):
        
        start_cvs = None
        end_cvs = None
        start_position = None
        end_position = None
        
        if self.maya_type == 'nurbsCurve':
            
            start_cvs = '%s.cv[0:1]' % self.geometry
            end_cvs = '%s.cv[%s:%s]' % (self.geometry,self.cv_count-2, self.cv_count-1)
            
            start_position = cmds.xform('%s.cv[0]' % self.geometry, q = True, ws = True, t = True)
            end_position = cmds.xform('%s.cv[%s]' % (self.geometry,self.cv_count-1), q = True, ws = True, t = True)
            
            
        if self.maya_type == 'nurbsSurface':
        
            if self.cluster_u:
                cv_count_u = len(cmds.ls('%s.cv[*][0]' % self.geometry, flatten = True))
                index1 = '[0:*][0:1]'
                index2 = '[0:*][%s:%s]' % (self.cv_count-2, self.cv_count-1)
                index3 = '[%s][0]' % (cv_count_u - 1)
                index4 = '[0][%s]' % (self.cv_count-1)
                index5 = '[%s][%s]' % (cv_count_u, self.cv_count-1) 
            if not self.cluster_u:
                cv_count_v = len(cmds.ls('%s.cv[0][*]' % self.geometry, flatten = True))
                index1 = '[0:1][0:*]'
                index2 = '[%s:%s][0:*]' % (self.cv_count-2, self.cv_count-1)
                index3 = '[0][%s]' % (cv_count_v - 1)
                index4 = '[%s][0]' % (self.cv_count-1)
                index5 = '[%s][%s]' % (self.cv_count-1,cv_count_v)                
            
            
            start_cvs = '%s.cv%s' % (self.geometry, index1)
            end_cvs = '%s.cv%s' % (self.geometry,index2)
            #end_cvs = '%s.cv[0:1][%s:%s]' % (self.geometry,self.cv_count-2, self.cv_count-1)
            
            p1 = cmds.xform('%s.cv[0][0]' % self.geometry, q = True, ws = True, t = True)
            p2 = cmds.xform('%s.cv%s' % (self.geometry, index3), q = True, ws = True, t = True)
            
            start_position = vtool.util.get_midpoint(p1, p2)
            
            p1 = cmds.xform('%s.cv%s' % (self.geometry, index4), q = True, ws = True, t = True)
            p2 = cmds.xform('%s.cv%s' % (self.geometry, index5), q = True, ws = True, t = True)
            
            end_position = vtool.util.get_midpoint(p1, p2)
        
        cluster, handle = self._create_cluster(start_cvs)
        
        self.clusters.append(cluster)
        self.handles.append(handle)
        
        cmds.xform(handle, ws = True, rp = start_position, sp = start_position)
        
        last_cluster, last_handle = self._create_cluster(end_cvs)
        
        cmds.xform(last_handle, ws = True, rp = end_position, sp = end_position)

        
        return last_cluster, last_handle
    
    def _create_start_and_end_joined_cluster(self):
        
        start_cvs = None
        end_cvs = None
        
        if self.maya_type == 'nurbsCurve':
            start_cvs = '%s.cv[0:1]' % self.geometry
            end_cvs = '%s.cv[%s:%s]' % (self.geometry,self.cv_count-2, self.cv_count-1)
            
        if self.maya_type == 'nurbsSurface':
            
            if self.cluster_u:
                index1 = '[0:*][0]'
                index2 = '[0:*][%s]' % (self.cv_count-1)

            if not self.cluster_u:
                index1 = '[0][0:*]'
                index2 = '[%s][0:*]' % (self.cv_count-1)
            
            start_cvs = '%s.cv%s' % (self.geometry, index1)
            end_cvs = '%s.cv%s' % (self.geometry, index2)
            #end_cvs = '%s.cv[0:1][%s:%s]' % (self.geometry,self.cv_count-2, self.cv_count-1)
        
        cmds.select([start_cvs, end_cvs])
        cvs = cmds.ls(sl = True)
            
        cluster, handle = self._create_cluster(cvs)
        self.clusters.append(cluster)
        self.handles.append(handle)
        
                
    
    def _create(self):
        
        self.cvs = cmds.ls('%s.cv[*]' % self.geometry, flatten = True)
        
        if self.maya_type == 'nurbsCurve':
            self.cv_count = len(self.cvs)
        if self.maya_type == 'nurbsSurface':
            
            if self.cluster_u:
                index = '[0][*]'
            if not self.cluster_u:
                index = '[*][0]'
                            
            self.cv_count = len(cmds.ls('%s.cv%s' % (self.geometry, index), flatten = True))
        
        start_inc = 0
        
        cv_count = self.cv_count
        
        if self.join_ends:
            
            if not self.join_both_ends:
                
                last_cluster, last_handle = self._create_start_and_end_clusters()
            
            if self.join_both_ends:
                
                self._create_start_and_end_joined_cluster()
                
            cv_count = len(self.cvs[2:self.cv_count])
            start_inc = 2
            
        for inc in range(start_inc, cv_count):
            
            if self.maya_type == 'nurbsCurve':
                cv = '%s.cv[%s]' % (self.geometry, inc)
            if self.maya_type == 'nurbsSurface':
                
                if self.cluster_u:
                    index = '[*][%s]' % inc
                if not self.cluster_u:
                    index = '[%s][*]' % inc
                
                cv = '%s.cv%s' % (self.geometry, index)
            
            cluster, handle = self._create_cluster( cv )
            
            self.clusters.append(cluster)
            self.handles.append(handle)
    
        if self.join_ends and not self.join_both_ends:
            self.clusters.append(last_cluster)
            self.handles.append(last_handle)
        
        return self.clusters
    
    def set_join_ends(self, bool_value):
        
        self.join_ends = bool_value
        
    def set_join_both_ends(self, bool_value):
        self.join_both_ends = bool_value
        
    def set_cluster_u(self, bool_value):
        self.cluster_u = bool_value
    

class ClusterCurve(ClusterSurface):
        
    def _create_start_and_end_clusters(self):
        cluster, handle = self._create_cluster('%s.cv[0:1]' % self.geometry)
        
        self.clusters.append(cluster)
        self.handles.append(handle)
        
        position = cmds.xform('%s.cv[0]' % self.geometry, q = True, ws = True, t = True)
        cmds.xform(handle, ws = True, rp = position, sp = position)
        
        last_cluster, last_handle = self._create_cluster('%s.cv[%s:%s]' % (self.geometry,self.cv_count-2, self.cv_count-1) )
        
        position = cmds.xform('%s.cv[%s]' % (self.geometry,self.cv_count-1), q = True, ws = True, t = True)
        cmds.xform(last_handle, ws = True, rp = position, sp = position)
        
        return last_cluster, last_handle
    
    
        
    def _create(self):
        
        
        self.cvs = cmds.ls('%s.cv[*]' % self.geometry, flatten = True)
        
        self.cv_count = len(self.cvs)
        
        start_inc = 0
        
        cv_count = self.cv_count
        
        if self.join_ends:
            last_cluster, last_handle = self._create_start_and_end_clusters()
            
            cv_count = len(self.cvs[2:self.cv_count])
            start_inc = 2
            
        for inc in range(start_inc, cv_count):
            cluster, handle = self._create_cluster( '%s.cv[%s]' % (self.geometry, inc) )
            
            self.clusters.append(cluster)
            self.handles.append(handle)
    
        if self.join_ends:
            self.clusters.append(last_cluster)
            self.handles.append(last_handle)
        
        return self.clusters
    
    
           
class Rivet(object):
    def __init__(self, name):
        self.surface = None
        self.edges = []
        
        self.name = name  
        
        self.aim_constraint = None
        
        self.uv = [0.5,0.5]
        
        self.create_joint = False
        self.surface_created = False
        
        self.percentOn = True
        
    def _create_surface(self):
        
        
        mesh = self.edges[0].split('.')[0]
        shape = get_mesh_shape(mesh)
        
        edge_index_1 = vtool.util.get_last_number(self.edges[0])
        edge_index_2 = vtool.util.get_last_number(self.edges[1])
        
        vert_iterator = api.IterateEdges(shape)
        vert_ids = vert_iterator.get_vertices(edge_index_1)
        
        edge_to_curve_1 = cmds.createNode('polyEdgeToCurve', n = inc_name('rivetCurve1_%s' % self.name))
        cmds.setAttr('%s.inputComponents' % edge_to_curve_1, 2,'vtx[%s]' % vert_ids[0], 'vtx[%s]' % vert_ids[1], type='componentList')
        
        vert_iterator = api.IterateEdges(shape)
        vert_ids = vert_iterator.get_vertices(edge_index_2)
        
        edge_to_curve_2 = cmds.createNode('polyEdgeToCurve', n = inc_name('rivetCurve2_%s' % self.name))
        
        cmds.setAttr('%s.inputComponents' % edge_to_curve_2, 2,'vtx[%s]' % vert_ids[0], 'vtx[%s]' % vert_ids[1], type='componentList')
        
        
        cmds.connectAttr('%s.worldMatrix' % mesh, '%s.inputMat' % edge_to_curve_1)
        cmds.connectAttr('%s.outMesh' % mesh, '%s.inputPolymesh' % edge_to_curve_1)
        
        cmds.connectAttr('%s.worldMatrix' % mesh, '%s.inputMat' % edge_to_curve_2)
        cmds.connectAttr('%s.outMesh' % mesh, '%s.inputPolymesh' % edge_to_curve_2)
        
        loft = cmds.createNode('loft', n = inc_name('rivetLoft_%s' % self.name))
        cmds.setAttr('%s.ic' % loft, s = 2)
        cmds.setAttr('%s.u' % loft, True)
        cmds.setAttr('%s.rsn' % loft, True)
        cmds.setAttr('%s.degree' % loft, 1)
        cmds.setAttr('%s.autoReverse' % loft, 0)
        
        cmds.connectAttr('%s.oc' % edge_to_curve_1, '%s.ic[0]' % loft)
        cmds.connectAttr('%s.oc' % edge_to_curve_2, '%s.ic[1]' % loft)
                
        self.surface = loft
        self.surface_created = True
                
        
    def _create_rivet(self):
        if not self.create_joint:
            self.rivet = cmds.spaceLocator(n = inc_name('rivet_%s' % self.name))[0]
            
        if self.create_joint:
            cmds.select(cl = True)
            self.rivet = cmds.joint(n = inc_name('joint_%s' % self.name))
        
    def _create_point_on_surface(self):
        self.point_on_surface = cmds.createNode('pointOnSurfaceInfo', n = inc_name('pointOnSurface_%s' % self.surface ))
        
        cmds.setAttr('%s.turnOnPercentage' % self.point_on_surface, self.percentOn)
        
        cmds.setAttr('%s.parameterU' % self.point_on_surface, self.uv[0])
        cmds.setAttr('%s.parameterV' % self.point_on_surface, self.uv[1])
        
        
    
    def _create_aim_constraint(self):
        self.aim_constraint = cmds.createNode('aimConstraint', n = inc_name('aimConstraint_%s' % self.surface))
        cmds.setAttr('%s.aimVector' % self.aim_constraint, 0,1,0, type = 'double3' )
        cmds.setAttr('%s.upVector' % self.aim_constraint, 0,0,1, type = 'double3')
        
    def _connect(self):
        
        if cmds.objExists('%s.worldSpace' % self.surface):
            cmds.connectAttr('%s.worldSpace' % self.surface, '%s.inputSurface' % self.point_on_surface)
        
        if cmds.objExists('%s.outputSurface' % self.surface):
            cmds.connectAttr('%s.outputSurface' % self.surface, '%s.inputSurface' % self.point_on_surface)
        
        cmds.connectAttr('%s.position' % self.point_on_surface, '%s.translate' % self.rivet)
        cmds.connectAttr('%s.normal' % self.point_on_surface, '%s.target[0].targetTranslate' % self.aim_constraint )
        cmds.connectAttr('%s.tangentV' % self.point_on_surface, '%s.worldUpVector' % self.aim_constraint)
        
        cmds.connectAttr('%s.constraintRotateX' % self.aim_constraint, '%s.rotateX' % self.rivet)
        cmds.connectAttr('%s.constraintRotateY' % self.aim_constraint, '%s.rotateY' % self.rivet)
        cmds.connectAttr('%s.constraintRotateZ' % self.aim_constraint, '%s.rotateZ' % self.rivet)
        
    def _get_angle(self, surface, flip):
        
        if flip:
            cmds.setAttr('%s.reverse[0]' % self.surface, 1)
        if not flip:
            cmds.setAttr('%s.reverse[0]' % self.surface, 0)
            
        parent_surface = cmds.listRelatives(surface, p = True)[0]
        
        vector1 = cmds.xform('%s.cv[0][0]' % parent_surface, q = True, ws = True, t = True)
        vector2 = cmds.xform('%s.cv[0][1]' % parent_surface, q = True, ws = True, t = True)
        position = cmds.xform(self.rivet, q = True, ws = True, t = True)
        
        vectorA = vtool.util.Vector(vector1[0], vector1[1], vector1[2])
        vectorB = vtool.util.Vector(vector2[0], vector2[1], vector2[2])
        vectorPos = vtool.util.Vector(position[0], position[1], position[2])
        
        vector1 = vectorA - vectorPos
        vector2 = vectorB - vectorPos
        
        vector1 = vector1.get_vector()
        vector2 = vector2.get_vector()
        
        angle = cmds.angleBetween( vector1 = vector1, vector2 = vector2 )[-1]
        return angle

    def _correct_bow_tie(self):
        
        surface = cmds.createNode('nurbsSurface')
        
        cmds.connectAttr('%s.outputSurface' % self.surface, '%s.create' % surface)
        
        angle1 = self._get_angle(surface, flip = False)
        angle2 = self._get_angle(surface, flip = True)
        
        if angle1 < angle2:
            cmds.setAttr('%s.reverse[0]' % self.surface, 0)
        if angle1 > angle2:
            cmds.setAttr('%s.reverse[0]' % self.surface, 1)
        
        parent_surface = cmds.listRelatives(surface, p = True)[0]    
        cmds.delete(parent_surface)
        
    def set_surface(self, surface, u, v):
        self.surface = surface
        self.uv = [u,v]
    
    def set_create_joint(self, bool_value):
        self.create_joint = bool_value
                
    def set_edges(self, edges):
        self.edges = edges
        
    def set_percent_on(self, bool_value):
        self.percentOn = bool_value
        
        
    def create(self):
        
        if not self.surface and self.edges:
            self._create_surface()
            
        self._create_rivet()
        self._create_point_on_surface()
        self._create_aim_constraint()
        self._connect()
        
        cmds.parent(self.aim_constraint, self.rivet)

        if self.surface_created:
            self._correct_bow_tie()
        
        return self.rivet
    
class AttachJoints(object):
    
    def __init__(self, source_joints, target_joints):
        self.source_joints = source_joints
        self.target_joints = target_joints
    
    def _hook_scale_constraint(self, node):
        
        constraint_editor = ConstraintEditor()
        scale_constraint = constraint_editor.get_constraint(node, constraint_editor.constraint_scale)
        
        if not scale_constraint:
            return
        
        scale_constraint_to_world(scale_constraint)
        
    def _unhook_scale_constraint(self, scale_constraint):
        
        scale_constraint_to_local(scale_constraint)
        
    def _attach_joint(self, source_joint, target_joint):
        
        
        self._hook_scale_constraint(target_joint)
        
        parent_constraint = cmds.parentConstraint(source_joint, target_joint, mo = True)[0]
        
        scale_constraint = cmds.scaleConstraint(source_joint, target_joint)[0]
        
        constraint_editor = ConstraintEditor()
        constraint_editor.create_switch(self.target_joints[0], 'switch', parent_constraint)
        constraint_editor.create_switch(self.target_joints[0], 'switch', scale_constraint)
        
        self._unhook_scale_constraint(scale_constraint)
        
    def _attach_joints(self, source_chain, target_chain):
        
        for inc in range( 0, len(source_chain) ):
            self._attach_joint(source_chain[inc], target_chain[inc] )
            
    def set_source_and_target_joints(self, source_joints, target_joints):
        self.source_joints = source_joints
        self.target_joints = target_joints
    
    def create(self):
        self._attach_joints(self.source_joints, self.target_joints)


class Hierarchy(vtool.util.Hierarchy):
    
    def _get_hierarchy(self):
        
        top_node_long = cmds.ls(self.top_of_hierarchy, l = True)

        generations = [[top_node_long[0]]]
        
        children = self._get_children(self.top_of_hierarchy)
        
        generations.append( children ) 
        inc = 0
        while children:
            
            new_generation = []
            
            for child in children:
                sub_children = self._get_children(child)
                
                if sub_children:
                    new_generation += sub_children
                    
            generations.append( new_generation )
            children = new_generation
            
            inc += 1
            if inc > 100:
                break
            
        self._populate_branches_from_relatives(generations)
        
    def _get_children(self, node):
        types = ['transform', 'joint']
        
        children = []
        
        for node_type in types:
            found = cmds.listRelatives(node, type = node_type, fullPath = True)
            
            if found:
                children += found
            
        return children
            
    def _populate_branches_from_relatives(self, generations):

        
        self.generations = []
        
        for inc in range(0, len(generations)):
            branches = []
            
            for relative in generations[inc]:

                split_relative = relative.split('|')
                split_relative = split_relative[1:]

                name = split_relative[-1]
                
                parent = None
                
                if len(split_relative) >=2:
                    parent = split_relative[-2]
    
                branch = self.create_branch(name)
                branch.set_long_name(relative)
                
                if self.generations:
                    for last_branch in self.generations[-1]:
                        if parent == last_branch.name:
                            branch.set_parent(last_branch)
                            last_branch.add_child(branch)
                            break
    
                branches.append(branch)
            
            self.generations.append(branches)
            
    def create_branch(self, name, parent = None):
        
        branch = Branch(name)
        self.branches.append(branch)
        
        if parent:
            branch.set_parent(parent)
        
        return branch
    
    def prefix(self, prefix):
        reverse_generation = list(self.generations)
        reverse_generation.reverse()
        
        for generation in reverse_generation:
            for branch in generation:
                branch.prefix(prefix)
                
        self.top_of_hierarchy = self.generations[0][0].long_name
            
class Branch(vtool.util.Branch):      
    def __init__(self, name):
        super(Branch, self).__init__(name)
        
        self.long_name = ''

    def _update_name(self, new_name):

        split_name = self.long_name.split('|')
        
        split_name[-1] = new_name
        
        new_long_name = string.join(split_name, '|')
        
        self.long_name = new_long_name
        self.name = new_name
        
        
    def set_long_name(self, long_name):
        self.long_name = long_name
        
    def rename(self, new_name):
        new_name = cmds.rename(self.long_name, new_name)
        self._update_name(new_name)
        
    def prefix(self, prefix):
        new_name = prefix_name(self.long_name, prefix, self.name)
        self._update_name(new_name)
        
    

class StoreData(object):
    def __init__(self, node = None):
        self.node = node
        
        if not node:
            return
        
        self.data = MayaStringVariable('DATA')
        self.data.set_node(self.node)
        
        if not cmds.objExists('%s.DATA' % node):
            self.data.create(node)
        
    def set_data(self, data):
        str_value = str(data)
        
        self.data.set_value(str_value)
        
    def get_data(self):
        
        return self.data.get_value()
    
    def eval_data(self):
        data = self.get_data()
        
        if data:
            return eval(data)
        
class StoreControlData(StoreData):
    
    def __init__(self, node = None):
        super(StoreControlData, self).__init__(node)
        
        self.controls = []
        
        self.side_replace = ['_L', '_R', 'end']
    
    def _get_single_control_data(self, control):
        
        if not control:
            return
    
        attributes = cmds.listAttr(control, k = True)
            
        if not attributes:
            return
        
        attribute_data = {}
        
        for attribute in attributes:
            
            attribute_name = '%s.%s' % (control, attribute)
            
            if not cmds.objExists(attribute_name):
                continue
            
            if cmds.getAttr(attribute_name, type = True) == 'message':
                continue

            if cmds.getAttr(attribute_name, type = True) == 'string':
                continue
            
            value = cmds.getAttr(attribute_name)
            attribute_data[attribute] = value 
        
        return attribute_data

    
    def _get_control_data(self):
        
        controls = []
        
        if self.controls:
            controls = self.controls
        
        if not self.controls:
            controls = get_controls()
        
        control_data = {}
        
        for control in controls:
            
            if cmds.objExists('%s.POSE' % control):
                continue
            
            attribute_data = self._get_single_control_data(control)
            
            if attribute_data:
                control_data[control] = attribute_data
                        
        return control_data
        
    def _has_transform_value(self, control):
        attributes = ['translate', 'rotate']
        axis = ['X','Y','Z']
        
        for attribute in attributes:
            for a in axis:
                
                attribute_name = '%s.%s%s' % (control, attribute, a) 
                
                if not cmds.objExists(attribute_name):
                    return False
                
                value = cmds.getAttr(attribute_name)
                
                if abs(value) > 0.01:
                    return True
    
    def _get_constraint_type(self, control):
        
        translate = True
        rotate = True
        
        #attributes = ['translate', 'rotate']
        axis = ['X','Y','Z']
        
        
        for a in axis:
            attribute_name = '%s.translate%s' % (control, a)
            
            if cmds.getAttr(attribute_name, l = True):
                translate = False
                break

        for a in axis:
            attribute_name = '%s.rotate%s' % (control, a)
            
            if cmds.getAttr(attribute_name, l = True):
                rotate = False
                break
            
        if translate and rotate:
            return 'parent'
         
        if translate:
            return 'point'
         
        if rotate:
            return 'orient'
    
    def _set_control_data_in_dict(self, control, attribute_data):
        
        data = self.eval_data(return_only=True)
        
        if data:
            data[control] = attribute_data
        
            self.set_data(data)
    
    
    def _set_control_data(self, control, data):
        for attribute in data:
            attribute_name = '%s.%s' % (control, attribute)
            
            if not cmds.objExists(attribute_name):
                continue
            
            if cmds.getAttr(attribute_name, lock = True):
                continue
            
            connection = get_attribute_input(attribute_name)
            
            if connection:
                if cmds.nodeType(connection).find('animCurve') == -1:
                    continue
            
            try:
                cmds.setAttr(attribute_name, data[attribute] )  
                
            except:
                cmds.warning('Could not set %s.' % attribute_name)     
        
    def _find_other_side(self, control):
        
        pattern_string, replace_string, position_string = self.side_replace
            
        start, end = vtool.util.find_special(pattern_string, control, position_string)
        
        if start == None:
            return
        
        other_control = vtool.util.replace_string(control, replace_string, start, end)
            
        return other_control
        
    def remove_data(self, control):
        
        data = self.get_data()
        
        if data:
            
            data = eval(data)
        

        if data.has_key(control):
            data.pop(control)
        
        self.set_data(data)
        
    def remove_pose_control_data(self):
        
        data = self.get_data()
        
        if data:
            data = eval(data)

        found_keys = []

        for key in data:
            if cmds.objExists('%s.POSE' % key):
                found_keys.append(key)
                
        for key in found_keys:
            data.pop(key)
            
        self.set_data(data)
                    
    def set_data(self, data= None):
        
        self.data.set_locked(False)
        
        if data == None:
            data = self._get_control_data()
        
        super(StoreControlData, self).set_data(data)   
        self.data.set_locked(True)
    
    def set_control_data_attribute(self, control, data = None):
        
        if not data:
            data = self._get_single_control_data(control)
        
        if data:
            
            self._set_control_data_in_dict(control, data)
        if not data:
            vtool.util.warning('Error setting data for %s' % control )
        
    
        
    def set_controls(self, controls):
        
        self.controls = controls
    
    def set_side_replace(self, replace_string, pattern_string, position_string):
        #position can be 'start', 'end', 'first', or 'inside'
        
        self.side_replace = [replace_string, pattern_string, position_string]
        
    def eval_data(self, return_only = False):
        
        data = super(StoreControlData, self).eval_data()
        
        if return_only:
            return data
        
        if not data:
            return
        
        for control in data:
            
            if cmds.objExists('%s.POSE' % control):
                continue
                
            attribute_data = data[control]
            self._set_control_data(control, attribute_data)
            
        return data
            
    def eval_mirror_data(self):  
        data_list = self.eval_data()
            
        for control in data_list:
            
            other_control = self._find_other_side(control)
            
            if not other_control or cmds.objExists(other_control):
                continue
            
            if cmds.objExists('%s.ikFk' % control):

                value = cmds.getAttr('%s.ikFk' % control)
                other_value = cmds.getAttr('%s.ikFk' % other_control)
                cmds.setAttr('%s.ikFk' % control, other_value)
                cmds.setAttr('%s.ikFk' % other_control, value)
            
            if not self._has_transform_value(control):
                continue 
            
            #if not control.endswith('_L'):
            #    continue               
            
            temp_group = cmds.duplicate(control, n = 'temp_%s' % control, po = True)[0]
            
            MatchSpace(control, temp_group).translation_rotation()
            parent_group = cmds.group(em = True)
            cmds.parent(temp_group, parent_group)
            
            cmds.setAttr('%s.scaleX' % parent_group, -1)
            
            orig_value_x = cmds.getAttr('%s.rotateX' % control)
            orig_value_y = cmds.getAttr('%s.rotateY' % control)
            orig_value_z = cmds.getAttr('%s.rotateZ' % control)
            
            zero_xform_channels(control)
            
            const1 = cmds.pointConstraint(temp_group, other_control)[0]
            const2 = cmds.orientConstraint(temp_group, other_control)[0]
            
            value_x = cmds.getAttr('%s.rotateX' % other_control)
            value_y = cmds.getAttr('%s.rotateY' % other_control)
            value_z = cmds.getAttr('%s.rotateZ' % other_control)
            
            cmds.delete([const1, const2])
            
            if abs(value_x) - abs(orig_value_x) > 0.01 or abs(value_y) - abs(orig_value_y) > 0.01 or abs(value_z) - abs(orig_value_z) > 0.01:
                
                cmds.setAttr('%s.rotateX' % other_control, orig_value_x)
                cmds.setAttr('%s.rotateY' % other_control, -1*orig_value_y)
                cmds.setAttr('%s.rotateZ' % other_control, -1*orig_value_z)
                            
    def eval_multi_transform_data(self, data_list):
        
        controls = {}
        
        for data in data_list:
            
            last_temp_group = None
            
            for control in data:
                
                if cmds.objExists('%s.POSE' % control):
                    continue
                
                if not self._has_transform_value(control):
                    continue
                
                if not controls.has_key(control):
                    controls[control] = []

                temp_group = cmds.group(em = True, n = inc_name('temp_%s' % control))
                
                if not len(controls[control]):
                    MatchSpace(control, temp_group).translation_rotation()
                
                if len( controls[control] ):
                    last_temp_group = controls[control][-1]
                    
                    cmds.parent(temp_group, last_temp_group)
                
                    self._set_control_data(temp_group, data[control])
                                  
                controls[control].append(temp_group)
        
        for control in controls:
            
            
            constraint_type = self._get_constraint_type(control)
            
            if constraint_type == 'parent':
                cmds.delete( cmds.parentConstraint(controls[control][-1], control, mo = False) )
            if constraint_type == 'point':
                cmds.delete( cmds.pointConstraint(controls[control][-1], control, mo = False) )
            if constraint_type == 'orient':
                cmds.delete( cmds.orientConstraint(controls[control][-1], control, mo = False) )
                
            cmds.delete(controls[control][0])

class XformTransfer(object):
    def __init__(self, ):
        
        self.source_mesh = None
        self.target_mesh = None
        self.particles = None
        
    def _match_particles(self, scope):        
        
        xforms = []
        for transform in self.scope:
            
            position = cmds.xform(transform, q = True, ws = True, t = True)
            
            xforms.append(position)
        
        self.particles = cmds.particle(p = xforms)[0]
            
    def _wrap_particles(self):
        if self.particles and self.source_mesh:
            
            cmds.select([self.particles,self.source_mesh],replace = True)
            mel.eval('source performCreateWrap.mel; performCreateWrap 0;')
            
            wrap = find_deformer_by_type(self.particles, 'wrap')
            
            cmds.setAttr('%s.exclusiveBind' % wrap, 0)
            cmds.setAttr('%s.autoWeightThreshold' % wrap, 0)
            cmds.setAttr('%s.maxDistance' % wrap, 0)
            cmds.setAttr('%s.falloffMode' % wrap, 0)
    
    def _blend_to_target(self):
        cmds.blendShape(self.target_mesh, self.source_mesh, weight = [0,1], origin = 'world')        
            
    def _move_to_target(self):
        for inc in range(0, len(self.scope)):
            position = cmds.pointPosition('%s.pt[%s]' % (self.particles,inc))
            transform = self.scope[inc]
            
            if cmds.nodeType(transform) == 'joint':
                cmds.move(position[0], position[1],position[2], '%s.scalePivot' % transform, '%s.rotatePivot' % transform, a = True)
                
            if not cmds.nodeType(transform) == 'joint' and cmds.nodeType(transform) == 'transform':
                cmds.move(position[0], position[1],position[2], transform, a = True)
                        
    def _cleanup(self):
        cmds.delete([self.particles,self.source_mesh])
            
    def store_relative_scope(self, parent):    
        
        self.scope = cmds.listRelatives(parent, allDescendents = True, type = 'transform')
        self.scope.append(parent)
        
    def set_scope(self, scope):
        self.scope = scope
            
    def set_source_mesh(self, name):
        self.source_mesh = name
        
    def set_target_mesh(self, name):
        self.target_mesh = name
        
    def run(self):
        if not self.scope:
            return
        
        if not cmds.objExists(self.source_mesh):
            return
    
        if not cmds.objExists(self.target_mesh):
            return
            
        self.source_mesh = cmds.duplicate(self.source_mesh)[0]
        self._match_particles(self.scope)
        self._wrap_particles()
        self._blend_to_target()
        self._move_to_target()
        self._cleanup()

class Connections(object):
    
    def __init__(self, node):
        
        self.node = node
        
        self.inputs = []
        self.outputs = []
        self.input_count = 0
        self.output_count = 0
        
        self._store_connections()
        
    def _get_outputs(self):
        outputs = cmds.listConnections(self.node, 
                            connections = True, 
                            destination = True, 
                            source = False,
                            plugs = True,
                            skipConversionNodes = True)  
        
        if outputs: 
            return outputs
        
        if not outputs:
            return []
    
        
    def _get_inputs(self):
        inputs = cmds.listConnections(self.node,
                             connections = True,
                             destination = False,
                             source = True,
                             plugs = True,
                             skipConversionNodes = True)
        
        if inputs:
            inputs.reverse()
            
            return inputs
        
        if not inputs:
            return []
        
    def _store_output_connections(self, outputs):
        
        output_values = []
        
        for inc in range(0, len(outputs), 2):
            split = outputs[inc].split('.')
            
            output_attribute = string.join(split[1:], '.')
            
            split_input = outputs[inc+1].split('.')
            
            node = split_input[0]
            node_attribute = string.join(split_input[1:], '.')
            
            output_values.append([output_attribute, node, node_attribute])
            
        self.outputs = output_values
        
    def _store_input_connections(self, inputs):
        
        #stores [source connection, destination_node, destination_node_attribute]
        
        input_values = []
        
        for inc in range(0, len(inputs), 2):
            split = inputs[inc+1].split('.')
            
            input_attribute = string.join(split[1:], '.')
            
            split_input = inputs[inc].split('.')
            
            node = split_input[0]
            node_attribute = string.join(split_input[1:], '.')
            
            input_values.append([input_attribute, node, node_attribute])
            
        self.inputs = input_values
        
    def _store_connections(self):
        
        self.inputs = []
        self.outputs = []
        
        inputs = self._get_inputs()
        outputs = self._get_outputs()
        
        if inputs:
            self._store_input_connections(inputs)
        if outputs:
            self._store_output_connections(outputs)
            
        self.connections = inputs + outputs
        
        self.input_count = self._get_input_count()
        self.output_count = self._get_output_count()
        
    def _get_in_source(self, inc):
        return '%s.%s' % (self.node, self.inputs[inc][0])
    
    def _get_in_target(self, inc):
        return '%s.%s' % (self.inputs[inc][1], self.inputs[inc][2])
    
    def _get_out_source(self, inc):
        return '%s.%s' % (self.outputs[inc][1], self.outputs[inc][2])
    
    def _get_out_target(self, inc):
        return'%s.%s' % (self.node, self.outputs[inc][0])
    
    def _get_input_count(self):
        return len(self.inputs)
    
    def _get_output_count(self):
        return len(self.outputs)
            
    def disconnect(self):
        
        for inc in range(0, len(self.connections), 2):
            # needs to unlock the attribute first
            
            
            
            if cmds.isConnected(self.connections[inc], self.connections[inc+1], ignoreUnitConversion = True):
                
                lock_state = cmds.getAttr(self.connections[inc+1], l = True)
            
                if lock_state == True:
                    cmds.setAttr(self.connections[inc+1], l = False)
                
                cmds.disconnectAttr(self.connections[inc], self.connections[inc+1])
            
                if lock_state == True:
                    cmds.setAttr(self.connections[inc+1], l = True)    
                
            
    
    def connect(self):
        for inc in range(0, len(self.connections), 2):
            if not cmds.isConnected(self.connections[inc], self.connections[inc+1], ignoreUnitConversion = True):
                
                lock_state = cmds.getAttr(self.connections[inc+1], l = True)
            
                if lock_state == True:
                    cmds.setAttr(self.connections[inc+1], l = False)
                
                cmds.connectAttr(self.connections[inc], self.connections[inc+1])
                
                if lock_state == True:
                    cmds.setAttr(self.connections[inc+1], l = True)
                
    def refresh(self):
        self._store_connections()
                
    def get(self):
        return self.connections
    
    def get_input_at_inc(self, inc):
        return self.inputs[inc]
    
    def get_output_at_inc(self, inc):
        return self.outputs[inc]
    
    def get_connection_inputs(self, connected_node):
        found = []
        
        for inc in range(0, len(self.inputs), 2):
            test = self.inputs[inc+1]
            
            node = test.split('.')[0]
            
            if node == connected_node:
                found.append(test)
                
        return found
    
    def get_connection_outputs(self, connected_node):
        found = []
        
        for inc in range(0, len(self.outputs), 2):
            
            test = self.outputs[inc]
            node = test.split('.')[0]
            
            if node == connected_node:
                found.append(test)
                
        return found        
    
    def get_inputs_of_type(self, node_type):
        found = []
        
        for inc in range(0, self.input_count):
            node = self.inputs[inc][1]
            
            if cmds.nodeType(node).startswith(node_type):
                found.append(node)
                
        return found
        
    def get_outputs_of_type(self, node_type):
        found = []
        
        for inc in range(0, self.output_count):
            node = self.outputs[inc][1]
            
            if cmds.nodeType(node).startswith(node_type):
                found.append(node)
                
        return found
    
    def get_outputs(self):
        return self._get_outputs()
        
    def get_inputs(self):
        return self._get_inputs()

class MoveConnectedNodes(object):
    def __init__(self, source_node, target_node):
        self.source_node = source_node
        self.target_node = target_node
        
        self.connections = Connections(source_node)
        
        self.node_type = 'transform'
        
    def set_type(self, node_type):
        self.node_type = node_type
        
    def move_outputs(self):
        
        for inc in range(0, self.connections.output_count):
            
            output = self.connections.get_output_at_inc(inc)
            
            if cmds.nodeType(output[1]).startswith(self.node_type):
                cmds.connectAttr('%s.%s' % (self.target_node, output[0]),
                                 '%s.%s' % (output[1], output[2]), f = True)
                cmds.disconnectAttr('%s.%s' % (self.source_node, output[0]),
                                 '%s.%s' % (output[1], output[2]))
        
            
    def move_inputs(self):
        
        for inc in range(0, self.connections.input_count):
            
            input_value = self.connections.get_input_at_inc(inc)
            
            if cmds.nodeType(input_value[1]).startswith(self.node_type):
                cmds.connectAttr('%s.%s' % (input_value[1], input_value[2]),
                                 '%s.%s' % (self.target_node, input_value[0]), f = True) 

                cmds.disconnectAttr('%s.%s' % (input_value[1], input_value[2]),
                                 '%s.%s' % (self.source_node, input_value[0]))
            
        

class MirrorControlKeyframes():
    def __init__(self, node):
        self.node = node
        
    def _get_output_keyframes(self):
        
        found = get_output_keyframes(self.node)
                
        return found
         
    def _map_connections(self, connections):
        new_connections = []
        
        if not connections:
            return new_connections
        
        for connection in connections:
            node, attribute = connection.split('.')
            
            new_node = node
            
            if node.endswith('_L'):
                new_node = node[:-2] + '_R' 
                
            if node.endswith('_R'):
                new_node = node[:-2] + '_L'  
               
            new_connections.append('%s.%s' % (new_node, attribute))
                
        return new_connections

                
    def mirror_outputs(self, fix_translates = False):
        
        found_keyframes = self._get_output_keyframes()
        
        for keyframe in found_keyframes:
            
            new_keyframe = cmds.duplicate(keyframe)[0]
        
            connections = Connections(keyframe)
            outputs = connections.get_outputs()
            inputs = connections.get_inputs()
            
            mapped_output = self._map_connections(outputs)
            mapped_input = self._map_connections(inputs)

            for inc in range(0, len(mapped_output), 2):
                
                output = mapped_output[inc]
                split_output = output.split('.')
                new_output = '%s.%s' % (new_keyframe, split_output[1])

                do_fix_translates = False

                if mapped_output[inc+1].find('.translate') > -1 and fix_translates:
                    do_fix_translates = True
                
                if not get_inputs(mapped_output[inc+1]):
                    
                    if not do_fix_translates:
                        cmds.connectAttr(new_output, mapped_output[inc+1])
                    if do_fix_translates:
                        connect_multiply(new_output, mapped_output[inc+1], -1)
                
            for inc in range(0, len(mapped_input), 2):
                
                input_connection = mapped_input[inc+1]
                split_input = input_connection.split('.')
                new_input = '%s.%s' % (new_keyframe, split_input[1])
                
                if not get_inputs(new_input):
                    cmds.connectAttr(mapped_input[inc], new_input)

                    
class StickyTransform(object):
    
    def __init__(self):
        
        self.transform = None
    
    def _create_locators(self):
        
        self.locator1 = cmds.spaceLocator(n = inc_name('locator_%s' % self.transform))[0]
        self.locator2 = cmds.spaceLocator(n = inc_name('locator_%s' % self.transform))[0]
        
        MatchSpace(self.transform, self.locator1).translation_rotation()
        MatchSpace(self.transform, self.locator2).translation_rotation()
        
    def _create_constraints(self):
        
        point_constraint = cmds.pointConstraint(self.locator1, self.locator2, self.transform)
        orient_constraint = cmds.orientConstraint(self.locator1, self.locator2, self.transform)
        
        const_edit = ConstraintEditor()
        const_edit.create_switch(self.transform, 'xformSwitch', point_constraint)
        const_edit.create_switch(self.transform, 'orientSwitch', orient_constraint)
    
    def set_transform(self, transform_name):
        
        self.transform = transform_name
        
    def create(self):
        
        self._create_locators()
        self._create_constraints()
        

        
#--- deformation

class SplitMeshTarget(object):
    
    def __init__(self, target_mesh):
        self.target_mesh = target_mesh
        self.weighted_mesh = None
        self.base_mesh = None
        self.split_parts = []
    
    def set_weight_joint(self, joint, suffix = None, prefix = None, split_name = True):
        self.split_parts.append([joint, None, suffix, prefix, None, split_name])
        
    def set_weight_insert_index(self, joint, insert_index, insert_name, split_name = True):
        
        self.split_parts.append([joint, None,None,None, [insert_index, insert_name], split_name])
    
    def set_weight_joint_replace_end(self, joint, replace, split_name = True):
        self.split_parts.append([joint, replace, None, None, None, split_name])
    
    def set_weighted_mesh(self, weighted_mesh):
        self.weighted_mesh = weighted_mesh
    
    def set_base_mesh(self, base_mesh):
        self.base_mesh = base_mesh
    
    def create(self):
        
        if not self.weighted_mesh and self.base_mesh:
            return
        
        skin_cluster = find_deformer_by_type(self.weighted_mesh, 'skinCluster')
        
        if not skin_cluster:
            return
        
        skin_weights = get_skin_weights(skin_cluster)

        parent = cmds.listRelatives( self.target_mesh, p = True )
        if parent:
            parent = parent[0]

        targets = []
        
        for part in self.split_parts:
            joint = part[0]
            replace = part[1]
            suffix = part[2]
            prefix = part[3]
            split_index = part[4]
            
            if not split_index:
                split_index = [0,'']
            
            split_name_option = part[5]
            
            new_target = cmds.duplicate(self.base_mesh)[0]
            
            target_name = self.target_mesh
            
            if self.target_mesh.endswith('N'):
                target_name = self.target_mesh[:-1]
                
            new_name = target_name
                
            if replace:
                
                new_name = re.sub(replace[0], replace[1], new_name)
                
            if suffix:
                new_name = '%s%s' % (new_name, suffix)
            if prefix:
                new_name = '%s%s' % (prefix, new_name)
            
            if self.target_mesh.endswith('N'):
                new_name += 'N'
            
            if split_name_option:
                
                split_name = self.target_mesh.split('_')
                
                if len(split_name) > 1:
                    new_names = []
                    
                    inc = 0
                    
                    for name in split_name:
                        
                        sub_name = name
                        if name.endswith('N'):
                            sub_name = name[:-1]
                        
                        sub_new_name = sub_name
                        
                        if suffix:
                            sub_new_name = '%s%s' % (sub_new_name, suffix)
                        if prefix:
                            sub_new_name = '%s%s' % (prefix, sub_new_name)
                        
                        if name.endswith('N'):
                            sub_new_name += 'N'
                            
                        if split_index and split_index[0] == inc:
                            new_names.append(split_index[1])
                            
                        new_names.append(sub_new_name)
                        
                        inc += 1
                        
                    new_name = string.join(new_names, '_')
            
            
            
            if not split_name_option:
                
                new_name = new_name[:split_index[0]] + split_index[1] + new_name[split_index[0]:]
            
            new_target = cmds.rename(new_target, new_name)    
            
            blendshape_node = cmds.blendShape(self.target_mesh, new_target, w = [0,1])[0]
            
            
            
            target_index = get_index_at_skin_influence(joint, skin_cluster)
            
            if target_index == None:
                vtool.util.warning('Joint %s is not in skinCluster %s' % (joint, skin_cluster))
                cmds.delete(new_target, ch = True)
                return
                       
            if not skin_weights.has_key(target_index):
                vtool.util.warning('Joint %s not in skinCluster %s.' % (joint, skin_cluster))
                cmds.delete(new_target, ch = True)
                return
                
            weights = skin_weights[target_index]
            
            import blendshape
            blend = blendshape.BlendShape(blendshape_node)
            blend.set_weights(weights, self.target_mesh)
            
            cmds.delete(new_target, ch = True)
            
            
            
            current_parent = cmds.listRelatives(new_target, p = True)
            
            if current_parent:
                current_parent = current_parent[0]
            
            if parent and current_parent:
                if parent != current_parent:
                    cmds.parent(new_target, parent)
                
            targets.append(new_target)
          
        return targets
            
            
class TransferWeight(object):
    def __init__(self, mesh):
        self.mesh = mesh

        self.vertices = []
        
        if type(mesh) == str or type(mesh) == unicode:        
            self.vertices = cmds.ls('%s.vtx[*]' % self.mesh, flatten = True)
        
        if type(mesh) == list:
            self.vertices = mesh
            
            self.mesh = mesh[0].split('.')[0]
            
        skin_deformer = self._get_skin_cluster(self.mesh)
        
        self.skin_cluster= None
        
        if skin_deformer:
            self.skin_cluster = skin_deformer
        
    def _get_skin_cluster(self, mesh):
        
        skin_deformer = find_deformer_by_type(mesh, 'skinCluster')
        
        return skin_deformer

    def _add_joints_to_skin(self, joints):
        
        influences = get_influences_on_skin(self.skin_cluster)
        
        for joint in joints:
            
            if not cmds.objExists(joint):
                continue
            
            if not joint in influences:
                cmds.skinCluster(self.skin_cluster, e = True, ai = joint, wt = 0.0, nw = 1)
        
    @undo_off
    def transfer_joint_to_joint(self, source_joints, destination_joints, source_mesh = None, percent =1):
        
        #vtool.util.show('Start: %s transfer joint to joint.' % self.mesh)
        
        if not self.skin_cluster:
            vtool.util.show('No skinCluster found on %s. Could not transfer.' % self.mesh)
            return
        
        if not destination_joints:
            vtool.util.warning('Destination joints do not exist.')
            return
            
        if not source_joints:
            vtool.util.warning('Source joints do not exist.')
            return
        
        if not source_mesh:
            source_mesh = self.mesh
        
        source_skin_cluster = self._get_skin_cluster(source_mesh)
        source_value_map = get_skin_weights(source_skin_cluster)
        destination_value_map = get_skin_weights(self.skin_cluster)
        
        joint_map = {}
        destination_joint_map = {}
        
        for joint in source_joints:
            if not cmds.objExists(joint):
                vtool.util.warning('%s does not exist.' % joint)
                continue
                        
            index = get_index_at_skin_influence(joint,source_skin_cluster)
            joint_map[index] = joint
            
        for joint in destination_joints:
            if not cmds.objExists(joint):
                vtool.util.warning('%s does not exist.' % joint)
                continue
            
            index = get_index_at_skin_influence(joint,self.skin_cluster)
            destination_joint_map[index] = joint
        
        verts = cmds.ls('%s.vtx[*]' % source_mesh, flatten = True)
                            
        weighted_verts = []
        
        for influence_index in joint_map:
            
            if influence_index == None:
                continue
            
            for vert_index in range(0, len(verts)):
                
                int_vert_index = int(vtool.util.get_last_number(verts[vert_index]))
                
                if not source_value_map.has_key(influence_index):
                    continue
                
                value = source_value_map[influence_index][int_vert_index]
                
                if value > 0.001:
                    weighted_verts.append(int_vert_index)
        
        self._add_joints_to_skin(source_joints)
        
        lock_joints(self.skin_cluster, destination_joints)
        
        vert_count = len(weighted_verts)
        
        if not vert_count:
            vtool.util.warning('Found no weights for specified influences on %s.' % source_skin_cluster)
            return
        
        bar = ProgressBar('transfer weight', vert_count)
        
        inc = 1
        
        for vert_index in weighted_verts:
            vert_name = '%s.vtx[%s]' % (self.mesh, vert_index)
        
            destination_value = 0
        
            for influence_index in destination_joint_map:
                
                if influence_index == None:
                    continue
                destination_value += destination_value_map[influence_index][vert_index]
            
            segments = []
            
            for influence_index in joint_map:
                
                if influence_index == None:
                    continue   
                
                joint = joint_map[influence_index]
                
                if not source_value_map.has_key(influence_index):
                    continue 
                
                value = source_value_map[influence_index][vert_index]
                value *= destination_value
                value *= percent
                
                segments.append((joint, value))
              
            if segments:
                cmds.skinPercent(self.skin_cluster, vert_name, r = False, transformValue = segments)

            bar.inc()
            
            bar.status('transfer weight: %s of %s' % (inc, vert_count))
            
            if bar.break_signaled():
                break
            
            inc += 1
            
        cmds.skinPercent(self.skin_cluster, self.vertices, normalize = True) 
        
        vtool.util.show('Done: %s transfer joint to joint.' % self.mesh)
        
        bar.end()
         
    @undo_off  
    def transfer_joints_to_new_joints(self, joints, new_joints, falloff = 1, power = 4, weight_percent_change = 1):
        
        #vtool.util.show('Start: %s transfer joints to new joints.' % self.mesh)
        
        if not self.skin_cluster:
            vtool.util.warning('No skinCluster found on %s. Could not transfer.' % self.mesh)
            return
        
        joints = vtool.util.convert_to_sequence(joints)
        new_joints = vtool.util.convert_to_sequence(new_joints)
        
        if not new_joints:
            vtool.util.warning('Destination joints do not exists.')
            return
            
        if not joints:
            vtool.util.warning('Source joints do not exist.')
            return
        
        if not self.skin_cluster or not self.mesh:
            return
        
        lock_joints(self.skin_cluster, joints)
        
        self._add_joints_to_skin(new_joints)
        
        value_map = get_skin_weights(self.skin_cluster)
        influence_values = {}
        
        source_joint_weights = []
        
        for joint in joints:
            
            if not cmds.objExists(joint):
                vtool.util.warning('%s does not exist.' % joint)
                continue
            
            index = get_index_at_skin_influence(joint,self.skin_cluster)
            
            if index == None:
                continue
            
            if not value_map.has_key(index):
                continue
            
            influence_values[index] = value_map[index]
            source_joint_weights.append(value_map[index])
            
        if not source_joint_weights:
            vtool.util.warning('Found no weights for specified influences on %s.' % self.skin_cluster)
            return
            
        verts = self.vertices
        
        weighted_verts = []
        weights = {}
        
        for influence_index in influence_values:
            
            for vert_index in range(0, len(verts)):
                
                int_vert_index = vtool.util.get_last_number(verts[vert_index])
                
                value = influence_values[influence_index][int_vert_index]
                
                if value > 0.001:
                    if not int_vert_index in weighted_verts:
                        weighted_verts.append(int_vert_index)
                    
                    if int_vert_index in weights:
                        weights[int_vert_index] += value
                        
                    if not int_vert_index in weights:
                        weights[int_vert_index] = value
        
        if not weighted_verts:
            vtool.util.warning('Found no weights for specified influences on %s.' % self.skin_cluster)
            return
        
        bar = ProgressBar('transfer weight', len(weighted_verts))
        
        inc = 1
        
        new_joint_count = len(new_joints)
        joint_count = len(joints)
        
        for vert_index in weighted_verts:
            
            vert_name = '%s.vtx[%s]' % (self.mesh, vert_index)
            
            
            distances = get_distances(new_joints, vert_name)
            
            if not distances:
                vtool.util.show('Error: No distances found. Check your target joints.')
                bar.end()
                return
            
            found_weight = False
            
            joint_weight = {}    
            
            for inc2 in range(0, len(distances)):
                if distances[inc2] <= 0.001:
                    joint_weight[new_joints[inc2]] = 1
                    found_weight = True
                    break
                          
            if not found_weight:
            
                smallest_distance = distances[0]
                distances_in_range = []
                
                for joint_index in range(0, new_joint_count):
                    if distances[joint_index] < smallest_distance:
                        smallest_distance = distances[joint_index]
                
                longest_distance = -1
                total_distance = 0.0
                
                distances_away = []
                
                for joint_index in range(0, new_joint_count):
    
                    distance_away = distances[joint_index] - smallest_distance
                    
                    distances_away.append(distance_away)
                    
                    if distance_away > falloff:
                        continue
                    
                    distances_in_range.append(joint_index)
                    
                    if distances[joint_index] > longest_distance:
                        longest_distance = distances[joint_index]
                        
                    total_distance += distance_away
                    
                    
                total = 0.0
                
                inverted_distances = {}
                
                for joint_index in distances_in_range:
                    distance = distances_away[joint_index]
                    
                    distance_weight = distance/falloff
                        
                    inverted_distance = 1 - distance_weight
                    
                    inverted_distance = inverted_distance**power
                    
                    inverted_distances[joint_index] = inverted_distance
                    
                    total += inverted_distance
                
                for distance_inc in distances_in_range:
                    weight = inverted_distances[distance_inc]/total
                    joint_weight[new_joints[distance_inc]] = weight
            
            weight_value = weights[vert_index]
            
            segments = []
            
            for joint in joint_weight:
                
                joint_value = joint_weight[joint]
                value = weight_value*joint_value
                
                segments.append( (joint, value * weight_percent_change) )
                
            for joint_index in range(0, joint_count):
                change = 1 - weight_percent_change
                
                value = source_joint_weights[joint_index]
                
                value = value[vert_index] * change
                
                segments.append((joints[joint_index], value ))
            
            if vert_index == 940:
                
                value = 0
                
                total_value = 0
                
                for segment in segments:
                    total_value += segment[1]
                    
            
            cmds.skinPercent(self.skin_cluster, vert_name, r = False, transformValue = segments)
            
            bar.inc()
            
            bar.status('transfer weight: %s of %s' % (inc, len(weighted_verts)))
            
            if bar.break_signaled():
                break
            
            inc += 1
          
        cmds.skinPercent(self.skin_cluster, self.vertices, normalize = True) 
        bar.end()
        vtool.util.show('Done: %s transfer joints to new joints.' % self.mesh)
                
class MayaWrap(object):
    
    def __init__(self, mesh):
        
        self.mesh = mesh
        self.meshes = []
        self.driver_meshes = []
        self.wrap = ''
        self.base_meshes = []
        self.base_parent = None
        
        self._set_mesh_to_wrap(mesh, 'mesh')
        self._set_mesh_to_wrap(mesh, 'lattice')
        self._set_mesh_to_wrap(mesh, 'nurbsCurve')
        self._set_mesh_to_wrap(mesh, 'nurbsSurface')
    
    def _create_wrap(self):
        
        basename = get_basename(self.mesh, True)
        
        self.wrap = cmds.deformer(self.mesh, type = 'wrap', n = 'wrap_%s' % basename)[0]
        cmds.setAttr('%s.exclusiveBind' % self.wrap, 1)
        return self.wrap                 
    
    def _add_driver_meshes(self):
        inc = 0
        
        for mesh in self.driver_meshes:
            self._connect_driver_mesh(mesh, inc)
            inc+=1
        
    def _connect_driver_mesh(self, mesh, inc):
        
        base = cmds.duplicate(mesh, n = 'wrapBase_%s' % mesh)[0]
        
        if self.base_parent:
            cmds.parent(base, self.base_parent)
        
        self.base_meshes.append(base)
        cmds.hide(base)
        
        cmds.connectAttr( '%s.worldMesh' % mesh, '%s.driverPoints[%s]' % (self.wrap, inc) )
        cmds.connectAttr( '%s.worldMesh' % base, '%s.basePoints[%s]' % (self.wrap, inc) )
        
        if not cmds.objExists('%s.dropoff' % mesh):
            cmds.addAttr(mesh, at = 'short', sn = 'dr', ln = 'dropoff', dv = 10, min = 1, k = True)
            
        if not cmds.objExists('%s.inflType' % mesh):
            cmds.addAttr(mesh, at = 'short', sn = 'ift', ln = 'inflType', dv = 2, min = 1, max = 2, k = True )
            
        if not cmds.objExists('%s.smoothness' % mesh):    
            cmds.addAttr(mesh, at = 'short', sn = 'smt', ln = 'smoothness', dv = 0.0, min = 0.0, k = True)
        
        cmds.connectAttr('%s.dropoff' % mesh, '%s.dropoff[%s]' % (self.wrap, inc) )
        cmds.connectAttr('%s.inflType' % mesh, '%s.inflType[%s]' % (self.wrap, inc) )
        cmds.connectAttr('%s.smoothness' % mesh, '%s.smoothness[%s]' % (self.wrap, inc) )
        
        if not cmds.isConnected('%s.worldMatrix' % self.mesh, '%s.geomMatrix' % (self.wrap)):
            cmds.connectAttr('%s.worldMatrix' % self.mesh, '%s.geomMatrix' % (self.wrap))
                        
    def _set_mesh_to_wrap(self, mesh, geo_type = 'mesh'):
        
        shapes = cmds.listRelatives(mesh, s = True)
        
        if shapes and cmds.nodeType(shapes[0]) == geo_type:
            self.meshes.append(mesh)
                
        relatives = cmds.listRelatives(mesh, ad = True)
                    
        for relative in relatives:
            shapes = cmds.listRelatives(relative, s = True, f = True)
            
            if shapes and cmds.nodeType(shapes[0]) == geo_type:
                self.meshes.append(relative)

                
    def set_driver_meshes(self, meshes = []):
        if meshes:
            
            meshes = vtool.util.convert_to_sequence(meshes)
            
            self.driver_meshes = meshes
    
    def set_base_parent(self, name):
        self.base_parent = name
    
    def create(self):
        
        if not self.meshes:
            
            return
        
        wraps = []
        
        for mesh in self.meshes:
            self.mesh = mesh
            
            wrap = self._create_wrap()
                        
            wraps.append(wrap)
            
            self._add_driver_meshes()

                
        if len(self.driver_meshes) > 1:
            cmds.setAttr('%s.exclusiveBind' % self.wrap, 0)

        return wraps

 
class EnvelopeHistory(object):
    
    def __init__(self, transform):
        
        self.transform = transform
        
        self.envelope_values = {}
        self.envelope_connection = {}
        
        self.history = self._get_envelope_history()
        
        
        
    def _get_history(self):
        
        history = cmds.listHistory(self.transform)
        return history
        
    def _get_envelope_history(self):
        
        self.envelope_values = {}
        
        history = self._get_history()
        
        found = []
        
        for thing in history:
            if cmds.objExists('%s.envelope' % thing):
                found.append(thing)
                
                value = cmds.getAttr('%s.envelope' % thing)
                
                self.envelope_values[thing] = value
                
                connected = get_attribute_input('%s.envelope' % thing)
                
                self.envelope_connection[thing] = connected
                
        return found
    
    def turn_off(self):
        
        for history in self.history:
            
            connection = self.envelope_connection[history]
            
            if connection:
                cmds.disconnectAttr(connection, '%s.envelope' % history)
                
            cmds.setAttr('%s.envelope' % history, 0)
 
    def turn_off_referenced(self):
        
        for history in self.history:
            
            if not is_referenced(history):
                continue
            
            connection = self.envelope_connection[history]
            
            if connection:
                cmds.disconnectAttr(connection, '%s.envelope' % history)
                
            cmds.setAttr('%s.envelope' % history, 0)
        
 
    def turn_on(self, respect_initial_state = False):
        for history in self.history:
            
            if respect_initial_state:
                value = self.envelope_values[history]
            if not respect_initial_state:
                value = 1
            
            cmds.setAttr('%s.envelope' % history, value)
            
            connection = self.envelope_connection[history]
            if connection:
                cmds.connectAttr(connection, '%s.envelope' % history)
   
class LockState(object):
    
    def __init__(self, attribute):
        
        self.lock_state = cmds.getAttr(attribute, l = True)
        self.attribute = attribute
        
    def unlock(self):
        cmds.setAttr( self.attribute, l = False)
        
    def lock(self):
        cmds.setAttr( self.attribute, l = True)
        
    def restore_initial(self):
        
        cmds.setAttr( self.attribute, l = self.lock_state)
   
#--- definitions

def inc_name(name):
    """
    Finds a unique name by adding a number to the end.
    """
    unique = FindUniqueName(name)
    return unique.get()

def prefix_name(node, prefix, name, separator = '_'):
    """
    Adds a prefix to a name
    """
    new_name = cmds.rename(node, '%s%s%s' % (prefix,separator, name))
    
    return new_name

def prefix_hierarchy(top_group, prefix):
    """
    Prefix all the names in a hierarchy.
    """
    
    relatives = cmds.listRelatives(top_group, ad = True)
     
    relatives.append(top_group)
     
    for relative in relatives:

        cmds.rename(relative, '%s_%s' % (prefix, relative))
    
    
def pad_number(name):
    """
    Add a number to a name.
    """
    
    number = vtool.util.get_last_number(name)
    
    number_string = str(number)
    
    index = name.rfind(number_string)

    if number < 10:
        number_string = number_string.zfill(2)
        
    new_name =  name[0:index] + number_string + name[index+1:]
    renamed = cmds.rename(name, new_name)
    
    return renamed
    
def get_node_types(nodes, return_shape_type = True):
    """
        Get the maya node types for the nodes supplied.
        Return = dict[node_type_name] = node list of matching nodes
    """
    
    found_type = {}
    
    for node in nodes:
        node_type = cmds.nodeType(node)
        
        if node_type == 'transform':
            
            if return_shape_type:
                shapes = get_shapes(node)
                
                if shapes:
                    node_type = cmds.nodeType(shapes[0])
        
        if not node_type in found_type:
            found_type[node_type] = []
            
        found_type[node_type].append(node)
        
    return found_type
     
def get_basename(name, remove_namespace = True):
    """
    Get the basename in a hierarchy name.
    If top|model|face is supplied, face will be returned.
    """
    
    split_name = name.split('|')
    
    basename = split_name[-1]
    
    if remove_namespace:
        split_basename = basename.split(':')
        return split_basename[-1]
    
    return split_name[-1]

def get_visible_hud_displays():
    """
    Get viewport hud displays.
    """    
    
    found = []
        
    displays = cmds.headsUpDisplay(q = True, lh = True)
        
    for display in displays:
        visible = cmds.headsUpDisplay(display, q = True, vis = True)
        
        if visible:
            found.append(display)
        
    return found

def set_hud_visibility(bool_value, displays = None):
    """
    Set the viewport hud display visibility.
    """
    
    if not displays:
        displays = cmds.headsUpDisplay(q = True, lh = True) 
    
    for display in displays:
        cmds.headsUpDisplay(display, e = True, vis = bool_value)

def set_hud_lines(lines, name):
    """
    Set the viewport hud text for the named hud.
    """
    
    huds = []
    
    inc = 0
    for line in lines:

        hud_name = '%s%s' % (name, inc)
    
        if cmds.headsUpDisplay(hud_name, ex = True):
            cmds.headsUpDisplay(hud_name, remove = True)
        
            
        cmds.headsUpDisplay( hud_name, section = 1, block = inc, blockSize = 'large', labelFontSize = "large", dataFontSize = 'large')
        cmds.headsUpDisplay( hud_name, edit = True, label = line)
    
        huds.append(hud_name)
        
        inc += 1
    
    return huds
    
def show_channel_box():
    """
    Makes the channel box visible.
    """
    
    docks = mel.eval('global string $gUIComponentDockControlArray[]; string $goo[] = $gUIComponentDockControlArray;')
    
    if 'Channel Box / Layer Editor' in docks:
        index = docks.index('Channel Box / Layer Editor')
        dock = docks[index + 1]
        
        if cmds.dockControl(dock, q = True, visible = True):
            cmds.dockControl(dock, edit = True, visible = False)
            cmds.dockControl(dock, edit = True, visible = True)
        
        index = docks.index('Channel Box')
        dock = docks[index + 1]
            
        if cmds.dockControl(dock, q = True, visible = True):
            cmds.dockControl(dock, edit = True, visible = False)
            cmds.dockControl(dock, edit = True, visible = True)
    
def playblast(filename):
    """
    Playblast the viewport to the given filename path.
    """
    
    min = cmds.playbackOptions(query = True, minTime = True)
    max = cmds.playbackOptions(query = True, maxTime = True)
    
    sound = get_current_audio_node()
    
    frames = []
    
    for inc in range(int(min), int((max+2)) ):
        frames.append(inc)
    
    if sound:
        cmds.playblast(frame = frames,
                   format = 'qt', 
                   percent = 100, 
                   sound = sound,
                   viewer = True, 
                   showOrnaments = True, 
                   offScreen = True, 
                   compression = 'MPEG4-4 Video', 
                   widthHeight = [1280, 720], 
                   filename = filename, 
                   clearCache = True, 
                   forceOverwrite = True)
        
    if not sound:
        cmds.playblast(frame = frames,
                   format = 'qt', 
                   percent = 100,
                   viewer = True, 
                   showOrnaments = True, 
                   offScreen = True, 
                   compression = 'MPEG4-4 Video', 
                   widthHeight = [1280, 720], 
                   filename = filename, 
                   clearCache = True, 
                   forceOverwrite = True)

def is_referenced(node):
    
    if not cmds.objExists(node):
        return False
    
    is_node_referenced = cmds.referenceQuery(node, isNodeReferenced = True)
    
    return is_node_referenced

def get_current_audio_node():
    """
    Get the current audio node. Important when getting sound in a playblast.
    """
    
    play_slider = mel.eval('global string $gPlayBackSlider; string $goo = $gPlayBackSlider')
    
    return cmds.timeControl(play_slider, q = True, s = True)

def delete_unknown_nodes():
    """
    This will find all unknown nodes. Unlock and delete them.
    """
    
    unknown = cmds.ls(type = 'unknown')

    for node in unknown:
        if cmds.objExists(node):
            cmds.lockNode(node, lock = False)
            cmds.delete(node)

#--- shading

def apply_shading_engine(shader_name, mesh):
    """
    Adds the named shading engine to the mesh.
    """
    cmds.sets(mesh, e = True, forceElement = shader_name)
    
def get_shading_engine_geo(shader_name):
    pass
    
def apply_new_shader(mesh, type_of_shader = 'blinn', name = ''):
    """
    Create a new shader to be applied to the named mesh.
    """
    
    
    if name:
        if not cmds.objExists(name):
            material = cmds.shadingNode(type_of_shader, asShader = True, n = name)
        if cmds.objExists(name):
            material = name
    if not name:
        material = cmds.shadingNode(type_of_shader, asShader = True)
    
    shader_set = cmds.sets( renderable = True, 
                    noSurfaceShader = True, 
                    empty = True, 
                    n = '%sSG' % material)
    
    cmds.sets( mesh, e = True, forceElement = shader_set)
    
    cmds.defaultNavigation(connectToExisting = True, 
                           source = material, 
                           destination = shader_set)
    
    #shape = get_mesh_shape(mesh)
    
    return material
    

def create_display_layer(name, nodes):
    """
    Create a display layer containing the supplied nodes.
    """
    layer = cmds.createDisplayLayer( name = name )
    cmds.editDisplayLayerMembers( layer, nodes, noRecurse = True)
    cmds.setAttr( '%s.displayType' % layer, 2 )

def delete_display_layers():
    """
        Deletes all display layers.
    """
    layers = cmds.ls('displayLayer')
    
    for layer in layers:
        cmds.delete(layer)

#--- ui

def add_to_isolate_select(nodes):
    """
        Add the specified nodes into every viewport's isolate select. 
        This will only work on viewports that have isolate select turned on.
        Use when nodes are not being evaluated because isolate select causes them to be invisible.
    """
    
    if is_batch():
        return
    
    nodes = vtool.util.convert_to_sequence(nodes)
    
    model_panels = get_model_panels()
    
    for panel in model_panels:
        if cmds.isolateSelect(panel, q = True, state = True):
            for node in nodes: 
                cmds.isolateSelect(panel, addDagObject = node)
                
            #cmds.isolateSelect(panel, update = True)
            
def get_model_panels():
    """
       Good to use when editing viewports. 
    """
    return cmds.getPanel(type = 'modelPanel')
    

#--- space

def is_transform(node):
    
    if not cmds.objExists(node):
        return False
    
    if cmds.objectType(node, isAType = 'transform'):
        return True
    
    return False


def get_closest_transform(source_transform, targets):
    """
    Given the list of target transforms, find the closest to the source transform.
    """
    
    least_distant = 1000000.0
    closest_target = None
    
    for target in targets:
        
        distance = get_distance(source_transform, target)
        
        if distance < least_distant:
            least_distant = distance
            closest_target = target
            
    return closest_target 

def get_distance(source, target):
    """
        Get the distance between the source transform and the target transform.
        Return float
    """
    #CBB
    
    vector1 = cmds.xform(source, 
                         query = True, 
                         worldSpace = True, 
                         rp = True)
    
    vector2 = None
    

    if cmds.nodeType(target) == 'mesh':
        vector2 = cmds.xform(target, 
                             query = True, 
                             worldSpace = True, 
                             t = True)
        
    if not vector2:    
        vector2 = cmds.xform(target, 
                             query = True, 
                             worldSpace = True, 
                             rp = True)
    
    return vtool.util.get_distance(vector1, vector2)

def get_midpoint( source, target):
    """
        Get the midpoint between the source transform and the target transform.
        Return = vector list
    """
    vector1 = cmds.xform(source, 
                         query = True, 
                         worldSpace = True, 
                         rp = True)
    
    
    vector2 = cmds.xform(target, 
                            query = True, 
                            worldSpace = True, 
                            rp = True)
    
    return vtool.util.get_midpoint(vector1, vector2)

def get_distances(sources, target):
    """
        Given a list of source transforms, return a list of distances to the target transform
    """
    
    distances = []
    
    for source in sources:
        
        distance = get_distance(source, target)
        
        distances.append(distance)
    
    return distances
        
def get_polevector(transform1, transform2, transform3, offset = 1):
    #CBB
    """
        Given 3 transforms (arm, elbow, wrist)  return a vector of where the pole vector should be located.
        Return vector list
    """
    distance = get_distance(transform1, transform3)
    
    group = get_group_in_plane(transform1, 
                               transform2, 
                               transform3)
    
    cmds.move(0, offset * distance, 0, group, r =True, os = True)
    finalPos = cmds.xform(group, q = True, ws = True, rp = True)

    cmds.delete(group)
    
    return finalPos

def get_group_in_plane(transform1, transform2, transform3):
    """
        Create a group that sits in the triangle plane defined by the 3 transforms.
    """
    #CBB
    
    pole_group = cmds.group(em=True)
    match = MatchSpace(transform1, pole_group)
    match.translation_rotation()
    
    cmds.aimConstraint(transform3, pole_group, 
                       offset = [0,0,0], 
                       weight = 1, 
                       aimVector = [1,0,0], 
                       upVector = [0,1,0], 
                       worldUpType = "object", 
                       worldUpObject = transform2)
    
    pole_group2 = cmds.group(em = True, n = 'pole_%s' % transform1)
    match = MatchSpace(transform2, pole_group2)
    match.translation_rotation()
    
    cmds.parent(pole_group2, pole_group)
    cmds.makeIdentity(pole_group2, apply = True, t = True, r = True )
    cmds.parent(pole_group2, w = True)
    cmds.delete(pole_group)
    
    return pole_group2

def  get_center(thing):
    """
        Get the center of a selection. Selection can be component or transform.
        Return vector list
    """
    
    
    components = get_components_in_hierarchy(thing)
    
    if components:
        thing = components
        
    
    
    bounding_box = BoundingBox(thing)
    return bounding_box.get_center()

def get_btm_center(thing):
    """
        Get the bottom center of a selection. Selection can be component or transform.
        Return vector list
    """
    
    components = get_components_in_hierarchy(thing)
    
    if components:
        thing = components
        
    
    
    bounding_box = BoundingBox(thing)
    return bounding_box.get_ymin_center()

def get_top_center(thing):
    """
        Get the top center of a selection. Selection can be component or transform.
        Return vector list
    """
    
    components = get_components_in_hierarchy(thing)
    
    if components:
        thing = components
        
    
    
    bounding_box = BoundingBox(thing)
    return bounding_box.get_ymax_center()


def get_ordered_distance_and_transform(source_transform, transform_list):
    """
        Returns a list of distances based on how far each transform in transform list is from source_transform.
        Returns a distance dictionary with each distacne key returning the corresponding transform.
        Returns a list with the original distance order has fed in from transform_list.
        
    """
    
    
    distance_list = []
    distance_dict = {}
    
    for transform in transform_list:
        distance = get_distance(source_transform, transform)
        
        distance_list.append(distance)
        
        if distance in distance_dict:
            distance_dict[distance].append(transform)
        if not distance in distance_dict:
            distance_dict[distance] = [transform]
        
    
    original_distance_order = list(distance_list)
    
    distance_list.sort()
    
    return distance_list, distance_dict, original_distance_order

def get_transform_list_from_distance(source_transform, transform_list):
    """
        Return a list of distances that corresponds to the transform_list. Each transform's distance from source_transform. 
    """
    
    distance_list, distance_dict, original = get_ordered_distance_and_transform(source_transform, transform_list)
    
    found = []
    
    for distance in distance_list:
        found.append(distance_dict[distance][0])
        
    return found


def create_follow_fade(source_guide, drivers, skip_lower = 0.0001):
    """
        Create a multiply divide for each transform in drivers with a weight value based on the distance from source_guide.
    """
    distance_list, distance_dict, original_distance_order = get_ordered_distance_and_transform(source_guide, drivers)
    
    multiplies = []
    
    if not distance_list[-1] > 0:
        return multiplies
    
    for distance in original_distance_order:
                
        scaler = 1.0 - (distance/ distance_list[-1]) 
        
        if scaler <= skip_lower:
            continue
        
        multi = MultiplyDivideNode(source_guide)
        
        multi.set_input2(scaler,scaler,scaler)
        
        multi.input1X_in( '%s.translateX' % source_guide )
        multi.input1Y_in( '%s.translateY' % source_guide )
        multi.input1Z_in( '%s.translateZ' % source_guide )
        
        for driver in distance_dict[distance]:
            multi.outputX_out('%s.translateX' % driver)
            multi.outputY_out('%s.translateY' % driver)
            multi.outputZ_out('%s.translateZ' % driver)
        
        multi_dict = {}
        multi_dict['node'] = multi.node
        multi_dict['source'] = source_guide
        multi_dict['target'] = driver
        
        multiplies.append(multi_dict)
        
    return multiplies

def create_match_group(transform, prefix = 'match', use_duplicate = False):
    """
        Create a group that matches a transform.
        Naming = 'match_' + transform
        Return name of the new group
    """
    parent = cmds.listRelatives(transform, p = True, f = True)
    
    basename = get_basename(transform)
    
    name = '%s_%s' % (prefix, basename)
    
    if not use_duplicate:    
        xform_group = cmds.group(em = True, n = inc_name( name ))
        match_space = MatchSpace(transform, xform_group)
        match_space.translation_rotation()
        
        if parent:
            cmds.parent(xform_group, parent[0])    
        
    if use_duplicate:
        xform_group = cmds.duplicate(transform, po = True)
        xform_group = cmds.rename(xform_group, inc_name(name))
    
    return xform_group    

def create_xform_group(transform, prefix = 'xform', use_duplicate = False):
    """
        Create a group above a transform that matches transformation of the transform. 
        This is good for zeroing out the values of a transform.
        Naming = 'xform_' + transform
        Return name of the new group
        
    """
    
    parent = cmds.listRelatives(transform, p = True, f = True)
    
    basename = get_basename(transform)
    
    name = '%s_%s' % (prefix, basename)
    
    if not use_duplicate:    
        xform_group = cmds.group(em = True, n = inc_name( name ))
        match_space = MatchSpace(transform, xform_group)
        match_space.translation_rotation()
        
        if parent:
            cmds.parent(xform_group, parent[0])    
        
    if use_duplicate:
        xform_group = cmds.duplicate(transform, po = True)
        xform_group = cmds.rename(xform_group, inc_name(name))
    
    cmds.parent(transform, xform_group)

    return xform_group

def create_follow_group(source_transform, target_transform, prefix = 'follow', follow_scale = False):
    """
        Create a group above a target_transform that is constrained to the source_transform.
    """
    parent = cmds.listRelatives(target_transform, p = True)
    
    name = '%s_%s' % (prefix, target_transform)
    
    follow_group = cmds.group( em = True, n = inc_name(name) )
    
    match = MatchSpace(source_transform, follow_group)
    match.translation_rotation()
    
    cmds.parentConstraint(source_transform, follow_group, mo = True)
    
    cmds.parent(target_transform, follow_group)    
    
    if parent:
        cmds.parent(follow_group, parent)
        
    if follow_scale:
        connect_scale(source_transform, follow_group)
        
    return follow_group

def create_local_follow_group(source_transform, target_transform, prefix = 'followLocal', orient_only = False):
    
    parent = cmds.listRelatives(target_transform, p = True)
    
    name = '%s_%s' % (prefix, target_transform)
    
    follow_group = cmds.group( em = True, n = inc_name(name) )
    
    #MatchSpace(target_transform, follow_group).translation()
    MatchSpace(source_transform, follow_group).translation_rotation()
    
    xform = create_xform_group(follow_group)
    
    #cmds.parentConstraint(source_transform, follow_group, mo = True)
    
    if not orient_only:
        connect_translate(source_transform, follow_group)
    
    if orient_only:
        connect_rotate(source_transform, follow_group)
    
    #value = cmds.getAttr('%s.rotateOrder' % source_transform)
    #cmds.setAttr('%s.rotateOrder' % follow_group, value)
    
    cmds.parent(target_transform, follow_group)
    
    if parent:
        cmds.parent(xform, parent)
        
    return follow_group    

def create_multi_follow_direct(source_list, target_transform, node, constraint_type = 'parentConstraint', attribute_name = 'follow', value = None):
    
    if attribute_name == 'follow':
        var = MayaEnumVariable('FOLLOW')
        var.create(node)
            
    locators = []

    for source in source_list:
        
        locator = cmds.spaceLocator(n = inc_name('follower_%s' % source))[0]
        
        cmds.hide(locator)
        
        match = MatchSpace(target_transform, locator)
        match.translation_rotation()
        
        cmds.parent(locator, source)
        
        locators.append(locator)
    
    if constraint_type == 'parentConstraint':
        constraint = cmds.parentConstraint(locators,  target_transform, mo = True)[0]
        
    if constraint_type == 'pointConstraint':
        constraint = cmds.pointConstraint(locators,  target_transform, mo = True)[0]
    
    constraint_editor = ConstraintEditor()
    
    constraint_editor.create_switch(node, attribute_name, constraint)

    if value == None:
        value = (len(source_list)-1)
    
    cmds.setAttr('%s.%s' % (node, attribute_name), value)
       

def create_multi_follow(source_list, target_transform, node = None, constraint_type = 'parentConstraint', attribute_name = 'follow', value = None):
    """
        Create a group above a target_transform that is constrained between multiple source transforms.
        node = The name of the node to add attributes to.
        constraint_type = 'parentConstraint', 'pointConstraint', or 'orientConstraint'
        attribute_name = the name of the attribute to be created on node.
        value = the initial value of the attribute to be created on node.
    """
    if node == None:
        node = target_transform
    
    locators = []
    
    if len(source_list) < 2:
        vtool.util.warning('Can not create multi follow with less than 2 source transforms.')
        return
    
    follow_group = create_xform_group(target_transform, 'follow')
    
    if attribute_name == 'follow':
        var = MayaEnumVariable('FOLLOW')
        var.create(node)    

    for source in source_list:
        
        locator = cmds.spaceLocator(n = inc_name('follower_%s' % source))[0]
        
        cmds.hide(locator)
        
        match = MatchSpace(target_transform, locator)
        match.translation_rotation()
        
        cmds.parent(locator, source)
        
        locators.append(locator)
    
    if constraint_type == 'parentConstraint':
        constraint = cmds.parentConstraint(locators,  follow_group, mo = True)[0]
    if constraint_type == 'orientConstraint':
        constraint = cmds.orientConstraint(locators,  follow_group)[0]
    
    
    constraint_editor = ConstraintEditor()
    
    constraint_editor.create_switch(node, attribute_name, constraint)
    
    if value == None:
        value = (len(source_list)-1)
        
    cmds.setAttr('%s.%s' % (node, attribute_name), value)
    
    return follow_group


def get_hierarchy(node_name):
    """
        Return the path to the node.  
        The node is not included in the path.
        node_name = The name of the node.
    """
    parent_path = cmds.listRelatives(node_name, f = True)[0]
    
    if parent_path:
        split_path = cmds.split(parent_path, '|')
    
    if split_path:
        return split_path
        
def transfer_relatives(source_node, target_node, reparent = False):
    """
        Reparent the children of source_node under target_node.
        If reparent, move the target_node under the parent of source_node. 
    """
    
    parent = None
    
    if reparent:
        parent = cmds.listRelatives(source_node, p = True)
        if parent:
            parent = parent[0]
        
    children = cmds.listRelatives(source_node, c = True, type = 'transform')

    if children:
        cmds.parent(children, target_node)
    
    
    if parent:
        cmds.parent(target_node, parent)
        
def get_outliner_sets():
    
    """
        Get the sets found in the outliner.
    """
    
    sets = cmds.ls(type = 'objectSet')
                
    top_sets = []
        
    for object_set in sets:
        if object_set == 'defaultObjectSet':
            continue
        
        outputs = get_attribute_outputs(object_set)
            
        if not outputs:
            top_sets.append( object_set )
            
            
    return top_sets

def get_top_dag_nodes(exclude_cameras = True):
    
    """
        Get transforms that sit at the very top of the hierarchy.
    """
    
    top_transforms = cmds.ls(assemblies = True)
    
    cameras = ['persp', 'top', 'front', 'side']
    
    for camera in cameras:
        if camera in top_transforms:
            top_transforms.remove(camera)
     
    return top_transforms 

def create_spline_ik_stretch(curve, joints, node_for_attribute = None, create_stretch_on_off = False, create_bulge = True, scale_axis = 'X'):
    """
        Makes the joints stretch on the curve. 
        Joints must be on a spline ik that is attached to the curve.
    """
    scale_axis = scale_axis.capitalize()
    
    arclen_node = cmds.arclen(curve, ch = True, n = inc_name('curveInfo_%s' % curve))
    
    arclen_node = cmds.rename(arclen_node, inc_name('curveInfo_%s' % curve))
    
    multiply_scale_offset = cmds.createNode('multiplyDivide', n = inc_name('multiplyDivide_offset_%s' % arclen_node))
    cmds.setAttr('%s.operation' % multiply_scale_offset, 2 )
    
    multiply = cmds.createNode('multiplyDivide', n = inc_name('multiplyDivide_%s' % arclen_node))
    
    cmds.connectAttr('%s.arcLength' % arclen_node, '%s.input1X' % multiply_scale_offset)
    
    cmds.connectAttr('%s.outputX' % multiply_scale_offset, '%s.input1X' % multiply)
    
    cmds.setAttr('%s.input2X' % multiply, cmds.getAttr('%s.arcLength' % arclen_node))
    cmds.setAttr('%s.operation' % multiply, 2)
    
    joint_count = len(joints)
    
    segment = 1.00/joint_count
    
    percent = 0
    
    for joint in joints:
        
        attribute = '%s.outputX' % multiply
             
        if create_stretch_on_off and node_for_attribute:
            
            attr = MayaNumberVariable('stretchOnOff')
            attr.set_min_value(0)
            attr.set_max_value(1)
            attr.set_keyable(True)
            attr.create(node_for_attribute)
        
            blend = cmds.createNode('blendColors', n = 'blendColors_stretchOnOff_%s' % curve)
    
            cmds.connectAttr(attribute, '%s.color1R' % blend)
            cmds.setAttr('%s.color2R' % blend, 1)
            
            cmds.connectAttr('%s.outputR' % blend, '%s.scale%s' % (joint, scale_axis))
            
            cmds.connectAttr('%s.stretchOnOff' % node_for_attribute, '%s.blender' % blend)
            
        if not create_stretch_on_off:
            cmds.connectAttr(attribute, '%s.scale%s' % (joint, scale_axis))
        
        if create_bulge:
            #bulge cbb
            plus = cmds.createNode('plusMinusAverage', n = 'plusMinusAverage_scale_%s' % joint)
            
            cmds.addAttr(plus, ln = 'scaleOffset', dv = 1, k = True)
            cmds.addAttr(plus, ln = 'bulge', dv = 1, k = True)
            
            arc_value = vtool.util.fade_sine(percent)
            
            connect_multiply('%s.outputX' % multiply_scale_offset, '%s.bulge' % plus, arc_value)
            
            connect_plus('%s.scaleOffset' % plus, '%s.input1D[0]' % plus)
            connect_plus('%s.bulge' % plus, '%s.input1D[1]' % plus)
            
            scale_value = cmds.getAttr('%s.output1D' % plus)
            
            multiply_offset = cmds.createNode('multiplyDivide', n = 'multiply_%s' % joint)
            cmds.setAttr('%s.operation' % multiply_offset, 2)
            cmds.setAttr('%s.input1X' % multiply_offset, scale_value)
        
            cmds.connectAttr('%s.output1D' % plus, '%s.input2X' % multiply_offset)
        
            blend = cmds.createNode('blendColors', n = 'blendColors_%s' % joint)
        
            attribute = '%s.outputR' % blend
            
            if node_for_attribute:
                cmds.connectAttr('%s.outputX' % multiply_offset, '%s.color1R' % blend)
            
                cmds.setAttr('%s.color2R' % blend, 1)
                
                attr = MayaNumberVariable('stretchyBulge')
                attr.set_min_value(0)
                attr.set_max_value(10)
                attr.set_keyable(True)
                attr.create(node_for_attribute)
                
                connect_multiply('%s.stretchyBulge' % node_for_attribute, 
                                 '%s.blender' % blend, 0.1)
                
            if not node_for_attribute:
                attribute = '%s.outputX' % multiply_offset
    
            if scale_axis == 'X':
                cmds.connectAttr(attribute, '%s.scaleY' % joint)
                cmds.connectAttr(attribute, '%s.scaleZ' % joint)
            if scale_axis == 'Y':
                cmds.connectAttr(attribute, '%s.scaleX' % joint)
                cmds.connectAttr(attribute, '%s.scaleZ' % joint)
            if scale_axis == 'Z':
                cmds.connectAttr(attribute, '%s.scaleX' % joint)
                cmds.connectAttr(attribute, '%s.scaleY' % joint)
        
        percent += segment

def create_simple_spline_ik_stretch(curve, joints):
    """
        Stretch joints on curve. Joints must be attached to a spline ik.
    """
    arclen_node = cmds.arclen(curve, ch = True, n = inc_name('curveInfo_%s' % curve))
    
    arclen_node = cmds.rename(arclen_node, inc_name('curveInfo_%s' % curve))
    
    multiply_scale_offset = cmds.createNode('multiplyDivide', n = inc_name('multiplyDivide_offset_%s' % arclen_node))
    cmds.setAttr('%s.operation' % multiply_scale_offset, 2 )
    
    multiply = cmds.createNode('multiplyDivide', n = inc_name('multiplyDivide_%s' % arclen_node))
    
    cmds.connectAttr('%s.arcLength' % arclen_node, '%s.input1X' % multiply_scale_offset)
    
    cmds.connectAttr('%s.outputX' % multiply_scale_offset, '%s.input1X' % multiply)
    
    cmds.setAttr('%s.input2X' % multiply, cmds.getAttr('%s.arcLength' % arclen_node))
    cmds.setAttr('%s.operation' % multiply, 2)
    
    joint_count = len(joints)
    
    segment = 1.00/joint_count
    
    percent = 0
    
    for joint in joints:
        
        attribute = '%s.outputX' % multiply

        cmds.connectAttr(attribute, '%s.scaleY' % joint)
        
        percent += segment

def create_bulge_chain(joints, control, max_value = 15):
    """
        Adds scaling to a joint chain that mimics a cartoony water bulge moving along a tube.
    """
    
    control_and_attribute = '%s.bulge' % control
    
    if not cmds.objExists(control_and_attribute):
        attr = MayaNumberVariable('bulge')
        attr.set_variable_type(attr.TYPE_DOUBLE)
        attr.set_min_value(0)
        attr.set_max_value(max_value)
        attr.create(control)
        
    attributes = ['Y','Z']
    
    joint_count = len(joints)
    
    offset = 10.00/ joint_count
    
    initial_driver_value = 0
    default_scale_value = 1
    scale_value = 2
    
    inc = 0
    
    for joint in joints:
        for attr in attributes:
            
            cmds.setDrivenKeyframe('%s.scale%s' % (joint, attr), 
                                   cd = control_and_attribute, 
                                   driverValue = initial_driver_value, 
                                   value = default_scale_value, 
                                   itt = 'linear', 
                                   ott = 'linear' )
            
            cmds.setDrivenKeyframe('%s.scale%s' % (joint, attr), 
                                   cd = control_and_attribute, 
                                   driverValue = initial_driver_value + offset*3, 
                                   value = scale_value,
                                   itt = 'linear', 
                                   ott = 'linear' )            
            
            cmds.setDrivenKeyframe('%s.scale%s' % (joint, attr), 
                                   cd = control_and_attribute, 
                                   driverValue = initial_driver_value + (offset*6), 
                                   value = default_scale_value, 
                                   itt = 'linear', 
                                   ott = 'linear' )
            
        inc += 1
        initial_driver_value += offset
    

def constrain_local(source_transform, target_transform, parent = False, scale_connect = False, constraint = 'parentConstraint'):
    
    local_group = cmds.group(em = True, n = inc_name('local_%s' % source_transform))
    
    xform_group = create_xform_group(local_group)
    
    parent_world = cmds.listRelatives(source_transform, p = True)
    
    if parent_world:
        parent_world = parent_world[0]
        
        match = MatchSpace(parent_world, xform_group)
        match.translation_rotation()
            
    match = MatchSpace(source_transform, local_group)
    
    match.translation_rotation()
    
    connect_translate(source_transform, local_group)
    connect_rotate(source_transform, local_group)
    
    if scale_connect:
        connect_scale(source_transform, local_group)
            
    if parent:
        cmds.parent(target_transform, local_group)
        
    if not parent:
        if constraint == 'parentConstraint':
            cmds.parentConstraint(local_group, target_transform, mo = True)
        if constraint == 'pointConstraint':
            cmds.pointConstraint(local_group, target_transform, mo = True)
            
        if scale_connect:
            connect_scale(source_transform, target_transform)
    
    return local_group, xform_group

def subdivide_joint(joint1 = None, joint2 = None, count = 1, prefix = 'joint', name = 'sub_1', duplicate = False):
    """
        Add evenly spaced joints inbetween joint1 and joint2.
        count = the number of inbetween joints to add.
        
    """
    if not joint1 and not joint2:
        selection = cmds.ls(sl = True)
        
        if cmds.nodeType(selection[0]) == 'joint':
            joint1 = selection[0]
        
        if cmds.nodeType(selection[1]) == 'joint':
            joint2 = selection[1]
            
    if not joint1 or not joint2:
        return
    
    vector1 = cmds.xform(joint1, query = True, worldSpace = True, translation = True)
    vector2 = cmds.xform(joint2, query = True, worldSpace = True, translation = True)
    
    name = '%s_%s' % (prefix, name)
    
    joints = []
    top_joint = joint1
    
    radius = cmds.getAttr('%s.radius' % joint1)
    
    if duplicate:
        cmds.select(cl = True)
        top_joint = cmds.joint(p = vector1, n = inc_name(name), r = radius + 1)
        joints.append(top_joint)
        
        match = MatchSpace(joint1, top_joint)
        match.rotation()
        cmds.makeIdentity(top_joint, apply = True, r = True)
    
    offset = 1.00/(count+1)
    value = offset
    
    last_joint = None
        
    for inc in range(0, count):
        
        position = vtool.util.get_inbetween_vector(vector1, vector2, value)
        
        cmds.select(cl = True)
        joint = cmds.joint( p = position, n = inc_name(name), r = radius)
        cmds.setAttr('%s.radius' % joint, radius)
        joints.append(joint)

        value += offset
        
            
        if inc == 0:
            cmds.parent(joint, top_joint)
            cmds.makeIdentity(joint, apply = True, jointOrient = True)
            
        if last_joint:
            cmds.parent(joint, last_joint)
            cmds.makeIdentity(joint, apply = True, jointOrient = True)
            
            if not cmds.isConnected('%s.scale' % last_joint, '%s.inverseScale'  % joint):
                cmds.connectAttr('%s.scale' % last_joint, '%s.inverseScale'  % joint)
            
                
        last_joint = joint            
        
            
    btm_joint = joint2
    
    if duplicate:
        cmds.select(cl = True)
        btm_joint = cmds.joint(p = vector2, n = inc_name(name), r = radius + 1)
        joints.append(btm_joint)

        match = MatchSpace(joint1, btm_joint)
        match.rotation()
        cmds.makeIdentity(btm_joint, apply = True, r = True)
    
    cmds.parent(btm_joint, joint)
    
    if not cmds.isConnected('%s.scale' % joint, '%s.inverseScale'  % btm_joint):
            cmds.connectAttr('%s.scale' % joint, '%s.inverseScale'  % btm_joint)
            
    return joints

def create_distance_falloff(source_transform, source_local_vector = [1,0,0], target_world_vector = [1,0,0], description = 'falloff'):
    
    
    distance_between = cmds.createNode('distanceBetween', 
                                        n = inc_name('distanceBetween_%s' % description) )
    
    cmds.addAttr(distance_between,ln = 'falloff', at = 'double', k = True)
        
    follow_locator = cmds.spaceLocator(n = 'follow_%s' % distance_between)[0]
    match = MatchSpace(source_transform, follow_locator)
    match.translation_rotation()
    cmds.parent(follow_locator, source_transform)
    cmds.move(source_local_vector[0], source_local_vector[1], source_local_vector[2], follow_locator, r = True, os = True)
    
    set_color(follow_locator, 6)
    
    target_locator = cmds.spaceLocator(n = 'target_%s' % distance_between)[0]
    match = MatchSpace(source_transform, target_locator)
    match.translation_rotation()
    
    set_color(target_locator, 13)

    parent = cmds.listRelatives(source_transform, p = True)
    
    if parent:
        parent = parent[0]
        cmds.parent(target_locator, parent)
    
    cmds.move(target_world_vector[0], target_world_vector[1], target_world_vector[2], target_locator, r = True, ws = True)
    
    cmds.parent(follow_locator, target_locator)
    
    cmds.parentConstraint(source_transform, follow_locator, mo = True)
        
    cmds.connectAttr('%s.worldMatrix' % follow_locator, 
                     '%s.inMatrix1' % distance_between)
        
    cmds.connectAttr('%s.worldMatrix' % target_locator, 
                     '%s.inMatrix2' % distance_between)
    
    distance_value = cmds.getAttr('%s.distance' % distance_between)
    
    driver = '%s.distance' % distance_between
    driven = '%s.falloff' % distance_between
     
    cmds.setDrivenKeyframe(driven,
                           cd = driver, 
                           driverValue = distance_value, 
                           value = 0, 
                           itt = 'linear', 
                           ott = 'linear')

    cmds.setDrivenKeyframe(driven,
                           cd = driver,  
                           driverValue = 0, 
                           value = 1, 
                           itt = 'linear', 
                           ott = 'linear')  
    
    return distance_between    

def create_distance_scale(xform1, xform2, axis = 'X', offset = 1):
    
    locator1 = cmds.spaceLocator(n = inc_name('locatorDistance_%s' % xform1))[0]
    
    MatchSpace(xform1, locator1).translation()
    
    locator2 = cmds.spaceLocator(n = inc_name('locatorDistance_%s' % xform2))[0]
    MatchSpace(xform2, locator2).translation()
    
    distance = cmds.createNode('distanceBetween', n = inc_name('distanceBetween_%s' % xform1))
    
    multiply = cmds.createNode('multiplyDivide', n = inc_name('multiplyDivide_%s' % xform1))
    
    cmds.connectAttr('%s.worldMatrix' % locator1, '%s.inMatrix1' % distance)
    cmds.connectAttr('%s.worldMatrix' % locator2, '%s.inMatrix2' % distance)
    
    distance_value = cmds.getAttr('%s.distance' % distance)
    
    """
    if condition != None:
    
        distance_offset = distance_value
        
        if type(condition) == float:
            distance_offset = distance_value * condition
        
        condition = cmds.createNode('condition', n = inc_name('condition_%s' % xform1))
        
        cmds.setAttr('%s.operation' % condition, 2)
        
        cmds.connectAttr('%s.distance' % distance, '%s.firstTerm' % condition)
        cmds.setAttr('%s.secondTerm' % condition, distance_offset)
        
        cmds.connectAttr('%s.distance' % distance, '%s.colorIfFalseR' % condition)
        cmds.setAttr('%s.colorIfTrueR' % condition, distance_offset)
        
        cmds.connectAttr('%s.outColorR' % condition, '%s.input1X' % multiply)
    
    
    if condition == None:
        
    """
    
    if offset != 1:
        quick_driven_key('%s.distance' %distance, '%s.input1X' % multiply, [distance_value, distance_value*2], [distance_value, distance_value*2*offset], infinite = True)
    
    if offset == 1:
        cmds.connectAttr('%s.distance' % distance, '%s.input1X' % multiply)
    
    cmds.setAttr('%s.input2X' % multiply, distance_value)
    cmds.setAttr('%s.operation' % multiply, 2)
        
    cmds.connectAttr('%s.outputX' % multiply, '%s.scale%s' % (xform1, axis))
        
    return locator1, locator2
    
    
    
@undo_chunk
def add_orient_attributes(transform):
    """
        Add orient attributes, used to automatically orient.
    """
    if type(transform) != list:
        transform = [transform]
    
    for thing in transform:
        
        orient = OrientJointAttributes(thing)
        orient.set_default_values()
    
def orient_attributes(scope = None):
    """
        Orient all transforms with attributes added by add_orient_attributes.
        If scope is provided, only orient transforms in the scope that have attributes.
    """
    if not scope:
        scope = get_top_dag_nodes()
    
    for transform in scope:
        relatives = cmds.listRelatives(transform, f = True)
        
        if not cmds.objExists('%s.ORIENT_INFO' % transform):
            if relatives:
                orient_attributes(relatives)
                
            continue
        
        if cmds.nodeType(transform) == 'joint' or cmds.nodeType(transform) == 'transform':
            orient = OrientJoint(transform)
            orient.run()
            
            if relatives:
                orient_attributes(relatives)

def find_transform_right_side(transform):
    """
        Try to find the right side of a transform.
        *_L will be converted to *_R 
        if not 
        l_* will be converted to R_*
        if not 
        *lf_* will be converted to *rt_*
        Return the name of the right side transform if it exists.
    """
    
    other = ''
    
    if transform.endswith('_L'):
        other = transform.replace('_L', '_R')
        
        if cmds.objExists(other):
            return other
    
    other = ''
        
    if transform.startswith('L_') and not transform.endswith('_R'):
        
        other = transform.replace('L_', 'R_')
        
        if cmds.objExists(other):
            return other 
        
    other = ''
        
    if transform.find('lf_') > -1 and not transform.endswith('_R') and not transform.startswith('L_'):
        other = transform.replace('lf_', 'rt_')
        
        if cmds.objExists(other):
            return other
        
    return ''

def mirror_xform(prefix = None, suffix = None, string_search = None):
    """
        Mirror the positions of all transforms that match the search strings.
        If search strings left at None, search all transforms and joints. 
    """
    
    scope_joints = []
    scope_transforms = []
    
    joints = []
    transforms = []
    
    if not prefix and not suffix and not string_search:
        joints = cmds.ls(type ='joint')
        transforms = cmds.ls(type = 'transform')
    
    if prefix:
        joints = cmds.ls('%s*' % prefix, type = 'joint')
        transforms = cmds.ls('%s*' % prefix, type = 'transform')
        
    scope_joints += joints
    scope_transforms += transforms
        
    if suffix:    
        joints = cmds.ls('*%s' % suffix, type = 'joint')
        transforms = cmds.ls('*%s' % suffix, type = 'transform')
    
    scope_joints += joints
    scope_transforms += transforms
        
    if string_search:
        joints = cmds.ls('*%s*' % string_search, type = 'joint')
        transforms = cmds.ls('*%s*' % string_search, type = 'transform')
        
    scope_joints += joints
    scope_transforms += transforms
        
    scope = scope_joints + scope_transforms
    
    if not scope:
        return
    
    for transform in scope:
        
        other = ''
        other = find_transform_right_side(transform)
        
        if is_translate_rotate_connected(other):
            continue
       
        if cmds.objExists(other):
            
            xform = cmds.xform(transform, q = True, ws = True, t = True)
            
            if cmds.nodeType(other) == 'joint':
                
                radius = cmds.getAttr('%s.radius' % transform)
                
                if not is_referenced(other):
                    var = MayaNumberVariable('radius')
                    var.set_node(other)
                    var.set_value(radius)
                
                if not cmds.getAttr('%s.radius' % other, l = True):
                    cmds.setAttr('%s.radius' % other, radius)
                    
                cmds.move((xform[0]*-1), xform[1], xform[2], '%s.scalePivot' % other, 
                                                             '%s.rotatePivot' % other, a = True)
            
            if cmds.nodeType(other) == 'transform':
                        
                pos = [ (xform[0]*-1), xform[1],xform[2] ]
                                
                cmds.xform(other, ws = True, t = pos)
                pivot = cmds.xform(transform, q = True, ws = True, rp = True)
                cmds.move((pivot[0]*-1), pivot[1], pivot[2], '%s.scalePivot' % other, 
                                                             '%s.rotatePivot' % other, a = True)
                
                if cmds.objExists('%s.localPosition' % transform):
                    local_position = cmds.getAttr('%s.localPosition' % transform)[0]
                    
                    cmds.setAttr('%s.localPositionX' % transform, (local_position[0] * -1))
                    cmds.setAttr('%s.localPositionY' % transform, local_position[1])
                    cmds.setAttr('%s.localPositionZ' % transform, local_position[2])
    
def match_joint_xform(prefix, other_prefix):
    
    scope = cmds.ls('%s*' % other_prefix, type = 'joint')

    for joint in scope:
        other_joint = joint.replace(other_prefix, prefix)

        if cmds.objExists(other_joint):    
            match = MatchSpace(joint, other_joint)
            match.rotate_scale_pivot_to_translation()

def match_orient(prefix, other_prefix):
    scope = cmds.ls('%s*' % prefix, type = 'joint')
    
    for joint in scope:
        other_joint = joint.replace(prefix, other_prefix)

        if cmds.objExists(other_joint): 

            pin = PinXform(joint)
            pin.pin()
            cmds.delete( cmds.orientConstraint(other_joint, joint) )
            pin.unpin()
            cmds.makeIdentity(joint, apply = True, r = True)
            
    for joint in scope:
        other_joint = joint.replace(prefix, other_prefix)
        
        if not cmds.objExists(other_joint):
            cmds.makeIdentity(joint, apply = True, jo = True)



def get_y_intersection(curve, vector):
    
    duplicate_curve = cmds.duplicate(curve)
    curve_line = cmds.curve( p=[(vector[0], vector[1]-100000, vector[2]), 
                                (vector[0],vector[1]+100000, vector[2]) ], d = 1 )
    
    parameter = cmds.curveIntersect(duplicate_curve, curve_line, ud = True, d = [0, 0, 1])
    
    if parameter:
        parameter = parameter.split()
        
        parameter = float(parameter[0])
        
    if not parameter:
        parameter =  get_closest_parameter_on_curve(curve, vector)
        
    cmds.delete(duplicate_curve, curve_line)
    
    return parameter                
    
def get_side(transform, center_tolerance):
    """
        Get the side of a transform based on its position in world space.
        Center tolerance is distance from the center to include as a center transform.
    """
    if type(transform) == list or type(transform) == tuple:
        position = transform
    
    if not type(transform) == list and not type(transform) == tuple:
        position = cmds.xform(transform, q = True, ws = True, rp = True)
        
    if position[0] > 0:
        side = 'L'

    if position[0] < 0:
        side = 'R'
        
    if position[0] < center_tolerance and position[0] > center_tolerance*-1:
        side = 'C'
            
    return side

def create_no_twist_aim(source_transform, target_transform, parent):

    top_group = cmds.group(em = True, n = inc_name('no_twist_%s' % source_transform))
    cmds.parent(top_group, parent)
    cmds.pointConstraint(source_transform, top_group)

    #axis aim
    aim = cmds.group(em = True, n = inc_name('aim_%s' % target_transform))
    target = cmds.group(em = True, n = inc_name('target_%s' % target_transform))
        
    MatchSpace(source_transform, aim).translation_rotation()
    MatchSpace(source_transform, target).translation_rotation()
    
    xform_target = create_xform_group(target)
    #cmds.setAttr('%s.translateX' % target, 1)
    cmds.move(1,0,0, target, r = True, os = True)
    
    cmds.parentConstraint(source_transform, target, mo = True)
    
    cmds.aimConstraint(target, aim, wuo = parent, wut = 'objectrotation', wu = [0,0,0])
    
    cmds.parent(aim, xform_target, top_group)
    
    #pin up to axis
    pin_aim = cmds.group(em = True, n = inc_name('aim_pin_%s' % target_transform))
    pin_target = cmds.group(em = True, n = inc_name('target_pin_%s' % target_transform))
    
    MatchSpace(source_transform, pin_aim).translation_rotation()
    MatchSpace(source_transform, pin_target).translation_rotation()
    
    xform_pin_target = create_xform_group(pin_target)
    cmds.move(0,0,1, pin_target, r = True)
    
    cmds.aimConstraint(pin_target, pin_aim, wuo = aim, wut = 'objectrotation')
    
    cmds.parent(xform_pin_target, pin_aim, top_group)
       
    #twist_aim
    #tool_maya.create_follow_group('CNT_SPINE_2_C', 'xform_CNT_TWEAK_ARM_1_%s' % side)
    cmds.pointConstraint(source_transform, target_transform, mo = True)
    
    cmds.parent(pin_aim, aim)
    
    cmds.orientConstraint(pin_aim, target_transform, mo = True)

def create_pole_chain(top_transform, btm_transform, name):
        
    cmds.select(cl =True)
    
    joint1 = cmds.joint(n = inc_name( name ) )
    joint2 = cmds.joint(n = inc_name( name ) )

    MatchSpace(top_transform, joint1).translation()
    MatchSpace(btm_transform, joint2).translation()
    
    cmds.joint(joint1, e = True, oj = 'xyz', secondaryAxisOrient = 'xup', zso = True)
    cmds.makeIdentity(joint2, jo = True, apply = True)

    ik_handle = IkHandle( name )
    
    ik_handle.set_start_joint( joint1 )
    ik_handle.set_end_joint( joint2 )
    ik_handle.set_solver(ik_handle.solver_sc)
    ik_pole = ik_handle.create()

    return joint1, joint2, ik_pole

def scale_constraint_to_local(scale_constraint):
    """
        Scale constraint can work wrong when given the parent matrix.
        Disconnect the parent matrix to remove this behavior.
        Reconnect using scale_constraint_to_world if applying multiple constraints.
    """
    
    constraint_editor = ConstraintEditor()
        
    weight_count = constraint_editor.get_weight_count(scale_constraint)
    disconnect_attribute('%s.constraintParentInverseMatrix' % scale_constraint)
    
    for inc in range(0, weight_count):
        disconnect_attribute('%s.target[%s].targetParentMatrix' % (scale_constraint, inc))

def scale_constraint_to_world(scale_constraint):
    """
        Works with scale_constraint_to_local.
    """
    
    constraint_editor = ConstraintEditor()
    
    weight_count = constraint_editor.get_weight_count(scale_constraint)
    
    node = get_attribute_outputs('%s.constraintScaleX' % scale_constraint, node_only = True)
    
    
    if node:
        cmds.connectAttr('%s.parentInverseMatrix' % node[0], '%s.constraintParentInverseMatrix' % scale_constraint)
    
    for inc in range(0, weight_count):
        
        target = get_attribute_input('%s.target[%s].targetScale' % (scale_constraint, inc), True)
        
        cmds.connectAttr('%s.parentInverseMatrix' % target, '%s.target[%s].targetParentMatrix' % (scale_constraint, inc) )
    
def duplicate_joint_section(joint, name = ''):
    """
        Joint chains ususally have a parent and a child along the chain. 
        This will duplicate one of those sections.  You need only supply the parent joint.
    """
    
    
    rels = cmds.listRelatives(joint, type = 'joint', f = True)
    
    if not rels:
        return
    
    child = rels[0]
    
    if not name:
        name = 'duplicate_%s' % joint
    
    duplicate = cmds.duplicate(joint, po = True, n = name)[0]
    sub_duplicate = None
    
    if child:
        sub_duplicate = cmds.duplicate(child, po = True, n = (name + '_end'))[0] 
        cmds.parent(sub_duplicate, duplicate)
        cmds.makeIdentity(sub_duplicate, jo = True, r = True, apply = True)
        
    if not sub_duplicate:
        return duplicate
    if sub_duplicate:
        return duplicate, sub_duplicate   
    
def get_axis_vector(transform, axis_vector):
    """
        If you give it a vector [1,0,0], it will return the transform's x point.
        If you give it a vector [0,1,0], it will return the transform's y point.
        If you give it a vector [0,0,1], it will return the transform's z point.
    """
    t_func = api.TransformFunction(transform)
    new_vector = t_func.get_vector_matrix_product(axis_vector)
    
    return new_vector
    
#--- animation

def get_input_keyframes(node, node_only = True):
    """
        Get all keyframes that input into the node.
    """
    inputs = get_inputs(node, node_only)

    found = []
    
    if not inputs:
        return found
    
    for input_value in inputs:
        if cmds.nodeType(input_value).startswith('animCurve'):
            found.append(input_value)
            
    return found        

def get_output_keyframes(node):
    """
        Get all keyframes that output from the node.
    """    
    
    outputs = get_outputs(node)
    
    found = []
    
    if not outputs:
        return found
    
    for output in outputs:
        
        if cmds.nodeType(output).startswith('animCurve'):
            found.append(output)
            
    return found

def set_infiinity(keyframe, pre = False, post = False):
    function = api.KeyframeFunction(keyframe)
    
    if post:
        function.set_post_infinity(function.linear)    
        
    if pre:
        function.set_pre_infinity(function.linear)
        
    return keyframe

#--- geometry

def is_a_shape(node):
    if cmds.objectType(node, isAType = 'shape'):
        return True
    
    return False

def is_a_mesh(node):
    
    if cmds.objExists('%s.vtx[0]' % node):
        return True
    
    return False

def has_shape_of_type(node, maya_type):
    
    test = None
    
    if cmds.objectType(node, isAType = 'shape'):
        test = node
        
    if not cmds.objectType(node, isAType = 'shape'):
        shapes = get_shapes(node)
        
        if shapes:
            test = shapes[0]
        
    if test:
        if maya_type == cmds.nodeType(test):
            return True
        

def get_selected_meshes():

    selection = cmds.ls(sl = True)
    
    found = []
    
    for thing in selection:
        if cmds.nodeType(thing) == 'mesh':
            found_mesh = cmds.listRelatives(thing, p = True)
            found.append(found_mesh)
            
        if cmds.nodeType(thing) == 'transform':
            
            shapes = get_mesh_shape(thing)
            if shapes:
                found.append(thing)
                
    return found        

def get_mesh_shape(mesh, shape_index = 0):
    
    if mesh.find('.vtx'):
        mesh = mesh.split('.')[0]
    
    if cmds.nodeType(mesh) == 'mesh':
        
        mesh = cmds.listRelatives(mesh, p = True)[0]
        
    shapes = get_shapes(mesh)
    if not shapes:
        return
    
    if not cmds.nodeType(shapes[0]) == 'mesh':
        return
    
    shape_count = len(shapes)
    
    if shape_index < shape_count:
        return shapes[0]
    
    if shape_index > shape_count:
        cmds.warning('%s does not have a shape count up to %s' % shape_index)
    
def create_shape_from_shape(shape, name = 'new_shape'):
    
    parent = cmds.listRelatives(shape, p = True, f = True)
    
    transform = cmds.group(em = True)
    transform = cmds.ls(transform, l = True)[0]
    
    api.create_mesh_from_mesh(shape, transform)
    mesh = transform
    
    add_to_isolate_select([mesh])
    
    mesh = cmds.rename(mesh, inc_name(name))
    
    if parent:
        MatchSpace(parent[0], mesh).translation_rotation()
        
    return mesh
    

def get_shapes(transform):
    if is_a_shape(transform):
        parent = cmds.listRelatives(transform, p = True, f = True)
        return cmds.listRelatives(parent, s = True, f = True)
    
    return cmds.listRelatives(transform, s = True, f = True)

def get_of_type_in_hierarchy(transform, node_type):
    """
        Get nodes of type in a hierarchy.
    """
    relatives = cmds.listRelatives(transform, ad = True, type = node_type, f = True)
    
    found = []
    
    for relative in relatives:
        if cmds.objectType(relative, isa = 'shape'):
            parent = cmds.listRelatives(relative, f = True, p = True)[0]
            
            if parent:
                
                if not parent in found:
                    found.append(parent)
                
        if not cmds.objectType(relative, isa = 'shape'):
            found.append(relative)
            
    return found
              
            

def get_shapes_in_hierarchy(transform):
    """
        Get all the shapes in the child hierarchy excluding intermediates.
    """
    hierarchy = [transform]
    
    relatives = cmds.listRelatives(transform, ad = True, type = 'transform', f = True)
    
    if relatives:
        hierarchy += relatives
    
    shapes = []
    
    for child in hierarchy:
        
        found_shapes = get_shapes(child)
        sifted_shapes = []
        
        if not found_shapes:
            continue
        
        for found_shape in found_shapes:
            
            if cmds.getAttr('%s.intermediateObject' % found_shape):
                continue
            
            sifted_shapes.append( found_shape )
            
        if sifted_shapes:
            shapes += sifted_shapes
    
    return shapes

def rename_shapes(transform):
    """
        Rename the shapes under a transform. 
        Renames them to match the name of the transform.
    """
    
    shapes = get_shapes(transform)
    
    if shapes:
        cmds.rename(shapes[0], '%sShape' % transform)
        
    if len(shapes) == 1:
        return
    
    if not shapes:
        return
    
    inc = 1
    for shape in shapes[1:]:
        
        cmds.rename(shape, '%sShape%s' % (transform, inc))
        inc += 1

def get_component_count(transform):
    """
        Get the number of components under a transform.
    """
    
    components = get_components(transform)
    
    return len( cmds.ls(components[0], flatten = True) )

def get_components(transform):
    """
        Get the name of the components under a transform.
    """
    
    shapes = get_shapes(transform)
    
    return get_components_from_shapes(shapes)

def get_components_in_hierarchy(transform):
    """
        Get the components in the hierarchy.
    """
    shapes = get_shapes_in_hierarchy(transform)
    
    return get_components_from_shapes(shapes)

def get_components_from_shapes(shapes = None):
    
    components = []
    if shapes:
        for shape in shapes:
            
            found_components = None
            
            if cmds.nodeType(shape) == 'nurbsSurface':
                found_components = '%s.cv[*]' % shape
            
            if cmds.nodeType(shape) == 'nurbsCurve':
                found_components = '%s.cv[*]' % shape
            
            if cmds.nodeType(shape) == 'mesh':
                found_components = '%s.vtx[*]' % shape
            
            if found_components:
                components.append( found_components )
            
    return components

def get_edge_path(edges = []):
    """
        Given a list of edges, return the edge path.
    """
    
    cmds.select(cl = True)
    cmds.polySelectSp(edges, loop = True )
    
    return cmds.ls(sl = True, l = True)

def edge_to_vertex(edges):
    """
        Return the vertices that are part of the edges.
    """
    edges = cmds.ls(edges, flatten = True)
    
    verts = []
    
    mesh = edges[0].split('.')
    mesh = mesh[0]
    
    for edge in edges:
        
        info = cmds.polyInfo(edge, edgeToVertex = True)
        info = info[0]
        info = info.split()
        
        vert1 = info[2]
        vert2 = info[3]
        
        if not vert1 in verts:
            verts.append('%s.vtx[%s]' % (mesh, vert1))
            
        if not vert2 in verts:
            verts.append('%s.vtx[%s]' % (mesh, vert2))
            
    return verts

def get_face_center(mesh, face_id):
    """
        Get the center position of a face.
    """
    mesh = get_mesh_shape(mesh)

    face_iter = api.IteratePolygonFaces(mesh)
    
    center = face_iter.get_center(face_id)
    
    return center
    
def get_face_centers(mesh):
    """
        Return a list of face center positions, that correspond to the face index.
    """
    mesh = get_mesh_shape(mesh)
    
    face_iter = api.IteratePolygonFaces(mesh)
    
    return face_iter.get_face_center_vectors()
    
    
def get_slots(attribute):
    """
        Given a multi attribute, get all the slots currently made.
    """
    slots = cmds.listAttr(attribute, multi = True)
        
    found_slots = []
    
    for slot in slots:
        index = re.findall('\d+', slot)
        
        if index:
            found_slots.append(index[-1])
            
    return found_slots

def get_slot_count(attribute):
    """
        Get the number of created slots in a multi attribute.
    """
    
    slots = get_slots(attribute)
    
    if not slots:
        return 0
    
    return len(slots)

def get_available_slot(attribute):
    """
        Find the next available slot in a multi attribute.
    """
    slots = get_slots(attribute)
    
    if not slots:
        return 0
    
    return int( slots[-1] )+1

def attach_to_mesh(transform, mesh, deform = False, priority = None, face = None, point_constrain = False, auto_parent = False, hide_shape= False, inherit_transform = False, local = False, rotate_pivot = False, constrain = True):
    """
    
        Be default this will attach the center point of the transform (including hierarchy and shapes) to the mesh.
        Important: If you need to attach to the rotate pivot of the transform make sure to set rotate_pivot = True
        This uses a rivet.
    """
    
    parent = None
    if auto_parent:
        parent = cmds.listRelatives(transform, p = True)
    
    shape = get_mesh_shape(mesh)
    
    if rotate_pivot:
        position = cmds.xform(transform, q = True, rp = True, ws = True)
    if not rotate_pivot: 
        position = get_center(transform)
    
    if face == None:
        
        try:
            face_fn = api.MeshFunction(shape)
            face_id = face_fn.get_closest_face(position)
        except:
            face_fn = api.IteratePolygonFaces(shape)
            face_id = face_fn.get_closest_face(position)
        
    if face != None:
        face_id = face
    
    face_iter = api.IteratePolygonFaces(shape)
    edges = face_iter.get_edges(face_id)
    
    edge1 = '%s.e[%s]' % (mesh, edges[0])
    edge2 = '%s.e[%s]' % (mesh, edges[2])

    if not type(transform) == list:
        transform = [transform]
    
    if not priority:
        priority = transform[0]
    
    rivet = Rivet(priority)
    rivet.set_edges([edge1, edge2])
    rivet = rivet.create()
    
    if deform:

        for thing in transform:
            cluster, handle = cmds.cluster(thing, n = inc_name('rivetCluster_%s' % thing))
            cmds.hide(handle)
            cmds.parent(handle, rivet )

    if constrain:
    
        if not deform and not local:
            for thing in transform:
                if not point_constrain:
                    cmds.parentConstraint(rivet, thing, mo = True)
                if point_constrain:
                    cmds.pointConstraint(rivet, thing, mo = True)
                    
        if local and not deform:
            for thing in transform:
                if point_constrain:
                    local, xform = constrain_local(rivet, thing, constraint = 'pointConstraint')
                if not point_constrain:
                    local, xform = constrain_local(rivet, thing, constraint = 'parentConstraint')
                    
                if auto_parent:
                    cmds.parent(xform, parent)

    if not constrain:
        cmds.parent(transform, rivet)
                    
    if not inherit_transform:
        cmds.setAttr('%s.inheritsTransform' % rivet, 0)
    
    if parent and auto_parent:
        cmds.parent(rivet, parent)
        
        
    if hide_shape:
        cmds.hide('%sShape' % rivet)
        
    
    return rivet

def attach_to_curve(transform, curve, maintain_offset = False, parameter = None):
    """
        Attach the transform to the curve using a point on curve.
    """
    
    position = cmds.xform(transform, q = True, ws = True, rp = True)
    
    if not parameter:
        parameter = get_closest_parameter_on_curve(curve, position)
        
    curve_info_node = cmds.pointOnCurve(curve, pr = parameter, ch = True)
    
    if not maintain_offset:
    
        cmds.connectAttr('%s.positionX' % curve_info_node, '%s.translateX' % transform)
        cmds.connectAttr('%s.positionY' % curve_info_node, '%s.translateY' % transform)
        cmds.connectAttr('%s.positionZ' % curve_info_node, '%s.translateZ' % transform)
    
    if maintain_offset:
        
        plus = cmds.createNode('plusMinusAverage', n = 'subtract_offset_%s' % transform)
        cmds.setAttr('%s.operation' % plus, 1)
        
        x_value = cmds.getAttr('%s.positionX' % curve_info_node)
        y_value = cmds.getAttr('%s.positionY' % curve_info_node)
        z_value = cmds.getAttr('%s.positionZ' % curve_info_node)
        
        x_value_orig = cmds.getAttr('%s.translateX' % transform)
        y_value_orig = cmds.getAttr('%s.translateY' % transform)
        z_value_orig = cmds.getAttr('%s.translateZ' % transform)
        
        cmds.connectAttr('%s.positionX' % curve_info_node, '%s.input3D[0].input3Dx' % plus)
        cmds.connectAttr('%s.positionY' % curve_info_node, '%s.input3D[0].input3Dy' % plus)
        cmds.connectAttr('%s.positionZ' % curve_info_node, '%s.input3D[0].input3Dz' % plus)
        
        cmds.setAttr('%s.input3D[1].input3Dx' % plus, -x_value )
        cmds.setAttr('%s.input3D[1].input3Dy' % plus, -y_value )
        cmds.setAttr('%s.input3D[1].input3Dz' % plus, -z_value )

        cmds.setAttr('%s.input3D[2].input3Dx' % plus, x_value_orig )
        cmds.setAttr('%s.input3D[2].input3Dy' % plus, y_value_orig )
        cmds.setAttr('%s.input3D[2].input3Dz' % plus, z_value_orig )

        cmds.connectAttr('%s.output3Dx' % plus, '%s.translateX' % transform)
        cmds.connectAttr('%s.output3Dy' % plus, '%s.translateY' % transform)
        cmds.connectAttr('%s.output3Dz' % plus, '%s.translateZ' % transform)
    
    return curve_info_node

def attach_to_surface(transform, surface, u = None, v = None):
    """
        Attach the transform to the surface using a rivet.
    """
    
    position = cmds.xform(transform, q = True, ws = True, t = True)

    if u == None or v == None:
        uv = get_closest_parameter_on_surface(surface, position)   
        
    rivet = Rivet(transform)
    rivet.set_surface(surface, uv[0], uv[1])
    rivet.set_create_joint(False)
    rivet.set_percent_on(False)
    
    rivet.create()
    
    cmds.parentConstraint(rivet.rivet, transform, mo = True)
    
    return rivet.rivet

def attach_to_closest_transform(source_transform, target_transforms):
    """
        Attach the source_transform to the closest transform in the list of target_transforms.
    """
    closest_transform = get_closest_transform(source_transform, target_transforms)
    
    create_follow_group(closest_transform, source_transform)

def follicle_to_mesh(transform, mesh, u = None, v = None):
    """
        Use a follicle to attach the transform to the mesh.
    """
    mesh = get_mesh_shape(mesh)
    
    position = cmds.xform(transform, q = True, ws = True, t = True)
    
    uv = u,v
    
    if u == None or v == None:
        uv = get_closest_uv_on_mesh(mesh, position)
        
    follicle = create_mesh_follicle(mesh, transform, uv)   
    
    cmds.parent(transform, follicle)
    
    return follicle

def create_joints_on_faces(mesh, faces = [], follow = True, name = None):
    """
        Create joints on the given faces.
    """
    mesh = get_mesh_shape(mesh)
    
    centers = []
    face_ids = []
     
    if faces:
        for face in faces:
            
            if type(face) == str or type(face) == unicode:
                sub_faces = cmds.ls(face, flatten = True)
                
                
                
                for sub_face in sub_faces:
                    id_value = vtool.util.get_last_number(sub_face)
                    
                    face_ids.append(id_value) 
        
        if type(face) == int:
            face_ids.append(face)
           
    if face_ids:
        centers = []
        
        for face_id in face_ids:
            
            center = get_face_center(mesh, face_id)
            centers.append(center)
    
    if not face_ids:
        centers = get_face_centers(mesh)
    
    
    joints = []
    follicles = []
    
    for center in centers:
        cmds.select(cl = True)
        
        if not name:
            name = 'joint_mesh_1'
        
        joint = cmds.joint(p = center, n = inc_name(name))
        joints.append(joint)
        
        if follow:
            follicle = attach_to_mesh(joint, mesh, hide_shape = True, constrain = False, rotate_pivot = True)
            
            
            
            #follicle = follicle_to_mesh(joint, mesh)
            follicles.append(follicle)
            #cmds.makeIdentity(joint, jo = True, apply = True, t = True, r = True, s = True)
    
    if follicles:
        return joints, follicles
    if not follicles:
        return joints
    

def follicle_to_surface(transform, surface, u = None, v = None):
    """
        Follicle the transform to a nurbs surface.
    """
    position = cmds.xform(transform, q = True, ws = True, t = True)

    uv = u,v

    if u == None or v == None:
        uv = get_closest_parameter_on_surface(surface, position)   

    follicle = create_surface_follicle(surface, transform, uv)
    
    cmds.parent(transform, follicle)
    
    return follicle

def create_empty_follicle(description, uv = [0,0]):

    follicleShape = cmds.createNode('follicle')
    cmds.hide(follicleShape)
    
    follicle = cmds.listRelatives(follicleShape, p = True)[0]
    
    cmds.setAttr('%s.inheritsTransform' % follicle, 0)
    
    if not description:
        follicle = cmds.rename(follicle, inc_name('follicle_1'))
    if description:
        follicle = cmds.rename(follicle, inc_name('follicle_%s' % description))
    
    cmds.setAttr('%s.parameterU' % follicle, uv[0])
    cmds.setAttr('%s.parameterV' % follicle, uv[1])
    
    return follicle    

def create_mesh_follicle(mesh, description = None, uv = [0,0]):
    
    follicle = create_empty_follicle(description, uv)
    
    shape = cmds.listRelatives(follicle, shapes = True)[0]
        
    cmds.connectAttr('%s.outMesh' % mesh, '%s.inputMesh' % follicle)
    cmds.connectAttr('%s.worldMatrix' % mesh, '%s.inputWorldMatrix' % follicle)
    
    cmds.connectAttr('%s.outTranslate' % shape, '%s.translate' % follicle)
    cmds.connectAttr('%s.outRotate' % shape, '%s.rotate' % follicle)
    
    return follicle
    
def create_surface_follicle(surface, description = None, uv = [0,0]):
    
    follicle = create_empty_follicle(description, uv)
    
    shape = cmds.listRelatives(follicle, shapes = True)[0]
        
    cmds.connectAttr('%s.local' % surface, '%s.inputSurface' % follicle)
    cmds.connectAttr('%s.worldMatrix' % surface, '%s.inputWorldMatrix' % follicle)
    
    cmds.connectAttr('%s.outTranslate' % shape, '%s.translate' % follicle)
    cmds.connectAttr('%s.outRotate' % shape, '%s.rotate' % follicle)
    
    return follicle

def transforms_to_nurb_surface(transforms, description, spans = -1, offset_axis = 'Y', offset_amount = 1):
    """
        Create a nurbs surface from a list of joints.  
        Good for creating a nurbs surface that follows a spine or a tail.
    """
    
    
    transform_positions_1 = []
    transform_positions_2 = []
    
    for transform in transforms:
        
        transform_1 = cmds.group(em = True)
        transform_2 = cmds.group(em = True)
        
        MatchSpace(transform, transform_1).translation_rotation()
        MatchSpace(transform, transform_2).translation_rotation()
        
        vector = vtool.util.get_axis_vector(offset_axis)
        
        
        cmds.move(vector[0]*offset_amount, 
                  vector[1]*offset_amount, 
                  vector[2]*offset_amount, transform_1, relative = True, os = True)
        
        cmds.move(vector[0]*-offset_amount, 
                  vector[1]*-offset_amount, 
                  vector[2]*-offset_amount, transform_2, relative = True, os = True)
        
        pos_1 = cmds.xform(transform_1, q = True, ws = True, t = True)
        pos_2 = cmds.xform(transform_2, q = True, ws = True, t = True)
        
        transform_positions_1.append(pos_1)
        transform_positions_2.append(pos_2)
        
        cmds.delete(transform_1, transform_2)
    
    curve_1 = cmds.curve(p = transform_positions_1, degree = 1)
    curve_2 = cmds.curve(p = transform_positions_2, degree = 1)  
    
    curves = [curve_1, curve_2]
    
    if not spans == -1:
    
        for curve in curves:
            cmds.rebuildCurve(curve, ch = False, 
                                        rpo = True,  
                                        rt = 0, 
                                        end = 1, 
                                        kr = False, 
                                        kcp = False, 
                                        kep = True,  
                                        kt = False, 
                                        spans = spans, 
                                        degree = 3, 
                                        tol =  0.01)
        
    loft = cmds.loft(curve_1, curve_2, n ='nurbsSurface_%s' % description, ss = 1, degree = 1, ch = False)
    
    #cmds.rebuildSurface(loft,  ch = True, rpo = 1, rt = 0, end = 1, kr = 0, kcp = 0, kc = 0, su = 1, du = 1, sv = spans, dv = 3, fr = 0, dir = 2)
      
    cmds.delete(curve_1, curve_2)
    
    return loft[0]

def transforms_to_curve(transforms, spans, description):
    """
        Create a curve from a list of transforms.  Good for create the curve for a spine joint chain or a tail joint chain.
    """
    transform_positions = []
        
    for joint in transforms:
        joint_position = cmds.xform(joint, q = True, ws = True, t = True)
        
        transform_positions.append( joint_position )
    
    curve = cmds.curve(p = transform_positions, degree = 1)
    
    cmds.rebuildCurve(curve, ch = False, 
                                rpo = True,  
                                rt = 0, 
                                end = 1, 
                                kr = False, 
                                kcp = False, 
                                kep = True,  
                                kt = False, 
                                spans = spans, 
                                degree = 3, 
                                tol =  0.01)
    
    
    curve = cmds.rename( curve, inc_name('curve_%s' % description) )
    
    cmds.setAttr('%s.inheritsTransform' % curve, 0)
    
    return curve
    
def transforms_to_joint_chain(transforms, name = ''):
    """
        Given a list of transforms, create a joint chain.
    """
    cmds.select(cl = True)
    
    joints = []
    
    for transform in transforms:
    
        if not name:
            name = transform     
            
        joint = cmds.joint(n = inc_name('joint_%s' % name))
        
        MatchSpace(transform, joint).translation_rotation()
        
        joints.append(joint)
        
    return joints

<<<<<<< HEAD
def transform_to_polygon_plane(transform):
    """
        Create a single polygon face from the position and orientation of a transform.
    """
    plane = cmds.polyPlane( w = 1, h = 1, sx = 1, sy = 1, ax = [0, 1, 0], ch = 0)
=======
def transform_to_polygon_plane(transform, size = 1):
    plane = cmds.polyPlane( w = size, h = size, sx = 1, sy = 1, ax = [0, 1, 0], ch = 0)
>>>>>>> ca99a9a8
    
    plane = cmds.rename(plane, inc_name('%s_plane' % transform))
    
    MatchSpace(transform, plane).translation_rotation()
    
    return plane
    
def curve_to_nurb_surface(curve):
    pass
    
def edges_to_curve(edges, description):
    """
        Given a list of edges create a curve.
    """
    cmds.select(edges)

    curve =  cmds.polyToCurve(form = 2, degree = 3 )[0]
    
    curve = cmds.rename(curve, inc_name('curve_%s' % description))
    
    return curve
    
def get_intersection_on_mesh(mesh, ray_source_vector, ray_direction_vector ):
    """
        Given a ray vector with source and direction, find the closest intersection on a mesh.
    """
    mesh_fn = api.MeshFunction(mesh)
    
    intersection = mesh_fn.get_closest_intersection(ray_source_vector, ray_direction_vector)
    
    return intersection
    
def get_closest_uv_on_mesh(mesh, three_value_list):
    """
        Find the closest uv on a mesh given a vector.
    """
    
    mesh = api.MeshFunction(mesh)
    found = mesh.get_uv_at_point(three_value_list)
    
    return found
    

def get_axis_intersect_on_mesh(mesh, transform, rotate_axis = 'Z', opposite_axis = 'X', accuracy = 100, angle_range = 180):
    """
        This will find the closest intersection on a mesh by testing on a rotate axis.
    """
    closest = None
    found = None
    
    dup = cmds.duplicate(transform, po = True)[0]
    
    space1 = cmds.xform(dup, q = True, t = True)
    
    inc_value = (angle_range*1.0)/accuracy
        
    if rotate_axis == 'X':
        rotate_value = [inc_value,0,0]
    if rotate_axis == 'Y':
        rotate_value = [0,inc_value,0]
    if rotate_axis == 'Z':
        rotate_value = [0,0,inc_value]

    if opposite_axis == 'X':
        axis_vector = [1,0,0]
    if opposite_axis == 'Y':
        axis_vector = [0,1,0]
    if opposite_axis == 'Z':
        axis_vector = [0,0,1]
                
    for inc in range(0, accuracy+1):
        
        space2 = get_axis_vector(dup, axis_vector)
        
        cmds.rotate(rotate_value[0], rotate_value[1], rotate_value[2], dup, r = True)
        
        mesh_api = api.MeshFunction(mesh)    
        intersect = mesh_api.get_closest_intersection(space1, space2)
        
        distance = vtool.util.get_distance(space1, list(intersect))
        
        if closest == None:
            closest = distance
            found = intersect
        
        if distance < closest:
            closest = distance
            found = intersect
        
    cmds.delete(dup)
            
    return found
    
def get_closest_parameter_on_curve(curve, three_value_list):
    """
        Find the closest parameter value on the curve given a vector.
    """
    curve_shapes = get_shapes(curve)
    
    if curve_shapes:
        curve = curve_shapes[0]
    
    curve = api.NurbsCurveFunction(curve)
        
    newPoint = curve.get_closest_position( three_value_list )
    
    return curve.get_parameter_at_position(newPoint)

def get_closest_parameter_on_surface(surface, vector):
    """
        Find the closest parameter value on the surface given a vector.
        Returns a uv list.
    """
    shapes = get_shapes(surface)
    
    if shapes:
        surface = shapes[0]
    
    surface = api.NurbsSurfaceFunction(surface)
        
    uv = surface.get_closest_parameter(vector)
    
    uv = list(uv)
    
    if uv[0] == 0:
        uv[0] = 0.001
    
    if uv[1] == 0:
        uv[1] = 0.001
    
    return uv

def get_closest_position_on_curve(curve, three_value_list):
    """
        Given a vector, find the closest position on a curve.
    """
    
    curve_shapes = get_shapes(curve)
    
    if curve_shapes:
        curve = curve_shapes[0]
    
    curve = api.NurbsCurveFunction(curve)
        
    return curve.get_closest_position( three_value_list )

def get_parameter_from_curve_length(curve, length_value):
    
    """
        Find the parameter value given the length section of a curve.
    """
    
    curve_shapes = get_shapes(curve)
    
    if curve_shapes:
        curve = curve_shapes[0]
        
    curve = api.NurbsCurveFunction(curve)
    
    return curve.get_parameter_at_length(length_value)

def get_point_from_curve_parameter(curve, parameter):
    """
        Return the vector found at the parameter on the curve.
    """
    return cmds.pointOnCurve(curve, pr = parameter, ch = False)



@undo_chunk
def create_oriented_joints_on_curve(curve, count = 20, description = None, rig = False):
    """
        Create joints on curve that are oriented to aim at child.
    """
    if not description:
        description = 'curve'
    
    if count < 2:
        return
    
    length = cmds.arclen(curve, ch = False)
    cmds.select(cl = True)
    start_joint = cmds.joint(n = 'joint_%sStart' % description)
    
    end_joint = cmds.joint(p = [length,0,0], n = 'joint_%sEnd' % description)
    
    if count > 3:
        count = count -2
    
    joints = subdivide_joint(start_joint, end_joint, count, 'joint', description)
    
    joints.insert(0, start_joint)
    joints.append(end_joint)
    
    new_joint = []
    
    for joint in joints:
        new_joint.append( cmds.rename(joint, inc_name('joint_%s_1' % curve)) )
    
    ik = IkHandle(curve)
    ik.set_start_joint(new_joint[0])
    ik.set_end_joint(new_joint[-1])
    ik.set_solver(ik.solver_spline)
    ik.set_curve(curve)
    
    ik_handle = ik.create()
    cmds.refresh()
    cmds.delete(ik_handle)
    
    cmds.makeIdentity(new_joint[0], apply = True, r = True)
    
    ik = IkHandle(curve)
    ik.set_start_joint(new_joint[0])
    ik.set_end_joint(new_joint[-1])
    ik.set_solver(ik.solver_spline)
    ik.set_curve(curve)
    
    ik_handle = ik.create()  
      
    
    if not rig:
        cmds.refresh()
        cmds.delete(ik_handle)
        return new_joint
        
    if rig:
        create_spline_ik_stretch(curve, new_joint, curve, create_stretch_on_off = False)    
        return new_joint, ik_handle
    

    
    
@undo_chunk
def create_joints_on_curve(curve, joint_count, description, attach = True, create_controls = False):
    """
        Create joints on curve that do not aim at child.
    """
    group = cmds.group(em = True, n = inc_name('joints_%s' % curve))
    control_group = None
    
    if create_controls:
        control_group = cmds.group(em = True, n = inc_name('controls_%s' % curve))
        cmds.addAttr(control_group, ln = 'twist', k = True)
        cmds.addAttr(control_group, ln = 'offsetScale', min = -1, dv = 0, k = True)
    
    cmds.select(cl = True)
    
    total_length = cmds.arclen(curve)
    
    part_length = total_length/(joint_count-1)
    current_length = 0
    
    joints = []
    
    cmds.select(cl = True)
    
    percent = 0
    
    segment = 1.00/joint_count
    
    for inc in range(0, joint_count):
        
        param = get_parameter_from_curve_length(curve, current_length)
        
        position = get_point_from_curve_parameter(curve, param)
        if attach:
            cmds.select(cl = True)
            
        joint = cmds.joint(p = position, n = inc_name('joint_%s' % description) )
        
        cmds.addAttr(joint, ln = 'param', at = 'double', dv = param)
        
        if joints:
            cmds.joint(joints[-1], 
                       e = True, 
                       zso = True, 
                       oj = "xyz", 
                       sao = "yup")
        
        if attach:
            attach_node = attach_to_curve( joint, curve, parameter = param )
            
            cmds.parent(joint, group)
        
        current_length += part_length
        
        if create_controls:
            control = Control(inc_name('CNT_TWEAKER_%s' % description.upper()))
            control.set_curve_type('pin')
            control.rotate_shape(90, 0, 0)
            control.hide_visibility_attribute()
            
            control_name = control.get()  
            
            parameter_value = cmds.getAttr('%s.parameter' % attach_node)
            
            percent_var = MayaNumberVariable('percent')
            percent_var.set_min_value(0)
            percent_var.set_max_value(10)
            percent_var.set_value(parameter_value*10)
            percent_var.create(control_name)
            
            connect_multiply(percent_var.get_name(), '%s.parameter' % attach_node, 0.1)
            
            xform = create_xform_group(control_name)

            cmds.connectAttr('%s.positionX' % attach_node, '%s.translateX'  % xform)
            cmds.connectAttr('%s.positionY' % attach_node, '%s.translateY'  % xform)
            cmds.connectAttr('%s.positionZ' % attach_node, '%s.translateZ'  % xform)
            
            side = control.color_respect_side(True, 0.1)
            
            if side != 'C':
                control_name = cmds.rename(control_name, inc_name(control_name[0:-3] + '1_%s' % side))
            
            connect_translate(control_name, joint)
            connect_rotate(control_name, joint)

            offset = vtool.util.fade_sine(percent)
            
            multiply = MultiplyDivideNode(control_group)
            
            multiply = MultiplyDivideNode(control_group)
            multiply.input1X_in('%s.twist' % control_group)
            multiply.set_input2(offset)
            multiply.outputX_out('%s.rotateX' % joint)            

            plus = cmds.createNode('plusMinusAverage', n = 'plus_%s' % control_group)
            cmds.setAttr('%s.input1D[0]' % plus, 1)
            
            connect_multiply('%s.offsetScale' % control_group, '%s.input1D[1]' % plus, offset, plus = False)

            multiply = MultiplyDivideNode(control_group)
            
            multiply.input1X_in('%s.output1D' % plus)
            multiply.input1Y_in('%s.output1D' % plus)
            multiply.input1Z_in('%s.output1D' % plus)
            
            multiply.input2X_in('%s.scaleX' % control_name)
            multiply.input2Y_in('%s.scaleY' % control_name)
            multiply.input2Z_in('%s.scaleZ' % control_name)
            
            multiply.outputX_out('%s.scaleX' % joint)
            multiply.outputY_out('%s.scaleY' % joint)
            multiply.outputZ_out('%s.scaleZ' % joint)

            cmds.parent(xform, control_group)
            
        joints.append(joint)
    
        percent += segment
    
    
    
    if not attach:
        cmds.parent(joints[0], group)
    
    
    
    return joints, group, control_group

def create_ghost_chain(transforms):
    """
        A ghost chain has the same hierarchy has the supplied transforms.
        It connects into the an xform group above the transform.  
        This allows for setups that follow a nurbs surface, and then work like an fk hierarchy after. 
    """
    last_ghost = None
    
    ghosts = []
    
    for transform in transforms:
        ghost = cmds.duplicate(transform, po = True, n = 'ghost_%s' % transform)[0]
        cmds.parent(ghost, w = True)
        
        MatchSpace(transform, ghost).translation_rotation()
        
        xform = create_xform_group(ghost)
        
        target_offset = create_xform_group(transform)
        
        connect_translate(ghost, target_offset)
        connect_rotate(ghost, target_offset)
        
        if last_ghost:
            cmds.parent(xform, last_ghost )
        
        last_ghost = ghost
        
        ghosts.append(ghost)

    return ghosts
        
@undo_chunk
def snap_joints_to_curve(joints, curve = None, count = 10):
    """
        Snap the joints to a curve. 
        If count is greater than the number of joints, than joints will be added along the curve.
    """
    if not joints:
        return
    
    delete_after = []
    
    if not curve:
        curve = transforms_to_curve(joints, spans = count, description = 'temp')
        delete_after.append(curve)
        
    joint_count = len(joints)
    
    if joint_count < count and count:
        
        missing_count = count-joint_count
        
        for inc in range(0, missing_count):

            joint = cmds.duplicate(joints[-1])[0]
            joint = cmds.rename(joint, inc_name(joints[-1]))
            
            cmds.parent(joint, joints[-1])
            
            joints.append(joint)

    joint_count = len(joints)
    
    if not joint_count:
        return
    
    if count == 0:
        count = joint_count
    
    total_length = cmds.arclen(curve)
    
    part_length = total_length/(count-1)
    current_length = 0.0
    
    if count-1 == 0:
        part_length = 0
    
    for inc in range(0, count):
        param = get_parameter_from_curve_length(curve, current_length)
        position = get_point_from_curve_parameter(curve, param)
        
        cmds.move(position[0], position[1], position[2], '%s.scalePivot' % joints[inc], 
                                                         '%s.rotatePivot' % joints[inc], a = True)
        current_length += part_length  
        
    if delete_after:
        cmds.delete(delete_after)    

def convert_indices_to_mesh_vertices(indices, mesh):
    """
        Return a list of properly named vertices out of a list of indices.
    """
    verts = []
    
    for index in indices:
        verts.append('%s.vtx[%s]' % (mesh, index))
        
    return verts

def get_vertex_normal(vert_name):
    """
        Get the position of a normal of a vertex.
    """
    normal = cmds.polyNormalPerVertex(vert_name, q = True, normalXYZ = True)
    normal = normal[:3]
    return vtool.util.Vector(normal)

def add_poly_smooth(mesh):
    """
        create a polySmooth node on the mesh. 
    """
    return cmds.polySmooth(mesh, mth = 0, dv = 1, bnr = 1, c = 1, kb = 0, khe = 0, kt = 1, kmb = 1, suv = 1, peh = 0, sl = 1, dpe = 1, ps = 0.1, ro = 1, ch = 1)[0]



#---deformation
    


    
    
def cluster_curve(curve, description, join_ends = False, join_start_end = False, last_pivot_end = False):
    """
        Create clusters on the cvs of a curve.
        joint_start_end, the cv at the start and end of the curve will be joined.
        join_ends, the 2 start cvs will have one cluster, the 2 end cvs will have one cluster.
    """
    
    clusters = []
    
    cvs = cmds.ls('%s.cv[*]' % curve, flatten = True)
    
    cv_count = len(cvs)
    
    start_inc = 0
    
    if join_ends and not join_start_end:
        cluster = cmds.cluster('%s.cv[0:1]' % curve, n = inc_name(description))[1]
        position = cmds.xform('%s.cv[0]' % curve, q = True, ws = True, t = True)
        cmds.xform(cluster, ws = True, rp = position, sp = position)
        clusters.append(cluster)
        
        last_cluster = cmds.cluster('%s.cv[%s:%s]' % (curve,cv_count-2, cv_count-1), n = inc_name(description))[1]
        
        if not last_pivot_end:
            position = cmds.xform('%s.cv[%s]' % (curve,cv_count-2), q = True, ws = True, t = True)
        if last_pivot_end:
            position = cmds.xform('%s.cv[%s]' % (curve,cv_count-1), q = True, ws = True, t = True)
            
        cmds.xform(last_cluster, ws = True, rp = position, sp = position)
            
        
        start_inc = 2
        
        cvs = cvs[2:cv_count-2]
        cv_count = len(cvs)+2
        
    if join_start_end:
        joined_cvs = ['%s.cv[0:1]' % curve,'%s.cv[%s:%s]' % (curve, cv_count-2, cv_count-1)]
        
        cluster = cmds.cluster(joined_cvs, n = inc_name(description))[1]
        position = cmds.xform('%s.cv[0]' % curve, q = True, ws = True, t = True)
        cmds.xform(cluster, ws = True, rp = position, sp = position)
        clusters.append(cluster)
        
        start_inc = 2
        
        cvs = cvs[2:cv_count-2]
        cv_count = len(cvs)+2
    
    for inc in range(start_inc, cv_count):
        cluster = cmds.cluster( '%s.cv[%s]' % (curve, inc), n = inc_name(description) )[1]
        clusters.append(cluster)
    
    if join_ends and not join_start_end:
        clusters.append(last_cluster)
    
    return clusters

def create_cluster(points, name):
    """
        Create a cluster on a bunch of points.
    """
    cluster, handle = cmds.cluster(points, n = inc_name('cluster_%s' % name))
    
    return cluster, handle

def create_cluster_bindpre(cluster, handle):
    """
        Create a bind pre matrix for the cluster.  
        This is good if for treating a cluster like a lattice.  
        Lattices have a base. If the base and the lattice move together the lattice has no effect.
        Likewise if you move the bind pre transform and the cluster handle together the cluster does not deform the mesh.
        Only when you move the cluster handle without the bind pre.
    """
    #cluster_parent = cmds.listRelatives(handle, p = True)
    
    bindpre = cmds.duplicate(handle, n = 'bindPre_%s' % handle)[0]
    shapes = get_shapes(bindpre)
    if shapes:
        cmds.delete(shapes)
    
    cmds.connectAttr('%s.worldInverseMatrix' % bindpre, '%s.bindPreMatrix' % cluster)
    
    #if cluster_parent:
        #cmds.parent(bindpre, cluster_parent[0])
    
    return bindpre

def create_lattice(points, description, divisions = (3,3,3), falloff = (2,2,2)):
    """
        Convenience for creating a lattice.
    """
    
    
    ffd, lattice, base = cmds.lattice(points, 
                                      divisions = divisions, 
                                      objectCentered = True, 
                                      ldv = falloff, n = 'ffd_%s' % description)
    
    return ffd, lattice, base
    
    

def find_deformer_by_type(mesh, deformer_type, return_all = False):
    """
        Given a mesh find a deformer with deformer_type in the history.
    """
    
    scope = cmds.listHistory(mesh, interestLevel = 1)
    
    found = []
    
    for thing in scope[1:]:
        if cmds.nodeType(thing) == deformer_type:
            if not return_all:
                return thing
            
            found.append(thing)
            
        if cmds.objectType(thing, isa = "shape") and not cmds.nodeType(thing) == 'lattice':
            return found
        
    if not found:
        return None
        
        
    return found

def get_influences_on_skin(skin_deformer):
    """
        Get the names of the skin influences in the skin cluster.
    """
    indices = get_indices('%s.matrix' % skin_deformer)
       
    influences = []
       
    for index in indices:
        influences.append( get_skin_influence_at_index(index, skin_deformer) )
        
    return influences

def get_non_zero_influences(skin_deformer):
    """
        Get influences that have weight in the skin cluster.
    """
    influences = cmds.skinCluster(skin_deformer, q = True, wi = True)
    
    return influences
    
def get_index_at_skin_influence(influence, skin_deformer):
    """
        Given an influence name, find at what index it connects to the skin cluster.
    """
    indices = get_indices('%s.matrix' % skin_deformer)
          
    for index in indices:
        found_influence = get_skin_influence_at_index(index, skin_deformer)
                
        if influence == found_influence:
            return index
        
def get_skin_influence_at_index(index, skin_deformer):
    """
        Find which influence connect to the skin cluster at the index.
    """
    influence_slot = '%s.matrix[%s]' % (skin_deformer, index) 
    
    connection = get_attribute_input( influence_slot )
    
    if connection:
        connection = connection.split('.')
        return connection[0]    

def get_skin_influence_indices(skin_deformer):
    """
        Get the indices of the connected influences.
    """
    
    return get_indices('%s.matrix' % skin_deformer)

def get_skin_influences(skin_deformer, return_dict = False):
    """
        Get the influences connected to the skin cluster.
        Return a dictionary with the keys being the name of the influences.
        The value at the key the index where the influence connects to the skin cluster.
    """
    indices = get_skin_influence_indices(skin_deformer)
    
    if not return_dict:
        found_influences = []
    if return_dict:
        found_influences = {}
    
    for index in indices:
        influence = get_skin_influence_at_index(index, skin_deformer)
        
        if not return_dict:
            found_influences.append(influence)
        if return_dict:
            found_influences[influence] = index
        
    return found_influences

def get_meshes_skinned_to_joint(joint):
    """
        Get all meshses that are skinned to the specified joint.
    """
    skins = cmds.ls(type = 'skinCluster')
    
    found = []
    
    for skin in skins:
        influences = get_skin_influences(skin)
        
        if joint in influences:
            geo = cmds.deformer(skin, q = True, geometry = True)
            
            geo_parent = cmds.listRelatives(geo, p = True)
            
            found += geo_parent
        
    return found
    
    
def get_skin_weights(skin_deformer):
    """
        Get the skin weights for the skin cluster.
        Return a dictionary where the key is the influence, 
        and the value is the a list of weights at the influence.
    """
    value_map = {}
    
    indices = get_indices('%s.weightList' % skin_deformer)
    
    for inc in range(0, len(indices)):
        
        influence_indices = get_indices('%s.weightList[ %s ].weights' % (skin_deformer, inc))
        
        if influence_indices:        
            for influence_index in influence_indices:
                                
                value = cmds.getAttr('%s.weightList[%s].weights[%s]' % (skin_deformer, inc, influence_index))
                
                if value < 0.0001:
                    continue
                
                if not influence_index in value_map:
                    
                    value_map[influence_index] = []
                    
                    for inc2 in range(0, len(indices)):
                        value_map[influence_index].append(0.0)

                if value:
                    value_map[influence_index][inc] = value
                
    return value_map

def get_skin_blend_weights(skin_deformer):
    """
        Get the blendWeight values on the skin cluster.
    """
    indices = get_indices('%s.weightList' % skin_deformer)
    
    blend_weights_attr = '%s.blendWeights' % skin_deformer
    blend_weights = get_indices(blend_weights_attr)
    blend_weight_dict = {}
        
    if blend_weights:
    
        for blend_weight in blend_weights:
            blend_weight_dict[blend_weight] = cmds.getAttr('%s.blendWeights[%s]' % (skin_deformer, blend_weight))
    
    
    values = []
    
    for inc in range(0, len(indices)):
        
        if inc in blend_weight_dict:
            values.append( blend_weight_dict[inc] )
            continue
                    
        if not inc in blend_weight_dict:
            values.append( 0.0 )
            continue

    return values

def set_skin_blend_weights(skin_deformer, weights):
    """
        Set the blendWeights on the skin cluster given a list of weights.
    """
    indices = get_indices('%s.weightList' % skin_deformer)
    
    for inc in range(0, len(indices)):
        if cmds.objExists('%s.blendWeights[%s]' % (skin_deformer, inc)):
            try:
                cmds.setAttr('%s.blendWeights[%s]' % (skin_deformer, inc), weights[inc])
            except:
                pass
        

def set_skin_weights_to_zero(skin_deformer):
    """
        Set all the weights on the mesh to zero.
    """
    weights = cmds.ls('%s.weightList[*]' % skin_deformer)
        
    for weight in weights:
            
        weight_attributes = cmds.listAttr('%s.weights' % (weight), multi = True)
            
        for weight_attribute in weight_attributes:
            cmds.setAttr('%s.%s' % (skin_deformer, weight_attribute), 0)

def set_vert_weights_to_zero(vert_index, skin_deformer, joint = None):
    
    influences = cmds.listAttr('%s.weightList[ %s ].weights' % (skin_deformer, vert_index), multi = True )
    
    index = None
    
    if joint:
        index = get_index_at_skin_influence(joint, skin_deformer)
    
    if not index:
        for influence in influences:
            cmds.setAttr('%s.%s' % (skin_deformer, influence), 0.0)
            
    if index:
        cmds.setAttr('%s.%s' % (skin_deformer, index), 0.0)   

def set_deformer_weights(weights, deformer, index = 0):
    
    for inc in range(0, len(weights) ):    
        cmds.setAttr('%s.weightList[%s].weights[%s]' % (deformer, index, inc), weights[inc])
    
def set_wire_weights(weights, wire_deformer, index = 0):
    #might need refresh 
    
    set_deformer_weights(weights, wire_deformer, index)
    
def get_deformer_weights(deformer, mesh, index = 0):

    indices = cmds.ls('%s.vtx[*]' % mesh, flatten = True)
        
    weights = []
    
    for inc in range(0, len(indices)):
        weights.append( cmds.getAttr('%s.weightList[%s].weights[%s]' % (deformer, index, inc)) )
    
    return weights

def get_wire_weights(wire_deformer, mesh, index = 0):
    
    get_deformer_weights(wire_deformer, mesh, index)

def get_cluster_weights(cluster_deformer, mesh, index = 0):
    return get_deformer_weights(cluster_deformer, mesh, index)

def get_blendshape_weights(blendshape_deformer, mesh, index = -1):
    pass

def get_intermediate_object(transform):
    
    shapes = cmds.listRelatives(transform, s = True, f = True)
    
    return shapes[-1]
    
def invert_blendshape_weight(blendshape_deformer, index = -1):
    pass

def set_all_weights_on_wire(wire_deformer, weight, mesh = None, slot = 0):
    
    if not mesh:
        indices = get_indices('%s.weightList[%s]' % (wire_deformer,slot))
    if mesh:
        indices = cmds.ls('%s.vtx[*]' % mesh, flatten = True)    
    
    for inc in range(0, len(indices) ):
        cmds.setAttr('%s.weightList[%s].weights[%s]' % (wire_deformer, slot, inc), weight)

def set_wire_weights_from_skin_influence(wire_deformer, weighted_mesh, influence):
    
    skin_cluster = find_deformer_by_type(weighted_mesh, 'skinCluster')
    index = get_index_at_skin_influence(influence, skin_cluster)
    
    if index == None:
        vtool.util.show('No influence %s on skin %s.' % (influence, skin_cluster))
        return
    
    weights = get_skin_weights(skin_cluster)
    
    weight = weights[index]
    
    
    
    set_wire_weights(weight, wire_deformer)

def prune_wire_weights(deformer, mesh, value = 0.0001):
    
    verts = cmds.ls('%s.vtx[*]' % mesh, flatten = True)
    
    found_verts = []
    
    for inc in range(0, len(verts)):
        weight_value = cmds.getAttr('%s.weightList[%s].weights[%s]' % (deformer, 0, inc))
        
        if weight_value < value:
            found_verts.append('%s.vtx[%s]' % (mesh, inc))
    
    cmds.sets(found_verts, rm = '%sSet' % deformer  )
    

def get_skin_weights_at_verts(verts, skin_deformer):
    value_map = {}
    
    for vert in verts:
        vertIndex = int(vert)
        
        influences = cmds.listAttr('%s.weightList[ %s ].weights' % (skin_deformer, vertIndex), multi = True )
        
        influence_count = len(influences)
        min_value = 1.0/influence_count
        top_value = 1.0 - min_value
                
        found_value = [None, 0]
                            
        for influence in influences:
            index = re.findall('\d+', influence)[1]
            value = cmds.getAttr('%s.%s' % (skin_deformer, influence))

            if influence_count == 1:
                found_value = [index, value]
                break

            if value < min_value:
                continue
            
            if value == 0:
                continue
            
            if value >= top_value:
                found_value = [index, value]
                break
                                                
            if value >= found_value[1]:
                found_value = [index, value]
        
        index, value = found_value
                    
        if not value_map.has_key(index):
            value_map[index] = value
    
        if value_map.has_key(index):
            value_map[index] += value

    return value_map

def get_faces_at_skin_influence(mesh, skin_deformer):
    scope = cmds.ls('%s.f[*]' % mesh, flatten = True)
    
    index_face_map = {}
    
    inc = 0
    
    for face in scope:
            
        inc += 1
           
        verts = cmds.polyInfo(face, fv = True)
        verts = verts[0].split()
        verts = verts[2:]
        
        value_map = get_skin_weights_at_verts(verts, skin_deformer)
        
        good_index = None
        last_value = 0
        
        for index in value_map:
            value = value_map[index]
            
            if value > last_value:
                good_index = index
                last_value = value
                                
        if not index_face_map.has_key(good_index):
            index_face_map[good_index] = []
            
        index_face_map[good_index].append(face)
        
    return index_face_map

@undo_chunk
def split_mesh_at_skin(mesh, skin_deformer = None, vis_attribute = None, constrain = False):
    
    if constrain:
        group = cmds.group(em = True, n = inc_name('split_%s' % mesh))
    
    if not skin_deformer:
        skin_deformer =  find_deformer_by_type(mesh, 'skinCluster')
    
    index_face_map = get_faces_at_skin_influence(mesh, skin_deformer)

    #cmds.undoInfo(state = False)
    cmds.hide(mesh)
    
    main_duplicate = cmds.duplicate(mesh)[0]
    unlock_attributes(main_duplicate)
    #clean shapes
    shapes = cmds.listRelatives(main_duplicate, shapes = True)
    cmds.delete(shapes[1:])
        
    for key in index_face_map:
        
        duplicate_mesh = cmds.duplicate(main_duplicate)[0]
        
        scope = cmds.ls('%s.f[*]' % duplicate_mesh, flatten = True)
        cmds.select(scope, r = True)
        
        faces = []
        
        for face in index_face_map[key]:
            face_name = face.replace(mesh, duplicate_mesh)
            faces.append(face_name)
        
        cmds.select(faces, d = True)
        cmds.delete()
        
        influence = get_skin_influence_at_index(key, skin_deformer)
        
        if not constrain:
            cmds.parent(duplicate_mesh, influence)
        if constrain:
            follow = create_follow_group(influence, duplicate_mesh)
            connect_scale(influence, follow)
            #cmds.parentConstraint(influence, duplicate_mesh, mo = True)
            cmds.parent(follow, group)
        
        if vis_attribute:
            cmds.connectAttr(vis_attribute, '%s.visibility' % duplicate_mesh)
    
    #cmds.undoInfo(state = True)
    cmds.showHidden(mesh)
    
    if constrain:
        return group
    
@undo_chunk
def transfer_weight(source_joint, target_joints, mesh):
    if not mesh:
        return
    
    skin_deformer = find_deformer_by_type(mesh, 'skinCluster')
    
    if not skin_deformer:
        return
    
    #cmds.undoInfo(state = False)
    
    index = get_index_at_skin_influence(source_joint, skin_deformer)
    
    weights = get_skin_weights(skin_deformer)
    
    indices = get_indices('%s.matrix' % skin_deformer)
    last_index = indices[-1]
    
    weights = weights[index]
    weighted_verts = []
    vert_weights = {}
    
    for inc in range(0, len(weights)):
        if weights[inc] > 0:
            
            vert = '%s.vtx[%s]' % (mesh, inc)
            weighted_verts.append( vert )
            vert_weights[vert] = weights[inc]
    
    joint_vert_map = get_closest_verts_to_joints(target_joints, weighted_verts)
    
    influences = get_influences_on_skin(skin_deformer)
    
    for influence in influences:
        if influence != source_joint:
            cmds.skinCluster(skin_deformer, e = True, inf = influence, lw = True)
        if influence == source_joint:
            cmds.skinCluster(skin_deformer, e = True, inf = influence, lw = False)
    
    for joint in target_joints:
        
        if not joint in joint_vert_map:
            continue
        
        cmds.skinCluster(skin_deformer, e = True, ai = joint, wt = 0.0, nw = 1)
        
        verts = joint_vert_map[joint]
        
        inc = 0
        
        for vert in verts:
            
            cmds.skinPercent(skin_deformer, vert, r = True, transformValue = [joint, vert_weights[vert]])
            inc += 1
        
        cmds.skinCluster(skin_deformer,e=True,inf=joint,lw = True)
        
        last_index += 1
        
    #cmds.undoInfo(state = True)
    
def add_joint_bindpre(skin, joint, description):
    bindPre_locator = cmds.spaceLocator(n = inc_name('locator_%s' % description))[0]
    #cmds.parent(bindPre_locator, bindPre_locator_group)
    
    index = get_index_at_skin_influence(joint, skin)
    
    match = MatchSpace(joint, bindPre_locator)
    match.translation_rotation()
        
    #attach_to_curve(bindPre_locator, base_curve)
    
    cmds.connectAttr('%s.worldInverseMatrix' % bindPre_locator, '%s.bindPreMatrix[%s]' % (skin, index))
    
    return bindPre_locator

def convert_joint_to_nub(start_joint, end_joint, count, prefix, name, side, mid_control = True):
    #joints = subdivide_joint(start_joint, end_joint, count, prefix, name, True)
    joints = subdivide_joint(start_joint, end_joint, count, prefix, '%s_1_%s' % (name,side), True)
    
    
    rig = IkSplineNubRig(name, side)
    rig.set_joints(joints)
    rig.set_end_with_locator(True)
    rig.set_create_middle_control(mid_control)
    #rig.set_guide_top_btm(start_joint, end_joint)
    rig.create()
    
    cmds.parent(joints[0], rig.setup_group)
    
    return rig.control_group, rig.setup_group
    
def convert_wire_deformer_to_skin(wire_deformer, description, joint_count = 10, delete_wire = True, skin = True, falloff = 1, create_controls = True):
    
    vtool.util.show('converting %s' % wire_deformer)
    
    convert_group = cmds.group(em = True, n = inc_name('convertWire_%s' % description))
    bindPre_locator_group = cmds.group(em = True, n = inc_name('convertWire_bindPre_%s' % description))
    
    cmds.parent(bindPre_locator_group, convert_group)
    
    cmds.hide(bindPre_locator_group)
    
    curve = get_attribute_input('%s.deformedWire[0]' % wire_deformer, node_only = True)
    
    curve = cmds.listRelatives(curve, p = True)[0]
    
    base_curve = get_attribute_input('%s.baseWire[0]' % wire_deformer, node_only= True)
    base_curve = cmds.listRelatives(base_curve, p = True)[0]
    
    
    joints, joints_group, control_group = create_joints_on_curve(curve, joint_count, description, create_controls = create_controls)
    
    meshes = cmds.deformer(wire_deformer, q = True, geometry = True)
    if not meshes:
        return
    
    inc = 0
    
    for mesh in meshes:
        zero_verts = []
        
        if not skin:
            skin_cluster = find_deformer_by_type(mesh, 'skinCluster')
            
            if not skin_cluster:
                cmds.select(cl = True)
                base_joint = cmds.joint(n = 'joint_%s' % wire_deformer)
            
                skin_cluster = cmds.skinCluster(base_joint, mesh, tsb = True)[0]
            
                cmds.parent(base_joint, convert_group)
            
            for joint in joints:
                found_skin = find_deformer_by_type(mesh, 'skinCluster')
                
                cmds.skinCluster(skin_cluster, e = True, ai = joint, wt = 0.0, nw = 1)     
                bindPre_locator = add_joint_bindpre(found_skin, joint, description)
                cmds.parent(bindPre_locator, bindPre_locator_group)
                
                parameter = cmds.getAttr('%s.param' % joint)
                attach_to_curve(bindPre_locator, base_curve, True, parameter) 
                
        if skin:
            verts = cmds.ls('%s.vtx[*]' % mesh, flatten = True)
            
            wire_weights = get_wire_weights(wire_deformer, mesh, inc)
            
            weighted_verts = []
            weights = {}
            verts_inc = {}
            
            for inc in range(0, len(wire_weights)):
                if wire_weights[inc] > 0:
                    weighted_verts.append(verts[inc])
                    weights[verts[inc]] = wire_weights[inc]
                    verts_inc[verts[inc]] = inc
            
            #joint_vert_map = get_closest_verts_to_joints(joints, weighted_verts)
            
            skin_cluster = find_deformer_by_type(mesh, 'skinCluster')
            
            base_joint = None
            
            if not skin_cluster:
                cmds.select(cl = True)
                base_joint = cmds.joint(n = 'joint_%s' % wire_deformer)
                
                skin_cluster = cmds.skinCluster(base_joint, mesh, tsb = True)[0]
                
                cmds.parent(base_joint, convert_group)
                
            if skin_cluster and not base_joint:
                base_joint = get_skin_influence_at_index(0, skin_cluster)
                
            #indices = get_indices('%s.matrix' % skin_cluster)
            #last_index = indices[-1]
            
            distance_falloff = falloff
            
            for joint in joints:
                
                cmds.skinCluster(skin_cluster, e = True, ai = joint, wt = 0.0, nw = 1)     
                bindPre_locator = add_joint_bindpre(skin_cluster, joint, description)
                cmds.parent(bindPre_locator, bindPre_locator_group)
                
                parameter = cmds.getAttr('%s.param' % joint)
                attach_to_curve(bindPre_locator, base_curve, True, parameter)
            
            
            for vert in weighted_verts:
                #vert_inc = verts_inc[vert]
    
                
                if weights[vert] < 0.0001:
                        continue
                
                distances = get_distances(joints, vert)
                
                
                joint_count = len(joints)
                
                smallest_distance = distances[0]
                distances_in_range = []
                smallest_distance_inc = 0
                
                for inc in range(0, joint_count):
                    if distances[inc] < smallest_distance:
                        smallest_distance_inc = inc
                        smallest_distance = distances[inc]
                
                distance_falloff = smallest_distance*1.3
                if distance_falloff < falloff:
                    distance_falloff = falloff
                
                for inc in range(0, joint_count):

                    if distances[inc] <= distance_falloff:
                        distances_in_range.append(inc)

                if smallest_distance >= distance_falloff or not distances_in_range:
                    
                    weight_value = weights[vert]
                    #base_value = 1.00-weight_value

                    cmds.skinPercent(skin_cluster, vert, r = False, transformValue = [joints[smallest_distance_inc], weight_value])

                    continue

                if smallest_distance <= distance_falloff or distances_in_range:

                    total = 0.0
                    
                    joint_weight = {}
                    
                    inverted_distances = {}
                    
                    for distance_inc in distances_in_range:
                        distance = distances[distance_inc]
                        
                        distance_weight = distance/distance_falloff
                        distance_weight = vtool.util.fade_sigmoid(distance_weight)
                        
                        inverted_distance = distance_falloff - distance*distance_weight*distance_weight
                        
                        inverted_distances[distance_inc] = inverted_distance
                        
                    for inverted_distance in inverted_distances:
                        total += inverted_distances[inverted_distance]
                        
                    for distance_inc in distances_in_range:
                        weight = inverted_distances[distance_inc]/total
                        
                        joint_weight[joints[distance_inc]] = weight
                    
                    weight_value = weights[vert]
                    #base_value = 1.00-weight_value
                    
                    segments = []
                    
                    for joint in joint_weight:
                        joint_value = joint_weight[joint]
                        value = weight_value*joint_value
                        
                        segments.append( (joint, value) )
                    
                    cmds.skinPercent(skin_cluster, vert, r = False, transformValue = segments)    
                        
                            
            for joint in joints:
                
                cmds.skinCluster(skin_cluster,e=True,inf=joint,lw = True)
        
        inc += 1
    
    cmds.setAttr('%s.envelope' % wire_deformer, 0)
    
    if delete_wire:
        disconnect_attribute('%s.baseWire[0]' % wire_deformer)
        cmds.delete(wire_deformer)
        
    cmds.parent(joints_group, convert_group)
    
    cmds.hide(convert_group)
    
    return convert_group, control_group, zero_verts



def convert_wire_to_skinned_joints(wire_deformer, description, joint_count = 10, falloff = 1):
    
    vtool.util.show('converting %s' % wire_deformer)
    
    convert_group = cmds.group(em = True, n = inc_name('convertWire_%s' % description))
    
    curve = get_attribute_input('%s.deformedWire[0]' % wire_deformer, node_only = True)
    curve = cmds.listRelatives(curve, p = True)[0]
    
    
    joints = create_oriented_joints_on_curve(curve, count = joint_count, rig = False)
    
    meshes = cmds.deformer(wire_deformer, q = True, geometry = True)
    if not meshes:
        return
    
    inc = 0
    
    for mesh in meshes:
        zero_verts = []
        skin = True
        """
        if not skin:
            skin_cluster = find_deformer_by_type(mesh, 'skinCluster')
            
            if not skin_cluster:
                cmds.select(cl = True)
                base_joint = cmds.joint(n = 'joint_%s' % wire_deformer)
            
                skin_cluster = cmds.skinCluster(base_joint, mesh, tsb = True)[0]
            
                cmds.parent(base_joint, convert_group)
            
            for joint in joints:
                found_skin = find_deformer_by_type(mesh, 'skinCluster')
                
                cmds.skinCluster(skin_cluster, e = True, ai = joint, wt = 0.0, nw = 1)     
        """                     
        if skin:
            verts = cmds.ls('%s.vtx[*]' % mesh, flatten = True)
            
            wire_weights = get_wire_weights(wire_deformer, mesh, inc)
            
            weighted_verts = []
            weights = {}
            verts_inc = {}
            
            for inc in range(0, len(wire_weights)):
                if wire_weights[inc] > 0:
                    weighted_verts.append(verts[inc])
                    weights[verts[inc]] = wire_weights[inc]
                    verts_inc[verts[inc]] = inc
            
            skin_cluster = find_deformer_by_type(mesh, 'skinCluster')
            
            base_joint = None
            
            if not skin_cluster:
                cmds.select(cl = True)
                base_joint = cmds.joint(n = 'joint_%s' % wire_deformer)
                
                skin_cluster = cmds.skinCluster(base_joint, mesh, tsb = True)[0]
                
                cmds.parent(base_joint, convert_group)
                
            if skin_cluster and not base_joint:
                base_joint = get_skin_influence_at_index(0, skin_cluster)
            
            distance_falloff = falloff
            
            for joint in joints:
                
                cmds.skinCluster(skin_cluster, e = True, ai = joint, wt = 0.0, nw = 1)     
            
            for vert in weighted_verts:
                
                if weights[vert] < 0.0001:
                        continue
                
                distances = get_distances(joints, vert)
                            
                joint_count = len(joints)
                
                smallest_distance = distances[0]
                distances_in_range = []
                smallest_distance_inc = 0
                
                for inc in range(0, joint_count):
                    if distances[inc] < smallest_distance:
                        smallest_distance_inc = inc
                        smallest_distance = distances[inc]
                
                distance_falloff = smallest_distance*1.3
                if distance_falloff < falloff:
                    distance_falloff = falloff
                
                for inc in range(0, joint_count):

                    if distances[inc] <= distance_falloff:
                        distances_in_range.append(inc)

                if smallest_distance >= distance_falloff or not distances_in_range:
                    
                    weight_value = weights[vert]

                    cmds.skinPercent(skin_cluster, vert, r = False, transformValue = [joints[smallest_distance_inc], weight_value])

                    continue

                if smallest_distance <= distance_falloff or distances_in_range:

                    total = 0.0
                    
                    joint_weight = {}
                    
                    inverted_distances = {}
                    
                    for distance_inc in distances_in_range:
                        distance = distances[distance_inc]
                        
                        distance_weight = distance/distance_falloff
                        distance_weight = vtool.util.fade_sigmoid(distance_weight)
                        
                        inverted_distance = distance_falloff - distance*distance_weight*distance_weight
                        
                        inverted_distances[distance_inc] = inverted_distance
                        
                    for inverted_distance in inverted_distances:
                        total += inverted_distances[inverted_distance]
                        
                    for distance_inc in distances_in_range:
                        weight = inverted_distances[distance_inc]/total
                        
                        joint_weight[joints[distance_inc]] = weight
                    
                    weight_value = weights[vert]
                    
                    segments = []
                    
                    for joint in joint_weight:
                        joint_value = joint_weight[joint]
                        value = weight_value*joint_value
                        
                        segments.append( (joint, value) )
                    
                    cmds.skinPercent(skin_cluster, vert, r = False, transformValue = segments)    
                                                
            for joint in joints:
                
                cmds.skinCluster(skin_cluster,e=True,inf=joint,lw = True)
        
        inc += 1
    
    cmds.setAttr('%s.envelope' % wire_deformer, 0)
        
    cmds.hide(convert_group)
    
    return convert_group
        
def transfer_joint_weight_to_joint(source_joint, target_joint, mesh):
    if mesh:
        
        skin_deformer = find_deformer_by_type(mesh, 'skinCluster')
        
        influences = get_influences_on_skin(skin_deformer)
        
        if not target_joint in influences:
            cmds.skinCluster(skin_deformer, e = True, ai = target_joint, wt = 0.0, nw = 1)  
        
        index = get_index_at_skin_influence(source_joint, skin_deformer)
        
        if not index:
            cmds.warning( 'could not find index for %s on mesh %s' % (source_joint, mesh) )
            return
        
        other_index = get_index_at_skin_influence(target_joint, skin_deformer)
        
        weights = get_skin_weights(skin_deformer)
        
        cmds.setAttr('%s.normalizeWeights' % skin_deformer, 0)
        
        index_weights = weights[index]
        
        other_index_weights = None
        
        if other_index in weights:
            other_index_weights = weights[other_index]
        
        weight_count = len(index_weights)
        
        for inc in range(0,weight_count):
            
            if index_weights[inc] == 0:
                continue
            
            if other_index_weights == None:
                weight_value = index_weights[inc]
            
            if not other_index_weights == None:
                weight_value = index_weights[inc] + other_index_weights[inc]
            
            cmds.setAttr('%s.weightList[ %s ].weights[%s]' % (skin_deformer, inc, other_index), weight_value)
            cmds.setAttr('%s.weightList[ %s ].weights[%s]' % (skin_deformer, inc, index), 0)
        
        cmds.setAttr('%s.normalizeWeights' % skin_deformer, 1)
        cmds.skinCluster(skin_deformer, edit = True, forceNormalizeWeights = True)

def transfer_weight_from_joint_to_parent(joint, mesh):
    
    parent_joint = cmds.listRelatives(joint, type = 'joint', p = True)
    
    if parent_joint:
        parent_joint = parent_joint[0]
        
    if not parent_joint:
        return
    
    transfer_joint_weight_to_joint(joint, parent_joint, mesh)
   
def transfer_cluster_weight_to_joint(cluster, joint, mesh):
    skin = find_deformer_by_type(mesh, 'skinCluster')
    
    weights = get_cluster_weights(cluster, mesh)
    
    for inc in range(0, len(weights)):
        
        vert = '%s.vtx[%s]' % (mesh, inc)
        
        cmds.skinPercent(skin, vert, r = False, transformValue = [joint, weights[inc]])
    
def transfer_joint_weight_to_blendshape(blendshape_node, joint, mesh, index = 0, target = -1):
    
    skin = find_deformer_by_type(mesh, 'skinCluster')
    weights = get_skin_weights(skin)
    
    influence_index = get_index_at_skin_influence(joint, skin)
    
    weight_values = weights[influence_index]
    
    inc = 0
    
    if target == -1:
        for weight in weight_values:
            cmds.setAttr('%s.inputTarget[%s].baseWeights[%s]' % (blendshape_node, index, inc), weight)
            inc += 1
            
    if target >= 0:
        for weight in weight_values:
            cmds.setAttr('%s.inputTarget[%s].inputTargetGroup[%s].targetWeights[%s]' % (blendshape_node, index, target, inc), weight)
            inc += 1
    
def add_missing_influences(skin1, skin2):

    influences1 = get_non_zero_influences(skin1)
    influences2 = get_non_zero_influences(skin2)
    
    for influence1 in influences1:
        
        if not influence1 in influences2:
            cmds.skinCluster(skin2, edit = True, ai = influence1, wt = 0.0, nw = 1)
    
@undo_chunk   
def skin_mesh_from_mesh(source_mesh, target_mesh, exclude_joints = [], include_joints = [], uv_space = False):
    ''' 
    This skins a mesh based on the skinning of another mesh.  
    Source mesh must be skinned.  The target mesh will be skinned with the joints in the source.
    The skinning from the source mesh will be projected onto the target mesh.
    exlude_joints = joints to exclude from the target's skin cluster.
    include_joints = only include the specified joints. 
    If exlude_joints, only exclude_joints in include_joints will be excluded.
    '''
    
    vtool.util.show('skinning %s' % target_mesh)
    
    skin = find_deformer_by_type(source_mesh, 'skinCluster')
    
    if not skin:
        cmds.warning('%s has no skin. Nothing to copy.' % source_mesh)
        return
    
    other_skin = find_deformer_by_type(target_mesh, 'skinCluster')
    
    if other_skin:
        cmds.warning('%s already has a skin cluster.' % target_mesh)
    
    
    influences = get_non_zero_influences(skin)
    
    for exclude in exclude_joints:
        if exclude in influences:
            influences.remove(exclude)
    
    if include_joints:
        found = []
        for include in include_joints:
            if include in influences:
                found.append(include)
        
        influences = found
    
    if not other_skin:  
        skin_name = get_basename(target_mesh)
        other_skin = cmds.skinCluster(influences, target_mesh, tsb=True, n = inc_name('skin_%s' % skin_name))[0]
        
    if other_skin:
        if not uv_space:
            cmds.copySkinWeights(ss = skin, 
                                 ds = other_skin, 
                                 noMirror = True, 
                                 surfaceAssociation = 'closestPoint', 
                                 influenceAssociation = ['name'], 
                                 normalize = True)
        
        if uv_space:
            cmds.copySkinWeights(ss = skin, 
                                 ds = other_skin, 
                                 noMirror = True, 
                                 surfaceAssociation = 'closestPoint', 
                                 influenceAssociation = ['name'],
                                 uvSpace = ['map1','map1'], 
                                 normalize = True)
            
    other_influences = cmds.skinCluster(other_skin, query = True, wi = True)
        
    for influence in influences:
        
        if not influence in other_influences:
            try:
                cmds.skinCluster(other_skin, edit = True, ri = influence)
            except:
                cmds.warning('Could not remove influence %s on mesh %s' % (influence, target_mesh))
                
    #cmds.undoInfo(state = True)
    

def skin_group_from_mesh(source_mesh, group, include_joints = [], exclude_joints = []):
    ''' 
    This skins a group of meshes based on the skinning of the source mesh.  
    Source mesh must be skinned.  The target group will be skinned with the joints in the source.
    The skinning from the source mesh will be projected onto the meshes in the group.
    exlude_joints = joints to exclude from the target's skin cluster.
    include_joints = only include the specified joints. 
    If exlude_joints, only exclude_joints in include_joints will be excluded.
    '''
    
    old_selection = cmds.ls(sl = True)
    
    cmds.select(cl = True)
    cmds.select(group)
    cmds.refresh()
    
    relatives = cmds.listRelatives(group, ad = True, type = 'transform')
    relatives.append(group)
    
    for relative in relatives:
        
        shape = get_mesh_shape(relative)
        
        if shape and cmds.nodeType(shape) == 'mesh':
            skin_mesh_from_mesh(source_mesh, relative, include_joints = include_joints, exclude_joints = exclude_joints)
            
    if old_selection:
        cmds.select(old_selection)

    
def skin_lattice_from_mesh(source_mesh, target, divisions = [10,10,10], falloff = [2,2,2], name = None, include_joints = [], exclude_joints = []):
    ''' 
    This skins a lattice based on the skinning of the source mesh.
    The lattice is generated automatically around the target mesh using divisions and falloff parameters.  
    Source mesh must be skinned.  The target lattice will be skinned with the joints in the source.
    The skinning from the source mesh will be projected onto the target lattice.
    exlude_joints = joints to exclude from the target's skin cluster.
    include_joints = only include the specified joints. 
    If exlude_joints, only exclude_joints in include_joints will be excluded.
    '''
    
    group = cmds.group(em = True, n = 'lattice_%s_gr' % target)
    
    if not name:
        name = target
    
    ffd, lattice, base = cmds.lattice(target, 
                                      divisions = divisions, 
                                      objectCentered = True, 
                                      ldv = falloff, n = 'lattice_%s' % name)
    
    cmds.parent(lattice, base, group)
    cmds.hide(group)
    
    skin_mesh_from_mesh(source_mesh, lattice, exclude_joints = exclude_joints, include_joints = include_joints)
    
    return group

def skin_curve_from_mesh(source_mesh, target, include_joints = [], exclude_joints = []):
    ''' 
    This skins a curve based on the skinning of the source mesh.  
    Source mesh must be skinned.  The target curve will be skinned with the joints in the source.
    The skinning from the source mesh will be projected onto the curve.
    exlude_joints = joints to exclude from the target's skin cluster.
    include_joints = only include the specified joints. 
    If exlude_joints, only exclude_joints in include_joints will be excluded.
    '''
    
    skin_mesh_from_mesh(source_mesh, target, exclude_joints = exclude_joints, include_joints = include_joints)

def skin_group(joints, group):
    """
    Skin all the meshes in a group to the specified joints.  
    Good for attaching the face geo to the head joint.
    """
    rels = cmds.listRelatives(group, ad = True, f = True)
    
    for rel in rels:
        
        name = rel.split('|')[-1]
        
        try:
            cmds.skinCluster(joints, rel, tsb = True, n = 'skin_%s' % name)
        except:
            pass
            

def lock_joints(skin_cluster, skip_joints = None):
    influences = get_influences_on_skin(skin_cluster)
        
    if skip_joints:
        for influence in influences:
            cmds.skinCluster( skin_cluster, e= True, inf= influence, lw = False )
        
    for influence in influences:
        
        lock = True
          
        for joint in skip_joints:
            if joint == influence:
                lock = False
                break
            
        if lock:
            cmds.skinCluster( skin_cluster, e= True, inf= influence, lw = True )    

def get_closest_verts_to_joints(joints, verts):

    """
        Get the closest vertices to a joint.
        Return dict[joint] = vertex list
    """

    distance_dict = {}

    for joint in joints:
        
        joint_pos = cmds.xform(joint, q = True, ws = True, t = True)
        
        for vert in verts:
            
            if not vert in distance_dict:
                distance_dict[vert] = [10000000000000000000, None]
            
            pos = cmds.xform(vert, q = True, ws = True, t = True)
            
            distance = vtool.util.get_distance(joint_pos, pos)
            
            if distance < distance_dict[vert][0]:
                distance_dict[vert][0] = distance
                distance_dict[vert][1] = joint
    
    joint_map = {}
    
    for key in distance_dict:
        
        joint = distance_dict[key][1]
        
        if not joint in joint_map:
            joint_map[joint] = []
            
        joint_map[joint].append(key)
        
    return joint_map    

def create_wrap(source_mesh, target_mesh):
    """
        Create an Maya exclusive bind wrap. 
        Source_mesh drives target_mesh.
    """
    
    source_mesh = vtool.util.convert_to_sequence(source_mesh)
    
    wrap = MayaWrap(target_mesh)
    wrap.set_driver_meshes(source_mesh)
    
    wrap.create()
    
    return wrap.base_meshes
    
def wire_to_mesh(edges, geometry, description, auto_edge_path = True):
    """
        One mesh follows the other via a wire deformer.
        A nurbs curve is generated automatically from the edges provided.
        edges = The edges from the source mesh to build the wire curve from.
        geometry = The target geometry that should follow.
        auto_edge_path = The command will try fill in gaps between edges.
    """
    group = cmds.group(em = True, n = inc_name('setup_%s' % description))
    
    if auto_edge_path:
        edge_path = get_edge_path(edges)
    if not auto_edge_path:
        edge_path = cmds.ls(edges, flatten = True)
    
    curve = edges_to_curve(edge_path, description)
    
    cmds.parent(curve, group)
    
    wire_deformer, wire_curve = cmds.wire(geometry,  gw = False, w = curve, n = 'wire_%s' % description)
    
    spans = cmds.getAttr('%s.spans' % curve)
    
    
    cmds.dropoffLocator( 1, 1, wire_deformer, '%s.u[0]' % curve, '%s.u[%s]' % (curve,spans) )
    
    cmds.addAttr(curve, ln = 'twist', k = True)
    cmds.connectAttr('%s.twist' % curve, '%s.wireLocatorTwist[0]' % wire_deformer)
    cmds.connectAttr('%s.twist' % curve, '%s.wireLocatorTwist[1]' % wire_deformer)
    
    return group
    
@undo_chunk
def weight_hammer_verts(verts = None, print_info = True):
    """
        Convenience to use Maya's weight hammer command on many verts individually.
        verts = The names of verts to weigth hammer. 
        If verts = None, currently selected verts will be hammered.
    """
    if is_a_mesh(verts):
        verts = cmds.ls('%s.vtx[*]' % verts, flatten = True)
    
    if verts:
        verts = cmds.ls(verts, flatten = True)
    
    if not verts:
        verts = cmds.ls(sl = True, flatten = True)
    
    count = len(verts)
    inc = 0
    
    for vert in verts:
        cmds.select(cl = True)
        cmds.select(vert)
        
        if print_info:
            #vtool.util.show(inc, 'of', count)
            #do not remove
            print inc, 'of', count
        
        mel.eval('weightHammerVerts;')
            
        inc += 1
        

def exclusive_bind_wrap(source_mesh, target_mesh):
    wrap = MayaWrap(target_mesh)
    
    source_mesh = vtool.util.convert_to_sequence(source_mesh)
    
    wrap.set_driver_meshes(source_mesh)
        
    wraps = wrap.create()
    
    return wraps

def map_blend_target_alias_to_index(blendshape_node):
    """
        For blendshape_node:
        Given a blendshape weight alias, map the blendshape target index.
        Return dict[alias] = target index
    """
    
    aliases = cmds.aliasAttr(blendshape_node, query = True)
    
    alias_map = {}
    
    if not aliases:
        return
    
    for inc in range(0, len(aliases), 2):
        alias = aliases[inc]
        weight = aliases[inc+1]
        
        index = vtool.util.get_end_number(weight)
        
        alias_map[index] = alias
        
    return alias_map

def map_blend_index_to_target_alias(blendshape_node):
    
    """
        For blendshape_node:
        Given a blendshape target index, map the blendshape weight alias.
        Return dict[target index] = weight alias
    """
    
    
    aliases = cmds.aliasAttr(blendshape_node, query = True)
    
    alias_map = {}
    
    if not aliases:
        return
    
    for inc in range(0, len(aliases), 2):
        alias = aliases[inc]
        weight = aliases[inc+1]
        
        index = vtool.util.get_end_number(weight)
        
        alias_map[alias] = index
        
    return alias_map

def get_index_at_alias(alias, blendshape_node):
    """
        Given a blendshape weight alias, map the blendshape target index.
        Return target index
    """
    
    map = map_blend_index_to_target_alias(blendshape_node)
    
    if alias in map:
        return map[alias]

@undo_chunk
def chad_extract_shape(skin_mesh, corrective, replace = False):
    
    try:
        
        envelopes = EnvelopeHistory(skin_mesh)
        
        skin = find_deformer_by_type(skin_mesh, 'skinCluster')
        
        if not cmds.pluginInfo('cvShapeInverterDeformer.py', query=True, loaded=True):
        
            file_name = __file__
            file_name = file_name.replace('util.py', 'cvShapeInverterDeformer.py')
            file_name = file_name.replace('.pyc', '.py')
            
            cmds.loadPlugin( file_name )
        
        import cvShapeInverterScript as correct
        
        envelopes.turn_off()
        
        if skin:
            cmds.setAttr('%s.envelope' % skin, 1)
        
        
        offset = correct.invert(skin_mesh, corrective)
        
        cmds.delete(offset, ch = True)
        
        orig = get_intermediate_object(skin_mesh)
        
        orig = create_shape_from_shape(orig, 'home')
        
        envelopes.turn_on(respect_initial_state=True)
        envelopes.turn_off_referenced()
        
        if skin:
            cmds.setAttr('%s.envelope' % skin, 0)
        
        skin_shapes = get_shapes(skin_mesh)
        skin_mesh_name = get_basename(skin_mesh, True)
        other_delta = create_shape_from_shape(skin_shapes[0], inc_name(skin_mesh_name))
        
        blendshapes = find_deformer_by_type(skin_mesh, 'blendShape', return_all = True)
        
        for blendshape in blendshapes[1:]:
            cmds.setAttr('%s.envelope' % blendshape, 0)
        
        if skin:
            cmds.setAttr('%s.envelope' % skin, 1)
        
        quick_blendshape(other_delta, orig, -1)
        quick_blendshape(offset, orig, 1)
        
        cmds.select(cl = True)
        
        cmds.delete(orig, ch = True)
        cmds.delete(other_delta)
        cmds.delete(offset)
        
        cmds.rename(orig, offset)
        
        if replace:
            parent = cmds.listRelatives(corrective, p = True)
            cmds.delete(corrective)
            
            offset = cmds.rename(offset, corrective)
            
            if parent:
                cmds.parent(offset, parent)
        
        envelopes.turn_on(respect_initial_state=True)
        
        
        return offset
        
    except (RuntimeError):
        vtool.util.show( traceback.format_exc() )
        
        
def get_blendshape_delta(orig_mesh, source_meshes, corrective_mesh, replace = True):
    """
    Create a delta following the equation:
    delta = orig_mesh + corrective_mesh - source_meshes
    
    @orig_mesh[in] The unchanged base mesh.
    @source_meshes[in] Where the mesh has moved. Can be a list or a single target. 
    @corrective_mesh[in] Where the mesh needs to move to.
    
    Return new delta mesh
    """
    
    sources = vtool.util.convert_to_sequence(source_meshes)
    
    offset = cmds.duplicate(corrective_mesh)[0]
    orig = create_shape_from_shape(orig_mesh, 'home')
    
    for source in sources:
        other_delta = cmds.duplicate(source)[0]
        quick_blendshape(other_delta, orig, -1)
    
    quick_blendshape(offset, orig, 1)
    
    cmds.select(cl = True)
    
    cmds.delete(orig, ch = True)
    
    cmds.delete(other_delta, offset)
    
    corrective = cmds.rename(orig, 'delta_%s' % corrective_mesh)

    if replace:
        parent = cmds.listRelatives(corrective_mesh, p = True)
        cmds.delete(corrective_mesh)
        
        corrective = cmds.rename(corrective, corrective_mesh)
        
        if parent:
            cmds.parent(corrective, parent[0])
    
    return corrective


def create_surface_joints(surface, name, uv_count = [10, 4], offset = 0):
    """
        Create evenly spaced joints on a surface.
        uv_count = number of joints on u and v
        offset = the offset from the border.
    """
    
    section_u = (1.0-offset*2) / (uv_count[0]-1)
    section_v = (1.0-offset*2) / (uv_count[1]-1)
    section_value_u = 0 + offset
    section_value_v = 0 + offset
    
    top_group = cmds.group(em = True, n = inc_name('rivetJoints_1_%s' % name))
    joints = []
    
    for inc in range(0, uv_count[0]):
        
        for inc2 in range(0, uv_count[1]):
            
            rivet = Rivet(name)
            rivet.set_surface(surface, section_value_u, section_value_v)
            rivet.set_create_joint(True)
            joint = rivet.create()
            cmds.parent(joint, top_group)
            joints.append(joint)
            
            section_value_v += section_v
        
        section_value_v = 0 + offset
            
        section_value_u += section_u
        
        
        
    return top_group, joints
        
    
def quick_blendshape(source_mesh, target_mesh, weight = 1, blendshape = None):
    """
        Create a blendshape. Add target source_mesh into the target_mesh.
        If target_mesh already has a blendshape, add source_mesh into existing blendshape.
        blendshape = The name of the blendshape to work with.
        return The blendshape node.
    """
    blendshape_node = blendshape
    
    source_mesh_name = source_mesh.split('|')[-1]
    
    bad_blendshape = False
    long_path = None
    
    base_name = get_basename(target_mesh, remove_namespace = True)
    
    if not blendshape_node:
        blendshape_node = 'blendshape_%s' % base_name
    
    if cmds.objExists(blendshape_node):
        
        shapes = cmds.deformer(blendshape_node, q = True, g = True)
        
        target_shapes = get_shapes_in_hierarchy(target_mesh)
        
        if len(shapes) == len(target_shapes):
                        
            long_path = cmds.ls(shapes[0], l = True)[0]
            
            if long_path != target_shapes[0]:
                
                bad_blendshape = True
        
        if len(shapes) != len(target_shapes):
            
            bad_blendshape = True
        
        long_path = None
        
        
        if not bad_blendshape:
            
            bad_blendshape = False
            
            for inc in range(0, len(target_shapes)):
            
                target_shape = target_shapes[inc]
                shape = shapes[inc]
                
                long_path = cmds.ls(shape, l = True)[0]
                
                if not long_path in target_shape:
                    bad_blendshape = True
                    
                    break
        
        if not bad_blendshape:
            count = cmds.blendShape(blendshape_node, q= True, weightCount = True)
            
            cmds.blendShape(blendshape_node, edit=True, tc = False, t=(target_mesh, count+1, source_mesh, 1.0) )
            
            try:
                cmds.setAttr('%s.%s' % (blendshape_node, source_mesh_name), weight)
            except:
                pass
            
            return blendshape_node
       
    if bad_blendshape:
        
        blendshape_node = inc_name(blendshape_node)
        
    if not cmds.objExists(blendshape_node):
        
        cmds.blendShape(source_mesh, target_mesh, tc = False, weight =[0,weight], n = blendshape_node, foc = True)
        
    try:
        cmds.setAttr('%s.%s' % (blendshape_node, source_mesh_name), weight)
    except:
        pass
        
    return blendshape_node
    
def isolate_shape_axis(base, target, axis_list = ['X','Y','Z']):
    """
        Given a base mesh, only take axis movement on the target that is specified in axis_list.
        base = The base mesh that has no targets applied.
        target = The target mesh vertices moved to a different position than the base.
        axis_list = The axises of movement allowed. If axis_list = ['X'], 
                    only vertex movement on x will be present in the result.
        Result = A new mesh with verts moving only on the isolated axises.  
    """
    
    
    verts = cmds.ls('%s.vtx[*]' % target, flatten = True)
    
    if not verts:
        return
    
    vert_count = len(verts)
    
    axis_name = string.join(axis_list, '_')
    
    new_target = cmds.duplicate(target, n = '%s_%s' % (target, axis_name))[0]
    
    for inc in range(0, vert_count):
        
        base_pos = cmds.xform('%s.vtx[%s]' % (base, inc), q = True, t = True, ws = True)
        target_pos = cmds.xform('%s.vtx[%s]' % (target, inc), q = True, t = True, ws = True)
        
        if (base_pos == target_pos):
            continue
        
        small_x = False
        small_y = False
        small_z = False
        if abs(base_pos[0]-target_pos[0]) < 0.0001:
            small_x = True
        if abs(base_pos[1]-target_pos[1]) < 0.0001:
            small_y = True
        if abs(base_pos[2]-target_pos[2]) < 0.0001:
            small_z = True
            
        if small_x and small_y and small_z:
            continue
            
        if not 'X' in axis_list:
            target_pos[0] = base_pos[0]
        if not 'Y' in axis_list:
            target_pos[1] = base_pos[1]
        if not 'Z' in axis_list:
            target_pos[2] = base_pos[2]
            
        cmds.xform('%s.vtx[%s]' % (new_target, inc), ws = True, t = target_pos)
        
    return new_target
    
def reset_tweak(tweak_node):
    """
        Reset the tweak node in deformation history.
    """
    if not cmds.objExists('%s.vlist' % tweak_node):
        return
    
    indices = get_indices('%s.vlist' % tweak_node)
    
    for index in indices:
        try:
            cmds.setAttr('%s.vlist[%s].xVertex' % (tweak_node, index), 0.0)
            cmds.setAttr('%s.vlist[%s].yVertex' % (tweak_node, index), 0.0)
            cmds.setAttr('%s.vlist[%s].zVertex' % (tweak_node, index), 0.0)
        except:
            pass

#---attributes

def is_attribute(node_dot_attribute):
    if not cmds.objExists(node_dot_attribute):
        return False
    
    split = node_dot_attribute.split('.')
    
    if len(split) == 1:
        return False
    
    if len(split) > 1 and not split[1]:
        return False
    
    return True
        
def is_attribute_numeric(node_dot_attribute):
    
    if not is_attribute(node_dot_attribute):
        return False
    
    attr_type = cmds.getAttr(node_dot_attribute, type = True)
    
    numeric_types = ['bool',
                     'float',
                     'double',
                     'long',
                     'short',
                     'doubleLinear',
                     'doubleAngle',
                     'enum']
    
    if attr_type in numeric_types:
        return True
    
def is_translate_rotate_connected(transform):
    
    main_attr = ['translate', 'rotate']
    sub_attr = ['X','Y','Z']
    
    for attr in main_attr:
        
        for sub in sub_attr:
            
            name = transform + '.' + attr + sub
            
            input_value = get_attribute_input(name)
            
            if input_value:
                return True
        
    return False

def get_inputs(node, node_only = True):
    """
        Get all the inputs into the specified node.
        Return = list
    """
    
    if node_only:
        plugs = False
    if not node_only:
        plugs = True

    return cmds.listConnections(node,
                         connections = False,
                         destination = False,
                         source = True,
                         plugs = plugs,
                         skipConversionNodes = True
                         )

    
def get_outputs(node, node_only = True):
    """
        Get all the outputs from the specified node.
        Return = list
    """
    
    
    if node_only:
        plugs = False
    if not node_only:
        plugs = True
    
    return cmds.listConnections(node, 
                                connections = plugs, 
                                destination = True, 
                                source = False,
                                plugs = plugs,
                                skipConversionNodes = True)    

def get_attribute_input(node_and_attribute, node_only = False):
    
    connections = []
    
    if cmds.objExists(node_and_attribute):
        
        connections = cmds.listConnections(node_and_attribute, 
                                           plugs = True, 
                                           connections = False, 
                                           destination = False, 
                                           source = True,
                                           skipConversionNodes = True)
        if connections:
            if not node_only:
                return connections[0]
            if node_only:
                return connections[0].split('.')[0]
                
        
def get_attribute_outputs(node_and_attribute, node_only = False):
    
    if cmds.objExists(node_and_attribute):
        
        plug = True
        if node_only:
            plug = False
        
        return cmds.listConnections(node_and_attribute, 
                                    plugs = plug, 
                                    connections = False, 
                                    destination = True, 
                                    source = False,
                                    skipConversionNodes = True)

def transfer_output_connections(source_node, target_node):
    
    outputs  = cmds.listConnections(source_node, 
                         plugs = True,
                         connections = True,
                         destination = True,
                         source = False)
    
    for inc in range(0, len(outputs), 2):
        new_attr = outputs[inc].replace(source_node, target_node)
        
        cmds.disconnectAttr(outputs[inc], outputs[inc+1])
        cmds.connectAttr(new_attr, outputs[inc+1], f = True)

def set_color(nodes, color):
    
    vtool.util.convert_to_sequence(nodes)
    
    for node in nodes:
        
        overrideEnabled = '%s.overrideEnabled' % node
        overrideColor = '%s.overrideColor' % node
        
        if cmds.objExists(overrideEnabled):
            cmds.setAttr(overrideEnabled, 1)
            cmds.setAttr(overrideColor, color)



def hide_attributes(node, attributes):
    
    for attribute in attributes:
        
        current_attribute = '%s.%s' % (node, attribute)
        
        cmds.setAttr(current_attribute, l = True, k = False)
        
def hide_keyable_attributes(node):
    attributes = cmds.listAttr(node, k = True)
        
    hide_attributes(node, attributes)

def get_color_of_side(side = 'C', sub_color = False):
    
    if not sub_color:
        
        if side == 'L':
            return 6
        
        if side == 'R':
            return 13
        
        if side == 'C':
            return 17
    
    if sub_color:
    
        if side == 'L':
            return 18
        
        if side == 'R':
            return 20
        
        if side == 'C':
            return 21

def connect_vector_attribute(source_transform, target_transform, attribute, connect_type = 'plus'):
    
    axis = ['X','Y','Z']
    
    node = None
    nodes = []
    
    for letter in axis:
        
        source_attribute = '%s.%s%s' % (source_transform, attribute, letter)
        target_attribute = '%s.%s%s' % (target_transform, attribute, letter)
        
        if connect_type == 'plus':
            node = connect_plus(source_attribute,
                                target_attribute)
        
            nodes.append(node)
        
        if connect_type == 'multiply':
            
            if node:
                cmds.connectAttr(source_attribute, '%s.input1%s' % (node,letter))
                cmds.connectAttr('%s.output%s' % (node, letter), target_attribute)
            
            if not node:
                node = connect_multiply(source_attribute,
                                            target_attribute)
                
    if not nodes:
        nodes = node
            
    return nodes
    

def connect_translate(source_transform, target_transform):
    
    connect_vector_attribute(source_transform, target_transform, 'translate')

def connect_rotate(source_transform, target_transform):
    
    connect_vector_attribute(source_transform, target_transform, 'rotate')
    try:
        cmds.connectAttr('%s.rotateOrder' % source_transform, '%s.rotateOrder' % target_transform)
    except:
        pass
        #vtool.util.show('Could not connect %s.rotateOrder into %s.rotateOrder. This could cause issues if rotate order changed.' % (source_transform, target_transform))
        
    
def connect_scale(source_transform, target_transform):
    
    connect_vector_attribute(source_transform, target_transform, 'scale')

def connect_translate_plus(source_transform, target_transform):
    
    plus = cmds.createNode('plusMinusAverage', n = 'plus_%s' % target_transform)
    
    input_x = get_attribute_input('%s.translateX' % target_transform)
    input_y = get_attribute_input('%s.translateY' % target_transform)
    input_z = get_attribute_input('%s.translateZ' % target_transform)
    
    value_x = cmds.getAttr('%s.translateX' % source_transform)
    value_y = cmds.getAttr('%s.translateY' % source_transform)
    value_z = cmds.getAttr('%s.translateZ' % source_transform)
    
    current_value_x = cmds.getAttr('%s.translateX' % target_transform)
    current_value_y = cmds.getAttr('%s.translateY' % target_transform)
    current_value_z = cmds.getAttr('%s.translateZ' % target_transform)
    
    cmds.connectAttr('%s.translateX' % source_transform, '%s.input3D[0].input3Dx' % plus)
    cmds.connectAttr('%s.translateY' % source_transform, '%s.input3D[0].input3Dy' % plus)
    cmds.connectAttr('%s.translateZ' % source_transform, '%s.input3D[0].input3Dz' % plus)
    
    cmds.setAttr('%s.input3D[1].input3Dx' % plus, -1*value_x)
    cmds.setAttr('%s.input3D[1].input3Dy' % plus, -1*value_y)
    cmds.setAttr('%s.input3D[1].input3Dz' % plus, -1*value_z)
    
    #cmds.setAttr('%s.input3D[2].input3Dx' % plus, -1*current_value_x)
    #cmds.setAttr('%s.input3D[2].input3Dy' % plus, -1*current_value_y)
    #cmds.setAttr('%s.input3D[2].input3Dz' % plus, -1*current_value_z)
    
    disconnect_attribute('%s.translateX' % target_transform)
    disconnect_attribute('%s.translateY' % target_transform)
    disconnect_attribute('%s.translateZ' % target_transform)
    
    cmds.connectAttr('%s.output3Dx' % plus, '%s.translateX' % target_transform)
    cmds.connectAttr('%s.output3Dy' % plus, '%s.translateY' % target_transform)
    cmds.connectAttr('%s.output3Dz' % plus, '%s.translateZ' % target_transform)
    
    if input_x:
        
        cmds.connectAttr(input_x, '%s.input3D[3].input3Dx' % plus)
    if input_y:
        cmds.connectAttr(input_y, '%s.input3D[3].input3Dy' % plus)
    if input_z:
        cmds.connectAttr(input_z, '%s.input3D[3].input3Dz' % plus)
    
    return plus
    
def connect_translate_multiply(source_transform, target_transform, value = 1, respect_value = False):
    
    target_transform_x = '%s.translateX' % target_transform
    target_transform_y = '%s.translateY' % target_transform
    target_transform_z = '%s.translateZ' % target_transform
    
    target_input_x = get_attribute_input(target_transform_x)
    target_input_y = get_attribute_input(target_transform_y)
    target_input_z = get_attribute_input(target_transform_z)
    
    if target_input_x:
        
        if cmds.nodeType(target_input_x) == 'plusMinusAverage':
            plus = target_input_x.split('.')[0]
            indices = get_indices('%s.input3D' % plus)
            indices = indices[-1]
            
            target_transform_x = '%s.input3D[%s].input3Dx' % (plus, indices)
            target_transform_y = '%s.input3D[%s].input3Dy' % (plus, indices)
            target_transform_z = '%s.input3D[%s].input3Dz' % (plus, indices)
            
        if not cmds.nodeType(target_input_x) == 'plusMinusAverage':
            
            plus = cmds.createNode('plusMinusAverage', n = 'plus_%s' % target_transform)
            
            cmds.connectAttr(target_input_x, '%s.input3D[0].input3Dx' % plus)
            cmds.connectAttr(target_input_y, '%s.input3D[0].input3Dy' % plus)
            cmds.connectAttr(target_input_z, '%s.input3D[0].input3Dz' % plus)
            
            disconnect_attribute(target_transform_x)
            disconnect_attribute(target_transform_y)
            disconnect_attribute(target_transform_z)
            
            cmds.connectAttr('%s.output3Dx' % plus, target_transform_x)
            cmds.connectAttr('%s.output3Dy' % plus, target_transform_y)
            cmds.connectAttr('%s.output3Dz' % plus, target_transform_z)
            
            target_transform_x = '%s.input3D[1].input3Dx' % plus
            target_transform_y = '%s.input3D[1].input3Dy' % plus
            target_transform_z = '%s.input3D[1].input3Dz' % plus
    
    multiply = connect_multiply('%s.translateX' % source_transform, target_transform_x, value, plus = False)

    if respect_value:
            plus = cmds.createNode('plusMinusAverage', n = 'plus_%s' % target_transform)
    
            value_x = cmds.getAttr('%s.translateX' % source_transform)
            value_y = cmds.getAttr('%s.translateY' % source_transform)
            value_z = cmds.getAttr('%s.translateZ' % source_transform)
    
            cmds.connectAttr('%s.translateX' % source_transform, '%s.input3D[0].input3Dx' % plus)
            cmds.connectAttr('%s.translateY' % source_transform, '%s.input3D[0].input3Dy' % plus)
            cmds.connectAttr('%s.translateZ' % source_transform, '%s.input3D[0].input3Dz' % plus)
    
            cmds.setAttr('%s.input3D[1].input3Dx' % plus, -1*value_x)
            cmds.setAttr('%s.input3D[1].input3Dy' % plus, -1*value_y)
            cmds.setAttr('%s.input3D[1].input3Dz' % plus, -1*value_z)

            disconnect_attribute('%s.input1X' % multiply)
    
            cmds.connectAttr('%s.output3Dx' % plus, '%s.input1X' % multiply)
            cmds.connectAttr('%s.output3Dy' % plus, '%s.input1Y' % multiply)
            cmds.connectAttr('%s.output3Dz' % plus, '%s.input1Z' % multiply)
    
    if not respect_value:
        cmds.connectAttr('%s.translateY' % source_transform, '%s.input1Y' % multiply)
        cmds.connectAttr('%s.translateZ' % source_transform, '%s.input1Z' % multiply)
                
    cmds.connectAttr('%s.outputY' % multiply, target_transform_y)
    cmds.connectAttr('%s.outputZ' % multiply, target_transform_z)
    
    try:
        cmds.setAttr('%s.input2Y' % multiply, value)
        cmds.setAttr('%s.input2Z' % multiply, value)
    except:
        pass
    
    if not respect_value:
        return multiply
    if respect_value:
        return multiply, plus


def connect_rotate_multiply(source_transform, target_transform, value = 1, respect_value = False):
    
    target_transform_x = '%s.rotateX' % target_transform
    target_transform_y = '%s.rotateY' % target_transform
    target_transform_z = '%s.rotateZ' % target_transform
    
    target_input_x = get_attribute_input(target_transform_x)
    target_input_y = get_attribute_input(target_transform_y)
    target_input_z = get_attribute_input(target_transform_z)
    
    if target_input_x:
        
        if cmds.nodeType(target_input_x) == 'plusMinusAverage':
            plus = target_input_x.split('.')[0]
            indices = get_indices('%s.input3D' % plus)
            indices = indices[-1]
            
            target_transform_x = '%s.input3D[%s].input3Dx' % (plus, indices)
            target_transform_y = '%s.input3D[%s].input3Dy' % (plus, indices)
            target_transform_z = '%s.input3D[%s].input3Dz' % (plus, indices)
            
        if not cmds.nodeType(target_input_x) == 'plusMinusAverage':
            
            plus = cmds.createNode('plusMinusAverage', n = 'plus_%s' % target_transform)
            
            cmds.connectAttr(target_input_x, '%s.input3D[0].input3Dx' % plus)
            cmds.connectAttr(target_input_y, '%s.input3D[0].input3Dy' % plus)
            cmds.connectAttr(target_input_z, '%s.input3D[0].input3Dz' % plus)
            
            disconnect_attribute(target_transform_x)
            disconnect_attribute(target_transform_y)
            disconnect_attribute(target_transform_z)
            
            cmds.connectAttr('%s.output3Dx' % plus, target_transform_x)
            cmds.connectAttr('%s.output3Dy' % plus, target_transform_y)
            cmds.connectAttr('%s.output3Dz' % plus, target_transform_z)
            
            target_transform_x = '%s.input3D[1].input3Dx' % plus
            target_transform_y = '%s.input3D[1].input3Dy' % plus
            target_transform_z = '%s.input3D[1].input3Dz' % plus
    
    multiply = connect_multiply('%s.rotateX' % source_transform, target_transform_x, value, plus = False)

    if respect_value:
            plus = cmds.createNode('plusMinusAverage', n = 'plus_%s' % target_transform)
    
            value_x = cmds.getAttr('%s.rotateX' % source_transform)
            value_y = cmds.getAttr('%s.rotateY' % source_transform)
            value_z = cmds.getAttr('%s.rotateZ' % source_transform)
    
            cmds.connectAttr('%s.rotateX' % source_transform, '%s.input3D[0].input3Dx' % plus)
            cmds.connectAttr('%s.rotateY' % source_transform, '%s.input3D[0].input3Dy' % plus)
            cmds.connectAttr('%s.rotateZ' % source_transform, '%s.input3D[0].input3Dz' % plus)
    
            cmds.setAttr('%s.input3D[1].input3Dx' % plus, -1*value_x)
            cmds.setAttr('%s.input3D[1].input3Dy' % plus, -1*value_y)
            cmds.setAttr('%s.input3D[1].input3Dz' % plus, -1*value_z)

            disconnect_attribute('%s.input1X' % multiply)
    
            cmds.connectAttr('%s.output3Dx' % plus, '%s.input1X' % multiply)
            cmds.connectAttr('%s.output3Dy' % plus, '%s.input1Y' % multiply)
            cmds.connectAttr('%s.output3Dz' % plus, '%s.input1Z' % multiply)
    
    if not respect_value:
        cmds.connectAttr('%s.rotateY' % source_transform, '%s.input1Y' % multiply)
        cmds.connectAttr('%s.rotateZ' % source_transform, '%s.input1Z' % multiply)
                
    cmds.connectAttr('%s.outputY' % multiply, target_transform_y)
    cmds.connectAttr('%s.outputZ' % multiply, target_transform_z)
    
    try:
        cmds.setAttr('%s.input2Y' % multiply, value)
        cmds.setAttr('%s.input2Z' % multiply, value)
    except:
        pass
    
    if not respect_value:
        return multiply
    if respect_value:
        return multiply, plus
    
def connect_scale_multiply(source_transform, target_transform, value = 1, respect_value = False):
    
    target_transform_x = '%s.scaleX' % target_transform
    target_transform_y = '%s.scaleY' % target_transform
    target_transform_z = '%s.scaleZ' % target_transform
    
    target_input_x = get_attribute_input(target_transform_x)
    target_input_y = get_attribute_input(target_transform_y)
    target_input_z = get_attribute_input(target_transform_z)
    
    if target_input_x:
        
        if cmds.nodeType(target_input_x) == 'plusMinusAverage':
            plus = target_input_x.split('.')[0]
            indices = get_indices('%s.input3D' % plus)
            indices = indices[-1]
            
            target_transform_x = '%s.input3D[%s].input3Dx' % (plus, indices)
            target_transform_y = '%s.input3D[%s].input3Dy' % (plus, indices)
            target_transform_z = '%s.input3D[%s].input3Dz' % (plus, indices)
            
        if not cmds.nodeType(target_input_x) == 'plusMinusAverage':
            
            plus = cmds.createNode('plusMinusAverage', n = 'plus_%s' % target_transform)
            
            cmds.connectAttr(target_input_x, '%s.input3D[0].input3Dx' % plus)
            cmds.connectAttr(target_input_y, '%s.input3D[0].input3Dy' % plus)
            cmds.connectAttr(target_input_z, '%s.input3D[0].input3Dz' % plus)
            
            disconnect_attribute(target_transform_x)
            disconnect_attribute(target_transform_y)
            disconnect_attribute(target_transform_z)
            
            cmds.connectAttr('%s.output3Dx' % plus, target_transform_x)
            cmds.connectAttr('%s.output3Dy' % plus, target_transform_y)
            cmds.connectAttr('%s.output3Dz' % plus, target_transform_z)
            
            target_transform_x = '%s.input3D[1].input3Dx' % plus
            target_transform_y = '%s.input3D[1].input3Dy' % plus
            target_transform_z = '%s.input3D[1].input3Dz' % plus
    
    multiply = connect_multiply('%s.scaleX' % source_transform, target_transform_x, value, plus = False)

    if respect_value:
            plus = cmds.createNode('plusMinusAverage', n = 'plus_%s' % target_transform)
    
            value_x = cmds.getAttr('%s.scaleX' % source_transform)
            value_y = cmds.getAttr('%s.scaleY' % source_transform)
            value_z = cmds.getAttr('%s.scaleZ' % source_transform)
    
            cmds.connectAttr('%s.scaleX' % source_transform, '%s.input3D[0].input3Dx' % plus)
            cmds.connectAttr('%s.scaleY' % source_transform, '%s.input3D[0].input3Dy' % plus)
            cmds.connectAttr('%s.scaleZ' % source_transform, '%s.input3D[0].input3Dz' % plus)
    
            cmds.setAttr('%s.input3D[1].input3Dx' % plus, -1*value_x)
            cmds.setAttr('%s.input3D[1].input3Dy' % plus, -1*value_y)
            cmds.setAttr('%s.input3D[1].input3Dz' % plus, -1*value_z)

            disconnect_attribute('%s.input1X' % multiply)
    
            cmds.connectAttr('%s.output3Dx' % plus, '%s.input1X' % multiply)
            cmds.connectAttr('%s.output3Dy' % plus, '%s.input1Y' % multiply)
            cmds.connectAttr('%s.output3Dz' % plus, '%s.input1Z' % multiply)
    
    if not respect_value:
        cmds.connectAttr('%s.scaleY' % source_transform, '%s.input1Y' % multiply)
        cmds.connectAttr('%s.scaleZ' % source_transform, '%s.input1Z' % multiply)
                
    cmds.connectAttr('%s.outputY' % multiply, target_transform_y)
    cmds.connectAttr('%s.outputZ' % multiply, target_transform_z)
    
    try:
        cmds.setAttr('%s.input2Y' % multiply, value)
        cmds.setAttr('%s.input2Z' % multiply, value)
    except:
        pass
    
    if not respect_value:
        return multiply
    if respect_value:
        return multiply, plus
    

def connect_visibility(attribute_name, target_node, value = 1):
    
    nodes = vtool.util.convert_to_sequence(target_node)
    
    if not cmds.objExists(attribute_name):
        split_name = attribute_name.split('.')
        cmds.addAttr(split_name[0], ln = split_name[1], at = 'bool', dv = value,k = True)
        
    for thing in nodes: 
        
        if not cmds.isConnected(attribute_name, '%s.visibility' % thing):
            cmds.connectAttr(attribute_name, '%s.visibility' % thing)
        if cmds.isConnected(attribute_name, '%s.visibility' % thing):
            vtool.util.warning( attribute_name + ' and ' + thing + '.visibility are already connected')

def connect_plus(source_attribute, target_attribute, respect_value = False):
    
    if cmds.isConnected(source_attribute, target_attribute):
        return
    
    input_attribute = get_attribute_input( target_attribute )
    
    value = cmds.getAttr(target_attribute)
    
    if not input_attribute and not respect_value:
        cmds.connectAttr(source_attribute, target_attribute)
        return

    if input_attribute:
        if cmds.nodeType(input_attribute) == 'plusMinusAverage':
            
            plus = input_attribute.split('.')
            plus = plus[0]
            
            if cmds.getAttr('%s.operation' % plus) == 1:
                
                slot = get_available_slot('%s.input1D' % plus)
                
                cmds.connectAttr(source_attribute, '%s.input1D[%s]' % (plus, slot) )                   
                
                return plus
        

    target_attribute_name = target_attribute.replace('.', '_')
        
    plus = cmds.createNode('plusMinusAverage', n = 'plusMinusAverage_%s' % target_attribute_name)
    
    cmds.connectAttr( source_attribute , '%s.input1D[1]' % plus)
    
    if input_attribute:
        cmds.connectAttr( input_attribute, '%s.input1D[0]' % plus)
        
        new_value = cmds.getAttr(target_attribute) 
        
        if abs(new_value) - abs(value) > 0.01:
            cmds.setAttr('%s.input1D[2]' % plus, value)
        
    if not input_attribute and respect_value:
        cmds.setAttr('%s.input1D[0]' % plus, value)
    
    cmds.connectAttr('%s.output1D' % plus, target_attribute, f = True)
    
    return plus

def connect_plus_new(source_attribute, target_attribute, respect_value = False):
    
    if cmds.isConnected(source_attribute, target_attribute):
        return
    
    output_value = 0
    source_value = 0
            
    if respect_value:
        output_value = cmds.getAttr(target_attribute)
        source_value = cmds.getAttr(source_attribute)
        
    input_attribute = get_attribute_input( target_attribute )
    
    if not input_attribute and not respect_value:
        cmds.connectAttr(source_attribute, target_attribute)
        return

    if input_attribute:
        
        if cmds.nodeType(input_attribute) == 'plusMinusAverage':
            
            plus = input_attribute.split('.')
            plus = plus[0]
            
            if cmds.getAttr('%s.operation' % plus) == 1:
                
                slot = get_available_slot('%s.input1D' % plus)
                
                cmds.connectAttr(source_attribute, '%s.input1D[%s]' % (plus, slot) )                   
                
                source_value += cmds.getAttr('%s.input1D[0]' % plus)
                
                if respect_value:
                    new_value = output_value - source_value
                    cmds.setAttr('%s.input1D[0]', new_value)
                
                return plus
        

    target_attribute_name = target_attribute.replace('.', '_')
        
    plus = cmds.createNode('plusMinusAverage', n = 'plusMinusAverage_%s' % target_attribute_name)
    
    cmds.connectAttr( source_attribute , '%s.input1D[1]' % plus)
    
    if respect_value:
        new_value = output_value - source_value
        cmds.setAttr('%s.input1D[0]', new_value)
    
    """
    if input_attribute:
        
        slot = get_available_slot('%s.input1D' % plus)
            
        cmds.connectAttr( input_attribute, '%s.input1D[%s]' % (plus, slot))
        
        new_value = cmds.getAttr(target_attribute) 
        
        if abs(new_value) - abs(value) > 0.01:
            cmds.setAttr('%s.input1D[2]' % plus, value)
        
    if not input_attribute and respect_value:
        cmds.setAttr('%s.input1D[0]' % plus, value)
    """
    
    cmds.connectAttr('%s.output1D' % plus, target_attribute, f = True)
    
    return plus

def connect_multiply(source_attribute, target_attribute, value = 0.1, skip_attach = False, plus= True):
    
    input_attribute = get_attribute_input( target_attribute  )

    lock_state = LockState(target_attribute)
    lock_state.unlock()

    new_name = target_attribute.replace('.', '_')
    new_name = new_name.replace('[', '_')
    new_name = new_name.replace(']', '_')

    multi = cmds.createNode('multiplyDivide', n = 'multiplyDivide_%s' % new_name)

    cmds.connectAttr(source_attribute, '%s.input1X' % multi)
    
    cmds.setAttr('%s.input2X' % multi, value)

    if input_attribute and not skip_attach:
        cmds.connectAttr(input_attribute, '%s.input2X' % multi)

    if plus:
        connect_plus('%s.outputX' % multi, target_attribute)
    if not plus:
        if not cmds.isConnected('%s.outputX' % multi, target_attribute):
            cmds.connectAttr('%s.outputX' % multi, target_attribute, f = True)
    
    lock_state.restore_initial()
    
    return multi

def insert_multiply(target_attribute, value = 0.1):
    
    new_name = target_attribute.replace('.', '_')
    new_name = new_name.replace('[', '_')
    new_name = new_name.replace(']', '_')
    
    input_attr = get_attribute_input(target_attribute)
    
    multi = cmds.createNode('multiplyDivide', n = 'multiplyDivide_%s' % new_name) 
    
    if input_attr:
        disconnect_attribute(target_attribute)
        cmds.connectAttr(input_attr, '%s.input1X' % multi)
        
    cmds.connectAttr('%s.outputX' % multi, target_attribute)
    
    cmds.setAttr('%s.input2X' % multi, value)

def connect_blend(source_attribute1, source_attribute2, target_attribute, value = 0.5 ):
    blend = cmds.createNode('blendColors', n = 'blendColors_%s' % source_attribute1)
    
    cmds.connectAttr(source_attribute1, '%s.color1R' % blend)
    cmds.connectAttr(source_attribute2, '%s.color2R' % blend)
    
    connect_plus('%s.outputR' % blend, target_attribute)
    
    cmds.setAttr('%s.blender' % blend, value)
    
    return blend

def connect_reverse(source_attribute, target_attribute):
    reverse = cmds.createNode('reverse', n = 'reverse_%s' % source_attribute)
    
    cmds.connectAttr(source_attribute, '%s.inputX' % reverse)
    connect_plus('%s.outputX' % reverse, target_attribute)
    
    return reverse

def connect_equal_condition(source_attribute, target_attribute, equal_value):
    
    condition = cmds.createNode('condition', n = 'condition_%s' % source_attribute)
    
    cmds.connectAttr(source_attribute, '%s.firstTerm' % condition)
    cmds.setAttr('%s.secondTerm' % condition, equal_value)
    
    cmds.setAttr('%s.colorIfTrueR' % condition, 1)
    cmds.setAttr('%s.colorIfFalseR' % condition, 0)
    
    connect_plus('%s.outColorR' % condition, target_attribute)
        
def connect_message( input_node, destination_node, attribute ):
        
    if not input_node or not cmds.objExists(input_node):
        vtool.util.warning('No input node to connect message.')
        return
        
    if not cmds.objExists('%s.%s' % (destination_node, attribute)):  
        cmds.addAttr(destination_node, ln = attribute, at = 'message' )
        
    if not cmds.isConnected('%s.message' % input_node, '%s.%s' % (destination_node, attribute)):
        cmds.connectAttr('%s.message' % input_node, '%s.%s' % (destination_node, attribute))
    
            
def disconnect_attribute(attribute):
    
    connection = get_attribute_input(attribute)
    
    if connection:
        
        cmds.disconnectAttr(connection, attribute)

def get_indices(attribute):
    
    multi_attributes = cmds.listAttr(attribute, multi = True)
    
    if not multi_attributes:
        return
    
    indices = {}
    
    for multi_attribute in multi_attributes:
        index = re.findall('\d+', multi_attribute)
        
        if index:
            index = int(index[-1])
            indices[index] = None
        
    indices = indices.keys()
    indices.sort()
        
    return indices

def create_attribute_lag(source, attribute, targets):
    
    var = MayaNumberVariable('lag')
    var.set_value(0)
    var.set_min_value(0)
    var.set_max_value(1)
    var.create(source)
    
    frame_cache = cmds.createNode('frameCache', n = 'frameCache_%s_%s' % (source, attribute) )
    
    cmds.connectAttr('%s.%s' % (source, attribute), '%s.stream' % frame_cache)
    
    target_count = len(targets)
    
    for inc in range(0, target_count):
        
        cmds.createNode('blendColors')
        blend = connect_blend('%s.past[%s]' % (frame_cache, inc+1), 
                              '%s.%s' % (source,attribute),
                              '%s.%s' % (targets[inc], attribute))
        
        connect_plus('%s.lag' % source, '%s.blender' % blend)
        
def create_attribute_spread(control, transforms, name = 'spread', axis = 'Y', invert = False, create_driver = False):

    variable = '%s.%s' % (control, name)
    
    count = len(transforms)
    
    section = 2.00/(count-1)
    
    spread_offset = 1.00
    
    if not cmds.objExists('%s.SPREAD' % control):
        title = MayaEnumVariable('SPREAD')
        title.create(control)
        
    if not cmds.objExists(variable):    
        spread = MayaNumberVariable(name)
        spread.create(control)
        
    
    for transform in transforms:
        
        if create_driver:
            transform = create_xform_group(transform, 'spread')
        
        if invert:
            spread_offset_value = -1 * spread_offset
        if not invert:
            spread_offset_value = spread_offset
        
        connect_multiply(variable, '%s.rotate%s' % (transform, axis), spread_offset_value)
                
        spread_offset -= section
        
        
        
def create_attribute_spread_translate(control, transforms, name = 'spread', axis = 'Z', invert = False):
    variable = '%s.%s' % (control, name)
    
    count = len(transforms)
    
    section = 2.00/(count-1)
    
    spread_offset = 1.00
    
    if invert == True:
        spread_offset = -1.00
    
    
    if not cmds.objExists('%s.SPREAD' % control):
        title = MayaEnumVariable('SPREAD')
        title.create(control)
        
    if not cmds.objExists(variable):    
        spread = MayaNumberVariable(name)
        spread.create(control)
        
    
    for transform in transforms:
        connect_multiply(variable, '%s.translate%s' % (transform, axis), spread_offset)
        
        if invert == False:        
            spread_offset -= section
        if invert == True:
            spread_offset += section    
        
def create_offset_sequence(attribute, target_transforms, target_attributes):
    
    #split = attribute.split('.')
    
    count = len(target_transforms)
    inc = 0
    section = 1.00/count
    offset = 0
    
    anim_curve = cmds.createNode('animCurveTU', n = 'animCurveTU_%s' % attribute.replace('.','_'))
    #cmds.connectAttr(attribute, '%s.input' % anim_curve)
    
    for transform in target_transforms:
        frame_cache = cmds.createNode('frameCache', n = 'frameCache_%s' % transform)
        
        cmds.setAttr('%s.varyTime' % frame_cache, inc)
        
        
        cmds.connectAttr('%s.output' % anim_curve, '%s.stream' % frame_cache)
        
        cmds.setKeyframe( frame_cache, attribute='stream', t= inc )
        
        for target_attribute in target_attributes:
            cmds.connectAttr('%s.varying' % frame_cache, 
                             '%s.%s' % (transform, target_attribute))
        
        
        inc += 1
        offset += section

def create_title(node, name):
    title = MayaEnumVariable(name)
    title.create(node)
  
def lock_attributes(node, bool_value = True, attributes = None, hide = False):
    
    if not attributes:
        attributes = cmds.listAttr(node, k = True)
    
    if attributes:
        attributes = vtool.util.convert_to_sequence(attributes)
    
    for attribute in attributes:
        attribute_name = '%s.%s' % (node, attribute)
        
        inputs = get_inputs(attribute_name)
        
        if inputs:
            continue
        
        cmds.setAttr(attribute_name, lock = bool_value)
        
        if hide:
            cmds.setAttr(attribute_name, k = False)
            cmds.setAttr(attribute_name, cb = False)
        
def unlock_attributes(node, attributes = [], only_keyable = False):
    
    attributes = vtool.util.convert_to_sequence(attributes)
    
    if not attributes:
        if only_keyable == False:
            attrs = cmds.listAttr(node, locked = True)
            
        if only_keyable == True:
            attrs = cmds.listAttr(node, locked = True, k = True)
    
    if attributes:
        attrs = attributes
    
    if attrs:
        for attr in attrs:
            cmds.setAttr('%s.%s' % (node, attr), l = False, k = True)
    
def zero_xform_channels(transform):
    
    channels = ['translate',
                'rotate']
    
    other_channels = ['scale']
    
    all_axis = ['X','Y','Z']
    
    for channel in channels:
        for axis in all_axis:
            try:
                cmds.setAttr(transform + '.' + channel + axis, 0)
            except:
                pass
            
    for channel in other_channels:
        for axis in all_axis:
            try:
                cmds.setAttr(transform + '.' + channel + axis, 1)
            except:
                pass

#---Rig

def get_controls():
    
    transforms = cmds.ls(type = 'transform')
    joints = cmds.ls(type = 'joint')
    
    if joints:
        transforms += joints
    
    found = []
    found_with_value = []
    
    for transform in transforms:
        if transform.startswith('CNT_'):
            found.append(transform)
            continue
                
        if cmds.objExists('%s.control' % transform):
            found.append(transform)
            continue
        
        if cmds.objExists('%s.tag' % transform):
            
            if has_shape_of_type(transform, 'nurbsCurve'):
                
                
                found.append(transform)
                value = cmds.getAttr('%s.tag' % transform)
                
                if value:
                    found_with_value.append(transform)
            
            continue
        
        if cmds.objExists('%s.curveType' % transform):
            found.append(transform)
            continue
    
    if found_with_value:
        found = found_with_value
        
    return found
    
@undo_chunk
def mirror_control(control):
    
    if not control:
        return
    
    shapes = get_shapes(control)
    
    if not shapes:
        return
    
    shape = shapes[0]
    
    if not cmds.objExists('%s.cc' % shape):
        return
    
    other_control = None
    
    if control.endswith('_L') or control.endswith('_R'):
                
        if control.endswith('_L'):
            other_control = control[0:-2] + '_R'
            
        if control.endswith('_R'):
            other_control = control[0:-2] + '_L'
            
    if not other_control:
        if control.startswith('L_'):
            other_control = 'R_' + control[2:]
            
        if control.startswith('R_'):
            other_control = 'L_' + control[2:]
         
    if not other_control:
                
        if control.find('lf') > -1 or control.find('rt') > -1:
            
            if control.find('lf') > -1:
                other_control = control.replace('lf', 'rt')
                
            if control.find('rt') > -1:
                other_control = control.replace('rt', 'lf') 
           
    if not other_control or not cmds.objExists(other_control):
        return
                    
    other_shapes = get_shapes(other_control)
    if not other_shapes:
        return
    
    for inc in range(0,len(shapes)):
        shape = shapes[inc]
        other_shape = other_shapes[inc]
        
        if not cmds.objExists('%s.cc' % other_shape):
            return
        
        cvs = cmds.ls('%s.cv[*]' % shape, flatten = True)
        other_cvs = cmds.ls('%s.cv[*]' % other_shape, flatten = True)
        
        if len(cvs) != len(other_cvs):
            return
        
        for inc in range(0, len(cvs)):
            position = cmds.pointPosition(cvs[inc], world = True)
            
            x_value = position[0] * -1
                 
            cmds.move(x_value, position[1], position[2], other_cvs[inc], worldSpace = True)
            
    return other_control

@undo_chunk
def mirror_controls():
    
    selection = cmds.ls(sl = True)
    
    controls = get_controls()
    
    found = []
    
    if selection:
        for selection in selection:
            if selection in controls:
                found.append(selection)
    
    if not selection or not found:
        found = controls
    
    mirrored_controls = []
    
    for control in found:
        
        if control in mirrored_controls:
            continue
        
        other_control = mirror_control(control)
        
        mirrored_controls.append(other_control)
        

def mirror_curve(prefix):
    
    curves = cmds.ls('%s*' % prefix, type = 'transform')
    
    if not curves:
        return
    
    for curve in curves:
        other_curve = None
        
        if curve.endswith('_L'):
            other_curve = curve[:-1] + 'R'
        
        cvs = cmds.ls('%s.cv[*]' % curve, flatten = True)
            
        if not other_curve:
            
            cv_count = len(cvs)
            
            for inc in range(0, cv_count):
                
                cv = '%s.cv[%s]' % (curve, inc)
                other_cv = '%s.cv[%s]' % (curve, cv_count-(inc+1))
                
                position = cmds.xform(cv, q = True, ws = True, t = True)
                
                new_position = list(position)
                
                new_position[0] = position[0] * -1
                
                cmds.xform(other_cv, ws = True, t = new_position)
                
                if inc == cv_count:
                    break
        
        if other_curve:
        
            other_cvs = cmds.ls('%s.cv[*]' % other_curve, flatten = True)
            
            if len(cvs) != len(other_cvs):
                continue
            
            for inc in range(0, len(cvs)):
                
                position = cmds.xform(cvs[inc], q = True, ws = True, t = True)
                
                new_position = list(position)
                
                new_position[0] = position[0] * -1
                
                
                
                cmds.xform(other_cvs[inc], ws = True, t = new_position)
    
def process_joint_weight_to_parent(mesh):
    
    scope = cmds.ls('process_*', type = 'joint')
    
    
    progress = ProgressBar('process to parent %s' % mesh, len(scope))
    
    for joint in scope:
        progress.status('process to parent %s: %s' % (mesh, joint))
        
        transfer_weight_from_joint_to_parent(joint, mesh)
        
        progress.inc()
        if progress.break_signaled():
            break
        
    progress.end()
    
    cmds.delete(scope)

@undo_chunk
def joint_axis_visibility(bool_value):
    
    joints = cmds.ls(type = 'joint')
    
    for joint in joints:
        
        cmds.setAttr('%s.displayLocalAxis' % joint, bool_value)

def hook_ik_fk(control, joint, groups, attribute = 'ikFk'): 
      
    if not cmds.objExists('%s.%s' % (control, attribute)): 
        cmds.addAttr(control, ln = attribute, min = 0, max = 1, dv = 0, k = True) 
      
    attribute_ikfk = '%s.%s' % (control, attribute) 
      
    cmds.connectAttr(attribute_ikfk, '%s.switch' % joint) 
      
    for inc in range(0, len(groups)): 
        connect_equal_condition(attribute_ikfk, '%s.visibility' % groups[inc], inc) 

            
       
def fix_fade(target_curve, follow_fade_multiplies):

    multiplies = follow_fade_multiplies

    mid_control = multiplies[0]['source']
    
    control_position = cmds.xform(mid_control, q = True, ws = True, t = True)
    control_position_y = [0, control_position[1], 0]
    
    parameter = get_y_intersection(target_curve, control_position)
    
    control_at_curve_position = cmds.pointOnCurve(target_curve, parameter = parameter)
    control_at_curve_y = [0, control_at_curve_position[1], 0]
    
    total_distance = vtool.util.get_distance(control_position_y, control_at_curve_y)
    
    multi_count = len(multiplies)
    
    for inc in range(0, multi_count):
        multi = multiplies[inc]['node']
        driver = multiplies[inc]['target']
        
        driver_position = cmds.xform(driver, q = True, ws = True, t = True)
        driver_position_y = [0, driver_position[1], 0]
        
        
        parameter = get_y_intersection(target_curve, driver_position)
        
        driver_at_curve = cmds.pointOnCurve(target_curve, parameter = parameter)
        driver_at_curve_y = [0, driver_at_curve[1], 0]
        
        driver_distance = vtool.util.get_distance(driver_position_y, driver_at_curve_y)
        
        value = (driver_distance/total_distance)
    
        cmds.setAttr('%s.input2Y' % multi, value)

def create_blend_attribute(source, target, min_value = 0, max_value = 10):
    if not cmds.objExists(source):
        split_source = source.split('.')
        cmds.addAttr(split_source[0], ln = split_source[1], min = min_value, max = max_value, k = True, dv = 0)
        
    multi = connect_multiply(source, target, .1)
    
    return multi
    

def quick_driven_key(source, target, source_values, target_values, infinite = False):
    
    track_nodes = TrackNodes()
    track_nodes.load('animCurve')
    
    for inc in range(0, len(source_values)):
          
        cmds.setDrivenKeyframe(target,cd = source, driverValue = source_values[inc], value = target_values[inc], itt = 'spline', ott = 'spline')
    
    keys = track_nodes.get_delta()
    
    if not keys:
        return
    
    keyframe = keys[0]
    
    function = api.KeyframeFunction(keyframe)
    
    if infinite:
        
        function.set_pre_infinity(function.linear)
        function.set_post_infinity(function.linear)
         
    if infinite == 'post_only':
        
        function.set_post_infinity(function.linear)    
        
    if infinite == 'pre_only':
            
        function.set_pre_infinity(function.linear)
        
    return keyframe

#--- Nucleus

def create_nucleus(name = None):
    if name:
        name = 'nucleus_%s' % name
    if not name:
        name = 'nucleus'
        
    nucleus = cmds.createNode('nucleus', name = name)
    
    cmds.connectAttr('time1.outTime', '%s.currentTime' % nucleus)
    
    cmds.setAttr('%s.spaceScale' % nucleus, 0.01)
    
    return nucleus
    
#--- Hair

def create_hair_system(name = None, nucleus = None):

    if name:
        name = 'hairSystem_%s' % name
    if not name:
        name = 'hairSystem'
    
    hair_system_shape = cmds.createNode('hairSystem')
    hair_system = cmds.listRelatives(hair_system_shape, p = True)
    
    hair_system = cmds.rename(hair_system, inc_name(name) )
    hair_system_shape = cmds.listRelatives(hair_system, shapes = True)[0]
    
    cmds.connectAttr('time1.outTime', '%s.currentTime' % hair_system_shape)
    
    if nucleus:
        connect_hair_to_nucleus(hair_system, nucleus)
    
    return hair_system, hair_system_shape

def connect_hair_to_nucleus(hair_system, nucleus):
    
    hair_system_shape = cmds.listRelatives(hair_system, shapes = True)[0]
    
    cmds.connectAttr('%s.startFrame' % nucleus, '%s.startFrame' % hair_system_shape)
    
    indices = get_indices('%s.inputActive' % nucleus)
    
    if indices:
        current_index = indices[-1] + 1
    
    if not indices:
        current_index = 0
    
    cmds.connectAttr('%s.currentState' % hair_system_shape, '%s.inputActive[%s]' % (nucleus, current_index))
        
    cmds.connectAttr('%s.startState' % hair_system_shape, '%s.inputActiveStart[%s]' % (nucleus, current_index))
    cmds.connectAttr('%s.outputObjects[%s]' % (nucleus, current_index), '%s.nextState' % hair_system_shape)
    
    cmds.setAttr('%s.active' % hair_system_shape, 1)
    
    cmds.refresh()

def create_follicle(name = None, hair_system = None):
    
    if name:
        name = 'follicle_%s' % name
    if not name:
        name = 'follicle'
    
    follicle_shape = cmds.createNode('follicle')
    follicle = cmds.listRelatives(follicle_shape, p = True)
    
    follicle = cmds.rename(follicle, inc_name(name))
    follicle_shape = cmds.listRelatives(follicle, shapes = True)[0]
    
    cmds.setAttr('%s.startDirection' % follicle_shape, 1)
    cmds.setAttr('%s.restPose' % follicle_shape, 1)
    cmds.setAttr('%s.degree' % follicle_shape, 3)
    
    if hair_system:
        connect_follicle_to_hair(follicle, hair_system)
            
    return follicle, follicle_shape    
        
def connect_follicle_to_hair(follicle, hair_system):
    
    indices = get_indices('%s.inputHair' % hair_system)
    
    if indices:
        current_index = indices[-1] + 1
    
    if not indices:
        current_index = 0
    
    cmds.connectAttr('%s.outHair' % follicle, '%s.inputHair[%s]' % (hair_system, current_index))
    indices = get_indices('%s.inputHair' % hair_system)
    
    cmds.connectAttr('%s.outputHair[%s]' % (hair_system, current_index), '%s.currentPosition' % follicle)
    
    cmds.refresh()
    
def add_follicle_to_curve(curve, hair_system = None, switch_control = None, attribute_name = 'dynamic'):
    
    parent = cmds.listRelatives(curve, p = True)
    
    follicle, follicle_shape = create_follicle(curve, hair_system)
    
    cmds.connectAttr('%s.worldMatrix' % curve, '%s.startPositionMatrix' % follicle_shape)
    cmds.connectAttr('%s.local' % curve, '%s.startPosition' % follicle_shape)
    
    new_curve_shape = cmds.createNode('nurbsCurve')
    new_curve = cmds.listRelatives(new_curve_shape, p = True)
    
    new_curve = cmds.rename(new_curve, inc_name('curve_%s' % follicle))
    new_curve_shape = cmds.listRelatives(new_curve, shapes = True)[0]
    
    cmds.setAttr('%s.inheritsTransform' % new_curve, 0)
    
    cmds.parent(curve, new_curve, follicle)
    cmds.hide(curve)
    
    cmds.connectAttr('%s.outCurve' % follicle, '%s.create' % new_curve)
    
    blend_curve= cmds.duplicate(new_curve, n = 'blend_%s' % curve)[0]
    
    outputs = get_attribute_outputs('%s.worldSpace' % curve)
    
    if outputs:
        for output in outputs:
            cmds.connectAttr('%s.worldSpace' % blend_curve, output, f = True)
    
    if parent:
        cmds.parent(follicle, parent)
    
    if switch_control:
        
        blendshape_node = cmds.blendShape(curve, new_curve, blend_curve, w = [0,1],n = 'blendShape_%s' % follicle)[0]
        
        if not cmds.objExists('%s.%s' % (switch_control, attribute_name)):
            
            variable = MayaNumberVariable(attribute_name)
            variable.set_variable_type(variable.TYPE_DOUBLE)
            variable.set_node(switch_control)
            variable.set_min_value(0)
            variable.set_max_value(1)
            variable.set_keyable(True)
            variable.create()
        
        remap = RemapAttributesToAttribute(switch_control, attribute_name)
        remap.create_attributes(blendshape_node, [curve, new_curve])
        remap.create()
        """
        variable = MayaNumberVariable('attract')
        variable.set_variable_type(variable.TYPE_FLOAT)
        variable.set_node(switch_control)
        variable.set_min_value(0)
        variable.set_max_value(1)
        variable.set_keyable(True)
        variable.create()
    
        variable.connect_out('%s.inputAttract' % follicle)
        """
    return follicle

    
#--- Cloth

def add_passive_collider_to_mesh(mesh):
    cmds.select(mesh, r = True)
    nodes = mel.eval('makeCollideNCloth;')
    
    return nodes
    
def add_passive_collider_to_duplicate_mesh(mesh):
    duplicate = cmds.duplicate(mesh, n = 'passiveCollider_%s' % mesh )[0]
    
    cmds.parent(duplicate, w = True)
    
    nodes = add_passive_collider_to_mesh(duplicate)
    cmds.setAttr('%s.thickness' % nodes[0], .02)
    nodes.append(duplicate)
    
    cmds.blendShape(mesh, duplicate, w = [0,1], n = 'blendShape_passiveCollider_%s' % mesh)
    
    return nodes 

def add_nCloth_to_mesh(mesh):
    cmds.select(mesh, r = True)
    
    nodes = mel.eval('createNCloth 0;')
    
    parent = cmds.listRelatives(nodes[0], p = True)
    parent = cmds.rename(parent, 'nCloth_%s' % mesh)
    
    cmds.setAttr('%s.thickness' % parent, 0.02)
    
    return [parent]

def nConstrain_to_mesh(verts, mesh, force_passive = False):
    
    nodes1 = []
    
    if force_passive:
        nodes1 = add_passive_collider_to_mesh(mesh)
        cmds.setAttr('%s.collide' % nodes1[0], 0)
    
    cmds.select(cl = True)
    
    cmds.select(verts, mesh)
    nodes = mel.eval('createNConstraint pointToSurface 0;')
    
    return nodes + nodes1

def create_cloth_input_meshes(deform_mesh, cloth_mesh, parent, attribute):
    
    final = cmds.duplicate(deform_mesh)[0]
    final = cmds.rename(final, 'temp')
    
    clothwrap = cmds.duplicate(deform_mesh)[0]
    
    deform_hier = Hierarchy(deform_mesh)
    deform_hier.prefix('deform')
    
    clothwrap = cmds.rename(clothwrap, deform_mesh)
        
    clothwrap_hier = Hierarchy(clothwrap)
    clothwrap_hier.prefix('clothwrap')

    final = cmds.rename(final, deform_mesh)
    
    deform_mesh = deform_hier.top_of_hierarchy
    clothwrap = clothwrap_hier.top_of_hierarchy

    deform_mesh = deform_mesh.split('|')[-1]
    clothwrap = clothwrap.split('|')[-1]
    
    exclusive_bind_wrap(deform_mesh, cloth_mesh)
    exclusive_bind_wrap(cloth_mesh, clothwrap)
    
    blend = cmds.blendShape(deform_mesh, clothwrap, final, w = [0,1], n = 'blendShape_nClothFinal')[0]
    
    connect_equal_condition(attribute, '%s.%s' % (blend, deform_mesh), 0)
    connect_equal_condition(attribute, '%s.%s' % (blend, clothwrap), 1)
    
    cmds.parent(deform_hier.top_of_hierarchy , clothwrap, parent )
    
    nodes = add_nCloth_to_mesh(cloth_mesh)
    
    return nodes

#--- cMuscle

class CMuscle(object):
    def __init__(self, muscle):
        self.muscle = muscle
        self.description = None
        
        if not cmds.objExists('%s.description' % self.muscle):
            cmds.addAttr(self.muscle, ln = 'description', dt = 'maya_util')
        
    def _get_control_data_indices(self):
        muscle_creator = self._get_muscle_creator()
        return get_indices('%s.controlData' % muscle_creator)
    
    def _get_attach_data_indices(self):
        muscle_creator = self._get_muscle_creator()
        return get_indices('%s.attachData' % muscle_creator)
            
    def _get_parent(self):
        rels = cmds.listRelatives(self.muscle, p = True)
        return rels[0]
        
    def _get_muscle_creator(self):
        return get_attribute_input('%s.create' % self.muscle, True)
        
    def _get_muscle_shapes(self):
        
        shapes = get_shapes(self.muscle)
        
        deformer = None
        nurbs = None
        
        for shape in shapes:
            if cmds.nodeType(shape) == 'cMuscleObject':
                deformer = shape
            if cmds.nodeType(shape) == 'nurbsSurface':
                nurbs = shape
                
        return nurbs, deformer
    
    def _rename_controls(self, name):
        name_upper = name[0].upper() + name[1:]
        indices = self._get_control_data_indices()
        count = len(indices)
        
        muscle_creator = self._get_muscle_creator()
        
        last_xform = None
        
        for inc in range(0, count):
            
            input_value = get_attribute_input('%s.controlData[%s].insertMatrix' % (muscle_creator, inc), True)

            input_drive = cmds.listRelatives(input_value, p = True)[0]
            input_xform = cmds.listRelatives(input_drive, p = True)[0]

            input_stretch = get_attribute_input('%s.controlData[%s].curveSt' % (muscle_creator, inc), True)
            input_squash = get_attribute_input('%s.controlData[%s].curveSq' % (muscle_creator, inc), True)
            input_rest = get_attribute_input('%s.controlData[%s].curveRest' % (muscle_creator, inc), True)

            cmds.delete(input_stretch, input_squash, input_rest, ch = True)

            if inc == 0:
                cmds.rename(input_value, inc_name('startParent_%s' % name))
                
            if inc == count-1:
                cmds.rename(input_value, inc_name('endParent_%s' % name))

            if inc > 0 and inc < count-1:
                input_value = cmds.rename(input_value, inc_name('ctrl_%s_%s' % (inc, name)))
                shape = get_shapes(input_value)
                cmds.rename(shape, '%sShape' % input_value)
                
                input_stretch = cmds.listRelatives(input_stretch, p = True)[0]
                input_squash = cmds.listRelatives(input_squash, p = True)[0]
                input_rest = cmds.listRelatives(input_rest, p = True)[0]
                
                cmds.rename(input_stretch, inc_name('ctrl_%s_stretch%s' % (inc, name_upper)))
                cmds.rename(input_squash, inc_name('ctrl_%s_squash%s' % (inc, name_upper)))
                cmds.rename(input_rest, inc_name('ctrl_%s_rest%s' % (inc, name_upper)))
                
                cmds.rename(input_drive, 'drive_%s' % input_value)
                input_xform = cmds.rename(input_xform, 'xform_%s' % input_value)
                
                last_xform = input_xform
                
        parent = cmds.listRelatives(last_xform, p = True)[0]
        cmds.rename(parent, inc_name('controls_cMuscle%s' % name_upper))
                
    def _rename_attach_controls(self, name):
        indices = self._get_attach_data_indices()
        count = len(indices)
        
        muscle_creator = self._get_muscle_creator()
        last_xform = None
        
        for inc in range(0, count):
            
            name_upper = name[0].upper() + name[1:]

            input_value = get_attribute_input('%s.attachData[%s].attachMatrix' % (muscle_creator, inc), True)

            input_drive = cmds.listRelatives(input_value, p = True)[0]
            input_xform = cmds.listRelatives(input_drive, p = True)[0]
            
            
            
            input_stretch = get_attribute_input('%s.attachData[%s].attachMatrixSt' % (muscle_creator, inc), True)
            input_squash = get_attribute_input('%s.attachData[%s].attachMatrixSq' % (muscle_creator, inc), True)
                        
            input_value = cmds.rename(input_value, inc_name('ctrl_%s_attach%s' % (inc+1, name_upper)))
            cmds.rename(input_stretch, inc_name('ctrl_%s_attachStretch%s' % (inc+1, name_upper)))
            cmds.rename(input_squash, inc_name('ctrl_%s_attachSquash%s' % (inc+1, name_upper)))
            
            cmds.rename(input_drive, 'drive_%s' % input_value)
            input_xform = cmds.rename(input_xform, 'xform_%s' % input_value)
            last_xform = input_xform
            
        parent = cmds.listRelatives(last_xform, p = True)[0]
        cmds.rename(parent, inc_name('attach_cMuscle%s' % name_upper))           
            
    def _rename_locators(self, name):
        
        muscle_creator = self._get_muscle_creator()

        input_start_A = get_attribute_input('%s.startPointA' % muscle_creator, True)
        input_start_B = get_attribute_input('%s.startPointB' % muscle_creator, True)
        input_end_A = get_attribute_input('%s.endPointA' % muscle_creator, True)
        input_end_B = get_attribute_input('%s.endPointB' % muscle_creator, True)
        
        cmds.rename(input_start_A, inc_name('locatorStart1_%s' % name))
        cmds.rename(input_start_B, inc_name('locatorStart2_%s' % name))
        cmds.rename(input_end_A, inc_name('locatorEnd1_%s' % name))
        cmds.rename(input_end_B, inc_name('locatorEnd2_%s' % name))
        
    
    def rename(self, name):
        
        nurbsSurface, muscle_object = self._get_muscle_shapes()
        muscle_creator = self._get_muscle_creator()
        
        self.muscle = cmds.rename(self.muscle, inc_name('cMuscle_%s' % name))
        
        if cmds.objExists(nurbsSurface):
            cmds.rename(nurbsSurface, inc_name('%sShape' % self.muscle))
        
        cmds.rename(muscle_object, inc_name('cMuscleObject_%sShape' % name))
        cmds.rename(muscle_creator, inc_name('cMuscleCreator_%s' % name))
        
        parent = self._get_parent()
        
        cmds.rename(parent, inc_name('cMuscle_%s_grp' % name))
        
        self._rename_controls(name)
        self._rename_attach_controls(name)
        self._rename_locators(name)
        
        self.description = name
        cmds.setAttr('%s.description' % self.muscle, name, type = 'maya_util')
        
    def create_attributes(self, node = None):
        
        if not node:
            node = self.muscle
        
        muscle_creator = self._get_muscle_creator()
        
        description = cmds.getAttr('%s.description' % self.muscle)
        
        title = MayaEnumVariable(description.upper())
        title.create(node)
        
        if node == self.muscle:
            cmds.addAttr(node, ln = 'controlVisibility_%s' % description, at = 'bool', k = True )
            cmds.connectAttr('%s.controlVisibility_%s' % (node, description), '%s.showControls' % muscle_creator)
        
        indices = self._get_attach_data_indices()
        count = len(indices)
        
        attributes = ['jiggle', 'jiggleX', 'jiggleY', 'jiggleZ', 'jiggleImpact', 'jiggleImpactStart', 'jiggleImpactStop', 'cycle', 'rest']
        
        for inc in range(0, count):
            current = inc+1
            
            title_name = 'muscle_section_%s' % (current)
            title_name = title_name.upper()
            
            title = MayaEnumVariable(title_name)
            title.create(node)
            
            control = get_attribute_input('%s.controlData[%s].insertMatrix' % (muscle_creator, current), True)
            
            for attribute in attributes:
                other_attribute = '%s_%s' % (attribute, current) 
            
                attribute_value = cmds.getAttr('%s.%s' % (control, attribute))
                cmds.addAttr(node, ln = other_attribute, at = 'double', k = True, dv = attribute_value)    
            
                cmds.connectAttr('%s.%s' % (node, other_attribute), '%s.%s' % (control, attribute))
            
class ProgressBar(object):
    
    def __init__(self, title, count):
        if is_batch():
            return
        
        gMainProgressBar = mel.eval('$tmp = $gMainProgressBar');
    
        self.progress_ui = cmds.progressBar( gMainProgressBar,
                                        edit=True,
                                        beginProgress=True,
                                        isInterruptable=True,
                                        status= title,
                                        maxValue= count )
        
        global current_progress_bar 
        current_progress_bar = self
    
    def inc(self, inc = 1):
        if is_batch():
            return
        
        cmds.progressBar(self.progress_ui, edit=True, step=inc)
        
            
    def end(self):
        if is_batch():
            return
        
        cmds.progressBar(self.progress_ui, edit=True, ep = True)
        
    def status(self, status_string):
        if is_batch():
            return
        
        cmds.progressBar(self.progress_ui, edit=True, status = status_string)
        
    def break_signaled(self):
        if is_batch():
            return True
        
        break_progress = cmds.progressBar(self.progress_ui, query=True, isCancelled=True )

        if break_progress:
            self.end()
            return True
        
        return False
    
<|MERGE_RESOLUTION|>--- conflicted
+++ resolved
@@ -7212,16 +7212,11 @@
         
     return joints
 
-<<<<<<< HEAD
-def transform_to_polygon_plane(transform):
+def transform_to_polygon_plane(transform, size = 1):
     """
         Create a single polygon face from the position and orientation of a transform.
     """
-    plane = cmds.polyPlane( w = 1, h = 1, sx = 1, sy = 1, ax = [0, 1, 0], ch = 0)
-=======
-def transform_to_polygon_plane(transform, size = 1):
     plane = cmds.polyPlane( w = size, h = size, sx = 1, sy = 1, ax = [0, 1, 0], ch = 0)
->>>>>>> ca99a9a8
     
     plane = cmds.rename(plane, inc_name('%s_plane' % transform))
     
@@ -10786,7 +10781,7 @@
     if infinite == 'pre_only':
             
         function.set_pre_infinity(function.linear)
-        
+
     return keyframe
 
 #--- Nucleus
