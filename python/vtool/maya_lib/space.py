# Copyright (C) 2014 Louis Vottero louis.vot@gmail.com    All rights reserved.


import traceback
import random
import string

import vtool.util
import api

import core
import attr
import math

if vtool.util.is_in_maya():
    import maya.cmds as cmds
    import maya.api.OpenMaya as om
    core.load_plugin('matrixNodes')

#do not import geo

class VertexOctree(object):
        
    def _get_bounding_box(self, mesh):
        bounding_box = cmds.exactWorldBoundingBox(mesh)
        center = cmds.objectCenter(mesh, gl = True)
                
        large_value = -1
                
        inc = 0
                
        for box_value in bounding_box:
            
            value = box_value - center[inc]
            
            if value > 0:
                if value > large_value:
                    large_value = value
                        
            inc += 1
            if inc >= 3:
                inc = 0
        
        max_value = [large_value] * 3
        min_value = [large_value*-1] * 3
        
        max_value = [max_value[0] + center[0],max_value[1] + center[1],max_value[2] + center[2]]
        min_value = [min_value[0] + center[0],min_value[1] + center[1],min_value[2] + center[2]]
                
        return min_value + max_value + center
                    
    def create(self, mesh):
        bounding_box = self._get_bounding_box(mesh)
        
        self.top_node = VertexOctreeNode(bounding_box)
        
        mesh_fn = api.IterateGeometry(mesh)
        points = mesh_fn.get_points_as_list()
        
        for inc in range(0, len(points)):
            vertex_position = points[inc]
            self.add_vertex('%s.vtx[%s]' % (mesh, inc), vertex_position)
            
        self.top_node.sort_mesh_vertex()        
            
    def add_vertex(self, vertex_name, vertex_position):    
        self.top_node.add_vertex(vertex_name, vertex_position)
        
                
class VertexOctreeNode(object):
    
    def __init__(self, boundingBoxData):
        self.min = boundingBoxData[0:3]
        self.max = boundingBoxData[3:6]
        self.center = boundingBoxData[6:9]
        self.children = []
        self.parent = None
        self.verts = []
        self.child_verts = []
        
    def _snap_to_bounding_box(self, vector):
        new_vector = list(vector)
        
        min_value = self.min
        max_value = self.max
        
        for inc in range(0,3):
            if vector[inc] < min_value[inc]:
                new_vector[inc] = min_value[inc]
            if vector[inc] > max_value[inc]:
                new_vector[inc] = max_value[inc]
                
        return new_vector
            
        
    def _is_vector_in_range(self, min_value, max_value, vector):
        
        for inc in range(0,3):
        
            if vector[inc] < min_value[inc] or vector[inc] > max_value[inc]:
                return False
          
        return True
        
    def _get_verts_in_range(self, min_value, max_value):
        found = []
        
        if self.verts:
            for vertex in self.verts:
                vector = vertex[1] 
                
                if self._is_vector_in_range(min_value, max_value, vector):
                    
                    found_vert = False
                    for child_vert in self.child_verts:
                    
                        if vertex[0] == child_vert:
                            found_vert = True
                            break
                        
                    if not found_vert:
                        found.append(vertex)        
        
        return found
        
    def _create_child(self, min_value, max_value, verts):
        
        mid_point = vtool.util.get_midpoint(min_value, max_value)
        
        bounding_box = min_value + max_value + mid_point
        
        self.children.append( VertexOctreeNode(bounding_box) )
                               
        for vertex in verts:            
            self.children[-1].add_vertex(vertex[0], vertex[1])
            self.child_verts.append(vertex[0])
            
        if len(self.child_verts) == 1:
            if self.child_verts[0][0] == 'body_C.vtx[7916]':
                goo = self.createCube()
                cmds.rename(goo, 'panzy')
    
    def create_cube(self):
        cube = cmds.polyCube(ch = 0)[0]
        min_value = self.min
        max_value = self.max
                
        cmds.move(min_value[0], min_value[1], min_value[2], '%s.vtx[0]' % cube , ws = True)
        cmds.move(min_value[0], min_value[1], max_value[2], '%s.vtx[1]' % cube , ws = True )
        cmds.move(min_value[0], max_value[1], min_value[2], '%s.vtx[2]' % cube , ws = True)
        cmds.move(min_value[0], max_value[1], max_value[2], '%s.vtx[3]' % cube , ws = True)
        cmds.move(max_value[0], max_value[1], min_value[2], '%s.vtx[4]' % cube , ws = True)
        cmds.move(max_value[0], max_value[1], max_value[2], '%s.vtx[5]' % cube , ws = True)        
        cmds.move(max_value[0], min_value[1], min_value[2], '%s.vtx[6]' % cube , ws = True)
        cmds.move(max_value[0], min_value[1], max_value[2], '%s.vtx[7]' % cube , ws = True)
        
        
        return cube
        #cluster = cmds.cluster( self.get_verts() )
        #cmds.parent(cluster[1], cube)
        
    def subdivide(self):
                
        top_row1 = self.center + self.max
        
        top_row2 = [self.min[0], self.center[1], self.center[2], 
                   self.center[0], self.max[1], self.max[2]]
        
        top_row3 = [self.min[0], self.center[1], self.min[2], 
                   self.center[0], self.max[1], self.center[2]]
                   
        top_row4 = [self.center[0], self.center[1], self.min[2], 
                   self.max[0], self.max[1], self.center[2]]
                   
        btm_row1 = self.min + self.center
        
        btm_row2 = [self.center[0], self.min[1], self.min[2],
                   self.max[0], self.center[1], self.center[2]]
        
        btm_row3 = [self.min[0], self.min[1], self.center[2],
                   self.center[0], self.center[1], self.max[2]]
        
        btm_row4 = [self.center[0], self.min[1], self.center[2],
                   self.max[0], self.center[1], self.max[2]]
        
        boundings = []
        boundings.append(top_row1)
        boundings.append(top_row2)
        boundings.append(top_row3)
        boundings.append(top_row4)
        boundings.append(btm_row1)
        boundings.append(btm_row2)
        boundings.append(btm_row3)
        boundings.append(btm_row4)
                
        for bounding in boundings:
        
            min_value = bounding[0:3]
            max_value = bounding[3:6]
            
            verts = self._get_verts_in_range(min_value, max_value)
            
            if verts:
                self._create_child(bounding[0:3],bounding[3:6], verts)      
        
    def set_parent(self, parent_octree):
        self.parent = parent_octree
        
    def get_verts(self):
        found = []
        
        for vert in self.verts:
            found.append(vert[0])
            
        return found
    
    def add_vertex(self, vertex_name, vertex_position):
        self.verts.append([vertex_name, vertex_position])
    
    def has_verts(self):
        if self.verts:
            return True
        
        if not self.verts:
            return False
        
    def vert_count(self):
        return len( self.verts )
        
    def has_children(self):
        if self.children:
            return True
        
        if not self.children:
            return False
        
    def find_closest_child(self, three_number_list):
        
        closest_distance = 1000000000000000000000000000000
        found_child = None
        
        if self.has_children():
            for child in self.children:
                if self._is_vector_in_range(child.min, child.max, three_number_list):
                    return child
                    
                if child.has_children():
                    distance = vtool.util.get_distance(child.center, three_number_list)            
                
                    if distance < 0.001:
                        return child
                
                    if distance < closest_distance:
                        closest_distance = distance
                    
                        found_child = child
                    
        return found_child
        
    def find_closest_vertex(self, three_number_list):
        if self.vert_count() == 1:
            return self
        
        child = None
        inc = 0
        last_found = self
        vector = self._snap_to_bounding_box(three_number_list)
        
        while not child:
            
            if last_found == None:
                break
            
            child = last_found.find_closest_child(vector)
            
            if not child:
                break
            
            if child:
                last_found = child
                child = None
            
            if inc > 100:
                break
            
            inc += 1
            
        return last_found.verts[0][0]
      
    def sort_mesh_vertex(self):
        
        if self.has_verts():
            self.subdivide()
            
            if self.vert_count() > 1:
                for child in self.children:
                    child.sort_mesh_vertex()

class PinXform(object):
    """
    This allows you to pin a transform so that its parent and child are not affected by any edits.
    """
    def __init__(self, xform_name):
        self.xform = xform_name
        self.delete_later = []
        self.lock_state = {}

    def pin(self, children = None):
        """
        Create the pin constraints on parent and children.
        """
        
        self.lock_state = {}
        
        """
        parent = cmds.listRelatives(self.xform, p = True, f = True, type = 'transform')
        if parent:
            
            parent = parent[0]
            
            
            pin = cmds.duplicate(parent, po = True, n = core.inc_name('pin1'))[0]
            
            pin_parent = cmds.listRelatives(pin, p = True)
            
            if pin_parent:
                cmds.parent(pin, w = True)
            
            constraint = cmds.parentConstraint(pin, parent, mo = True)[0]
            self.delete_later.append(constraint)
            self.delete_later.append(pin)
        """
        if not children:
            children = cmds.listRelatives(self.xform, f = True, type = 'transform')
        
        if not children:
            return
        
        for child in children:
            
            if not core.is_transform(child):
                continue
            
            pin = cmds.duplicate(child, po = True, n = core.inc_name('pin1'))[0]
            
            try:
                cmds.parent(pin, w = True)
            except:
                pass
            
            lock_state_inst = attr.LockTransformState(child)
            self.lock_state[child] = lock_state_inst
            lock_state_inst.unlock()
            
            constraint = cmds.parentConstraint(pin, child, mo = True)[0]
            self.delete_later.append(constraint)
            self.delete_later.append(pin)
            
            parent = cmds.listRelatives(pin, p = True, f = True)
            if parent:
                self.delete_later.append(parent[0])
                
            
    def unpin(self):
        """
        Remove the pin. This should be run after pin.
        """
        if self.delete_later:
            cmds.delete(self.delete_later)
            
            for lock_state in self.lock_state:
                self.lock_state[lock_state].restore_initial()
                
        
    def get_pin_nodes(self):
        """
        Returns:
            list: List of nodes involved in the pinning. Ususally includes constraints and empty groups.
        """
        return self.delete_later

class MatchSpace(object):
    """
    Used to match transformation between two transform node.
    Can be used as follows:
    MatchSpace('transform1', 'transform2').translation_rotation()
    
    Args:
        
        source_transform (str): The name of a transform.
        target_transform (str): The name of a transform.
        
    
    """
    
    def __init__(self, source_transform, target_transform):
        self.source_transform = source_transform
        self.target_transform = target_transform
    
    def _get_translation(self):
        return cmds.xform(self.source_transform, q = True, t = True, ws = True)
    
    def _get_rotation(self):
        return cmds.xform(self.source_transform, q = True, ro = True, ws = True)
    
    def _get_rotate_pivot(self):
        return cmds.xform(self.source_transform, q = True, rp = True, os = True)
    
    def _get_scale_pivot(self):
        return cmds.xform(self.source_transform, q = True, sp = True, os = True)
    
    def _get_world_rotate_pivot(self):
        return cmds.xform(self.source_transform, q = True, rp = True, ws = True)
    
    def _get_world_scale_pivot(self):
        return cmds.xform(self.source_transform, q = True, sp = True, ws = True)
    
    def _set_translation(self, translate_vector = []):
        if not translate_vector:
            translate_vector = self._get_translation()
            
        cmds.xform(self.target_transform, t = translate_vector, ws = True)
    
    def _set_rotation(self, rotation_vector = []):
        if not rotation_vector:
            rotation_vector = self._get_rotation()
            
        cmds.xform(self.target_transform, ro = rotation_vector, ws = True)
        
    def _set_rotate_pivot(self, rotate_pivot_vector = []):
        if not rotate_pivot_vector:
            rotate_pivot_vector = self._get_rotate_pivot()
        cmds.xform(self.target_transform, rp = rotate_pivot_vector, os = True)
        
    def _set_world_rotate_pivot(self, rotate_pivot_vector = []):
        if not rotate_pivot_vector:
            rotate_pivot_vector = self._get_world_rotate_pivot()
        cmds.xform(self.target_transform, rp = rotate_pivot_vector, ws = True)
        
    def _set_scale_pivot(self, scale_pivot_vector = []):
        if not scale_pivot_vector:
            scale_pivot_vector = self._get_scale_pivot()
        cmds.xform(self.target_transform, sp = scale_pivot_vector, os = True)
    
    def _set_world_scale_pivot(self, scale_pivot_vector = []):
        if not scale_pivot_vector:
            scale_pivot_vector = self._get_world_scale_pivot()
        cmds.xform(self.target_transform, rp = scale_pivot_vector, ws = True)
        
    def translation(self):
        """
        Match just the translation
        """
        
        self._set_translation()
        self._set_scale_pivot()
        self._set_rotate_pivot()
        
        
        
    def rotation(self):
        """
        Match just the rotation
        """
        self._set_rotation()
        
    def translation_rotation(self):
        """
        Match translation and rotation.
        """
        
        self._set_translation()
                
        self._set_scale_pivot()
        self._set_rotate_pivot()
        
        
        
        self._set_rotation()
        
    def translation_to_rotate_pivot(self):
        """
        Match translation of target to the rotate_pivot of source.
        """
        
        translate_vector = self._get_world_rotate_pivot()
        self._set_translation(translate_vector)
        
    def rotate_scale_pivot_to_translation(self):
        """
        Match the rotate and scale pivot of target to the translation of source.
        """
        position = self._get_translation()
        
        cmds.move(position[0], 
                  position[1],
                  position[2], 
                  '%s.scalePivot' % self.target_transform, 
                  '%s.rotatePivot' % self.target_transform, 
                  a = True)
        
    def pivots(self):
        """
        Match the pivots of target to the source.
        """
        self._set_rotate_pivot()
        self._set_scale_pivot()
        
    def world_pivots(self):
        """
        Like pivots, but match in world space.
        """
        self._set_world_rotate_pivot()
        self._set_world_scale_pivot()
        
    def scale(self):
        
        
        scale_x = cmds.getAttr('%s.scaleX' % self.source_transform)
        scale_y = cmds.getAttr('%s.scaleY' % self.source_transform)
        scale_z = cmds.getAttr('%s.scaleZ' % self.source_transform)
        
        cmds.setAttr('%s.scaleX' % self.target_transform, scale_x)
        cmds.setAttr('%s.scaleY' % self.target_transform, scale_y)
        cmds.setAttr('%s.scaleZ' % self.target_transform, scale_z)

class ConstraintEditor(object):
    """
    Convenience class for editing constraints.
    """
    constraint_parent = 'parentConstraint'
    constraint_point = 'pointConstraint'
    constraint_orient = 'orientConstraint'
    constraint_scale = 'scaleConstraint'
    constraint_aim = 'aimConstraint'
    
    editable_constraints = ['parentConstraint',
                            'pointConstraint',
                            'orientConstraint',
                            'scaleConstraint',
                            'aimConstraint'
                            ]
    
    def __init__(self):
        self._set_to_last = False
    
    def _get_constraint_type(self, constraint):
        return cmds.nodeType(constraint)
        
    def has_constraint(self, transform):
        
        for constraint in self.editable_constraints:
            const = self.get_constraint(transform, constraint)
            if const:
                return True
            
        return False
        
    def get_weight_names(self, constraint):
        #CBB
        
        constraint_type = self._get_constraint_type(constraint)
        
        if constraint_type == 'scaleConstraint':
        
            found_attributes = []
                
            weights = cmds.ls('%s.target[*]' % constraint)
            
            attributes = cmds.listAttr(constraint, k = True)
                        
            for attribute in attributes:
                for inc in range(0, len(weights)):
                    if attribute.endswith('W%i' % inc):
                        found_attributes.append(attribute)
                        break
            
            return found_attributes
        
        return eval('cmds.%s("%s", query = True, weightAliasList = True, )' % (constraint_type, constraint))

    def get_weight_count(self, constraint):
        """
        Get the number of inputs weights (transforms) feeding int the constraint.
        
        Args:
            constraint (str): The name of a constraint.
        """
        return len(cmds.ls('%s.target[*]' % constraint))
    
    def get_constraint(self, transform, constraint_type):
        """
        Find a constraint on the transform.
        
        Args:
            transform (str): The name of a transform that is constrained.
            constraint_type (str): The type of constraint to search for. Eg. parentConstraint, orientConstraint, pointConstraint, etc.
            
        Retrun 
            str: The name of the constraint.
        """
        
        constraint = eval('cmds.%s("%s", query = True)' % (constraint_type, transform) )
        
        return constraint
    
    def get_transform(self, constraint):
        """
        Get the transform that the constraint is constraining.
        
        Args:
            constraint (str): The name of the constraint.
        
        Returns:
            str: The name of the transform that is being constrained.
        """
        transform = attr.get_attribute_input('%s.constraintParentInverseMatrix' % constraint)
        
        if not transform:
            return
        
        new_thing = transform.split('.')
        return new_thing[0]
    
    def get_targets(self, constraint):
        """
        Get the transforms influencing the constraint.
        
        Args:
            constraint (str): The name of the constraint.
            
        Returns:
            list: The names of the transforms affecting the constraint.
        """
        transform = self.get_transform(constraint)
        constraint_type = self._get_constraint_type(constraint)
        
        return eval('cmds.%s("%s", query = True, targetList = True)' % (constraint_type,
                                                                        transform) )
        
    def remove_target(self, target, constraint):
        """
        Remove a target from a constraint. 
        This only works if the constraint has all its original connections intact.
        
        Args:
            target (str): The name of the transform target to remove.
            constraint (str): The name of a constraint that has target affecting it.
            
        """
        transform = self.get_transform(constraint)
        constraint_type = self._get_constraint_type(constraint)
        
        return eval('cmds.%s("%s", "%s", remove = True)' % (constraint_type,
                                                            target, 
                                                            transform) )
        
    def set_interpolation(self, int_value, constraint):
        """
        Set the interpolation type of the constraint.
        
        Args:
            int_value (int): index of the interpolation type.
            constraint (str): The name of a constraint. Probably "parentConstraint" or "orientConstraint".
        """
        
        cmds.setAttr('%s.interpType' % constraint, int_value)

    def set_auto_use_last_number(self, bool_value):
        self._set_to_last = bool_value

    def create_title(self, node, constraint, title_name = 'FOLLOW'):
        """
        This will create a title enum attribute based on the targets feeding into a constraint.
        The enum will have the name of the transforms affecting the constraint.
        
        Args:
            node (str): The name of the node to add the title to.
            constraint (str): The name of a constraint. Should be affected by multipe transforms.
            title_name (str): The name to give the title attribute.
        
        """
        
        targets = self.get_targets(constraint)
        
        inc = 0
        
        names = []
        
        for target in targets:
            name = target
            
            if target.startswith('follower_'):
                parent = cmds.listRelatives(target, p = True)
                if parent:
                    parent = parent[0]
                    if parent.startswith('CNT_'):
                        name = parent
        
            name = '%s %s' % (inc, name)
            
            names.append(name)
            inc += 1
        
        attr.create_title(node, title_name, names)
        
        
    def create_switch(self, node, attribute, constraint):
        """
        Create a switch over all the target weights.
        
        Args:
            node (str): The name of the node to add the switch attribute to.
            attribute (str): The name to give the switch attribute.
            constraint (str): The name of the constraint with multiple weight target transforms affecting it.
        """
        
        attributes = self.get_weight_names(constraint)
        
        remap = attr.RemapAttributesToAttribute(node, attribute)
        remap.create_attributes(constraint, attributes)
        remap.create()
        
        if self._set_to_last:
            cmds.setAttr('%s.%s' % (node, attribute), (len(attributes)-1))
        
    def delete_constraints(self, transform, constraint_type = 'None'):
        
        if not constraint_type:
            for constraint_type in self.editable_constraints:
                constraint = self.get_constraint(transform, constraint_type)
                if constraint:
                    cmds.delete(constraint)
        
        if constraint_type:
            constraint = self.get_constraint(transform, constraint_type)
            if constraint:
                cmds.delete(constraint)
        

class IkHandle(object):
    """
    Convenience for creating ik handles.
    
    Args:
        name (str): The description to give the node. Name = 'ikHandle_(name)'.
    """
    
    solver_rp = 'ikRPsolver'
    solver_sc = 'ikSCsolver'
    solver_spline = 'ikSplineSolver'
    solver_spring = 'ikSpringSolver'
    
    def __init__(self, name):
        
        self.name = name
        
        if not name:
            self.name = core.inc_name('ikHandle')
        
        if not name.startswith('ikHandle'):
            self.name = 'ikHandle_%s' % name
        
        
            
        self.start_joint = None
        self.end_joint = None
        self.solver_type = self.solver_sc
        self.curve = None
        
        self.ik_handle = None
        self.joints = []
            
    
    def _create_regular_ik(self):
        ik_handle, effector = cmds.ikHandle( name = core.inc_name(self.name),
                                       startJoint = self.start_joint,
                                       endEffector = self.end_joint,
                                       sol = self.solver_type )
                           
        cmds.rename(effector, core.inc_name('effector_%s' % ik_handle))
        self.ik_handle = ik_handle
        
    def _create_spline_ik(self):
        
        if self.curve:
            
            ik_handle = cmds.ikHandle(name = core.inc_name(self.name),
                                           startJoint = self.start_joint,
                                           endEffector = self.end_joint,
                                           sol = self.solver_type,
                                           curve = self.curve, ccv = False, pcv = False)
            
            cmds.rename(ik_handle[1], 'effector_%s' % ik_handle[0])
            self.ik_handle = ik_handle[0]
            
        if not self.curve:
            
            ik_handle = cmds.ikHandle(name = core.inc_name(self.name),
                                           startJoint = self.start_joint,
                                           endEffector = self.end_joint,
                                           sol = self.solver_type,
                                           scv = False,
                                           pcv = False)
            
            cmds.rename(ik_handle[1], 'effector_%s' % ik_handle[0])
            self.ik_handle = ik_handle[0]
            
            self.curve = ik_handle[2]
            self.curve = cmds.rename(self.curve, core.inc_name('curve_%s' % self.name))
            
            self.ik_handle = ik_handle[0]
        

        
    def set_start_joint(self, joint):
        """
        Set start joint for the ik handle.
        
        Args:
            joint (str): The name of the start joint.
        """
        self.start_joint = joint
        
    def set_end_joint(self, joint):
        """
        Set end joint for the ik handle.
        
        Args:
            joint (str): The name of the end joint.
        """
        self.end_joint = joint
        
    def set_joints(self, joints_list):
        """
        Set the joints for the ik handle.
        start joint becomes the first entry.
        end joint beomces the las entry.
        
        Args:
            joints_list (list): A list of joints.
        """
        self.start_joint = joints_list[0]
        self.end_joint = joints_list[-1]
        self.joints = joints_list
        
    def set_curve(self, curve):
        """
        Set the curve for spline ik.
        
        Args:
            curve (str): The name of the curve.
        """
        self.curve = curve
        
    def set_solver(self, type_name):
        """
        Set the solver type.
        
        solver types:
        'ikRPsolver'
        'ikSCsolver'
        'ikSplineSolver'
        'ikSpringSolver'
        
        Args:
            type_name (str): The name of the solver type.
        """
        self.solver_type = type_name
    
    def set_full_name(self, fullname):
        """
        Set the full name for the ik handle, no prefixing or formatting added.
        """
        self.name = fullname
    
    def create(self):
        """
        Create the ik handle.
        
        Returns:
            str: The name of the ik handle.
        """
        
        
        if not self.start_joint or not self.end_joint:
            return
        
        if not self.curve and not self.solver_type == self.solver_spline:
            self._create_regular_ik()
        
        if self.curve or self.solver_type == self.solver_spline:
            self.solver_type = self.solver_spline
            self._create_spline_ik()

        
        return self.ik_handle

class OrientJoint(object):
    """
    This will orient the joint using the attributes created with OrientJointAttributes.
    """
    
    def __init__(self, joint_name, children = []):
        
        self.joint = joint_name
        
        #self.orient_values = None
        self.aim_vector = [1,0,0]
        self.up_vector = [0,1,0]
        self.world_up_vector = [0,1,0]
        
        self.aim_at = 3
        self.aim_up_at = 0
        
        self.children = children
        self.child = None
        self.child2 = None
        self.grand_child = None
        self.parent = None
        self.grand_parent = None
        
        self.surface = None
        
        self.invert_scale = None
        
        self.delete_later =[]
        self.world_up_vector = self._get_vector_from_axis(1)
        self.up_space_type = 'vector'
        
        self._get_relatives()
        self.orient_values = self._get_values()
        
    def _unparent(self):
        if not self.children:
            self.children = cmds.listRelatives(self.joint, f = True, type = 'transform')
            
        if self.children:
            
            
            
            if not self.has_grand_child and self.invert_scale:
                self.children = cmds.parent(self.children, w = True, r = True)
            else:
                self.children = cmds.parent(self.children, w = True)
            
            
            for child in self.children:
                parent = cmds.listRelatives(child, p = True, f = True)
                if parent:
                    parent = parent[0]
                    self.delete_later.append(parent)
                        
        """
        self.parent_children = cmds.listRelatives(self.parent, f = True, type = 'transform')
        self.parent_children = cmds.parent(self.parent_children, w = True)
        
        for child in self.parent_children:
            
            test_parent = core.get_basename(child, remove_namespace = False, remove_attribute = False)
            test_joint = core.get_basename(self.joint, remove_namespace = False, remove_attribute = False)
            
            if test_parent == test_joint:
                self.joint = child
        """
        
    def _parent(self):
        
        if self.children:
            cmds.parent(self.children, self.joint)
        
        
    def _update_locator_scale(self, locator):
        
        if cmds.objExists('%s.localScale' % locator):
            radius = cmds.getAttr('%s.radius' % self.joint)
            cmds.setAttr('%s.localScaleX' % locator, radius)
            cmds.setAttr('%s.localScaleY' % locator, radius)
            cmds.setAttr('%s.localScaleZ' % locator, radius)
        
    def _get_surface(self):
        
        try:
            self.surface = cmds.getAttr('%s.surface' % self.joint)
        except:
            pass
        
    def _get_relatives(self):
        
        parent = cmds.listRelatives(self.joint, p = True, f = True)
        
        if parent:
            self.parent = parent[0]
            
            grand_parent = cmds.listRelatives(self.parent, p = True, f = True)
            
            if grand_parent:
                self.grand_parent = grand_parent[0]
        
        
        if not self.children:
            self.children = cmds.listRelatives(self.joint, f = True, type = 'transform')
        
        if self.children:
            self.child = self.children[0]
        
        
    def _get_children_special_cases(self):
        
        if not self.children:
            return
        
        self.child = self.children[0]
        if len(self.children) > 1:
            self.child2 = self.children[1]
        
        grand_children = cmds.listRelatives(self.child, f = True, type = 'transform')
        
        if grand_children:
            self.grand_child = grand_children[0]
    
    def _get_vector_from_axis(self, index):
        vectors = [[1,0,0],
                   [0,1,0],
                   [0,0,1],
                   [-1,0,0],
                   [0,-1,0],
                   [0,0,-1],
                   [0,0,0]]
        
        return vectors[index]
        
    def _get_aim_at(self, index):
        
        if index < 3:
            world_aim = cmds.group(em = True, n = 'world_aim')
            MatchSpace(self.joint, world_aim).translation()
            
            if index == 0:
                cmds.move(1,0,0, world_aim, r = True)
            if index == 1:
                cmds.move(0,1,0, world_aim, r = True)
            if index == 2:
                cmds.move(0,0,1, world_aim, r = True)
                
            self.delete_later.append( world_aim )
            return world_aim
            
        if index == 3:
            
            child_aim = None
            
            if self.child and cmds.objExists(self.child):
                self._update_locator_scale(self.child)
                child_aim = self._get_position_group(self.child)
            
            return child_aim
            
        if index == 4:
            parent_aim = self._get_position_group(self.parent)
            return parent_aim

        if index == 5:
            aim = self._get_local_group(self.parent)
            return aim
        
    def _get_aim_up_at(self, index):
        
        if index == 1:
            self.up_space_type = 'objectrotation'
            return self._get_local_group(self.parent)
        
        if index == 2:
            
            child_group = None
            
            if self.child and cmds.objExists(self.child):
                self._update_locator_scale(self.child)
                child_group = self._get_position_group(self.child)
                self.up_space_type = 'object'
                
            if not self.child or not cmds.objExists(self.child):
                vtool.util.warning('Child specified as up in orient attributes but %s has no child.' % self.joint)
                
            
            return child_group
        
        if index == 3:
            
            parent_group = self._get_position_group(self.parent)
            self.up_space_type = 'object'
            return parent_group
        
        if index == 4:
            top = self._get_triangle_group(self.orient_values['triangleTop'])
            mid = self._get_triangle_group(self.orient_values['triangleMid'])
            btm = self._get_triangle_group(self.orient_values['triangleBtm'])
            
            if not top or not mid or not btm:
                
                vtool.util.warning('Could not orient %s fully with current triangle plane settings.' % self.joint)
                return
            
            plane_group = get_group_in_plane(top, mid, btm)
            cmds.move(0,10,0, plane_group, r =True, os = True)
            self.delete_later.append(plane_group)
            self.up_space_type = 'object'
            return plane_group
        
        if index == 5:
            
            child_group = None
            
            if self.child2 and cmds.objExists(self.child2):
                self._update_locator_scale(self.child2)
                child_group = self._get_position_group(self.child2)
                self.up_space_type = 'object'
            
            if not self.child2 or not cmds.objExists(self.child2):
                vtool.util.warning('Child 2 specified as up in orient attributes but %s has no 2nd child.' % self.joint)
            return child_group
        
        if index == 6:
            
            self._get_surface()
            
            space_group = None
                        
            if not self.surface:
                return space_group
                
            self.up_space_type = 'object'
            
            space_group = self._get_position_group(self.joint)
            space_group_xform = cmds.xform(space_group, q = True, t = True, ws = True)
            
            if core.has_shape_of_type(self.surface, 'mesh'):
                mesh_fn = api.MeshFunction(self.surface)
                normal = mesh_fn.get_closest_normal(space_group_xform, True)
                cmds.xform(space_group, ws = True, t = normal)
            if core.has_shape_of_type(self.surface, 'nurbsSurface'):
                surface_fn = api.NurbsSurfaceFunction(self.surface)
                
                normal = surface_fn.get_closest_normal(space_group_xform, True)
                cmds.xform(space_group, ws = True, t = normal)
                
        
            return space_group
            
    def _get_local_group(self, transform):
        
        local_up_group = cmds.group(em = True, n = 'local_up_%s' % transform)
        
        MatchSpace(transform, local_up_group).rotation()
        MatchSpace(self.joint, local_up_group).translation()
        
        cmds.move(1,0,0, local_up_group, relative = True, objectSpace = True)
        
        self.delete_later.append(local_up_group)
        
        return local_up_group
    
    def _get_position_group(self, transform):
        position_group = cmds.group(em = True, n = 'position_group')
        
        MatchSpace(transform, position_group).translation_to_rotate_pivot()
        
        self.delete_later.append(position_group)
        
        return position_group
        
    def _get_triangle_group(self, index):
        transform = None
        
        if index == 0:
            transform = self.grand_parent
        if index == 1:
            transform = self.parent
        if index == 2:
            transform = self.joint
        if index == 3:
            transform = self.child
        if index == 4:
            transform = self.grand_child
            
        if not transform:
            return
                
        return self._get_position_group(transform)
              
    def _create_aim(self):
        
        if not self.aim_at:
            return
        
        if not self.aim_up_at:
            
            aim = cmds.aimConstraint(self.aim_at, 
                                     self.joint, 
                                     aimVector = self.aim_vector, 
                                     upVector = self.up_vector,
                                     worldUpVector = self.world_up_vector,
                                     worldUpType = self.up_space_type)[0]
                                     
        if self.aim_up_at:
            aim = cmds.aimConstraint(self.aim_at, 
                                     self.joint, 
                                     aimVector = self.aim_vector, 
                                     upVector = self.up_vector,
                                     worldUpObject = self.aim_up_at,
                                     worldUpVector = self.world_up_vector,
                                     worldUpType = self.up_space_type)[0] 
        
        self.delete_later.append(aim)
        
    def _get_values(self):
        
        if not cmds.objExists('%s.ORIENT_INFO' % self.joint):
            return
        
        orient_attributes = attr.OrientJointAttributes(self.joint)
        return orient_attributes.get_values()
        
    def _cleanup(self):
        if self.delete_later:
            cmds.delete(self.delete_later)
        
        self.delete_later = []

    def _pin(self):
        
        pin = PinXform(self.joint)
        pin.pin(self.children)
        
        nodes = pin.get_pin_nodes()
        if nodes:
            self.delete_later += nodes
    
    def _freeze(self, scale = True):
        
        if scale:
            if is_rotate_scale_default(self.joint):
                return
        
        if not scale:
            if is_rotate_default(self.joint):
                return
        """
        if not self.children:
            self.children = cmds.listRelatives(self.joint, f = True, type = 'transform')
            
        children = None
            
        if self.children:
            children = cmds.parent(self.children, w = True)
        """
        try:
            cmds.makeIdentity(self.joint, apply = True, r = True, s = scale)
        except:
<<<<<<< HEAD
            vtool.util.warning('Could not freeze %s when trying to orient.' % self.joint)
            raise
=======
            vtool.util.error(traceback.format_exc())
            basename = core.get_basename(self.joint)
            vtool.util.warning('Could not freeze %s when trying to orient.' % basename)

>>>>>>> ae9bff6c
        """
        if children:
            cmds.parent(children, self.joint)
        """
    def _invert_scale(self):
        
        print self.orient_values
        
        if self.orient_values:
            invert_scale = self.orient_values['invertScale']
        else:
            invert_scale = self.invert_scale
        
        print invert_scale
        
        if invert_scale == 0:
            return
        
        #if self.children:
        #    vtool.util.warning('Orient Joints inverted scale only permitted on joints with no children. Skipping scale change on %s' % core.get_basename(self.joint))
        #    return
        
        if invert_scale == 1:
            cmds.setAttr('%s.scaleX' % self.joint, -1)
            return
        if invert_scale == 2:
            cmds.setAttr('%s.scaleY' % self.joint, -1)
            return
        if invert_scale == 3:
            cmds.setAttr('%s.scaleZ' % self.joint, -1)
            return
        if invert_scale == 4:
            cmds.setAttr('%s.scaleX' % self.joint, -1)
            cmds.setAttr('%s.scaleY' % self.joint, -1)
            return
        if invert_scale == 5:
            cmds.setAttr('%s.scaleX' % self.joint, -1)
            cmds.setAttr('%s.scaleZ' % self.joint, -1)
            return
        if invert_scale == 6:
            cmds.setAttr('%s.scaleY' % self.joint, -1)
            cmds.setAttr('%s.scaleZ' % self.joint, -1)
            return
        if invert_scale == 7:
            cmds.setAttr('%s.scaleX' % self.joint, -1)
            cmds.setAttr('%s.scaleY' % self.joint, -1)
            cmds.setAttr('%s.scaleZ' % self.joint, -1)
            return
            
    def set_aim_vector(self, vector_list):
        """
        Args:
            vector_list (list): [0,0,0] vector that defines what axis should aim.  
            If joint should aim with X axis then vector should be [1,0,0].  If joint should aim with Y axis then [0,1,0], etc.
            If up needs to be opposite of X axis then vector should be [-1,0,0].
        """
        self.aim_vector = vector_list
        
    def set_up_vector(self, vector_list):
        """
        Args:
            vector_list (list): [0,0,0] vector that defines what axis should aim up.  
            If joint should aim up with X axis then vector should be [1,0,0].  If joint should aim up with Y axis then [0,1,0], etc.
            If up needs to be opposite of X axis then vector should be [-1,0,0].
        """
        self.up_vector = vector_list
        
    def set_world_up_vector(self, vector_list):
        """
        Args:
            vector_list (list): [0,0,0] vector that defines what world up axis be.  
            If world should aim up with X axis then vector should be [1,0,0].  If world should aim up with Y axis then [0,1,0], etc.
            If up needs to be opposite of X axis then vector should be [-1,0,0].
        """
        self.world_up_vector = vector_list
        
    def set_aim_at(self, int_value):
        """
        Set how the joint aims.
        
        Args:
            int_value (int): 0 aim at world X, 
                                1 aim at world Y, 
                                2 aim at world Z, 
                                3 aim at immediate child. 
                                4 aim at immediate parent. 
                                5 aim at local parent, which is like aiming at the parent and then reversing direction.
        """
        self.aim_at = self._get_aim_at(int_value)
        
    def set_aim_up_at(self, int_value):
        """
        Set how the joint aims up.
        
        Args:
            int_value (int):  0 world,
                                1 parent rotate,
                                2 child position,
                                3 parent position,
                                4 triangle plane, which need to be configured to see which joints in the hierarchy it calculates with.
                                5 child 2
                                6 surface
        """
        self.aim_up_at = self._get_aim_up_at(int_value)
        
        
    def set_surface(self, surface_name):
        
        self.surface = surface_name
        
        self.set_aim_up_at(6)
        if cmds.objExists('%s.surface' % self.joint):
            try:
                cmds.setAttr('%s.surface' % self.joint, surface_name, type = 'string')
            except:
                pass
        
    def set_aim_up_at_object(self, name):
        self.aim_up_at = self._get_local_group(name)
        
        self.up_space_type = 'objectrotation'
        self.world_up_vector = [0,1,0]
    
    def set_invert_scale(self, axis_letters):
        self.invert_scale = axis_letters
    
    def run(self):
        
        self.has_grand_child = False
        if self.children:
            self.has_grand_child = cmds.listRelatives(self.children[0], f = True, type = 'transform')
        
        if self.orient_values and self.orient_values['invertScale'] > 0:
            if not self.has_grand_child:
                self._pin()
        
        self._unparent()
        self._get_children_special_cases()
        
        self._freeze(scale = True)        
        
        #self._pin()
        
        vtool.util.show('Orienting %s' % core.get_basename(self.joint))
        
        try:
            cmds.setAttr('%s.rotateAxisX' % self.joint, 0)
            cmds.setAttr('%s.rotateAxisY' % self.joint, 0)
            cmds.setAttr('%s.rotateAxisZ' % self.joint, 0)
        except:
            vtool.util.show('Could not zero out rotateAxis on %s. This may cause rig errors.' % self.joint)
        
        if self.orient_values:
        
            self.aim_vector = self._get_vector_from_axis( self.orient_values['aimAxis'] )
            self.up_vector = self._get_vector_from_axis(self.orient_values['upAxis'])
            self.world_up_vector = self._get_vector_from_axis( self.orient_values['worldUpAxis'])
            
            self.aim_at = self._get_aim_at(self.orient_values['aimAt'])
            self.aim_up_at = self._get_aim_up_at(self.orient_values['aimUpAt'])
        
        if not self.orient_values:
                        
            if type(self.aim_at) == int:
                self.aim_at = self._get_aim_at(self.aim_at)
            
            if type(self.aim_up_at) == int: 
                self.aim_up_at = self._get_aim_up_at(self.aim_up_at)
        
        self._create_aim()
        
        #self._freeze(scale = False)
        
        self._parent()
        
        if self.orient_values and self.orient_values['invertScale'] > 0:
            if not self.has_grand_child:
                self._invert_scale()
            else:
                basename = core.get_basename(self.joint)
                vtool.util.warning('Inverse scale has issues with orienting chains with more than just one child. Skipping for joint: %s' % basename)
        
        self._cleanup()
<<<<<<< HEAD
        
        self._freeze(scale = False)
            
        
=======
>>>>>>> ae9bff6c

class BoundingBox(vtool.util.BoundingBox):
    """
    Convenience for dealing with bounding boxes.
    
    Args:
        thing (str): The name of a transform in maya. Bounding box info is automatically loaded from the transform.
    """
    def __init__(self, thing):
        
        self.thing = thing
        
        xmin, ymin, zmin, xmax, ymax, zmax = cmds.exactWorldBoundingBox(self.thing)
        
        super(BoundingBox, self).__init__([xmin, ymin, zmin], 
                                          [xmax, ymax, zmax])

class AttachJoints(object):
    """
    Attach a chain of joints to a matching chain.
    parentConstraint and scaleConstraint are used to make the attachment.
    """
    attach_type_constraint = 0
    attach_type_matrix = 1
    
    def __init__(self, source_joints, target_joints):
        self.source_joints = source_joints
        self.target_joints = target_joints
        self._attach_type = 0
    
    def _hook_scale_constraint(self, node):
        
        constraint_editor = ConstraintEditor()
        scale_constraint = constraint_editor.get_constraint(node, constraint_editor.constraint_scale)
        
        if not scale_constraint:
            return
        
        scale_constraint_to_world(scale_constraint)
        
    def _unhook_scale_constraint(self, scale_constraint):
        
        scale_constraint_to_local(scale_constraint)
        
    def _attach_joint(self, source_joint, target_joint):
        
        if self._attach_type == 0:
            self._hook_scale_constraint(target_joint)
            
            parent_constraint = cmds.parentConstraint(source_joint, target_joint, mo = True)[0]
            
            cmds.setAttr('%s.interpType' % parent_constraint, 2)
            
            scale_constraint = cmds.scaleConstraint(source_joint, target_joint)[0]
            
            constraint_editor = ConstraintEditor()
            constraint_editor.set_auto_use_last_number(True)
            constraint_editor.create_switch(self.target_joints[0], 'switch', parent_constraint)
            constraint_editor.create_switch(self.target_joints[0], 'switch', scale_constraint)
            
            self._unhook_scale_constraint(scale_constraint)
            
        if self._attach_type == 1:
            
            switches = SpaceSwitch().get_space_switches(target_joint)
            
            if switches:
                
                SpaceSwitch().add_source(source_joint, target_joint, switches[0])
                SpaceSwitch().create_switch(self.target_joints[0], 'switch', switches[0])
                
                
            if not switches:
                switch = SpaceSwitch(source_joint, target_joint)
                switch.set_use_weight(True)
                switch_node = switch.create()
                switch.create_switch(self.target_joints[0], 'switch', switch_node)
                        
    def _attach_joints(self, source_chain, target_chain):
        
        for inc in range( 0, len(source_chain) ):
            self._attach_joint(source_chain[inc], target_chain[inc] )
            
    def set_source_and_target_joints(self, source_joints, target_joints):
        """
        Args:
            source_joints (list): A list of joint names that should move the target.
            target_joints (list): A list of joints names that should be moved by the source.
        """
        self.source_joints = source_joints
        self.target_joints = target_joints
    
    def set_attach_type(self, attach_type):
        
        self._attach_type = attach_type
        
    def create(self):
        """
        Create the attachments.
        """
        self._attach_joints(self.source_joints, self.target_joints)

class DuplicateHierarchy(object):
    """
    Duplicate the hierachy of a transform.
    
    Args:
        transform (str): The name of a transform with child hierarchy.
    """
    def __init__(self, transform):
        
        self.top_transform = transform

        self.duplicates = []
        
        self.replace_old = None
        self.replace_new = None
        
        self.stop = False
        self.stop_at_transform = None
        
        self.only_these_transforms = None
        self._only_joints = False
        
            
    def _get_children(self, transform):
        children = cmds.listRelatives(transform, children = True, path = True, type = 'transform')
        found = []
        
        if children:
            for child in children:
                if cmds.nodeType(child).find('Constraint') > -1:
                    continue
        
                if self._only_joints:
                    if not cmds.nodeType(child) == 'joint':
                        continue
                    
                found.append(child)
        
        return found
        
    def _duplicate(self, transform):
        
        new_name = transform
        
        if self.replace_old and self.replace_new:
            new_name = transform.replace(self.replace_old, self.replace_new)
            new_name = core.get_basename(new_name)
        
        duplicate = cmds.duplicate(transform, po = True)[0]
        
        attr.remove_user_defined(duplicate)
        
        duplicate = cmds.rename(duplicate, core.inc_name(new_name))
        
        self.duplicates.append( duplicate )
        
        return duplicate
    
    def _duplicate_hierarchy(self, transform, parent = None):
        
        if transform == self.stop_at_transform:
            self.stop = True
        
        if self.stop:
            return
        
        top_duplicate = self._duplicate(transform)
        
        children = self._get_children(transform)
        
        if children:
            duplicate = None
            duplicates = []
            
            for child in children:
                
                if self.only_these_transforms and not child in self.only_these_transforms:
                    
                    sub_children = self._get_children(child)
                    
                    if sub_children:
                        
                        for sub_child in sub_children:
                            if not sub_child in self.only_these_transforms:
                                continue
                            
                            duplicate = self._duplicate_hierarchy(sub_child, parent )
                            
                            if not duplicate:
                                continue
                            
                            duplicates.append(duplicate)
                        
                    continue
                
                duplicate = self._duplicate_hierarchy(child)
                
                if not duplicate:
                    break
                
                duplicates.append(duplicate)
                
                if cmds.nodeType(parent) == 'joint' and cmds.nodeType(duplicate) == 'joint':
                    
                    if cmds.isConnected('%s.scale' % transform, '%s.inverseScale' % duplicate):
                        cmds.disconnectAttr('%s.scale' % transform, '%s.inverseScale' % duplicate)
                        cmds.connectAttr('%s.scale' % parent, '%s.inverseScale' % duplicate)
                    
            if duplicates:
                cmds.parent(duplicates, top_duplicate)
        
        return top_duplicate
    
    def only_these(self, list_of_transforms):
        """
        Only duplicate transforms in list_of_transforms.
        
        Args:
            list_of_transforms (list): Names of transforms in the hierarchy.
        """
        self.only_these_transforms = list_of_transforms
    
    def only_joints(self, bool_value):
        self._only_joints = bool_value
    
    def stop_at(self, transform):
        """
        The transform at which to stop the duplication.
        
        Args:
            transform (str): The name of the transform.
        """
        relative = cmds.listRelatives(transform, type = 'transform')
        
        if relative:
            self.stop_at_transform = relative[0]
        
    def replace(self, old, new):
        """
        Replace the naming in the duplicate.
        
        Args:
            old (str): String in the duplicate name to replace.
            new (str): String in the duplicate to replace with.
        """
        self.replace_old = old
        self.replace_new = new
        
    def create(self):
        """
        Create the duplicate hierarchy.
        """
        cmds.refresh()
        
        self._duplicate_hierarchy(self.top_transform)
        
        return self.duplicates

class BuildHierarchy(object):
    
    def __init__(self):
        self.transforms = []
        self.replace_old = None
        self.replace_new = None
    
    def _build_hierarchy(self):
        
        new_joints = []
        last_transform = None
        
        for transform in self.transforms:
            cmds.select(cl = True)
            joint = cmds.joint()
            
            name = transform
            if self.replace_old and self.replace_new:
                name = name.replace(self.replace_old, self.replace_new)
            
            joint = cmds.rename(joint, core.inc_name(name))
            
            MatchSpace(transform, joint).translation_rotation()
            MatchSpace(transform, joint).world_pivots()
            cmds.makeIdentity(joint, r = True, apply = True)
            
            new_joints.append(joint)
            
            if last_transform:
                cmds.parent(joint, last_transform)
                
            last_transform = joint
            
        return new_joints
    
    def set_transforms(self, transform_list):
        
        self.transforms = transform_list
        
    def set_replace(self, old, new):
        self.replace_old = old
        self.replace_new = new
        
    def create(self):
        new_joints = self._build_hierarchy()
        return new_joints
    
class OverDriveTranslation(object):
    
    def __init__(self, transform, driver):
        self.transform = transform
        self.driver = driver
        
        self.x_values = [1,1]
        self.y_value = [1,1]
        self.z_values = [1,1]
    
    def _create_nodes(self, description):
        
        clamp = cmds.createNode('clamp', n = core.inc_name('clamp_%s_%s' % (description, self.transform)))
        multi = cmds.createNode('multiplyDivide', n = core.inc_name('multiplyDivide_%s_%s' % (description,self.transform)))
        
        cmds.connectAttr('%s.translateX' % self.transform, '%s.inputR' % clamp)
        cmds.connectAttr('%s.translateY' % self.transform, '%s.inputG' % clamp)
        cmds.connectAttr('%s.translateZ' % self.transform, '%s.inputB' % clamp)
        cmds.connectAttr('%s.outputR' % clamp, '%s.input1X' % multi)
        cmds.connectAttr('%s.outputG' % clamp, '%s.input1Y' % multi)
        cmds.connectAttr('%s.outputB' % clamp, '%s.input1Z' % multi)
        
        return clamp, multi
        
    def _fix_value(self, value):
        
        value = abs(value) - 1.00
        
        return value
        
    def set_x(self, positive_x, negative_x):
        
        positive_x = self._fix_value(positive_x)
        negative_x = self._fix_value(negative_x)
        
        self.x_values = [positive_x, negative_x]
    
    def set_y(self, positive_y, negative_y):
        
        positive_y = self._fix_value(positive_y)
        negative_y = self._fix_value(negative_y)
        
        self.y_values = [positive_y, negative_y]
    
    def set_z(self, positive_z, negative_z):
        
        positive_z = self._fix_value(positive_z)
        negative_z = self._fix_value(negative_z)
        
        self.z_values = [positive_z, negative_z]
    
    def create(self):
        
        clamp_pos, multi_pos = self._create_nodes('pos')
        clamp_neg, multi_neg = self._create_nodes('neg')
        
        cmds.setAttr('%s.maxR' % clamp_pos, 10000)
        cmds.setAttr('%s.maxG' % clamp_pos, 10000)
        cmds.setAttr('%s.maxB' % clamp_pos, 10000)
        
        cmds.setAttr('%s.minR' % clamp_neg, -10000)
        cmds.setAttr('%s.minG' % clamp_neg, -10000)
        cmds.setAttr('%s.minB' % clamp_neg, -10000)
        
        cmds.setAttr('%s.input2X' % multi_pos, self.x_values[0])
        cmds.setAttr('%s.input2Y' % multi_pos, self.y_values[0])
        cmds.setAttr('%s.input2Z' % multi_pos, self.z_values[0])
        
        cmds.setAttr('%s.input2X' % multi_neg, self.x_values[1])
        cmds.setAttr('%s.input2Y' % multi_neg, self.y_values[1])
        cmds.setAttr('%s.input2Z' % multi_neg, self.z_values[1])
        
        plus = cmds.createNode('plusMinusAverage', n = core.inc_name('plusOverDrive_%s' % self.transform))
        
        cmds.connectAttr('%s.outputX' % multi_pos, '%s.input3D[0].input3Dx' % plus)
        cmds.connectAttr('%s.outputY' % multi_pos, '%s.input3D[0].input3Dy' % plus)
        cmds.connectAttr('%s.outputZ' % multi_pos, '%s.input3D[0].input3Dz' % plus)
        
        cmds.connectAttr('%s.outputX' % multi_neg, '%s.input3D[1].input3Dx' % plus)
        cmds.connectAttr('%s.outputY' % multi_neg, '%s.input3D[1].input3Dy' % plus)
        cmds.connectAttr('%s.outputZ' % multi_neg, '%s.input3D[1].input3Dz' % plus)      
        
        cmds.connectAttr('%s.output3Dx' % plus, '%s.translateX' % self.driver)
        cmds.connectAttr('%s.output3Dy' % plus, '%s.translateY' % self.driver)
        cmds.connectAttr('%s.output3Dz' % plus, '%s.translateZ' % self.driver) 
        
class TranslateSpaceScale(object):
    
    def __init__(self):
        
        self.x_space = []
        self.y_space = []
        self.z_space = []
        
        self.source = None
        self.target = None
        
    def set_x_space(self, positive_distance, negative_distance):
        
        self.x_space = [positive_distance, negative_distance]
        
    def set_y_space(self, positive_distance, negative_distance):
        
        self.y_space = [positive_distance, negative_distance]
        
    def set_z_space(self, positive_distance, negative_distance):
        
        self.z_space = [positive_distance, negative_distance]
        
    def set_source_translate(self, source):
        self.source = source
        
    def set_target_scale(self, target):
        self.target = target
        
    def create(self):
        
        if not self.source or not self.target:
            return
        
        if self.x_space:
        
            current_value = cmds.getAttr('%s.scaleX' % self.target)
            negate = current_value/abs(current_value)
            
            condition = attr.connect_equal_condition('%s.translateX' % self.source, '%s.scaleX' % self.target, 0)
            cmds.setAttr('%s.operation' % condition, 3)
            
            cmds.setAttr('%s.colorIfTrueR' % condition, self.x_space[0] * negate)
            cmds.setAttr('%s.colorIfFalseR' % condition, self.x_space[1] * negate)
            
        if self.y_space:
            
            current_value = cmds.getAttr('%s.scaleY' % self.target)
            negate = current_value/abs(current_value)
            
            condition = attr.connect_equal_condition('%s.translateY' % self.source, '%s.scaleY' % self.target, 0)
            cmds.setAttr('%s.operation' % condition, 3)
            
            cmds.setAttr('%s.colorIfTrueR' % condition, self.y_space[0] * negate)
            cmds.setAttr('%s.colorIfFalseR' % condition, self.y_space[1] * negate)
        
        if self.z_space:
            
            current_value = cmds.getAttr('%s.scaleZ' % self.target)
            negate = current_value/abs(current_value)
            
            condition = attr.connect_equal_condition('%s.translateZ' % self.source, '%s.scaleZ' % self.target, 0)
            cmds.setAttr('%s.operation' % condition, 3)
            
            cmds.setAttr('%s.colorIfTrueR' % condition, self.z_space[0] * negate)
            cmds.setAttr('%s.colorIfFalseR' % condition, self.z_space[1] * negate) 

class MatrixConstraintNodes(object):

    def __init__(self, source_transform, target_transform = None):
        
        self.connect_translate = True
        self.connect_rotate = True
        self.connect_scale = True
        
        self.source = vtool.util.convert_to_sequence(source_transform)
        self.target = target_transform
        
        self._decompose = True
        
        if target_transform:
            self.description = target_transform
        else:
            self.description = 'Constraint' 

        self.node_decompose_matrix = None
        
    def _create_decompose(self):
        
        if self._decompose:
            decom = core.create_node('decomposeMatrix', self.description)
            self.node_decompose_matrix = decom
            
    def _connect_decompose(self, matrix_attribute):
        
        cmds.connectAttr(matrix_attribute, '%s.inputMatrix' % self.node_decompose_matrix)    
        
        if self.connect_translate:
            cmds.connectAttr('%s.outputTranslate' % self.node_decompose_matrix, '%s.translate' % self.target)
        if self.connect_rotate:
            if cmds.nodeType(self.target) == 'joint':
                #self._create_joint_offset()
                cmds.connectAttr('%s.outputRotate' % self.node_decompose_matrix, '%s.jointOrient' % self.target)        
            else:
                cmds.connectAttr('%s.outputRotate' % self.node_decompose_matrix, '%s.rotate' % self.target)
        if self.connect_scale:
            cmds.connectAttr('%s.outputScale' % self.node_decompose_matrix, '%s.scale' % self.target)
            
    def _create_joint_offset(self):
        
        euler_to_quat = core.create_node('eulerToQuat', self.description)
        quat_invert = core.create_node('quatInvert', self.description)
        quat_prod = core.create_node('quatProd', self.description)
        self.joint_orient_quat_to_euler = core.create_node('quatToEuler', self.description)
        
        cmds.connectAttr('%s.jointOrient' % self.target, '%s.inputRotate' % euler_to_quat)
        cmds.connectAttr('%s.outputQuat' % euler_to_quat, '%s.inputQuat' % quat_invert)
        
        cmds.connectAttr('%s.outputQuat' % self.node_decompose_matrix, '%s.input1Quat' % quat_prod)
        cmds.connectAttr('%s.outputQuat' % quat_invert, '%s.input2Quat' % quat_prod)
        cmds.connectAttr('%s.outputQuat' % quat_prod, '%s.inputQuat' % self.joint_orient_quat_to_euler)
        
        cmds.connectAttr('%s.outputRotate' % self.joint_orient_quat_to_euler, '%s.rotate' % self.target)
        

    def set_description(self, description):
        self.description = description
        
    def set_decompose(self, bool_value):
        self._decompose = bool_value
        
    def set_connect_translate(self, bool_value):
        self.connect_translate = bool_value
    
    def set_connect_rotate(self, bool_value):
        self.connect_rotate = bool_value
    
    def set_connect_scale(self, bool_value):
        self.connect_scale = bool_value
        
    def create(self):
        
        self._create_decompose()

class MatrixConstraint(MatrixConstraintNodes):
    
    def __init__(self, source_transform, target_transform = None):
        
        super(MatrixConstraint, self).__init__(source_transform = source_transform, target_transform = target_transform)
        
        self.main_source = self.source[0]
        
        self.node_multiply_matrix = None
        
        self._use_target_parent_matrix = False
        
        self._maintain_offset = True
        
    def _create_matrix_constraint(self):
        
        
        
        mult = core.create_node('multMatrix', self.description)
        self.node_multiply_matrix = mult
        
        cmds.aliasAttr('jointOrientMatrix', '%s.matrixIn[0]' % mult)
        cmds.aliasAttr('offsetMatrix', '%s.matrixIn[1]' % mult)
        cmds.aliasAttr('targetMatrix', '%s.matrixIn[2]' % mult)
        cmds.aliasAttr('parentMatrix', '%s.matrixIn[3]' % mult)
        
        cmds.connectAttr('%s.worldMatrix' % self.main_source, '%s.targetMatrix' % mult)
        
        if not self.target:
            return
            
        target_matrix = cmds.getAttr('%s.worldMatrix' % self.target)
        
        if self._maintain_offset:
            source_inverse_matrix = cmds.getAttr('%s.worldInverseMatrix' % self.main_source)
        
            offset = api.multiply_matrix(target_matrix, source_inverse_matrix)
            
            cmds.setAttr('%s.offsetMatrix' % mult, offset, type = 'matrix')
        
        if self._use_target_parent_matrix:
            parent = cmds.listRelatives(self.target, p = True)
            if parent:
                cmds.connectAttr('%s.inverseMatrix' % parent[0], '%s.parentMatrix' % mult)
        else:
            cmds.connectAttr('%s.parentInverseMatrix' % self.target, '%s.parentMatrix' % mult)
        
        if self.node_decompose_matrix:
            self._connect_decompose('%s.matrixSum' % mult)
    
    def set_use_target_parent_matrix(self, bool_value):
        
        self._use_target_parent_matrix = bool_value
    
    def set_maintain_offset(self, bool_value):
        self._maintain_offset = bool_value
        
    def create(self):
        super(MatrixConstraint, self).create()
        self._create_matrix_constraint()
        
class SpaceSwitch(MatrixConstraintNodes):
    
    def __init__(self, sources = [], target = None):
        
        super(SpaceSwitch, self).__init__(sources, target)
                
        self.node_weight_add_matrix = None
        self.node_choice = None
        self._input_attribute = None
        self._weight_attributes = []
        
        self._use_weight = False
        self._switch_names = []
        self._attribute_node = target
        self._attribute_name = 'switch'
        self._maintain_offset = True
        
        self._create_title = True
        self._title_name = None
        
    def _add_source(self, source, switch_node):

        matrix = MatrixConstraint(source, self.target)
        matrix.set_maintain_offset(self._maintain_offset)
        matrix.set_decompose(False)
        
        node_type = cmds.nodeType(switch_node)
        
        matrix_node = None
        
        if node_type == 'wtAddMatrix':
            inc = attr.get_available_slot('%s.wtMatrix' % switch_node)
        
            matrix.set_description('%s_%s' % (inc+1, self.description))
            matrix.set_use_target_parent_matrix(False)
            matrix.create()
            matrix_node = matrix.node_multiply_matrix
            
            
            cmds.connectAttr('%s.matrixSum' % matrix_node, '%s.wtMatrix[%s].matrixIn' % (switch_node, inc))
            
            weight_attr = 'wtMatrix[%s].weightIn' % inc
            self._weight_attributes.append(weight_attr)
            
        if node_type == 'choice':
            inc = attr.get_available_slot('%s.input' % switch_node)
            
            matrix.set_description('%s_%s' % (inc+1, self.description))
            matrix.set_use_target_parent_matrix(False)
            matrix.create()
            matrix_node = matrix.node_multiply_matrix
            
            cmds.connectAttr('%s.matrixSum' % matrix_node, '%s.input[%s]' % (self.node_choice, inc))    
            
    
    def _create_space_switch(self):
        
        switch_node = None
        
        if self._use_weight:
            self.node_weight_add_matrix = core.create_node('wtAddMatrix', self.description)    
            matrix_attribute = '%s.matrixSum' % self.node_weight_add_matrix
            switch_node = self.node_weight_add_matrix
        else:
            self.node_choice = core.create_node('choice', self.description)
            matrix_attribute = '%s.output' % self.node_choice
            switch_node = self.node_choice
        
        if switch_node:
            for source in self.source:
                self._add_source(source, switch_node)
        
        if self.node_decompose_matrix:
            self._connect_decompose(matrix_attribute)
        
        return switch_node
        """    
        if self._input_attribute:
            
            if self._use_weight:
                
                node, attribute = attr.get_node_and_attribute(self._input_attribute)
                
                remap = attr.RemapAttributesToAttribute(node, attribute)
                remap.create_attributes(self.node_weight_add_matrix, self._weight_attributes)
                remap.create()
            
            else:
                
                if not self._switch_names:
                    switch_names = []
                    
                    inc = 1
                    for source in self.source:
                        switch_name = '%s_%s' % (inc, source)
                        switch_names.append(switch_name)
                        inc += 1
                else:
                    switch_names = self._switch_names
                            
                switch_string = string.join(switch_names, ':')
                    
                if not cmds.objExists(self._input_attribute):
                    node, attribute = attr.get_node_and_attribute(self._input_attribute)
                    cmds.addAttr(node, ln = attribute, at = 'enum', enumName = switch_string, k = True)
                    
                cmds.connectAttr(self._input_attribute, '%s.selector' % self.node_choice)
        """
        
           

    def get_space_switches(self, target):
        
        attrs = ['translate','rotate','scale']
        #axis = ['X','Y','Z']
        
        found = []
        
        for attr_name in attrs:
            
            attribute = attr_name
            
            node_and_attribute = '%s.%s' % (target,attribute)
            input_value = attr.get_attribute_input(node_and_attribute, node_only=True)
            
            if input_value:
                
                if cmds.nodeType(input_value) == 'decomposeMatrix':
                    found.append(input_value)
                    break
    
        selector_dict = {}
        
        for thing in found:
            input_value = attr.get_attribute_input('%s.inputMatrix' % thing, node_only=True)
            if cmds.nodeType(input_value) == 'choice':
                selector_dict[input_value] = None 
            if cmds.nodeType(input_value) == 'wtAddMatrix':
                selector_dict[input_value] = None
            
        found = []
                
        for key in selector_dict:
            found.append(key)
            
        return found        
    
    def get_source(self, switch_node):
        
        found = []
        
        if cmds.nodeType(switch_node) == 'choice':
            indices = attr.get_indices('%s.input' % switch_node)
            
            for index in indices:
                input_attr = '%s.input[%s]' % (switch_node, index)
                
                matrix_sum = attr.get_attribute_input(input_attr, node_only = True)
                
                matrix_attr = '%s.targetMatrix' % matrix_sum
                
                if cmds.objExists(matrix_attr):
                    transform = attr.get_attribute_input(matrix_attr, node_only = True)
                    found.append(transform)
        
        if cmds.nodeType(switch_node) == 'wtAddMatrix':
            
            indices = attr.get_indices('%s.wtMatrix' % switch_node)
                        
            for index in indices:
                input_attr = '%s.wtMatrix[%s].matrixIn' % (switch_node, index)
                
                matrix_sum = attr.get_attribute_input(input_attr, node_only = True)
                
                matrix_attr = '%s.targetMatrix' % matrix_sum
                
                if cmds.objExists(matrix_attr):
                    
                    transform = attr.get_attribute_input(matrix_attr, node_only = True)
                    found.append(transform)
        
        return found
    
    def add_source(self, source_transform, target_transform, switch_node):
        self.description = target_transform
        self.target = target_transform
        self._add_source(source_transform, switch_node)
        
    def set_use_weight(self, bool_value):
        self._use_weight = bool_value
        
    def set_input_attribute(self, node, attribute, switch_names = []):
        self._attribute_node = node
        self._attribute_name = attribute
        self._switch_names = switch_names
        
    def set_maintain_offset(self, bool_value):
        self._maintain_offset = bool_value
        
    def create_title(self, bool_value, title_name = None):
        self._create_title = True
        self._title_name = title_name
        
    def create(self, create_switch = False):
        super(SpaceSwitch, self).create()
        switch_node = self._create_space_switch()
        
        if create_switch:
            
            self.create_switch(self._attribute_node, self._attribute_name, switch_node)
        
        return switch_node
        
    def create_switch(self, node, attribute, switch_node = None):
        """
        Create a switch over all the target weights.
        
        Args:
            node (str): The name of the node to add the switch attribute to.
            attribute (str): The name to give the switch attribute.
            switch_node (str): Either the choice or wtAddMatrix node of the setup. Use get_space_switches to find them
        """
        
        if self._create_title:
            if not self._title_name:
                attr.create_title(node,'SPACE')
            if self._title_name:
                attr.create_title(node,self._title_name)
                
        if cmds.nodeType(switch_node) == 'choice':
            
            sources = self.get_source(switch_node)
            
            if not self._switch_names:
                switch_names = []
                
                for source in sources:
                    #switch_name = '%s %s' % (inc, source)
                    switch_name = source
                    switch_names.append(switch_name)
                    
            else:
                switch_names = self._switch_names
            
            variable = attr.MayaEnumVariable(attribute)
            variable.set_node(node)
            variable.set_keyable(True)
            variable.create(node)
            variable.set_enum_names(switch_names)
            variable.set_locked(False)
            variable.set_value( (len(switch_names)-1) )
            variable.connect_out('%s.selector' % switch_node)
            
            
            
        if cmds.nodeType(switch_node) == 'wtAddMatrix':
            
            indices = attr.get_indices('%s.wtMatrix' % switch_node)
            
            attributes = []
            
            for index in indices:
                attributes.append('wtMatrix[%s].weightIn' % index)
            
            remap = attr.RemapAttributesToAttribute(node, attribute)
            remap.create_attributes(switch_node, attributes)
            remap.create()
            
            if len(attributes) > 1:
                try:
                    cmds.setAttr('%s.%s' % (node, attribute), (len(attributes)-1))
                except:
                    pass
            
            if len(attributes) == 1:
                cmds.setAttr('%s.wtMatrix[0].weightIn' % switch_node, 1)

class SpaceSwitchPairBlend(object):
    
    def __init__(self, source1, source2, target):
        
        self.source1 = source1
        self.source2 = source2
        self.target = target
        
        self.description = None
        self._attribute_node = target
        self._attribute_name = 'offOn'
        self._attribute = self._attribute_node + '.' + self._attribute_name
        
        
    def _build_attribute(self):
        
        if not cmds.objExists(self._attribute):
            cmds.addAttr(self._attribute_node, ln = self._attribute_name, min = 0, max = 1, k = True)
        
    def connect_linear(self, attribute_name):
        
        blend = core.create_node('blendColors', self.description)
        
        cmds.connectAttr('%s.%sX' % (self.source2, attribute_name), '%s.color1R' % blend)
        cmds.connectAttr('%s.%sY' % (self.source2, attribute_name), '%s.color1G' % blend)
        cmds.connectAttr('%s.%sZ' % (self.source2, attribute_name), '%s.color1B' % blend)
        
        cmds.connectAttr('%s.%sX' % (self.source1, attribute_name), '%s.color2R' % blend)
        cmds.connectAttr('%s.%sY' % (self.source1, attribute_name), '%s.color2G' % blend)
        cmds.connectAttr('%s.%sZ' % (self.source1, attribute_name), '%s.color2B' % blend)
        
        cmds.connectAttr('%s.outputR' % blend, '%s.%sX' % (self.target,attribute_name))
        cmds.connectAttr('%s.outputG' % blend, '%s.%sY' % (self.target,attribute_name))
        cmds.connectAttr('%s.outputB' % blend, '%s.%sZ' % (self.target,attribute_name))
        
        if self._attribute:
            cmds.connectAttr(self._attribute, '%s.blender' % blend)
        
    def connect_pair_blend(self):
        
        blend = core.create_node('pairBlend', self.description)
        
        cmds.connectAttr('%s.translateX' % self.source1, '%s.inTranslateX1' % blend)
        cmds.connectAttr('%s.translateY' % self.source1, '%s.inTranslateY1' % blend)
        cmds.connectAttr('%s.translateZ' % self.source1, '%s.inTranslateZ1' % blend)
        cmds.connectAttr('%s.translateX' % self.source2, '%s.inTranslateX2' % blend)   
        cmds.connectAttr('%s.translateY' % self.source2, '%s.inTranslateY2' % blend)
        cmds.connectAttr('%s.translateZ' % self.source2, '%s.inTranslateZ2' % blend)
        
        cmds.connectAttr('%s.rotateX' % self.source1, '%s.inRotateX1' % blend)
        cmds.connectAttr('%s.rotateY' % self.source1, '%s.inRotateY1' % blend)
        cmds.connectAttr('%s.rotateZ' % self.source1, '%s.inRotateZ1' % blend)
        cmds.connectAttr('%s.rotateX' % self.source2, '%s.inRotateX2' % blend)   
        cmds.connectAttr('%s.rotateY' % self.source2, '%s.inRotateY2' % blend)
        cmds.connectAttr('%s.rotateZ' % self.source2, '%s.inRotateZ2' % blend)
        
        cmds.connectAttr('%s.outTranslateX' % blend, '%s.translateX' % self.target)
        cmds.connectAttr('%s.outTranslateY' % blend, '%s.translateY' % self.target)
        cmds.connectAttr('%s.outTranslateZ' % blend, '%s.translateZ' % self.target)
        
        cmds.connectAttr('%s.outRotateX' % blend, '%s.rotateX' % self.target)
        cmds.connectAttr('%s.outRotateY' % blend, '%s.rotateY' % self.target)
        cmds.connectAttr('%s.outRotateZ' % blend, '%s.rotateZ' % self.target)
        
        cmds.setAttr('%s.rotInterpolation' % blend, 1)
        
        if self._attribute:
            cmds.connectAttr(self._attribute, '%s.weight' % blend)
        
    def set_description(self, description):
        self.description = description
    
    def set_attribute_control(self, node, attribute_name):
        
        self._attribute_node = node
        self._attribute_name = attribute_name
        self._attribute = node + '.' + attribute_name
    
    def create(self):
        
        self._build_attribute()
        
        self.connect_pair_blend()
        self.connect_linear('scale')

def has_constraint(transform):
    """
    Find out if a constraint is affecting the transform.
    
    Args:
        transform (str): The name of a transform.
    """
    editor = ConstraintEditor()
    return editor.has_constraint(transform)
    
def delete_constraints(transform, constraint_type = None):
    """
    Delete constraints on transform.
    """
    editor = ConstraintEditor()
    editor.delete_constraints(transform, constraint_type)
    
    
def is_transform_default(transform):
    """
    Check if a transform has the default values (identity matrix).
    
    For example:
    
    transate = [0,0,0]
    
    rotate = [0,0,0]
    
    scale = [1,1,1]
    
    Returns:
        bool
    """
    attributes = ['translate', 'rotate']
    
    for attribute in attributes:
        
        for axis in ['X','Y','Z']:
            value = cmds.getAttr('%s.%s%s' % (transform, attribute, axis)) 
            if value < -0.00001 or value > 0.00001:
                return False
            
    for axis in ['X','Y','Z']:
        if cmds.getAttr('%s.scale%s' % (transform, axis)) != 1:
            return False
    
    return True

def is_rotate_default(transform):
    
    attributes = ['rotate']
    
    for attribute in attributes:
        
        for axis in ['X','Y','Z']:
            value = cmds.getAttr('%s.%s%s' % (transform, attribute, axis)) 
            if value < -0.00001 or value > 0.00001:
                return False
            
    return True
        
def is_rotate_scale_default(transform):
    
    attributes = ['rotate']
    
    for attribute in attributes:
        
        for axis in ['X','Y','Z']:
            value = cmds.getAttr('%s.%s%s' % (transform, attribute, axis)) 
            if value < -0.00001 or value > 0.00001:
                return False
            
    for axis in ['X','Y','Z']:
        if cmds.getAttr('%s.scale%s' % (transform, axis)) != 1:
            return False
    
    return True

def get_non_default_transforms():
    """
    Get transforms in the scene that don't have default values.
    
    Returns:
        list
    """
    transforms = cmds.ls(type = 'transform')
    
    found = []
    
    for transform in transforms:
        
        
        
        if cmds.nodeType(transform) == 'joint':
            continue
        if core.has_shape_of_type(transform, 'camera'):
            continue
        if cmds.nodeType(transform) == 'aimConstraint':
            continue
        if cmds.nodeType(transform) =='pointConstraint':
            continue
        if cmds.nodeType(transform) == 'orientConstraint':
            continue
        if cmds.nodeType(transform) == 'parentConstraint':
            continue
        if cmds.nodeType(transform) == 'ikHandle':
            continue
        
        if not is_transform_default(transform):
            found.append(transform)
            
    return found
    
def zero_out_transform_channels(transform):
    """
    Zero out the translate and rotate on a transform.
    """
    
    transforms = vtool.util.convert_to_sequence(transform)
    
    
    for thing in transforms:
        cmds.setAttr('%s.translateX' % thing, 0)
        cmds.setAttr('%s.translateY' % thing, 0)
        cmds.setAttr('%s.translateZ' % thing, 0)
        cmds.setAttr('%s.rotateX' % thing, 0)
        cmds.setAttr('%s.rotateY' % thing, 0)
        cmds.setAttr('%s.rotateZ' % thing, 0)
    
def zero_out_pivot(transform):
    
    cmds.xform(transform, ws = True, rp = [0,0,0])
    cmds.xform(transform, ws = True, sp = [0,0,0])

def get_hierarchy_path(top_transform, btm_transform):
    """
    Gets relatives in the hierarchy between top_transform and btm_transform
    
    Args:
        top_transform (str): The name of the top transform.
        btm_transform (str): The name of the btm transform. Needs to be a child of top_transform.
    """
    
    parent = cmds.listRelatives(btm_transform, p = True)
    if parent:
        parent = parent[0]
            
    path = []
    path.append(btm_transform)
    
    parent_found = False
    
    while parent:
        
        path.append(parent)
        
        if parent_found:
            break
        
        parent = cmds.listRelatives(parent, p = True)
        
        
        
        if parent:
            parent = parent[0]
            
        if parent == top_transform:
            parent_found = True
    
    if not parent_found:
        return
    
    if parent_found:
        path.reverse()
        return path

def get_bounding_box_size(transform):
    """
    Get the size of the bounding box.
    
    Returns:
        float
    """
    components = core.get_components_in_hierarchy(transform)
    
    if components:
        transform = components
        
    bounding_box = BoundingBox(transform)
    
    return bounding_box.get_size()

def get_center(transform):
    """
    Get the center of a selection. Selection can be component or transform.
    
    Args:
        transform (str): Name of a node in maya.
    
    Returns: 
        vector list:  The center vector, eg [0,0,0]
    """
    
    list = vtool.util.convert_to_sequence(transform)
    
    components = []
    
    for thing in list:
        if cmds.nodeType(transform) == 'transform' or cmds.nodeType(transform) == 'joint':
            sub_components = core.get_components_in_hierarchy(transform)
            if sub_components and type(sub_components) == list:
                components += sub_components
        
        if thing.find('.') > -1:
            components.append(thing)
        
    
    
    if components:
        transform = components
        
    bounding_box = BoundingBox(transform)
    return bounding_box.get_center()

def get_btm_center(transform):
    """
    Get the bottom center of a selection. Selection can be component or transform.
    
    Args:
        transform (str): Name of a node in maya.
    
    Returns: 
        vector list: The btrm center vector, eg [0,0,0]
    """
    
    components = core.get_components_in_hierarchy(transform)
    
    if components:
        transform = components
        
    
    
    bounding_box = BoundingBox(transform)
    return bounding_box.get_ymin_center()

def get_top_center(transform):
    """
    Get the top center of a selection. Selection can be component or transform.
    
    Args:
        transform (str): Name of a node in maya.
    
    Returns: 
        vector list: The top center vector, eg [0,0,0]
    """
    
    components = core.get_components_in_hierarchy(transform)
    
    if components:
        transform = components
        
    
    
    bounding_box = BoundingBox(transform)
    return bounding_box.get_ymax_center()




def get_closest_transform(source_transform, targets):
    """
    Given the list of target transforms, find the closest to the source transform.
    
    Args:
        source_transform (str): The name of the transform to test distance to.
        targets (list): List of targets to test distance against.
        
    Returns:
        str: The name of the target in targets that is closest to source_transform.
    """
    
    least_distant = 1000000.0
    closest_target = None
    
    for target in targets:
        
        distance = get_distance(source_transform, target)
        
        if distance < least_distant:
            least_distant = distance
            closest_target = target
            
    return closest_target 

def get_middle_transform(transform_list):
    """
    Given a list of transforms, find the middle index. If the list is even, then find the midpoint between the middle two indices.
    
    Args:
        transform_list (list): A list of transforms in order. Transforms should make a hierarchy or a sequence, where the order of the list matches the order in space.
    
    Returns: 
        list: [x,y,z] the midpoint.
    """
    
    
    count = len(transform_list)
    division = count/2
    
    if count == 0:
        return
    
    if (division + division) == count:
        midpoint = get_midpoint(transform_list[division-1], transform_list[division])
    
    if (division + division) != count:
        midpoint = cmds.xform(transform_list[division], q = True, t = True, ws = True)
    
    return midpoint
    

def get_distance(source, target):
    """
    Get the distance between the source transform and the target transform.
    
    Args:
        source (str): The name of a transform.
        target (str): The name of a transform.
    
    Returns: 
        float: The distance between source and target transform.
    """
    #CBB
    
    vector1 = cmds.xform(source, 
                         query = True, 
                         worldSpace = True, 
                         rp = True)
    
    vector2 = None
    

    if cmds.nodeType(target) == 'mesh':
        vector2 = cmds.xform(target, 
                             query = True, 
                             worldSpace = True, 
                             t = True)
        
    if not vector2:    
        vector2 = cmds.xform(target, 
                             query = True, 
                             worldSpace = True, 
                             rp = True)
    
    return api.get_distance(vector1, vector2)



def get_chain_length(list_of_joints_in_chain):
    
    joints = list_of_joints_in_chain
    
    length = 0
    
    joint_count = len(joints)
    
    for inc in range(0, joint_count):
        if inc+1 == joint_count:
            break
        
        current_joint = joints[inc]
        next_joint = joints[inc+1]
        
        distance =  get_distance(current_joint, next_joint)
        
        length += distance
        
    return length

def get_midpoint( source, target):
    """
    Get the midpoint between the source transform and the target transform.
    
    Args:
        source (str): The name of a transform.
        target (str): The name of a transform.
    
    Returns: 
        vector list: The midpoint as [0,0,0] vector between source and target transform.
    """
    
    if cmds.nodeType(source) == 'transform':
        vector1 = cmds.xform(source, 
                             query = True, 
                             worldSpace = True, 
                             rp = True)
    else:
        vector1 = cmds.xform(source, 
                             query = True, 
                             worldSpace = True, 
                             t = True)
    
    if cmds.nodeType(source) == 'transform':
        vector2 = cmds.xform(target, 
                                query = True, 
                                worldSpace = True, 
                                rp = True)
    else:
        vector2 = cmds.xform(target, 
                                query = True, 
                                worldSpace = True, 
                                t = True)
    
    return vtool.util.get_midpoint(vector1, vector2)

def get_distances(sources, target):
    """
    Given a list of source transforms, return a list of distances to the target transform
    
    Args:
        sources (list): The names of a transforms.
        target (str): The name of a transform.
    
    Returns: 
        list: The distances betweeen each source and the target.
    """
    
    distances = []
    
    for source in sources:
        
        distance = get_distance(source, target)
        distances.append(distance)
    
    
    return distances
        
def get_polevector(transform1, transform2, transform3, offset = 1):
    #CBB
    """
    Given 3 transforms eg. arm, elbow, wrist.  Return a vector of where the pole vector should be located.
        
    Args:
        transform1 (str): name of a transform in maya. eg. joint_arm.
        transform2 (str): name of a transform in maya. eg. joint_elbow.
        transform3 (str): name of a transform in maya. eg. joint_wrist.
        
    Returns: 
        vector list: The triangle plane vector eg. [0,0,0].  This is good for placing the pole vector.
    """
    
    distance = get_distance(transform1, transform3)
    
    group = get_group_in_plane(transform1, 
                               transform2, 
                               transform3)
    
    cmds.move(0, offset * distance, 0, group, r =True, os = True)
    finalPos = cmds.xform(group, q = True, ws = True, rp = True)

    cmds.delete(group)
    
    return finalPos

def get_group_in_plane(transform1, transform2, transform3):
    """
    Create a group that sits in the triangle plane defined by the 3 transforms.
    
    Args:
        transform1 (str): name of a transform in maya. eg. joint_arm.
        transform2 (str): name of a transform in maya. eg. joint_elbow.
        transform3 (str): name of a transform in maya. eg. joint_wrist.
        
    Returns: 
        vector list: The triangle plane vector eg. [0,0,0].  This is good for placing the pole vector.
    """
    #CBB
    
    pole_group = cmds.group(em=True)
    match = MatchSpace(transform1, pole_group)
    match.translation_rotation()
    
    cmds.aimConstraint(transform3, pole_group, 
                       offset = [0,0,0], 
                       weight = 1, 
                       aimVector = [1,0,0], 
                       upVector = [0,1,0], 
                       worldUpType = "object", 
                       worldUpObject = transform2)
    
    pole_group2 = cmds.group(em = True, n = 'pole_%s' % transform1)
    match = MatchSpace(transform2, pole_group2)
    match.translation_rotation()
    
    cmds.parent(pole_group2, pole_group)
    cmds.makeIdentity(pole_group2, apply = True, t = True, r = True )
    cmds.parent(pole_group2, w = True)
    
    cmds.delete(pole_group)
    
    return pole_group2

def get_ordered_distance_and_transform(source_transform, transform_list):
    """
    Return a list of distances based on how far each transform in transform list is from source_transform.
    Return a distance dictionary with each distacne key returning the corresponding transform.
    Return a list with the original distance order has fed in from transform_list.
    
    Args:
        source_transform (str)
        
        transform_list (list)
        
    Returns:
        dict
        
    """
    
    
    distance_list = []
    distance_dict = {}
    
    for transform in transform_list:
        distance = get_distance(source_transform, transform)
        
        distance_list.append(distance)
        
        if distance in distance_dict:
            distance_dict[distance].append(transform)
        if not distance in distance_dict:
            distance_dict[distance] = [transform]
        
    
    original_distance_order = list(distance_list)
    
    distance_list.sort()
    
    return distance_list, distance_dict, original_distance_order

def get_transform_list_from_distance(source_transform, transform_list):
    """
    Return a list of distances that corresponds to the transform_list. Each transform's distance from source_transform. 
    """
    
    distance_list, distance_dict, original = get_ordered_distance_and_transform(source_transform, transform_list)
    
    found = []
    
    for distance in distance_list:
        found.append(distance_dict[distance][0])
        
    return found

def get_side(transform, center_tolerance):
    """
    Get the side of a transform based on its position in world space.
    Center tolerance is distance from the center to include as a center transform.
    
    Args:
        transform (str): The name of a transform.
        center_tolerance (float): How close to the center the transform must be before it is considered in the center.
        
    Returns:
        str: The side that the transform is on, could be 'L','R' or 'C'.
    """
    if type(transform) == list or type(transform) == tuple:
        position = transform
    
    if not type(transform) == list and not type(transform) == tuple:
        position = cmds.xform(transform, q = True, ws = True, rp = True)
        
    if position[0] > 0:
        side = 'L'

    if position[0] < 0:
        side = 'R'
        
    if position[0] < center_tolerance and position[0] > center_tolerance*-1:
        side = 'C'
            
    return side

def get_axis_vector(transform, axis_vector):
    """
    This currently only works on transforms that have not been frozen.
    It does not work on joints. 
    
    Get the vector matrix product.
    If you give it a vector [1,0,0], it will return the transform's x point.
    If you give it a vector [0,1,0], it will return the transform's y point.
    If you give it a vector [0,0,1], it will return the transform's z point.
    
    Args:
        transform (str): The name of a transform. Its matrix will be checked.
        axis_vector (list): A vector. X = [1,0,0], Y = [0,1,0], Z = [0,0,1] 
        
    Returns:
        list: The result of multiplying the vector by the matrix. Good to get an axis in relation to the matrix.
    """
    
    node = cmds.createNode('vectorProduct')
    group = cmds.group(em = True)
    cmds.connectAttr('%s.worldMatrix' % transform, '%s.matrix' % node)
    cmds.setAttr('%s.input1X' % node, axis_vector[0])
    cmds.setAttr('%s.input1Y' % node, axis_vector[1])
    cmds.setAttr('%s.input1Z' % node, axis_vector[2])
    
    #not working, need to test
    #t_func = api.TransformFunction(transform)
    #new_vector = t_func.get_vector_matrix_product(axis_vector)
    cmds.setAttr( '%s.operation' % node, 4)
    
    
    cmds.connectAttr('%s.output' % node, '%s.translate' % group)
    
    new_vector = cmds.getAttr('%s.translate' % group)[0] 
    
    cmds.delete(node)
    cmds.delete(group)
    
    return new_vector

def get_axis_aimed_at_child(transform):
    
    children = cmds.listRelatives(transform, type = 'transform')
    
    if not children:
        return
    
    pos1 = cmds.xform(transform, q = True, ws = True, t = True)
    pos2 = cmds.xform(children[0], q = True, ws = True, t = True)
    
    pos2 = vtool.util.vector_sub(pos2, pos1)
    
    all_axis = [[1,0,0], [-1,0,0], [0,1,0], [0,-1,0], [0,0,1], [0,0,-1]]
    
    good_axis = [0,0,0]
    
    current_result = 0
    
    for axis in all_axis:
        axis_vector = get_axis_vector(transform, axis_vector = axis)
        axis_vector = vtool.util.vector_sub(axis_vector, pos1)
        
        vector1 = vtool.util.Vector(axis_vector)
        vector2 = vtool.util.Vector(pos2)
        
        
        result = vtool.util.get_dot_product(vector1, vector2)
        
        if result > current_result:
            good_axis = axis
            current_result = result
            
    
    return good_axis

def get_axis_letter_aimed_at_child(transform):
    
    vector = get_axis_aimed_at_child(transform)
    return get_vector_axis_letter(vector)

def get_vector_axis_letter(vector):
    
    if vector == [1,0,0]:
        return 'X'
    if vector == [0,1,0]:
        return 'Y'
    if vector == [0,0,1]:
        return 'Z'
    if vector == [-1,0,0]:
        return '-X'
    if vector == [0,-1,0]:
        return '-Y'
    if vector == [0,0,-1]:
        return '-Z'
    

def get_ik_from_joint(joint):
    
    outputs = attr.get_attribute_outputs('%s.message' % joint, True)
    
    iks = []
    
    for output in outputs:
        
        node_type = cmds.nodeType(output)
        
        if node_type == 'ikHandle':
            iks.append(output)
            
    return iks
        
def create_follow_fade(source_guide, drivers, skip_lower = 0.0001):
    """
    Create a multiply divide for each transform in drivers with a weight value based on the distance from source_guide.
    
    Args:
        source_guide (str): Name of a transform in maya to calculate distance.
        drivers (list): List of drivers to apply fade to based on distance from source_guide.
        skip_lower (float): The distance below which multiplyDivide fading stops.
        
    Returns:
        list : The list of multiplyDivide nodes.
    
    """
    distance_list, distance_dict, original_distance_order = get_ordered_distance_and_transform(source_guide, drivers)
    
    multiplies = []
    
    if not distance_list[-1] > 0:
        return multiplies
    
    for distance in original_distance_order:
                
        scaler = 1.0 - (distance/ distance_list[-1]) 
        
        if scaler <= skip_lower:
            continue
        
        multi = attr.MultiplyDivideNode(source_guide)
        
        multi.set_input2(scaler,scaler,scaler)
        
        multi.input1X_in( '%s.translateX' % source_guide )
        multi.input1Y_in( '%s.translateY' % source_guide )
        multi.input1Z_in( '%s.translateZ' % source_guide )
        
        for driver in distance_dict[distance]:
            multi.outputX_out('%s.translateX' % driver)
            multi.outputY_out('%s.translateY' % driver)
            multi.outputZ_out('%s.translateZ' % driver)
            
        multi_dict = {}
        multi_dict['node'] = multi
        multi_dict['source'] = source_guide
        #CBB strange that it passed the last driver...
        multi_dict['target'] = driver
        
        multiplies.append(multi_dict)
        
    return multiplies

#--- space groups

def create_match_group(transform, prefix = 'match', use_duplicate = False):
    """
    Create a group that matches a transform.
    Naming = 'match_' + transform
    
    Args:
        transform (str): The transform to match.
        prefix (str): The prefix to add to the matching group.
        use_duplicate (bool):  If True, matching happens by duplication instead of changing transform values.
        
    Returns:
        str:  The name of the new group.
    """
    parent = cmds.listRelatives(transform, p = True, f = True)
    
    basename = core.get_basename(transform)
    
    name = '%s_%s' % (prefix, basename)
    
    if not use_duplicate:    
        xform_group = cmds.group(em = True, n = core.inc_name( name ))
        match_space = MatchSpace(transform, xform_group)
        match_space.translation_rotation()
        
        if parent:
            cmds.parent(xform_group, parent[0])    
        
    if use_duplicate:
        xform_group = cmds.duplicate(transform, po = True)
        
        attr.remove_user_defined(xform_group)
        
        xform_group = cmds.rename(xform_group, core.inc_name(name))
    
    return xform_group    

def create_xform_group(transform, prefix = 'xform', use_duplicate = False, copy_scale = False):
    """
    Create a group above a transform that matches transformation of the transform. 
    This is good for zeroing out the values of a transform.
    Naming = 'xform_' + transform
    
    Args:
        transform (str): The transform to match.
        prefix (str): The prefix to add to the matching group.
        use_duplicate (bool):  If True, matching happens by duplication instead of changing transform values.
        
    Returns:
        str:  The name of the new group.
    """
    
    parent = cmds.listRelatives(transform, p = True, f = True)
    
    basename = core.get_basename(transform)
    
    if not prefix:
        prefix = 'xform'
    
    name = '%s_%s' % (prefix, basename)
    
    if copy_scale:
        orig_scale = cmds.getAttr('%s.scale' % transform)[0]
        try:
            cmds.setAttr('%s.scaleX' % transform, 1)
            cmds.setAttr('%s.scaleY' % transform, 1)
            cmds.setAttr('%s.scaleZ' % transform, 1)
        except:
            pass
            
    if not use_duplicate:    
        xform_group = cmds.group(em = True, n = core.inc_name( name ))
        match_space = MatchSpace(transform, xform_group)
        match_space.translation_rotation()
        
        if copy_scale: 
            match_space.scale()
        
        
        if parent:
            cmds.parent(xform_group, parent[0])    


        
    
    if use_duplicate:
        #this sometimes doesn't duplicate with values because Maya... :(
        xform_group = cmds.duplicate(transform, po = True)[0]
        
        attr.remove_user_defined(xform_group)
        
        xform_group = cmds.rename(xform_group, core.inc_name(name))

    cmds.parent(transform, xform_group)
    
    if copy_scale:
        
        cmds.setAttr('%s.scaleX' % xform_group, orig_scale[0])
        cmds.setAttr('%s.scaleY' % xform_group, orig_scale[1])
        cmds.setAttr('%s.scaleZ' % xform_group, orig_scale[2])
        
    
    attr.connect_group_with_message(xform_group, transform, prefix)

    return xform_group

def create_follow_group(source_transform, target_transform, prefix = 'follow', follow_scale = False, use_duplicate = False):
    """
    Create a group above a target_transform that is constrained to the source_transform.
    
    Args:
        source_transform (str): The transform to follow.
        target_transform (str): The transform to make follow.
        prefix (str): The prefix to add to the follow group.
        follow_scale (bool): Wether to add a scale constraint or not.
    
    Returns:
        str:  The name of the new group.
    """
    
    parent = cmds.listRelatives(target_transform, p = True, f = True)
    
    target_name = vtool.util.convert_to_sequence(target_transform) 
    
    name = '%s_%s' % (prefix, target_name[0])
    
    if not use_duplicate:
        follow_group = cmds.group( em = True, n = core.inc_name(name) )
    if use_duplicate:
        follow_group = cmds.duplicate( target_transform, n = core.inc_name(name), po = True)[0]
        
        attr.remove_user_defined(follow_group)
        
        parent = None
    
    match = MatchSpace(source_transform, follow_group)
    match.translation_rotation()
    
    
    
    if parent:
        cmds.parent(follow_group, parent)
    
    #zero_out_transform_channels(follow_group)
        
    if follow_scale:
        attr.connect_scale(source_transform, follow_group)
    
    cmds.parentConstraint(source_transform, follow_group, mo = True)
    
    cmds.parent(target_transform, follow_group)    
    
    
    return follow_group

def create_local_follow_group(source_transform, target_transform, prefix = 'followLocal', orient_only = False, connect_scale = False):
    """
    Create a group above a target_transform that is local constrained to the source_transform.
    This helps when setting up controls that need to be parented but only affect what they constrain when the actual control is moved.  
    
    Args:
        source_transform (str): The transform to follow.
        target_transform (str): The transform to make follow.
        prefix (str): The prefix to add to the follow group.
        orient_only (bool): Wether the local constraint should just be an orient constraint.
    
    Returns:
        str:  The name of the new group.
    """
    
    parent = cmds.listRelatives(target_transform, p = True)
    
    name = '%s_%s' % (prefix, target_transform)
    
    follow_group = cmds.group( em = True, n = core.inc_name(name) )
    
    #MatchSpace(target_transform, follow_group).translation()
    MatchSpace(source_transform, follow_group).translation_rotation()
    
    xform = create_xform_group(follow_group)
    
    #cmds.parentConstraint(source_transform, follow_group, mo = True)
    
    if not orient_only:
        attr.connect_translate(source_transform, follow_group)
    
    if orient_only or not orient_only:
        attr.connect_rotate(source_transform, follow_group)
    
    if connect_scale:
        attr.connect_scale(source_transform, follow_group)
    
    #value = cmds.getAttr('%s.rotateOrder' % source_transform)
    #cmds.setAttr('%s.rotateOrder' % follow_group, value)
    
    cmds.parent(target_transform, follow_group)
    
    if parent:
        cmds.parent(xform, parent)
        
    return follow_group    

def create_multi_follow_direct(source_list, target_transform, node, constraint_type = 'parentConstraint', attribute_name = 'follow', value = None):
    """
    Create a group above the target that is constrained to multiple transforms. A switch attribute switches their state on/off.
    Direct in this case means the constraints will be added directly on the target_transform.
    
    Args:
        source_list (list): List of transforms that the target should be constrained by.
        target_transform (str): The name of a transform that should follow the transforms in source list.
        node (str): The name of the node to add the switch attribute to.
        constraint_type (str): Corresponds to maya's constraint types. Currently supported: parentConstraint, pointConstraint, orientConstraint.
        attribute_name (str): The name of the switch attribute to add to the node.
        value (float): The value to give the switch attribute on the node.
    
    Returns:
        str:  The name of the new group.
    """
    
    if attribute_name == 'follow':
        var = attr.MayaEnumVariable('FOLLOW')
        var.create(node)
            
    locators = []

    for source in source_list:
        
        locator = cmds.spaceLocator(n = core.inc_name('follower_1_%s' % source, False))[0]
        
        cmds.hide(locator)
        
        match = MatchSpace(target_transform, locator)
        match.translation_rotation()
        
        cmds.parent(locator, source)
        
        locators.append(locator)
    
    if constraint_type == 'parentConstraint':
        constraint = cmds.parentConstraint(locators,  target_transform, mo = True)[0]
        cmds.setAttr('%s.interpType' % constraint, 2)
        
    if constraint_type == 'pointConstraint':
        constraint = cmds.pointConstraint(locators,  target_transform, mo = True)[0]
        
    if constraint_type == 'orientConstraint':
        constraint = cmds.orientConstraint(locators,  target_transform, mo = True)[0]
        cmds.setAttr('%s.interpType' % constraint, 2)
    
    constraint_editor = ConstraintEditor()
    
    constraint_editor.create_switch(node, attribute_name, constraint)

    if value == None:
        value = (len(source_list)-1)
    
    cmds.setAttr('%s.%s' % (node, attribute_name), value)
       

def create_multi_follow(source_list, target_transform, node = None, constraint_type = 'parentConstraint', attribute_name = 'follow', value = None, create_title = True):
    """
    Create a group above the target that is constrained to multiple transforms. A switch attribute switches their state on/off.
    Direct in this case means the constraints will be added directly on the target_transform.
    
    Args:
        source_list (list): List of transforms that the target should be constrained by.
        target_transform (str): The name of a transform that should follow the transforms in source list.
        node (str): The name of the node to add the switch attribute to.
        constraint_type (str): Corresponds to maya's constraint types. Currently supported: parentConstraint, pointConstraint, orientConstraint.
        attribute_name (str): The name of the switch attribute to add to the node.
        value (float): The value to give the switch attribute on the node.
    
    Returns:
        str:  The name of the new group.
    """
    
    if node == None:
        node = target_transform
    
    locators = []
    
    if len(source_list) < 2:
        vtool.util.warning('Cannot create multi follow with less than 2 source transforms.')
        return
    
    follow_group = create_xform_group(target_transform, 'follow')
    
    title_name = attribute_name.upper()
    

    for source in source_list:
        
        locator = cmds.spaceLocator(n = core.inc_name('follower_1_%s' % source, False))[0]
        
        cmds.hide(locator)
        
        match = MatchSpace(target_transform, locator)
        match.translation_rotation()
        
        cmds.parent(locator, source)
        
        locators.append(locator)
    
    if constraint_type == 'parentConstraint':
        constraint = cmds.parentConstraint(locators,  follow_group, mo = True)[0]
        cmds.setAttr('%s.interpType' % constraint, 2)
    if constraint_type == 'orientConstraint':
        constraint = cmds.orientConstraint(locators,  follow_group)[0]
        cmds.setAttr('%s.interpType' % constraint, 2)
    if constraint_type == 'pointConstraint':
        constraint = cmds.pointConstraint(locators,  follow_group, mo = True)[0]
    
    constraint_editor = ConstraintEditor()
    
    if create_title:
        constraint_editor.create_title(node, constraint, title_name)
    constraint_editor.create_switch(node, attribute_name, constraint)
    
    if value == None:
        value = (len(source_list)-1)
        
    cmds.setAttr('%s.%s' % (node, attribute_name), value)
    
    return follow_group

def create_ghost_follow_chain(transforms):
    
    last_ghost = None
    
    ghosts = []
    
    parent = cmds.listRelatives(transforms[0], parent = True)
    if parent:
        parent = cmds.duplicate(parent[0], po = True, n = 'ghost_%s' % parent[0])[0]
        cmds.parent(parent, w = True)
        
        attr.remove_user_defined(parent)
        
        last_ghost = parent
    
    for transform in transforms:
        
        ghost = cmds.duplicate(transform, po = True, n = 'ghost_%s' % transform)[0]
        
        attr.remove_user_defined(ghost)
        
        cmds.parent(ghost, w = True)
        
        MatchSpace(transform, ghost).translation_rotation()
        
        attr.connect_translate(transform, ghost)
        attr.connect_rotate(transform, ghost)
        attr.connect_scale(transform, ghost)
        
        if last_ghost:
            cmds.parent(ghost, last_ghost )
        
        last_ghost = ghost
        
        ghosts.append(ghost)

    return ghosts, parent


def create_ghost_chain(transforms):
    """
    A ghost chain has the same hierarchy has the supplied transforms.
    It connects into the an xform group above the transform.  
    This allows for setups that follow a nurbs surface, and then work like an fk hierarchy after.
    
    Args:
        transforms (list): A list of transforms.
        
    Returns:
        list: A list of ghost transforms corresponding to transforms.
    """
    last_ghost = None
    
    ghosts = []
    
    for transform in transforms:
        ghost = cmds.duplicate(transform, po = True, n = 'ghost_%s' % transform)[0]
        
        attr.remove_user_defined(ghost)
        
        cmds.parent(ghost, w = True)
        
        MatchSpace(transform, ghost).translation_rotation()
        
        xform = create_xform_group(ghost)
        
        target_offset = create_xform_group(transform)
        
        attr.connect_translate(ghost, target_offset)
        attr.connect_rotate(ghost, target_offset)
        
        if last_ghost:
            cmds.parent(xform, last_ghost )
        
        last_ghost = ghost
        
        ghosts.append(ghost)

    return ghosts

def create_pivot_group(source_transform, target_transform, prefix = 'pivot', match_pivot_position_only = True):
    """
    Create a group with pivot at source_tranform above target_transform
    """
    
    group = cmds.group(em = True, n = prefix + '_' + target_transform)
    
    if not match_pivot_position_only:
        MatchSpace(source_transform, group).translation_rotation()
    if match_pivot_position_only:
        MatchSpace(target_transform, group).translation_rotation()
        MatchSpace(source_transform, group).rotate_scale_pivot_to_translation()
    
    parent = cmds.listRelatives(target_transform, p = True)
    if parent:
        parent = parent[0]
    
    cmds.parent(group, parent)
    cmds.parent(target_transform, group)
    
    return group

def create_no_twist_aim(source_transform, target_transform, parent, move_vector = [0,0,1]):
    """
    Aim target transform at the source transform, trying to rotate only on one axis.
    Constrains the target_transform.
    
    Args:
        source_transform (str): The name of a transform.
        target_transform (str): The name of a transform.
        parent (str): The parent for the setup.
    """
    
    
    top_group = cmds.group(em = True, n = core.inc_name('no_twist_%s' % source_transform))
    cmds.parent(top_group, parent)
    cmds.pointConstraint(source_transform, top_group)

    #axis aim
    aim = cmds.group(em = True, n = core.inc_name('aim_%s' % target_transform))
    target = cmds.group(em = True, n = core.inc_name('target_%s' % target_transform))
        
    MatchSpace(source_transform, aim).translation_rotation()
    MatchSpace(source_transform, target).translation_rotation()
    
    xform_target = create_xform_group(target)
    #cmds.setAttr('%s.translateX' % target, 1)
    cmds.move(1,0,0, target, r = True, os = True)
    
    cmds.parentConstraint(source_transform, target, mo = True)
    
    cmds.aimConstraint(target, aim, wuo = parent, wut = 'objectrotation', wu = [0,0,0])
    
    cmds.parent(aim, xform_target, top_group)
    
    #pin up to axis
    pin_aim = cmds.group(em = True, n = core.inc_name('aim_pin_%s' % target_transform))
    pin_target = cmds.group(em = True, n = core.inc_name('target_pin_%s' % target_transform))
    
    MatchSpace(source_transform, pin_aim).translation_rotation()
    MatchSpace(source_transform, pin_target).translation_rotation()
    
    xform_pin_target = create_xform_group(pin_target)
    cmds.move(move_vector[0], move_vector[1], move_vector[2], pin_target, r = True)
    
    cmds.aimConstraint(pin_target, pin_aim, wuo = aim, wut = 'objectrotation')
    
    cmds.parent(xform_pin_target, pin_aim, top_group)
       
    #twist_aim
    #tool_maya.create_follow_group('CNT_SPINE_2_C', 'xform_CNT_TWEAK_ARM_1_%s' % side)
    cmds.pointConstraint(source_transform, target_transform, mo = True)
    
    cmds.parent(pin_aim, aim)
    
    cmds.orientConstraint(pin_aim, target_transform, mo = True)

def create_pole_chain(top_transform, btm_transform, name, solver = IkHandle.solver_sc):
    """
    Create a two joint chain with an ik handle.
    
    Args:
        top_transform (str): The name of a transform.
        btm_transform (str): The name of a transform.
        name (str): The name to give the new joints.
        
    Returns:
        tuple: (joint1, joint2, ik_pole)
    """
    
    cmds.select(cl =True)
    
    joint1 = cmds.joint(n = core.inc_name( name ) )
    joint2 = cmds.joint(n = core.inc_name( name ) )

    MatchSpace(top_transform, joint1).translation()
    MatchSpace(btm_transform, joint2).translation()
    
    cmds.joint(joint1, e = True, oj = 'xyz', secondaryAxisOrient = 'xup', zso = True)
    cmds.makeIdentity(joint2, jo = True, apply = True)

    ik_handle = IkHandle( name )
    
    ik_handle.set_start_joint( joint1 )
    ik_handle.set_end_joint( joint2 )
    ik_handle.set_solver(solver)
    ik_pole = ik_handle.create()
    
    if solver == IkHandle.solver_rp:
        cmds.setAttr('%s.poleVectorX' % ik_pole, 0)
        cmds.setAttr('%s.poleVectorY' % ik_pole, 0)
        cmds.setAttr('%s.poleVectorZ' % ik_pole, 0)

    return joint1, joint2, ik_pole

def create_ik_on_joint(joint, name, solver = IkHandle.solver_sc):
    
    rels = cmds.listRelatives(joint, type = 'joint')
    
    if not rels:
        return
    
    joint2 = rels[0]
    

    ik_handle = IkHandle( name )
    
    ik_handle.set_start_joint( joint )
    ik_handle.set_end_joint( joint2 )
    ik_handle.set_solver(solver)
    ik_pole = ik_handle.create()
    
    if solver == IkHandle.solver_rp:
        cmds.setAttr('%s.poleVectorX' % ik_pole, 0)
        cmds.setAttr('%s.poleVectorY' % ik_pole, 0)
        cmds.setAttr('%s.poleVectorZ' % ik_pole, 0)
        
    return ik_pole
    

def get_xform_group(transform, xform_group_prefix = 'xform'):
    """
    This returns an xform group above the control.
    
    Args:
        name (str): The prefix name supplied when creating the xform group.  Usually xform or driver.
        
    """
    
    attribute_name = 'group_%s' % xform_group_prefix
    
    node_and_attr = '%s.%s' % (transform,attribute_name)
    
    if not cmds.objExists(node_and_attr):
        return
        
    input_node = attr.get_attribute_input(node_and_attr, node_only=True)
        
    return input_node

def get_local_group(transform):
    attribute_name = 'out_local'
    
    node_and_attr = '%s.%s' % (transform,attribute_name)
    
    if not cmds.objExists(node_and_attr):
        return
        
    input_node = attr.get_attribute_input(node_and_attr, node_only=True)
        
    return input_node

def get_hierarchy(node_name):
    """
    Return the name of the node including the hierarchy in the name using "|".
    This is the full path of the node.
    
    Args:
        node_name (str): A node name.
        
    Returns:
        str: The node name with hierarchy included. The full path to the node.
    """
    
    parent_path = cmds.listRelatives(node_name, f = True)[0]
    
    if parent_path:
        split_path = cmds.split(parent_path, '|')
    
    if split_path:
        return split_path
        
def has_parent(transform, parent):
    """
    Check to see if the transform has parent in its parent hierarchy.
    
    Args:
        transform (str): The name of a transform.
        parent (str): The name of a parent transform.
        
    Returns:
        bool
    """
    
    long_transform = cmds.ls(transform, l = True)
    
    if not long_transform:
        return
    
    long_transform = long_transform[0]
    
    split_long = long_transform.split('|')
    
    core.get_basename(parent)
    
    if parent in split_long:
        return True
    
    return False
        
        
def transfer_relatives(source_node, target_node, reparent = False):
    """
    Reparent the children of source_node under target_node.
    If reparent, move the target_node under the parent of the source_node.
    
    Args:
        source_node (str): The name of a transform to take relatives from.
        target_node (str): The name of a transform to transfer relatives to.
        reparent (bool): Wether to reparent target_node under source_node after transfering relatives.
    """
    
    parent = None
    
    if reparent:
        parent = cmds.listRelatives(source_node, p = True)
        if parent:
            parent = parent[0]
        
    children = cmds.listRelatives(source_node, c = True, type = 'transform')

    if children:
        cmds.parent(children, target_node)
    
    
    if parent:
        cmds.parent(target_node, parent)


    

def constrain_local(source_transform, target_transform, parent = False, scale_connect = False, constraint = 'parentConstraint', use_duplicate = False):
    """
    Constrain a target transform to a source transform in a way that allows for setups to remain local to the origin.
    This is good when a control needs to move with the rig, but move something at the origin only when the actually control moves.
    
    Args:
        source_transform (str): The name of a transform.
        target_transform (str): The name of a transform.
        parent (bool): The setup uses a local group to constrain the target_transform. If this is true it will parent the target_transform under the local group.
        scale_connect (bool): Wether to also add a scale constraint.
        constraint (str): The type of constraint to use. Currently supported: parentConstraint, pointConstraint, orientConstraint.
        
    Returns:
        (str, str) : The local group that constrains the target_transform, and the xform group above the local group.
    """
    local_group = None
    
    if use_duplicate:
        local_group = cmds.duplicate(source_transform, n = 'local_%s' % source_transform)[0]
        
        attr.remove_user_defined(local_group)
        
        children = cmds.listRelatives(local_group)
        
        if children:
            cmds.delete(children)
        
        dup_parent = cmds.listRelatives(local_group, p = True)
        
        if dup_parent:
            cmds.parent(local_group, w = True)
        
        
        xform_group = create_xform_group(local_group, use_duplicate = True)
        
                
    
    if not use_duplicate:
        local_group = cmds.group(em = True, n = core.inc_name('local_%s' % source_transform))
        
        MatchSpace(target_transform, local_group).translation_rotation()
        MatchSpace(target_transform, local_group).scale()
        
        if core.has_shape_of_type(source_transform, 'follicle'):
            xform_group = cmds.group(em = True, n = 'xform_%s' % local_group)
            cmds.parent(local_group, xform_group)
        else:
            xform_group = create_xform_group(local_group, copy_scale=True)
        
        parent_world = cmds.listRelatives(source_transform, p = True)
        
        
        #In the past the xform used to get a scale copy of target transform ended with R. 
        #This was stupid
        #Its now changed so that all xforms copy the scale and 
        #if target_transform.endswith('R'):
        #    match = MatchSpace(target_transform, xform_local_group).scale()
        
        if parent_world:
            if not core.has_shape_of_type(source_transform, 'follicle'):
                parent_world = parent_world[0]
                
                match = MatchSpace(parent_world, xform_group)
                match.translation_rotation()
    
    if not local_group:
        return
    

    attr.connect_translate(source_transform, local_group)
    attr.connect_rotate(source_transform, local_group)
    
    if scale_connect:
        attr.connect_scale(source_transform, local_group)
            
    if parent:
        cmds.parent(target_transform, local_group)
    
    
        
    if not parent:
        if constraint == 'parentConstraint':
            cmds.parentConstraint(local_group, target_transform, mo = True)
        if constraint == 'pointConstraint':
            cmds.pointConstraint(local_group, target_transform, mo = True)
        if constraint == 'orientConstraint':
            cmds.orientConstraint(local_group, target_transform, mo = True)
            
        if scale_connect:
            attr.connect_scale(source_transform, target_transform)
    
    attr.connect_message(local_group, source_transform, 'out_local')
    
    return local_group, xform_group

@core.undo_chunk
def subdivide_joint(joint1 = None, joint2 = None, count = 1, prefix = 'joint', name = 'sub_1', duplicate = False):
    """
    Add evenly spaced joints inbetween joint1 and joint2.
    
    Args:
        joint1 (str): The first joint. If None given, the first selected joint.
        joint2 (str): The second joint. If None given, the second selected joint.
        count (int): The number of joints to add inbetween joint1 and joint2.
        prefix (str): The prefix to add in front of the new joints.
        name (str): The name to give the new joints after the prefix. Name = prefix + '_' + name
        duplicate (bool): Wether to create a duplicate chain.
        
    Returns:
        list: List of the newly created joints.
        
    """
    if not joint1 and not joint2:
        selection = cmds.ls(sl = True)
        
        if cmds.nodeType(selection[0]) == 'joint':
            joint1 = selection[0]
        
        if len(selection) > 1:
            if cmds.nodeType(selection[1]) == 'joint':
                joint2 = selection[1]
            
    if joint1 and not joint2:
        joint_rels = cmds.listRelatives(joint1, type = 'joint')
        
        if joint_rels:
            joint2 = joint_rels[0]
        
        
    if not joint1 or not joint2:
        return
    
    vector1 = cmds.xform(joint1, query = True, worldSpace = True, translation = True)
    vector2 = cmds.xform(joint2, query = True, worldSpace = True, translation = True)
    
    name = '%s_%s' % (prefix, name)
    
    joints = []
    top_joint = joint1
    
    radius = cmds.getAttr('%s.radius' % joint1)
    
    if duplicate:
        cmds.select(cl = True)
        top_joint = cmds.joint(p = vector1, n = core.inc_name(name), r = radius + 1)
        joints.append(top_joint)
        
        match = MatchSpace(joint1, top_joint)
        match.rotation()
        cmds.makeIdentity(top_joint, apply = True, r = True)
    
    offset = 1.00/(count+1)
    value = offset
    
    last_joint = None
        
    for inc in range(0, count):
        
        position = vtool.util.get_inbetween_vector(vector1, vector2, value)
        
        cmds.select(cl = True)
        joint = cmds.joint( p = position, n = core.inc_name(name), r = radius)
        cmds.setAttr('%s.radius' % joint, radius)
        joints.append(joint)

        value += offset
        
            
        if inc == 0:
            cmds.parent(joint, top_joint)
            cmds.makeIdentity(joint, apply = True, jointOrient = True)
            
        if last_joint:
            cmds.parent(joint, last_joint)
            cmds.makeIdentity(joint, apply = True, jointOrient = True)
            
            if not cmds.isConnected('%s.scale' % last_joint, '%s.inverseScale'  % joint):
                cmds.connectAttr('%s.scale' % last_joint, '%s.inverseScale'  % joint)
            
                
        last_joint = joint            
        
            
    btm_joint = joint2
    
    if duplicate:
        cmds.select(cl = True)
        btm_joint = cmds.joint(p = vector2, n = core.inc_name(name), r = radius + 1)
        joints.append(btm_joint)

        match = MatchSpace(joint1, btm_joint)
        match.rotation()
        cmds.makeIdentity(btm_joint, apply = True, r = True)
    
    cmds.parent(btm_joint, joint)
    
    if not cmds.isConnected('%s.scale' % joint, '%s.inverseScale'  % btm_joint):
            cmds.connectAttr('%s.scale' % joint, '%s.inverseScale'  % btm_joint)
            
    return joints

    
def orient_attributes(scope = None, initialize_progress = True):
    """
    Orient all transforms with attributes added by add_orient_attributes.
    If scope is provided, only orient transforms in the scope that have attributes.
    
    Args:
        scope (list): List of transforms to orient.
    """
    
    if not scope:
        scope = core.get_top_dag_nodes()
    
    count = None
    title = ''
    
    if initialize_progress:
        
        watch = vtool.util.StopWatch()
        watch.start('Orienting Joints')
        
        count = len(cmds.ls(type = 'joint'))
        title = 'Orient Joints'    
    
    progress_bar = core.ProgressBar(title, count = count, begin = initialize_progress)
    
    oriented = False
    
    for transform in scope:
        
        if cmds.objExists('%s.active' % transform):
            if not cmds.getAttr('%s.active' % transform):
                vtool.util.warning('%s has orientation attributes but is not active.  Skipping.' % transform)
                continue
        
        progress_bar.status('Orienting: %s of %s   %s' % (progress_bar.get_current_inc(), progress_bar.get_count(), core.get_basename(transform)))
        progress_bar.next()
        
        relatives = cmds.listRelatives(transform, f = True, type = 'transform')
        
        if cmds.objExists('%s.ORIENT_INFO' % transform):
            
            if progress_bar.break_signaled():
                watch.end()
                return
            orient = OrientJoint(transform, relatives)
            orient.run()
        
        oriented = True
        
        if relatives:
            orient_attributes(relatives, initialize_progress = False)
        
    if initialize_progress:
        progress_bar.end()
        watch.end()
                
    return oriented

def orient_attributes_all():
    """
    Orient all transforms with attributes added by add_orient_attributes.
    If scope is provided, only orient transforms in the scope that have attributes.
    
    Args:
        scope (list): List of transforms to orient.
    """
    
    scope = cmds.ls(type = 'transform', l = True)
        
    watch = vtool.util.StopWatch()
    watch.start('Orienting Joints')
    
    count = len(scope)
    title = 'Orient Joints'    
    
    progress_bar = core.ProgressBar(title, count = count, begin = True)
    
    oriented = False
    
    #sorts the keys by |
    scope.sort(key=lambda x: (-x.count('|'), x))
    scope.reverse()
    
    for transform in scope:
        
        if cmds.objExists('%s.active' % transform):
            if not cmds.getAttr('%s.active' % transform):
                vtool.util.warning('%s has orientation attributes but is not active.  Skipping.' % transform)
                continue
        
        progress_bar.status('Orienting: %s of %s   %s' % (progress_bar.get_current_inc(), progress_bar.get_count(), core.get_basename(transform)))
        progress_bar.next()
        
        if cmds.objExists('%s.ORIENT_INFO' % transform):
            
            if progress_bar.break_signaled():
                watch.end()
                return
            orient = OrientJoint(transform)
            orient.run()
        
        oriented = True
        
    
    progress_bar.end()
    watch.end()
                
    return oriented
def add_orient_joint(joint):
    """
    Add orient joint. This will create an up and an aim joint.
    
    Args:
        joint (str): The name of the joint to add the up and the aim to.
    """
    if not cmds.nodeType(joint) == 'joint':
        return
    
    aim_name = 'locator_aim_%s' % joint
    up_name = 'locator_up_%s' % joint
    
    attr.add_orient_attributes(joint)
    
    current_radius = cmds.getAttr('%s.radius' % joint)
    
    cmds.select(cl = True)
    aim_joint = cmds.spaceLocator(n = core.inc_name(aim_name))[0]
    cmds.select(cl = True)
    up_joint = cmds.spaceLocator(n = core.inc_name(up_name))[0]
    
    MatchSpace(joint, aim_joint).translation()
    MatchSpace(joint, up_joint).translation()
    
    cmds.parent(aim_joint, up_joint, joint)
    
    cmds.reorder(up_joint, front = True)
    cmds.reorder(aim_joint, front = True)
    
    cmds.makeIdentity(aim_joint, apply = True, r = True, jo = True)
    cmds.makeIdentity(up_joint, apply = True, r = True, jo = True)
    
    attr.set_color(aim_joint, 18)
    attr.set_color(up_joint, 14)
    
    cmds.move(0.1, 0,0, aim_joint, r = True, os = True)
    cmds.move(0, 0.1,0, up_joint, r = True, os = True)
    
    scale_value = current_radius/2.0
    
    cmds.setAttr('%s.localScaleX' % aim_joint, scale_value)
    cmds.setAttr('%s.localScaleY' % aim_joint, scale_value)
    cmds.setAttr('%s.localScaleZ' % aim_joint, scale_value)
    
    cmds.setAttr('%s.localScaleX' % up_joint, scale_value)
    cmds.setAttr('%s.localScaleY' % up_joint, scale_value)
    cmds.setAttr('%s.localScaleZ' % up_joint, scale_value)
    
    cmds.setAttr('%s.aimUpAt' % joint, 5)
    

def orient_x_to_child_up_to_surface(joint, invert = False, surface = None):
    aim_axis = [1,0,0]
    up_axis = [0,1,0]
    
    if invert:
        aim_axis = [-1,0,0]
        up_axis = [0,-1,0]
    
    children = cmds.listRelatives(joint, type = 'transform')
    
    if children:
        
        orient = OrientJoint(joint, children)
        orient.set_surface(surface)
        orient.set_aim_at(3)
        orient.set_aim_up_at(6)
        orient.set_aim_vector(aim_axis)
        orient.set_up_vector(up_axis)
        orient.run()

    if not children:
        cmds.makeIdentity(joint, jo = True, apply = True)
        
def orient_x_to_child(joint, invert = False):
    """
    Helper function to quickly orient a joint to its child.
    
    Args:
        joint (str): The name of the joint to orient. Must have a child.
        invert (bool): Wether to mirror the orient for right side.
    """
    aim_axis = [1,0,0]
    up_axis = [0,1,0]
    
    if invert:
        aim_axis = [-1,0,0]
        up_axis = [0,-1,0]
    
    children = cmds.listRelatives(joint, type = 'transform')
    
    if children:
    
        orient = OrientJoint(joint, children)
        orient.set_aim_at(3)
        orient.set_aim_up_at(0)
        orient.set_aim_vector(aim_axis)
        orient.set_up_vector(up_axis)
        orient.run()


def orient_y_to_child(joint, invert = False):
    """
    Helper function to quickly orient a joint to its child.
    
    Args:
        joint (str): The name of the joint to orient. Must have a child.
        invert (bool): Wether to mirror the orient for right side.
    """
    aim_axis = [0,1,0]
    up_axis = [0,0,1]
    
    if invert:
        aim_axis = [0,-1,0]
        up_axis = [0,0,-1]
    
    children = cmds.listRelatives(joint, type = 'transform')
    
    if children:
    
        orient = OrientJoint(joint, children)
        orient.set_aim_at(3)
        orient.set_aim_up_at(0)
        orient.set_aim_vector(aim_axis)
        orient.set_up_vector(up_axis)
        orient.run()

    if not children:
        cmds.makeIdentity(joint, jo = True, apply = True)

    if not children:
        cmds.makeIdentity(joint, jo = True, apply = True)

def find_transform_right_side(transform, check_if_exists = True):
    """
    Try to find the right side of a transform.
    *_L will be converted to *_R 
    if not 
    L_* will be converted to R_*
    if not 
    *lf_* will be converted to *rt_*
    
    Args:
        transform (str): The name of a transform.
        
    Returns: 
        str: The name of the right side transform if it exists.
    """
    
    other = ''
    
    if transform.endswith('_L'):
        
        other = vtool.util.replace_string_at_end(transform, '_L', '_R')
        
        if cmds.objExists(other) and check_if_exists:
            return other
        
        if not check_if_exists:
            return other
    
    other = ''
    
    if transform.endswith('_l'):
        
        other = vtool.util.replace_string_at_end(transform, '_l','_r')
        
        if cmds.objExists(other) and check_if_exists:
            return other
        
        if not check_if_exists:
            return other
    
    other = ''
        
    if transform.startswith('L_') and not transform.endswith('_R'):
        
        other = vtool.util.replace_string_at_start(transform, 'L_', 'R_')
        
        if cmds.objExists(other) and check_if_exists:
            return other 
        if not check_if_exists:
            return other
    
    other = ''
    
    if transform.startswith('l_') and not transform.endswith('_R') and not transform.startswith('R_'):
        other = transform = 'r_' + transform[2:]
        
        if cmds.objExists(other) and check_if_exists:
            return other
        if not check_if_exists:
            return other
    
    other = ''
     
    if transform.find('lf_') > -1 and not transform.endswith('_R') and not transform.startswith('R_'):
        other = transform.replace('lf_', 'rt_')
        
        if cmds.objExists(other) and check_if_exists:
            return other
        if not check_if_exists:
            return other
    
    other = ''
    
    if transform.find('Left') > -1:
        other = transform.replace('Left', 'Right')
        if cmds.objExists(other) and check_if_exists:
            return other
        if not check_if_exists:
            return other

    other = ''

    if transform.find('left') > -1:
        other = transform.replace('left', 'right')
        if cmds.objExists(other) and check_if_exists:
            return other
        if not check_if_exists:
            return other
                
        
    
    return ''

def find_transform_left_side(transform,check_if_exists = True):
    """
    Try to find the right side of a transform.
    *_R will be converted to *_L 
    if not 
    R_* will be converted to L_*
    if not 
    *rt_* will be converted to *lf_*
    
    Args:
        transform (str): The name of a transform.
        
    Returns: 
        str: The name of the right side transform if it exists.
    """
    
    other = ''
    
    if transform.endswith('_R'):
        
        other = vtool.util.replace_string_at_end(transform, '_R', '_L')
        
        if cmds.objExists(other) and check_if_exists:
            return other
        if not check_if_exists:
            return other

    other = ''
    
    if transform.endswith('_r'):
        
        other = vtool.util.replace_string_at_end(transform, '_r','_l')
        
        if cmds.objExists(other) and check_if_exists:
            return other
        
        if not check_if_exists:
            return other
    
    other = ''
        
    if transform.startswith('R_') and not transform.endswith('_L'):
        
        other = vtool.util.replace_string_at_start(transform, 'R_', 'L_')
        
        if cmds.objExists(other) and check_if_exists:
            return other 
        if not check_if_exists:
            return other

    other = ''

    if transform.startswith('r_') and not transform.endswith('_L') and not transform.startswith('L_'):
        other = transform.replace('r_', 'l_')
        
        if cmds.objExists(other) and check_if_exists:
            return other
        if not check_if_exists:
            return other
        
    other = ''
    
    if transform.find('rt_') > -1 and not transform.endswith('_L') and not transform.startswith('L_'):
        other = transform.replace('rt_', 'lf_')
        
        if cmds.objExists(other) and check_if_exists:
            return other
        if not check_if_exists:
            return other

    other = ''

    if transform.find('Right') > -1:
        other = transform.replace('Right', 'Left')
        if cmds.objExists(other) and check_if_exists:
            return other
        if not check_if_exists:
            return other

    other = ''

    if transform.find('right') > -1:
        other = transform.replace('right', 'left')
        if cmds.objExists(other) and check_if_exists:
            return other
        if not check_if_exists:
            return other

    return ''

def mirror_toggle(transform, bool_value):
    
    if not cmds.objExists('%s.mirror' % transform):
        cmds.addAttr(transform, ln = 'mirror', at = 'bool', k = True)
    
    cmds.setAttr('%s.mirror' % transform, bool_value)
    

def mirror_xform(prefix = None, suffix = None, string_search = None, create_if_missing = False, transforms = [], left_to_right = True):
    """
    Mirror the positions of all transforms that match the search strings.
    If search strings left at None, search all transforms and joints. 
    
    Args:
        prefix (str): The prefix to search for.
        suffix (str): The suffix to search for.
        string_search (str): Search for a name containing string search.
    """
    
    scope_joints = []
    scope_transforms = []
    
    joints = []
    
    skip_search = False
    
    if transforms:
        skip_search = True
        
        temp_transforms = list(transforms)
        
        transforms = []
        
        for thing in temp_transforms:
            node_type = cmds.nodeType(thing)
            
            
            
            if node_type == 'joint':
                joints.append(thing)
            if node_type == 'transform':
                
                transforms.append(thing)
    
    if not skip_search:
        if not prefix and not suffix and not string_search:
            joints = cmds.ls(type ='joint')
            transforms = cmds.ls(type = 'transform')
        
        if prefix:
            joints = cmds.ls('%s*' % prefix, type = 'joint')
            transforms = cmds.ls('%s*' % prefix, type = 'transform')
            
        scope_joints += joints
        scope_transforms += transforms
            
        if suffix:    
            joints = cmds.ls('*%s' % suffix, type = 'joint')
            transforms = cmds.ls('*%s' % suffix, type = 'transform')
    
        scope_joints += joints
        scope_transforms += transforms
            
        if string_search:
            joints = cmds.ls('*%s*' % string_search, type = 'joint')
            transforms = cmds.ls('*%s*' % string_search, type = 'transform')
        
    scope_joints += joints
    scope_transforms += transforms
        
    scope = scope_joints + scope_transforms
    
    if not scope:
        return
    
    other_parents = {}
    fixed = []
    created = False
    
    for transform in scope:
        
        
        
        if cmds.objExists('%s.inMesh' % transform):
            continue
        
        #if cmds.objExists('%s.nearClipPlane' % transform):
        #    continue
        
        other = ''
        if left_to_right:
            other = find_transform_right_side(transform, check_if_exists=False)
            
        if not left_to_right:
            other = find_transform_left_side(transform, check_if_exists=False)
            
        
        if not other:
            continue
        
        if transform in fixed:
            continue
        
        if attr.is_translate_rotate_connected(other, ignore_keyframe=True):
            
            continue
        
        shape_type = core.get_shape_node_type(transform)
        
        if not cmds.objExists(other) and create_if_missing:
            
            node_type = cmds.nodeType(transform)
            
            
            if not node_type == 'joint':
                other_node = cmds.createNode(shape_type)
            
                if core.is_a_shape(other_node):
                    other_node = cmds.listRelatives(other_node, p = True, f = True)
                
                    other = cmds.rename(other_node, other)
                    
            if node_type == 'joint':
                other = cmds.duplicate(transform, po = True, n = other)[0]
                
                if shape_type:
                    
                    other_shape = cmds.createNode(shape_type)
                    
                    if core.is_a_shape(other_shape):
                        temp_parent = cmds.listRelatives(other_shape, p = True, f = True)
                        
                    cmds.parent(other_shape, other, r = True, s = True)
                    
                    other_shape = cmds.rename(other_shape, other + 'Shape')
                    cmds.delete(temp_parent)
            
            created = True
            
            parent = cmds.listRelatives(transform, p = True)
            
            if parent:
                if left_to_right:
                    other_parent = find_transform_right_side(parent[0], check_if_exists=False)
                if not left_to_right:
                    other_parent = find_transform_left_side(parent[0], check_if_exists=False)
                    
                if other_parent:
                    other_parents[other] = other_parent
            

        
       
        if cmds.objExists(other):
            
            if cmds.objExists('%s.mirror' % other):
                mirror = cmds.getAttr('%s.mirror' % other)
                if not mirror:
                    vtool.util.show('%s was not mirrored because its mirror attribute is set off.' % other)
                    continue
            
            lock_state = attr.LockTransformState(other)
            lock_state.unlock()
            
            xform = cmds.xform(transform, q = True, ws = True, t = True)
        
            if shape_type == 'locator':
                local_position = cmds.getAttr('%s.localPosition' % transform)[0]
                local_scale = cmds.getAttr('%s.localScale' % transform)[0]
                
                cmds.setAttr('%s.localPosition' % other, *local_position, type = 'float3')
                cmds.setAttr('%s.localScale' % other, *local_scale, type = 'float3')
            
            if cmds.nodeType(other) == 'joint':
                
                radius = cmds.getAttr('%s.radius' % transform)
                
                if not core.is_referenced(other):
                    var = attr.MayaNumberVariable('radius')
                    var.set_node(other)
                    var.set_value(radius)
                
                if not cmds.getAttr('%s.radius' % other, l = True):
                    cmds.setAttr('%s.radius' % other, radius)
                    
                cmds.move((xform[0]*-1), xform[1], xform[2], '%s.scalePivot' % other, 
                                                             '%s.rotatePivot' % other, a = True)
                
                
            if cmds.nodeType(other) == 'transform':
                
                pos = [ (xform[0]*-1), xform[1],xform[2] ]
                                
                cmds.xform(other, ws = True, t = pos)
                pivot = cmds.xform(transform, q = True, ws = True, rp = True)
                cmds.move((pivot[0]*-1), pivot[1], pivot[2], '%s.scalePivot' % other, 
                                                             '%s.rotatePivot' % other, a = True)

                if cmds.objExists('%s.localPosition' % transform):
                    fix_locator_shape_position(transform)
                
                if cmds.objExists('%s.localPosition' % other):
                    fix_locator_shape_position(other)

            children = cmds.listRelatives(transform, type = 'transform')
            if not children:
                rotate = cmds.getAttr('%s.rotate' % transform)[0]
                scale = cmds.getAttr('%s.scale' % transform)[0]
                rotate = vtool.util.convert_to_sequence(rotate)
                scale = vtool.util.convert_to_sequence(scale)
                rotate[1] *= -1
                rotate[2] *= -1
                cmds.setAttr('%s.rotate' % other, *rotate, type = 'float3')
                cmds.setAttr('%s.scale' % other, *scale, type = 'float3')
                
                lock_state.restore_initial()
            
            fixed.append(other)
            
    if create_if_missing:
        for other in other_parents.keys():
            parent = other_parents[other]
            
            if cmds.objExists(parent):
                
                cmds.parent(other, parent)
                
    if not create_if_missing:
        if fixed:
            return True
        if not fixed:
            return False
    if create_if_missing:
        if created:
            return True
        if not created:
            return False

def mirror_invert(transform, other = None):
    """
    If transform is joint_lip_L and there is a corresponding joint_lip_R, this will change joint_lip_R to have space that mirrors joint_lip_L.
    """
    
    
    node_type = cmds.nodeType(transform)
    
    if not other:
        other = find_transform_right_side(transform)
    
    if not other:
        return
    
    if not node_type == 'joint':
        dup = cmds.duplicate(transform, po = True)[0]
    if node_type == 'joint':
        cmds.makeIdentity(transform, apply = True, r = True)
        dup = cmds.group(em = True)
    
    match = MatchSpace(transform, dup)
    match.translation_rotation()
    match.scale()
    
    group = cmds.group(em = True)
    
    cmds.parent(dup, group)
    
    cmds.setAttr('%s.rotateY' % group, 180)
    cmds.setAttr('%s.scaleZ' % group, -1)
    
    parent = cmds.listRelatives(other, p = True)
    
    if parent:
        cmds.parent(dup, parent)
    
    if not parent:
        cmds.parent(dup, w = True)
    
    match_all_transform_values(dup, other)
    
    if cmds.nodeType(other) == 'joint':
        cmds.makeIdentity(other, r = True, apply = True)
    
    cmds.delete(group)
    cmds.delete(dup)

def match_all_transform_values(source_transform, target_transform):
    """
    Match transform values from source to target.
    """
    
    attributes = ['translate','rotate','scale']
    axis = ['X','Y','Z']
    
    for attribute in attributes:
        
        for ax in axis:
            
            value = cmds.getAttr('%s.%s%s' % (source_transform, attribute, ax))
            cmds.setAttr('%s.%s%s' % (target_transform, attribute, ax), value)
            
def match_joint_xform(prefix, other_prefix):
    """
    Match the positions of joints with similar names.
    For example, skin_arm_L could be matched to joint_arm_L, if they exists and prefix = skin and other_prefix = joint.
    Args: 
        prefix (str)
        other_prefix (str) 
    """
    scope = cmds.ls('%s*' % other_prefix, type = 'joint')

    for joint in scope:
        other_joint = joint.replace(other_prefix, prefix)

        if cmds.objExists(other_joint):    
            match = MatchSpace(joint, other_joint)
            match.rotate_scale_pivot_to_translation()

def match_orient(prefix, other_prefix):
    """
    Match the orientations of joints with similar names.
    For example, skin_arm_L could be matched to joint_arm_L, if they exists and prefix = skin and other_prefix = joint.
    Args: 
        prefix (str)
        other_prefix (str) 
    """
    scope = cmds.ls('%s*' % prefix, type = 'joint')
    
    for joint in scope:
        other_joint = joint.replace(prefix, other_prefix)

        if cmds.objExists(other_joint): 

            pin = PinXform(joint)
            pin.pin()
            cmds.delete( cmds.orientConstraint(other_joint, joint) )
            pin.unpin()
            cmds.makeIdentity(joint, apply = True, r = True)
            
    for joint in scope:
        other_joint = joint.replace(prefix, other_prefix)
        
        if not cmds.objExists(other_joint):
            cmds.makeIdentity(joint, apply = True, jo = True)




    




def scale_constraint_to_local(scale_constraint):
    """
    Scale constraint can work wrong when given the parent matrix.
    Disconnect the parent matrix to remove this behavior.
    Reconnect using scale_constraint_to_world if applying multiple constraints.
    
    Args:
        scale_constraint (str): The name of the scale constraint to work on.
    """
    
    constraint_editor = ConstraintEditor()
        
    weight_count = constraint_editor.get_weight_count(scale_constraint)
    attr.disconnect_attribute('%s.constraintParentInverseMatrix' % scale_constraint)
    
    
    for inc in range(0, weight_count):
        attr.disconnect_attribute('%s.target[%s].targetParentMatrix' % (scale_constraint, inc))

def scale_constraint_to_world(scale_constraint):
    """
    Works with scale_constraint_to_local.
    
    Args:
        scale_constraint (str): The name of the scale constraint affected by scale_constraint_to_local.
    """
    
    constraint_editor = ConstraintEditor()
    
    weight_count = constraint_editor.get_weight_count(scale_constraint)
    
    node = attr.get_attribute_outputs('%s.constraintScaleX' % scale_constraint, node_only = True)
    
    
    if node:
        cmds.connectAttr('%s.parentInverseMatrix' % node[0], '%s.constraintParentInverseMatrix' % scale_constraint)
    
    for inc in range(0, weight_count):
        
        target = attr.get_attribute_input('%s.target[%s].targetScale' % (scale_constraint, inc), True)
        
        cmds.connectAttr('%s.parentInverseMatrix' % target, '%s.target[%s].targetParentMatrix' % (scale_constraint, inc) )
    
def duplicate_joint_section(joint, name = ''):
    """
    Joint chains ususally have a parent and a child along the chain. 
    This will duplicate one of those sections.  You need only supply the parent joint.
    
    Args:
        joint (str): The name of the joint to duplicate.
        name (str): The name to give the joint section.
        
    Returns:
        list: [duplicate, sub duplicate]. If no sub duplicate, then [duplicate, None]
    """
    
    
    rels = cmds.listRelatives(joint, type = 'joint', f = True)
    
    if not rels:
        return
    
    child = rels[0]
    
    if not name:
        name = 'duplicate_%s' % joint
    
    duplicate = cmds.duplicate(joint, po = True, n = name)[0]
    sub_duplicate = None
    
    if child:
        sub_duplicate = cmds.duplicate(child, po = True, n = (name + '_end'))[0] 
        cmds.parent(sub_duplicate, duplicate)
        cmds.makeIdentity(sub_duplicate, jo = True, r = True, apply = True)
        
    if not sub_duplicate:
        return duplicate, None
    if sub_duplicate:
        return duplicate, sub_duplicate   
    


def transforms_to_joint_chain(transforms, name = ''):
    """
    Given a list of transforms, create a joint chain.
    
    Args:
        transforms (list): List of transforms. Their positions will be used to set joint positions.
        name (str): The description to give the joints.
        
    Returns:
        list: The names of the joints created.
    """
    cmds.select(cl = True)
    
    joints = []
    
    for transform in transforms:
        
        if not name:
            name = transform     
            
        joint = cmds.joint(n = core.inc_name('joint_%s' % name))
        
        MatchSpace(transform, joint).translation_rotation()
        
        joints.append(joint)
        
    return joints

def positions_to_joint_chain(positions, name = ''):
    """
    Args:
        positions (list): List of vectors. [[0,0,0],[0,0,0],...]
        name (str): Description to give the joints
    """
    
    cmds.select(cl = True)
    joints = []

    inc = 1

    for position in positions:
        
        if not name:
            name = 'joint_pos_%s' % inc
        
        joint = cmds.joint(n = core.inc_name(name), p = position)
        
        joints.append(joint)
            
        inc += 1
        
    cmds.joint(joints[0],  e = True, zso = True, oj = 'xyz', sao = 'yup')
    
    return joints

def attach_to_closest_transform(source_transform, target_transforms):
    """
    Attach the source_transform to the closest transform in the list of target_transforms.
    
    Args:
        source_transform (str): The name of a transform to check distance to.
        target_transforms (list): List of transforms. The closest to source_transform will be attached to it.
    """
    closest_transform = get_closest_transform(source_transform, target_transforms)
    
    create_follow_group(closest_transform, source_transform)

def set_space_scale(scale_x,scale_y,scale_z, transform):
    
    orig_scale_x = cmds.getAttr('%s.scaleX' % transform)
    orig_scale_y = cmds.getAttr('%s.scaleY' % transform)
    orig_scale_z = cmds.getAttr('%s.scaleZ' % transform)
    
    invert_x = abs(orig_scale_x)/orig_scale_x
    invert_y = abs(orig_scale_y)/orig_scale_y
    invert_z = abs(orig_scale_z)/orig_scale_z
    
    scale_x = scale_x * invert_x
    scale_y = scale_y * invert_y
    scale_z = scale_z * invert_z
    
    cmds.setAttr('%s.scaleX' % transform, scale_x)
    cmds.setAttr('%s.scaleY' % transform, scale_y)
    cmds.setAttr('%s.scaleZ' % transform, scale_z)

def connect_inverse_scale(transform, joint):
    
    orig_scale_x = cmds.getAttr('%s.scaleX' % transform)
    orig_scale_y = cmds.getAttr('%s.scaleY' % transform)
    orig_scale_z = cmds.getAttr('%s.scaleZ' % transform)
    
    invert_x = abs(orig_scale_x)/orig_scale_x
    invert_y = abs(orig_scale_y)/orig_scale_y
    invert_z = abs(orig_scale_z)/orig_scale_z
    
    multiply = cmds.createNode('multiplyDivide', n = 'multiply_inverseScale_%s' % joint)
    
    cmds.connectAttr('%s.scale' % transform, '%s.input1' % multiply)
    cmds.connectAttr('%s.output' % multiply, '%s.inverseScale' % joint)
    
    cmds.setAttr('%s.input2X' % multiply, invert_x)
    cmds.setAttr('%s.input2Y' % multiply, invert_y)
    cmds.setAttr('%s.input2Z' % multiply, invert_z)
    
def randomize(translate = [.1,.1,.1], rotate = [1,1,1], scale = [.1,.1,.1], transforms = None):
    """
    Good for giving subtle randomness to many transforms.
    
    Args
        translate (list): 3 value list. The values work as the amount it can deviate in positive and negative.
        rotate (list): 3 value list. The values work as the amount it can deviate in positive and negative.
        scale (list): 3 value list. How much the scale can deviate from 1.
    """
    
    if transforms:
        sel = transforms
        
    if not transforms:
        sel = cmds.ls(sl = True, type = 'transform')

    for thing in sel:
        
        cmds.move(  random.uniform(-translate[0], translate[0]), 
                    random.uniform(-translate[1], translate[1]), 
                    random.uniform(-translate[2], translate[2]), 
                    thing, 
                    relative = True)
                    
        cmds.rotate(  random.uniform(-rotate[0], rotate[0]), 
                    random.uniform(-rotate[1], rotate[1]), 
                    random.uniform(-rotate[2], rotate[2]), 
                    thing,
                    ocp = True,
                    relative = True)
                    
        scale_x_invert = 1 - scale[0]
        scale_y_invert = 1 - scale[1]
        scale_z_invert = 1 - scale[2]
                    
        cmds.scale(random.uniform(scale_x_invert, (1+scale[0])),
                    random.uniform(scale_y_invert, (1+scale[1])),
                    random.uniform(scale_z_invert, (1+scale[2])))

def fix_locator_shape_position(locator_name):
    
    pivot_pos = cmds.xform(locator_name, q =True, os = True, rp = True)
    
    cmds.setAttr('%s.localPositionX' % locator_name, pivot_pos[0])
    cmds.setAttr('%s.localPositionY' % locator_name, pivot_pos[1])
    cmds.setAttr('%s.localPositionZ' % locator_name, pivot_pos[2])
    
def set_translateX_limit(transform, min_value = None, max_value = None):
    min_bool = 0
    max_bool = 0
    
    if min_value:
        min_bool = 1
    if max_value:
        max_bool = 1
    
    if not min_value:
        min_value = -1
    if not max_value:
        max_value = 1
    
    cmds.transformLimits(transform, tx = [min_value, max_value],etx= [min_bool, max_bool])

def set_translateY_limit(transform, min_value = None, max_value = None):
    min_bool = 0
    max_bool = 0
    
    if min_value:
        min_bool = 1
    if max_value:
        max_bool = 1
    
    if not min_value:
        min_value = -1
    if not max_value:
        max_value = 1
    
    cmds.transformLimits(transform, ty = [min_value, max_value],ety= [min_bool, max_bool])
    
def set_translateZ_limit(transform, min_value = None, max_value = None):
    min_bool = 0
    max_bool = 0
    
    if min_value:
        min_bool = 1
    if max_value:
        max_bool = 1
    
    if not min_value:
        min_value = -1
    if not max_value:
        max_value = 1
    
    cmds.transformLimits(transform, tz = [min_value, max_value],etz= [min_bool, max_bool])

        
        
def set_rotateX_limit(transform, min_value = None, max_value = None):
    
    min_bool = 0
    max_bool = 0
    
    if min_value:
        min_bool = 1
    if max_value:
        max_bool = 1
    
    if not min_value:
        min_value = -45
    if not max_value:
        max_value = 45
    
    cmds.transformLimits(transform, rx = [min_value, max_value],erx= [min_bool, max_bool])
    
def set_rotateY_limit(transform, min_value, max_value):
    
    min_bool = 0
    max_bool = 0
    
    if min_value:
        min_bool = 1
    if max_value:
        max_bool = 1
    
    if not min_value:
        min_value = -45
    if not max_value:
        max_value = 45
    
    cmds.transformLimits(transform, ry = [min_value, max_value],ery= [min_bool, max_bool])
        
def set_rotateZ_limit(transform, min_value, max_value):
    
    min_bool = 0
    max_bool = 0
    
    if min_value:
        min_bool = 1
    if max_value:
        max_bool = 1
    
    if not min_value:
        min_value = -45
    if not max_value:
        max_value = 45
    
    cmds.transformLimits(transform, rz = [min_value, max_value],erz= [min_bool, max_bool])
    
def orig_matrix_match(transform, destination_transform):
    """
    This command is to be used for space switching.
    the transforms need to have origMatrix
    origMatrix is a matrix attribute that should store the original worldMatrix of the transform and destination_transform.
    By doing this it is possible to match any transform to any transform that has origMatrix.  It basically saves out how the two transforms relate spacially.  
    origMatrix needs to be added to the transform before animation/posing happens and before this command runs.
    
    """
    orig_matrix = cmds.getAttr('%s.origMatrix' % transform)
    parent_inverse_matrix = cmds.getAttr('%s.parentInverseMatrix' % transform)
    rotate_order = cmds.getAttr('%s.rotateOrder' % transform)
    
    orig_dest_matrix = cmds.getAttr('%s.origMatrix' % destination_transform)
    dest_matrix = cmds.getAttr('%s.worldMatrix' % destination_transform)
    
    om_orig_matrix = om.MMatrix(orig_matrix)
    om_parent_inverse_matrix = om.MMatrix(parent_inverse_matrix)
    om_orig_dest_matrix = om.MMatrix(orig_dest_matrix)
    om_dest_matrix = om.MMatrix(dest_matrix)
    
    new_matrix = om_orig_matrix * om_orig_dest_matrix.inverse() * om_dest_matrix * om_parent_inverse_matrix
    
    transform_matrix = om.MTransformationMatrix(new_matrix)
    transform_matrix.reorderRotation(rotate_order + 1)
    
    values = transform_matrix.translation(om.MSpace.kWorld)
    try:
        cmds.setAttr('%s.translateX' % transform, values.x)
    except:
        pass
    try:
        cmds.setAttr('%s.translateY' % transform, values.y)
    except:
        pass
    try:
        cmds.setAttr('%s.translateZ' % transform, values.z)
    except:
        pass
    
    values = transform_matrix.rotation()
    try:
        cmds.setAttr('%s.rotateX' % transform, math.degrees(values.x))
    except:
        pass
    try:
        cmds.setAttr('%s.rotateY' % transform, math.degrees(values.y))
    except:
        pass
    try:
        cmds.setAttr('%s.rotateZ' % transform, math.degrees(values.z))
    except:
        pass
    
    values = transform_matrix.scale(om.MSpace.kWorld)
    
    try:
        cmds.setAttr('%s.scaleX' % transform, values[0])
        cmds.setAttr('%s.scaleY' % transform, values[1])
        cmds.setAttr('%s.scaleZ' % transform, values[2])
    except:
        pass<|MERGE_RESOLUTION|>--- conflicted
+++ resolved
@@ -1,5193 +1,5183 @@
-# Copyright (C) 2014 Louis Vottero louis.vot@gmail.com    All rights reserved.
-
-
-import traceback
-import random
-import string
-
-import vtool.util
-import api
-
-import core
-import attr
-import math
-
-if vtool.util.is_in_maya():
-    import maya.cmds as cmds
-    import maya.api.OpenMaya as om
-    core.load_plugin('matrixNodes')
-
-#do not import geo
-
-class VertexOctree(object):
-        
-    def _get_bounding_box(self, mesh):
-        bounding_box = cmds.exactWorldBoundingBox(mesh)
-        center = cmds.objectCenter(mesh, gl = True)
-                
-        large_value = -1
-                
-        inc = 0
-                
-        for box_value in bounding_box:
-            
-            value = box_value - center[inc]
-            
-            if value > 0:
-                if value > large_value:
-                    large_value = value
-                        
-            inc += 1
-            if inc >= 3:
-                inc = 0
-        
-        max_value = [large_value] * 3
-        min_value = [large_value*-1] * 3
-        
-        max_value = [max_value[0] + center[0],max_value[1] + center[1],max_value[2] + center[2]]
-        min_value = [min_value[0] + center[0],min_value[1] + center[1],min_value[2] + center[2]]
-                
-        return min_value + max_value + center
-                    
-    def create(self, mesh):
-        bounding_box = self._get_bounding_box(mesh)
-        
-        self.top_node = VertexOctreeNode(bounding_box)
-        
-        mesh_fn = api.IterateGeometry(mesh)
-        points = mesh_fn.get_points_as_list()
-        
-        for inc in range(0, len(points)):
-            vertex_position = points[inc]
-            self.add_vertex('%s.vtx[%s]' % (mesh, inc), vertex_position)
-            
-        self.top_node.sort_mesh_vertex()        
-            
-    def add_vertex(self, vertex_name, vertex_position):    
-        self.top_node.add_vertex(vertex_name, vertex_position)
-        
-                
-class VertexOctreeNode(object):
-    
-    def __init__(self, boundingBoxData):
-        self.min = boundingBoxData[0:3]
-        self.max = boundingBoxData[3:6]
-        self.center = boundingBoxData[6:9]
-        self.children = []
-        self.parent = None
-        self.verts = []
-        self.child_verts = []
-        
-    def _snap_to_bounding_box(self, vector):
-        new_vector = list(vector)
-        
-        min_value = self.min
-        max_value = self.max
-        
-        for inc in range(0,3):
-            if vector[inc] < min_value[inc]:
-                new_vector[inc] = min_value[inc]
-            if vector[inc] > max_value[inc]:
-                new_vector[inc] = max_value[inc]
-                
-        return new_vector
-            
-        
-    def _is_vector_in_range(self, min_value, max_value, vector):
-        
-        for inc in range(0,3):
-        
-            if vector[inc] < min_value[inc] or vector[inc] > max_value[inc]:
-                return False
-          
-        return True
-        
-    def _get_verts_in_range(self, min_value, max_value):
-        found = []
-        
-        if self.verts:
-            for vertex in self.verts:
-                vector = vertex[1] 
-                
-                if self._is_vector_in_range(min_value, max_value, vector):
-                    
-                    found_vert = False
-                    for child_vert in self.child_verts:
-                    
-                        if vertex[0] == child_vert:
-                            found_vert = True
-                            break
-                        
-                    if not found_vert:
-                        found.append(vertex)        
-        
-        return found
-        
-    def _create_child(self, min_value, max_value, verts):
-        
-        mid_point = vtool.util.get_midpoint(min_value, max_value)
-        
-        bounding_box = min_value + max_value + mid_point
-        
-        self.children.append( VertexOctreeNode(bounding_box) )
-                               
-        for vertex in verts:            
-            self.children[-1].add_vertex(vertex[0], vertex[1])
-            self.child_verts.append(vertex[0])
-            
-        if len(self.child_verts) == 1:
-            if self.child_verts[0][0] == 'body_C.vtx[7916]':
-                goo = self.createCube()
-                cmds.rename(goo, 'panzy')
-    
-    def create_cube(self):
-        cube = cmds.polyCube(ch = 0)[0]
-        min_value = self.min
-        max_value = self.max
-                
-        cmds.move(min_value[0], min_value[1], min_value[2], '%s.vtx[0]' % cube , ws = True)
-        cmds.move(min_value[0], min_value[1], max_value[2], '%s.vtx[1]' % cube , ws = True )
-        cmds.move(min_value[0], max_value[1], min_value[2], '%s.vtx[2]' % cube , ws = True)
-        cmds.move(min_value[0], max_value[1], max_value[2], '%s.vtx[3]' % cube , ws = True)
-        cmds.move(max_value[0], max_value[1], min_value[2], '%s.vtx[4]' % cube , ws = True)
-        cmds.move(max_value[0], max_value[1], max_value[2], '%s.vtx[5]' % cube , ws = True)        
-        cmds.move(max_value[0], min_value[1], min_value[2], '%s.vtx[6]' % cube , ws = True)
-        cmds.move(max_value[0], min_value[1], max_value[2], '%s.vtx[7]' % cube , ws = True)
-        
-        
-        return cube
-        #cluster = cmds.cluster( self.get_verts() )
-        #cmds.parent(cluster[1], cube)
-        
-    def subdivide(self):
-                
-        top_row1 = self.center + self.max
-        
-        top_row2 = [self.min[0], self.center[1], self.center[2], 
-                   self.center[0], self.max[1], self.max[2]]
-        
-        top_row3 = [self.min[0], self.center[1], self.min[2], 
-                   self.center[0], self.max[1], self.center[2]]
-                   
-        top_row4 = [self.center[0], self.center[1], self.min[2], 
-                   self.max[0], self.max[1], self.center[2]]
-                   
-        btm_row1 = self.min + self.center
-        
-        btm_row2 = [self.center[0], self.min[1], self.min[2],
-                   self.max[0], self.center[1], self.center[2]]
-        
-        btm_row3 = [self.min[0], self.min[1], self.center[2],
-                   self.center[0], self.center[1], self.max[2]]
-        
-        btm_row4 = [self.center[0], self.min[1], self.center[2],
-                   self.max[0], self.center[1], self.max[2]]
-        
-        boundings = []
-        boundings.append(top_row1)
-        boundings.append(top_row2)
-        boundings.append(top_row3)
-        boundings.append(top_row4)
-        boundings.append(btm_row1)
-        boundings.append(btm_row2)
-        boundings.append(btm_row3)
-        boundings.append(btm_row4)
-                
-        for bounding in boundings:
-        
-            min_value = bounding[0:3]
-            max_value = bounding[3:6]
-            
-            verts = self._get_verts_in_range(min_value, max_value)
-            
-            if verts:
-                self._create_child(bounding[0:3],bounding[3:6], verts)      
-        
-    def set_parent(self, parent_octree):
-        self.parent = parent_octree
-        
-    def get_verts(self):
-        found = []
-        
-        for vert in self.verts:
-            found.append(vert[0])
-            
-        return found
-    
-    def add_vertex(self, vertex_name, vertex_position):
-        self.verts.append([vertex_name, vertex_position])
-    
-    def has_verts(self):
-        if self.verts:
-            return True
-        
-        if not self.verts:
-            return False
-        
-    def vert_count(self):
-        return len( self.verts )
-        
-    def has_children(self):
-        if self.children:
-            return True
-        
-        if not self.children:
-            return False
-        
-    def find_closest_child(self, three_number_list):
-        
-        closest_distance = 1000000000000000000000000000000
-        found_child = None
-        
-        if self.has_children():
-            for child in self.children:
-                if self._is_vector_in_range(child.min, child.max, three_number_list):
-                    return child
-                    
-                if child.has_children():
-                    distance = vtool.util.get_distance(child.center, three_number_list)            
-                
-                    if distance < 0.001:
-                        return child
-                
-                    if distance < closest_distance:
-                        closest_distance = distance
-                    
-                        found_child = child
-                    
-        return found_child
-        
-    def find_closest_vertex(self, three_number_list):
-        if self.vert_count() == 1:
-            return self
-        
-        child = None
-        inc = 0
-        last_found = self
-        vector = self._snap_to_bounding_box(three_number_list)
-        
-        while not child:
-            
-            if last_found == None:
-                break
-            
-            child = last_found.find_closest_child(vector)
-            
-            if not child:
-                break
-            
-            if child:
-                last_found = child
-                child = None
-            
-            if inc > 100:
-                break
-            
-            inc += 1
-            
-        return last_found.verts[0][0]
-      
-    def sort_mesh_vertex(self):
-        
-        if self.has_verts():
-            self.subdivide()
-            
-            if self.vert_count() > 1:
-                for child in self.children:
-                    child.sort_mesh_vertex()
-
-class PinXform(object):
-    """
-    This allows you to pin a transform so that its parent and child are not affected by any edits.
-    """
-    def __init__(self, xform_name):
-        self.xform = xform_name
-        self.delete_later = []
-        self.lock_state = {}
-
-    def pin(self, children = None):
-        """
-        Create the pin constraints on parent and children.
-        """
-        
-        self.lock_state = {}
-        
-        """
-        parent = cmds.listRelatives(self.xform, p = True, f = True, type = 'transform')
-        if parent:
-            
-            parent = parent[0]
-            
-            
-            pin = cmds.duplicate(parent, po = True, n = core.inc_name('pin1'))[0]
-            
-            pin_parent = cmds.listRelatives(pin, p = True)
-            
-            if pin_parent:
-                cmds.parent(pin, w = True)
-            
-            constraint = cmds.parentConstraint(pin, parent, mo = True)[0]
-            self.delete_later.append(constraint)
-            self.delete_later.append(pin)
-        """
-        if not children:
-            children = cmds.listRelatives(self.xform, f = True, type = 'transform')
-        
-        if not children:
-            return
-        
-        for child in children:
-            
-            if not core.is_transform(child):
-                continue
-            
-            pin = cmds.duplicate(child, po = True, n = core.inc_name('pin1'))[0]
-            
-            try:
-                cmds.parent(pin, w = True)
-            except:
-                pass
-            
-            lock_state_inst = attr.LockTransformState(child)
-            self.lock_state[child] = lock_state_inst
-            lock_state_inst.unlock()
-            
-            constraint = cmds.parentConstraint(pin, child, mo = True)[0]
-            self.delete_later.append(constraint)
-            self.delete_later.append(pin)
-            
-            parent = cmds.listRelatives(pin, p = True, f = True)
-            if parent:
-                self.delete_later.append(parent[0])
-                
-            
-    def unpin(self):
-        """
-        Remove the pin. This should be run after pin.
-        """
-        if self.delete_later:
-            cmds.delete(self.delete_later)
-            
-            for lock_state in self.lock_state:
-                self.lock_state[lock_state].restore_initial()
-                
-        
-    def get_pin_nodes(self):
-        """
-        Returns:
-            list: List of nodes involved in the pinning. Ususally includes constraints and empty groups.
-        """
-        return self.delete_later
-
-class MatchSpace(object):
-    """
-    Used to match transformation between two transform node.
-    Can be used as follows:
-    MatchSpace('transform1', 'transform2').translation_rotation()
-    
-    Args:
-        
-        source_transform (str): The name of a transform.
-        target_transform (str): The name of a transform.
-        
-    
-    """
-    
-    def __init__(self, source_transform, target_transform):
-        self.source_transform = source_transform
-        self.target_transform = target_transform
-    
-    def _get_translation(self):
-        return cmds.xform(self.source_transform, q = True, t = True, ws = True)
-    
-    def _get_rotation(self):
-        return cmds.xform(self.source_transform, q = True, ro = True, ws = True)
-    
-    def _get_rotate_pivot(self):
-        return cmds.xform(self.source_transform, q = True, rp = True, os = True)
-    
-    def _get_scale_pivot(self):
-        return cmds.xform(self.source_transform, q = True, sp = True, os = True)
-    
-    def _get_world_rotate_pivot(self):
-        return cmds.xform(self.source_transform, q = True, rp = True, ws = True)
-    
-    def _get_world_scale_pivot(self):
-        return cmds.xform(self.source_transform, q = True, sp = True, ws = True)
-    
-    def _set_translation(self, translate_vector = []):
-        if not translate_vector:
-            translate_vector = self._get_translation()
-            
-        cmds.xform(self.target_transform, t = translate_vector, ws = True)
-    
-    def _set_rotation(self, rotation_vector = []):
-        if not rotation_vector:
-            rotation_vector = self._get_rotation()
-            
-        cmds.xform(self.target_transform, ro = rotation_vector, ws = True)
-        
-    def _set_rotate_pivot(self, rotate_pivot_vector = []):
-        if not rotate_pivot_vector:
-            rotate_pivot_vector = self._get_rotate_pivot()
-        cmds.xform(self.target_transform, rp = rotate_pivot_vector, os = True)
-        
-    def _set_world_rotate_pivot(self, rotate_pivot_vector = []):
-        if not rotate_pivot_vector:
-            rotate_pivot_vector = self._get_world_rotate_pivot()
-        cmds.xform(self.target_transform, rp = rotate_pivot_vector, ws = True)
-        
-    def _set_scale_pivot(self, scale_pivot_vector = []):
-        if not scale_pivot_vector:
-            scale_pivot_vector = self._get_scale_pivot()
-        cmds.xform(self.target_transform, sp = scale_pivot_vector, os = True)
-    
-    def _set_world_scale_pivot(self, scale_pivot_vector = []):
-        if not scale_pivot_vector:
-            scale_pivot_vector = self._get_world_scale_pivot()
-        cmds.xform(self.target_transform, rp = scale_pivot_vector, ws = True)
-        
-    def translation(self):
-        """
-        Match just the translation
-        """
-        
-        self._set_translation()
-        self._set_scale_pivot()
-        self._set_rotate_pivot()
-        
-        
-        
-    def rotation(self):
-        """
-        Match just the rotation
-        """
-        self._set_rotation()
-        
-    def translation_rotation(self):
-        """
-        Match translation and rotation.
-        """
-        
-        self._set_translation()
-                
-        self._set_scale_pivot()
-        self._set_rotate_pivot()
-        
-        
-        
-        self._set_rotation()
-        
-    def translation_to_rotate_pivot(self):
-        """
-        Match translation of target to the rotate_pivot of source.
-        """
-        
-        translate_vector = self._get_world_rotate_pivot()
-        self._set_translation(translate_vector)
-        
-    def rotate_scale_pivot_to_translation(self):
-        """
-        Match the rotate and scale pivot of target to the translation of source.
-        """
-        position = self._get_translation()
-        
-        cmds.move(position[0], 
-                  position[1],
-                  position[2], 
-                  '%s.scalePivot' % self.target_transform, 
-                  '%s.rotatePivot' % self.target_transform, 
-                  a = True)
-        
-    def pivots(self):
-        """
-        Match the pivots of target to the source.
-        """
-        self._set_rotate_pivot()
-        self._set_scale_pivot()
-        
-    def world_pivots(self):
-        """
-        Like pivots, but match in world space.
-        """
-        self._set_world_rotate_pivot()
-        self._set_world_scale_pivot()
-        
-    def scale(self):
-        
-        
-        scale_x = cmds.getAttr('%s.scaleX' % self.source_transform)
-        scale_y = cmds.getAttr('%s.scaleY' % self.source_transform)
-        scale_z = cmds.getAttr('%s.scaleZ' % self.source_transform)
-        
-        cmds.setAttr('%s.scaleX' % self.target_transform, scale_x)
-        cmds.setAttr('%s.scaleY' % self.target_transform, scale_y)
-        cmds.setAttr('%s.scaleZ' % self.target_transform, scale_z)
-
-class ConstraintEditor(object):
-    """
-    Convenience class for editing constraints.
-    """
-    constraint_parent = 'parentConstraint'
-    constraint_point = 'pointConstraint'
-    constraint_orient = 'orientConstraint'
-    constraint_scale = 'scaleConstraint'
-    constraint_aim = 'aimConstraint'
-    
-    editable_constraints = ['parentConstraint',
-                            'pointConstraint',
-                            'orientConstraint',
-                            'scaleConstraint',
-                            'aimConstraint'
-                            ]
-    
-    def __init__(self):
-        self._set_to_last = False
-    
-    def _get_constraint_type(self, constraint):
-        return cmds.nodeType(constraint)
-        
-    def has_constraint(self, transform):
-        
-        for constraint in self.editable_constraints:
-            const = self.get_constraint(transform, constraint)
-            if const:
-                return True
-            
-        return False
-        
-    def get_weight_names(self, constraint):
-        #CBB
-        
-        constraint_type = self._get_constraint_type(constraint)
-        
-        if constraint_type == 'scaleConstraint':
-        
-            found_attributes = []
-                
-            weights = cmds.ls('%s.target[*]' % constraint)
-            
-            attributes = cmds.listAttr(constraint, k = True)
-                        
-            for attribute in attributes:
-                for inc in range(0, len(weights)):
-                    if attribute.endswith('W%i' % inc):
-                        found_attributes.append(attribute)
-                        break
-            
-            return found_attributes
-        
-        return eval('cmds.%s("%s", query = True, weightAliasList = True, )' % (constraint_type, constraint))
-
-    def get_weight_count(self, constraint):
-        """
-        Get the number of inputs weights (transforms) feeding int the constraint.
-        
-        Args:
-            constraint (str): The name of a constraint.
-        """
-        return len(cmds.ls('%s.target[*]' % constraint))
-    
-    def get_constraint(self, transform, constraint_type):
-        """
-        Find a constraint on the transform.
-        
-        Args:
-            transform (str): The name of a transform that is constrained.
-            constraint_type (str): The type of constraint to search for. Eg. parentConstraint, orientConstraint, pointConstraint, etc.
-            
-        Retrun 
-            str: The name of the constraint.
-        """
-        
-        constraint = eval('cmds.%s("%s", query = True)' % (constraint_type, transform) )
-        
-        return constraint
-    
-    def get_transform(self, constraint):
-        """
-        Get the transform that the constraint is constraining.
-        
-        Args:
-            constraint (str): The name of the constraint.
-        
-        Returns:
-            str: The name of the transform that is being constrained.
-        """
-        transform = attr.get_attribute_input('%s.constraintParentInverseMatrix' % constraint)
-        
-        if not transform:
-            return
-        
-        new_thing = transform.split('.')
-        return new_thing[0]
-    
-    def get_targets(self, constraint):
-        """
-        Get the transforms influencing the constraint.
-        
-        Args:
-            constraint (str): The name of the constraint.
-            
-        Returns:
-            list: The names of the transforms affecting the constraint.
-        """
-        transform = self.get_transform(constraint)
-        constraint_type = self._get_constraint_type(constraint)
-        
-        return eval('cmds.%s("%s", query = True, targetList = True)' % (constraint_type,
-                                                                        transform) )
-        
-    def remove_target(self, target, constraint):
-        """
-        Remove a target from a constraint. 
-        This only works if the constraint has all its original connections intact.
-        
-        Args:
-            target (str): The name of the transform target to remove.
-            constraint (str): The name of a constraint that has target affecting it.
-            
-        """
-        transform = self.get_transform(constraint)
-        constraint_type = self._get_constraint_type(constraint)
-        
-        return eval('cmds.%s("%s", "%s", remove = True)' % (constraint_type,
-                                                            target, 
-                                                            transform) )
-        
-    def set_interpolation(self, int_value, constraint):
-        """
-        Set the interpolation type of the constraint.
-        
-        Args:
-            int_value (int): index of the interpolation type.
-            constraint (str): The name of a constraint. Probably "parentConstraint" or "orientConstraint".
-        """
-        
-        cmds.setAttr('%s.interpType' % constraint, int_value)
-
-    def set_auto_use_last_number(self, bool_value):
-        self._set_to_last = bool_value
-
-    def create_title(self, node, constraint, title_name = 'FOLLOW'):
-        """
-        This will create a title enum attribute based on the targets feeding into a constraint.
-        The enum will have the name of the transforms affecting the constraint.
-        
-        Args:
-            node (str): The name of the node to add the title to.
-            constraint (str): The name of a constraint. Should be affected by multipe transforms.
-            title_name (str): The name to give the title attribute.
-        
-        """
-        
-        targets = self.get_targets(constraint)
-        
-        inc = 0
-        
-        names = []
-        
-        for target in targets:
-            name = target
-            
-            if target.startswith('follower_'):
-                parent = cmds.listRelatives(target, p = True)
-                if parent:
-                    parent = parent[0]
-                    if parent.startswith('CNT_'):
-                        name = parent
-        
-            name = '%s %s' % (inc, name)
-            
-            names.append(name)
-            inc += 1
-        
-        attr.create_title(node, title_name, names)
-        
-        
-    def create_switch(self, node, attribute, constraint):
-        """
-        Create a switch over all the target weights.
-        
-        Args:
-            node (str): The name of the node to add the switch attribute to.
-            attribute (str): The name to give the switch attribute.
-            constraint (str): The name of the constraint with multiple weight target transforms affecting it.
-        """
-        
-        attributes = self.get_weight_names(constraint)
-        
-        remap = attr.RemapAttributesToAttribute(node, attribute)
-        remap.create_attributes(constraint, attributes)
-        remap.create()
-        
-        if self._set_to_last:
-            cmds.setAttr('%s.%s' % (node, attribute), (len(attributes)-1))
-        
-    def delete_constraints(self, transform, constraint_type = 'None'):
-        
-        if not constraint_type:
-            for constraint_type in self.editable_constraints:
-                constraint = self.get_constraint(transform, constraint_type)
-                if constraint:
-                    cmds.delete(constraint)
-        
-        if constraint_type:
-            constraint = self.get_constraint(transform, constraint_type)
-            if constraint:
-                cmds.delete(constraint)
-        
-
-class IkHandle(object):
-    """
-    Convenience for creating ik handles.
-    
-    Args:
-        name (str): The description to give the node. Name = 'ikHandle_(name)'.
-    """
-    
-    solver_rp = 'ikRPsolver'
-    solver_sc = 'ikSCsolver'
-    solver_spline = 'ikSplineSolver'
-    solver_spring = 'ikSpringSolver'
-    
-    def __init__(self, name):
-        
-        self.name = name
-        
-        if not name:
-            self.name = core.inc_name('ikHandle')
-        
-        if not name.startswith('ikHandle'):
-            self.name = 'ikHandle_%s' % name
-        
-        
-            
-        self.start_joint = None
-        self.end_joint = None
-        self.solver_type = self.solver_sc
-        self.curve = None
-        
-        self.ik_handle = None
-        self.joints = []
-            
-    
-    def _create_regular_ik(self):
-        ik_handle, effector = cmds.ikHandle( name = core.inc_name(self.name),
-                                       startJoint = self.start_joint,
-                                       endEffector = self.end_joint,
-                                       sol = self.solver_type )
-                           
-        cmds.rename(effector, core.inc_name('effector_%s' % ik_handle))
-        self.ik_handle = ik_handle
-        
-    def _create_spline_ik(self):
-        
-        if self.curve:
-            
-            ik_handle = cmds.ikHandle(name = core.inc_name(self.name),
-                                           startJoint = self.start_joint,
-                                           endEffector = self.end_joint,
-                                           sol = self.solver_type,
-                                           curve = self.curve, ccv = False, pcv = False)
-            
-            cmds.rename(ik_handle[1], 'effector_%s' % ik_handle[0])
-            self.ik_handle = ik_handle[0]
-            
-        if not self.curve:
-            
-            ik_handle = cmds.ikHandle(name = core.inc_name(self.name),
-                                           startJoint = self.start_joint,
-                                           endEffector = self.end_joint,
-                                           sol = self.solver_type,
-                                           scv = False,
-                                           pcv = False)
-            
-            cmds.rename(ik_handle[1], 'effector_%s' % ik_handle[0])
-            self.ik_handle = ik_handle[0]
-            
-            self.curve = ik_handle[2]
-            self.curve = cmds.rename(self.curve, core.inc_name('curve_%s' % self.name))
-            
-            self.ik_handle = ik_handle[0]
-        
-
-        
-    def set_start_joint(self, joint):
-        """
-        Set start joint for the ik handle.
-        
-        Args:
-            joint (str): The name of the start joint.
-        """
-        self.start_joint = joint
-        
-    def set_end_joint(self, joint):
-        """
-        Set end joint for the ik handle.
-        
-        Args:
-            joint (str): The name of the end joint.
-        """
-        self.end_joint = joint
-        
-    def set_joints(self, joints_list):
-        """
-        Set the joints for the ik handle.
-        start joint becomes the first entry.
-        end joint beomces the las entry.
-        
-        Args:
-            joints_list (list): A list of joints.
-        """
-        self.start_joint = joints_list[0]
-        self.end_joint = joints_list[-1]
-        self.joints = joints_list
-        
-    def set_curve(self, curve):
-        """
-        Set the curve for spline ik.
-        
-        Args:
-            curve (str): The name of the curve.
-        """
-        self.curve = curve
-        
-    def set_solver(self, type_name):
-        """
-        Set the solver type.
-        
-        solver types:
-        'ikRPsolver'
-        'ikSCsolver'
-        'ikSplineSolver'
-        'ikSpringSolver'
-        
-        Args:
-            type_name (str): The name of the solver type.
-        """
-        self.solver_type = type_name
-    
-    def set_full_name(self, fullname):
-        """
-        Set the full name for the ik handle, no prefixing or formatting added.
-        """
-        self.name = fullname
-    
-    def create(self):
-        """
-        Create the ik handle.
-        
-        Returns:
-            str: The name of the ik handle.
-        """
-        
-        
-        if not self.start_joint or not self.end_joint:
-            return
-        
-        if not self.curve and not self.solver_type == self.solver_spline:
-            self._create_regular_ik()
-        
-        if self.curve or self.solver_type == self.solver_spline:
-            self.solver_type = self.solver_spline
-            self._create_spline_ik()
-
-        
-        return self.ik_handle
-
-class OrientJoint(object):
-    """
-    This will orient the joint using the attributes created with OrientJointAttributes.
-    """
-    
-    def __init__(self, joint_name, children = []):
-        
-        self.joint = joint_name
-        
-        #self.orient_values = None
-        self.aim_vector = [1,0,0]
-        self.up_vector = [0,1,0]
-        self.world_up_vector = [0,1,0]
-        
-        self.aim_at = 3
-        self.aim_up_at = 0
-        
-        self.children = children
-        self.child = None
-        self.child2 = None
-        self.grand_child = None
-        self.parent = None
-        self.grand_parent = None
-        
-        self.surface = None
-        
-        self.invert_scale = None
-        
-        self.delete_later =[]
-        self.world_up_vector = self._get_vector_from_axis(1)
-        self.up_space_type = 'vector'
-        
-        self._get_relatives()
-        self.orient_values = self._get_values()
-        
-    def _unparent(self):
-        if not self.children:
-            self.children = cmds.listRelatives(self.joint, f = True, type = 'transform')
-            
-        if self.children:
-            
-            
-            
-            if not self.has_grand_child and self.invert_scale:
-                self.children = cmds.parent(self.children, w = True, r = True)
-            else:
-                self.children = cmds.parent(self.children, w = True)
-            
-            
-            for child in self.children:
-                parent = cmds.listRelatives(child, p = True, f = True)
-                if parent:
-                    parent = parent[0]
-                    self.delete_later.append(parent)
-                        
-        """
-        self.parent_children = cmds.listRelatives(self.parent, f = True, type = 'transform')
-        self.parent_children = cmds.parent(self.parent_children, w = True)
-        
-        for child in self.parent_children:
-            
-            test_parent = core.get_basename(child, remove_namespace = False, remove_attribute = False)
-            test_joint = core.get_basename(self.joint, remove_namespace = False, remove_attribute = False)
-            
-            if test_parent == test_joint:
-                self.joint = child
-        """
-        
-    def _parent(self):
-        
-        if self.children:
-            cmds.parent(self.children, self.joint)
-        
-        
-    def _update_locator_scale(self, locator):
-        
-        if cmds.objExists('%s.localScale' % locator):
-            radius = cmds.getAttr('%s.radius' % self.joint)
-            cmds.setAttr('%s.localScaleX' % locator, radius)
-            cmds.setAttr('%s.localScaleY' % locator, radius)
-            cmds.setAttr('%s.localScaleZ' % locator, radius)
-        
-    def _get_surface(self):
-        
-        try:
-            self.surface = cmds.getAttr('%s.surface' % self.joint)
-        except:
-            pass
-        
-    def _get_relatives(self):
-        
-        parent = cmds.listRelatives(self.joint, p = True, f = True)
-        
-        if parent:
-            self.parent = parent[0]
-            
-            grand_parent = cmds.listRelatives(self.parent, p = True, f = True)
-            
-            if grand_parent:
-                self.grand_parent = grand_parent[0]
-        
-        
-        if not self.children:
-            self.children = cmds.listRelatives(self.joint, f = True, type = 'transform')
-        
-        if self.children:
-            self.child = self.children[0]
-        
-        
-    def _get_children_special_cases(self):
-        
-        if not self.children:
-            return
-        
-        self.child = self.children[0]
-        if len(self.children) > 1:
-            self.child2 = self.children[1]
-        
-        grand_children = cmds.listRelatives(self.child, f = True, type = 'transform')
-        
-        if grand_children:
-            self.grand_child = grand_children[0]
-    
-    def _get_vector_from_axis(self, index):
-        vectors = [[1,0,0],
-                   [0,1,0],
-                   [0,0,1],
-                   [-1,0,0],
-                   [0,-1,0],
-                   [0,0,-1],
-                   [0,0,0]]
-        
-        return vectors[index]
-        
-    def _get_aim_at(self, index):
-        
-        if index < 3:
-            world_aim = cmds.group(em = True, n = 'world_aim')
-            MatchSpace(self.joint, world_aim).translation()
-            
-            if index == 0:
-                cmds.move(1,0,0, world_aim, r = True)
-            if index == 1:
-                cmds.move(0,1,0, world_aim, r = True)
-            if index == 2:
-                cmds.move(0,0,1, world_aim, r = True)
-                
-            self.delete_later.append( world_aim )
-            return world_aim
-            
-        if index == 3:
-            
-            child_aim = None
-            
-            if self.child and cmds.objExists(self.child):
-                self._update_locator_scale(self.child)
-                child_aim = self._get_position_group(self.child)
-            
-            return child_aim
-            
-        if index == 4:
-            parent_aim = self._get_position_group(self.parent)
-            return parent_aim
-
-        if index == 5:
-            aim = self._get_local_group(self.parent)
-            return aim
-        
-    def _get_aim_up_at(self, index):
-        
-        if index == 1:
-            self.up_space_type = 'objectrotation'
-            return self._get_local_group(self.parent)
-        
-        if index == 2:
-            
-            child_group = None
-            
-            if self.child and cmds.objExists(self.child):
-                self._update_locator_scale(self.child)
-                child_group = self._get_position_group(self.child)
-                self.up_space_type = 'object'
-                
-            if not self.child or not cmds.objExists(self.child):
-                vtool.util.warning('Child specified as up in orient attributes but %s has no child.' % self.joint)
-                
-            
-            return child_group
-        
-        if index == 3:
-            
-            parent_group = self._get_position_group(self.parent)
-            self.up_space_type = 'object'
-            return parent_group
-        
-        if index == 4:
-            top = self._get_triangle_group(self.orient_values['triangleTop'])
-            mid = self._get_triangle_group(self.orient_values['triangleMid'])
-            btm = self._get_triangle_group(self.orient_values['triangleBtm'])
-            
-            if not top or not mid or not btm:
-                
-                vtool.util.warning('Could not orient %s fully with current triangle plane settings.' % self.joint)
-                return
-            
-            plane_group = get_group_in_plane(top, mid, btm)
-            cmds.move(0,10,0, plane_group, r =True, os = True)
-            self.delete_later.append(plane_group)
-            self.up_space_type = 'object'
-            return plane_group
-        
-        if index == 5:
-            
-            child_group = None
-            
-            if self.child2 and cmds.objExists(self.child2):
-                self._update_locator_scale(self.child2)
-                child_group = self._get_position_group(self.child2)
-                self.up_space_type = 'object'
-            
-            if not self.child2 or not cmds.objExists(self.child2):
-                vtool.util.warning('Child 2 specified as up in orient attributes but %s has no 2nd child.' % self.joint)
-            return child_group
-        
-        if index == 6:
-            
-            self._get_surface()
-            
-            space_group = None
-                        
-            if not self.surface:
-                return space_group
-                
-            self.up_space_type = 'object'
-            
-            space_group = self._get_position_group(self.joint)
-            space_group_xform = cmds.xform(space_group, q = True, t = True, ws = True)
-            
-            if core.has_shape_of_type(self.surface, 'mesh'):
-                mesh_fn = api.MeshFunction(self.surface)
-                normal = mesh_fn.get_closest_normal(space_group_xform, True)
-                cmds.xform(space_group, ws = True, t = normal)
-            if core.has_shape_of_type(self.surface, 'nurbsSurface'):
-                surface_fn = api.NurbsSurfaceFunction(self.surface)
-                
-                normal = surface_fn.get_closest_normal(space_group_xform, True)
-                cmds.xform(space_group, ws = True, t = normal)
-                
-        
-            return space_group
-            
-    def _get_local_group(self, transform):
-        
-        local_up_group = cmds.group(em = True, n = 'local_up_%s' % transform)
-        
-        MatchSpace(transform, local_up_group).rotation()
-        MatchSpace(self.joint, local_up_group).translation()
-        
-        cmds.move(1,0,0, local_up_group, relative = True, objectSpace = True)
-        
-        self.delete_later.append(local_up_group)
-        
-        return local_up_group
-    
-    def _get_position_group(self, transform):
-        position_group = cmds.group(em = True, n = 'position_group')
-        
-        MatchSpace(transform, position_group).translation_to_rotate_pivot()
-        
-        self.delete_later.append(position_group)
-        
-        return position_group
-        
-    def _get_triangle_group(self, index):
-        transform = None
-        
-        if index == 0:
-            transform = self.grand_parent
-        if index == 1:
-            transform = self.parent
-        if index == 2:
-            transform = self.joint
-        if index == 3:
-            transform = self.child
-        if index == 4:
-            transform = self.grand_child
-            
-        if not transform:
-            return
-                
-        return self._get_position_group(transform)
-              
-    def _create_aim(self):
-        
-        if not self.aim_at:
-            return
-        
-        if not self.aim_up_at:
-            
-            aim = cmds.aimConstraint(self.aim_at, 
-                                     self.joint, 
-                                     aimVector = self.aim_vector, 
-                                     upVector = self.up_vector,
-                                     worldUpVector = self.world_up_vector,
-                                     worldUpType = self.up_space_type)[0]
-                                     
-        if self.aim_up_at:
-            aim = cmds.aimConstraint(self.aim_at, 
-                                     self.joint, 
-                                     aimVector = self.aim_vector, 
-                                     upVector = self.up_vector,
-                                     worldUpObject = self.aim_up_at,
-                                     worldUpVector = self.world_up_vector,
-                                     worldUpType = self.up_space_type)[0] 
-        
-        self.delete_later.append(aim)
-        
-    def _get_values(self):
-        
-        if not cmds.objExists('%s.ORIENT_INFO' % self.joint):
-            return
-        
-        orient_attributes = attr.OrientJointAttributes(self.joint)
-        return orient_attributes.get_values()
-        
-    def _cleanup(self):
-        if self.delete_later:
-            cmds.delete(self.delete_later)
-        
-        self.delete_later = []
-
-    def _pin(self):
-        
-        pin = PinXform(self.joint)
-        pin.pin(self.children)
-        
-        nodes = pin.get_pin_nodes()
-        if nodes:
-            self.delete_later += nodes
-    
-    def _freeze(self, scale = True):
-        
-        if scale:
-            if is_rotate_scale_default(self.joint):
-                return
-        
-        if not scale:
-            if is_rotate_default(self.joint):
-                return
-        """
-        if not self.children:
-            self.children = cmds.listRelatives(self.joint, f = True, type = 'transform')
-            
-        children = None
-            
-        if self.children:
-            children = cmds.parent(self.children, w = True)
-        """
-        try:
-            cmds.makeIdentity(self.joint, apply = True, r = True, s = scale)
-        except:
-<<<<<<< HEAD
-            vtool.util.warning('Could not freeze %s when trying to orient.' % self.joint)
-            raise
-=======
-            vtool.util.error(traceback.format_exc())
-            basename = core.get_basename(self.joint)
-            vtool.util.warning('Could not freeze %s when trying to orient.' % basename)
-
->>>>>>> ae9bff6c
-        """
-        if children:
-            cmds.parent(children, self.joint)
-        """
-    def _invert_scale(self):
-        
-        print self.orient_values
-        
-        if self.orient_values:
-            invert_scale = self.orient_values['invertScale']
-        else:
-            invert_scale = self.invert_scale
-        
-        print invert_scale
-        
-        if invert_scale == 0:
-            return
-        
-        #if self.children:
-        #    vtool.util.warning('Orient Joints inverted scale only permitted on joints with no children. Skipping scale change on %s' % core.get_basename(self.joint))
-        #    return
-        
-        if invert_scale == 1:
-            cmds.setAttr('%s.scaleX' % self.joint, -1)
-            return
-        if invert_scale == 2:
-            cmds.setAttr('%s.scaleY' % self.joint, -1)
-            return
-        if invert_scale == 3:
-            cmds.setAttr('%s.scaleZ' % self.joint, -1)
-            return
-        if invert_scale == 4:
-            cmds.setAttr('%s.scaleX' % self.joint, -1)
-            cmds.setAttr('%s.scaleY' % self.joint, -1)
-            return
-        if invert_scale == 5:
-            cmds.setAttr('%s.scaleX' % self.joint, -1)
-            cmds.setAttr('%s.scaleZ' % self.joint, -1)
-            return
-        if invert_scale == 6:
-            cmds.setAttr('%s.scaleY' % self.joint, -1)
-            cmds.setAttr('%s.scaleZ' % self.joint, -1)
-            return
-        if invert_scale == 7:
-            cmds.setAttr('%s.scaleX' % self.joint, -1)
-            cmds.setAttr('%s.scaleY' % self.joint, -1)
-            cmds.setAttr('%s.scaleZ' % self.joint, -1)
-            return
-            
-    def set_aim_vector(self, vector_list):
-        """
-        Args:
-            vector_list (list): [0,0,0] vector that defines what axis should aim.  
-            If joint should aim with X axis then vector should be [1,0,0].  If joint should aim with Y axis then [0,1,0], etc.
-            If up needs to be opposite of X axis then vector should be [-1,0,0].
-        """
-        self.aim_vector = vector_list
-        
-    def set_up_vector(self, vector_list):
-        """
-        Args:
-            vector_list (list): [0,0,0] vector that defines what axis should aim up.  
-            If joint should aim up with X axis then vector should be [1,0,0].  If joint should aim up with Y axis then [0,1,0], etc.
-            If up needs to be opposite of X axis then vector should be [-1,0,0].
-        """
-        self.up_vector = vector_list
-        
-    def set_world_up_vector(self, vector_list):
-        """
-        Args:
-            vector_list (list): [0,0,0] vector that defines what world up axis be.  
-            If world should aim up with X axis then vector should be [1,0,0].  If world should aim up with Y axis then [0,1,0], etc.
-            If up needs to be opposite of X axis then vector should be [-1,0,0].
-        """
-        self.world_up_vector = vector_list
-        
-    def set_aim_at(self, int_value):
-        """
-        Set how the joint aims.
-        
-        Args:
-            int_value (int): 0 aim at world X, 
-                                1 aim at world Y, 
-                                2 aim at world Z, 
-                                3 aim at immediate child. 
-                                4 aim at immediate parent. 
-                                5 aim at local parent, which is like aiming at the parent and then reversing direction.
-        """
-        self.aim_at = self._get_aim_at(int_value)
-        
-    def set_aim_up_at(self, int_value):
-        """
-        Set how the joint aims up.
-        
-        Args:
-            int_value (int):  0 world,
-                                1 parent rotate,
-                                2 child position,
-                                3 parent position,
-                                4 triangle plane, which need to be configured to see which joints in the hierarchy it calculates with.
-                                5 child 2
-                                6 surface
-        """
-        self.aim_up_at = self._get_aim_up_at(int_value)
-        
-        
-    def set_surface(self, surface_name):
-        
-        self.surface = surface_name
-        
-        self.set_aim_up_at(6)
-        if cmds.objExists('%s.surface' % self.joint):
-            try:
-                cmds.setAttr('%s.surface' % self.joint, surface_name, type = 'string')
-            except:
-                pass
-        
-    def set_aim_up_at_object(self, name):
-        self.aim_up_at = self._get_local_group(name)
-        
-        self.up_space_type = 'objectrotation'
-        self.world_up_vector = [0,1,0]
-    
-    def set_invert_scale(self, axis_letters):
-        self.invert_scale = axis_letters
-    
-    def run(self):
-        
-        self.has_grand_child = False
-        if self.children:
-            self.has_grand_child = cmds.listRelatives(self.children[0], f = True, type = 'transform')
-        
-        if self.orient_values and self.orient_values['invertScale'] > 0:
-            if not self.has_grand_child:
-                self._pin()
-        
-        self._unparent()
-        self._get_children_special_cases()
-        
-        self._freeze(scale = True)        
-        
-        #self._pin()
-        
-        vtool.util.show('Orienting %s' % core.get_basename(self.joint))
-        
-        try:
-            cmds.setAttr('%s.rotateAxisX' % self.joint, 0)
-            cmds.setAttr('%s.rotateAxisY' % self.joint, 0)
-            cmds.setAttr('%s.rotateAxisZ' % self.joint, 0)
-        except:
-            vtool.util.show('Could not zero out rotateAxis on %s. This may cause rig errors.' % self.joint)
-        
-        if self.orient_values:
-        
-            self.aim_vector = self._get_vector_from_axis( self.orient_values['aimAxis'] )
-            self.up_vector = self._get_vector_from_axis(self.orient_values['upAxis'])
-            self.world_up_vector = self._get_vector_from_axis( self.orient_values['worldUpAxis'])
-            
-            self.aim_at = self._get_aim_at(self.orient_values['aimAt'])
-            self.aim_up_at = self._get_aim_up_at(self.orient_values['aimUpAt'])
-        
-        if not self.orient_values:
-                        
-            if type(self.aim_at) == int:
-                self.aim_at = self._get_aim_at(self.aim_at)
-            
-            if type(self.aim_up_at) == int: 
-                self.aim_up_at = self._get_aim_up_at(self.aim_up_at)
-        
-        self._create_aim()
-        
-        #self._freeze(scale = False)
-        
-        self._parent()
-        
-        if self.orient_values and self.orient_values['invertScale'] > 0:
-            if not self.has_grand_child:
-                self._invert_scale()
-            else:
-                basename = core.get_basename(self.joint)
-                vtool.util.warning('Inverse scale has issues with orienting chains with more than just one child. Skipping for joint: %s' % basename)
-        
-        self._cleanup()
-<<<<<<< HEAD
-        
-        self._freeze(scale = False)
-            
-        
-=======
->>>>>>> ae9bff6c
-
-class BoundingBox(vtool.util.BoundingBox):
-    """
-    Convenience for dealing with bounding boxes.
-    
-    Args:
-        thing (str): The name of a transform in maya. Bounding box info is automatically loaded from the transform.
-    """
-    def __init__(self, thing):
-        
-        self.thing = thing
-        
-        xmin, ymin, zmin, xmax, ymax, zmax = cmds.exactWorldBoundingBox(self.thing)
-        
-        super(BoundingBox, self).__init__([xmin, ymin, zmin], 
-                                          [xmax, ymax, zmax])
-
-class AttachJoints(object):
-    """
-    Attach a chain of joints to a matching chain.
-    parentConstraint and scaleConstraint are used to make the attachment.
-    """
-    attach_type_constraint = 0
-    attach_type_matrix = 1
-    
-    def __init__(self, source_joints, target_joints):
-        self.source_joints = source_joints
-        self.target_joints = target_joints
-        self._attach_type = 0
-    
-    def _hook_scale_constraint(self, node):
-        
-        constraint_editor = ConstraintEditor()
-        scale_constraint = constraint_editor.get_constraint(node, constraint_editor.constraint_scale)
-        
-        if not scale_constraint:
-            return
-        
-        scale_constraint_to_world(scale_constraint)
-        
-    def _unhook_scale_constraint(self, scale_constraint):
-        
-        scale_constraint_to_local(scale_constraint)
-        
-    def _attach_joint(self, source_joint, target_joint):
-        
-        if self._attach_type == 0:
-            self._hook_scale_constraint(target_joint)
-            
-            parent_constraint = cmds.parentConstraint(source_joint, target_joint, mo = True)[0]
-            
-            cmds.setAttr('%s.interpType' % parent_constraint, 2)
-            
-            scale_constraint = cmds.scaleConstraint(source_joint, target_joint)[0]
-            
-            constraint_editor = ConstraintEditor()
-            constraint_editor.set_auto_use_last_number(True)
-            constraint_editor.create_switch(self.target_joints[0], 'switch', parent_constraint)
-            constraint_editor.create_switch(self.target_joints[0], 'switch', scale_constraint)
-            
-            self._unhook_scale_constraint(scale_constraint)
-            
-        if self._attach_type == 1:
-            
-            switches = SpaceSwitch().get_space_switches(target_joint)
-            
-            if switches:
-                
-                SpaceSwitch().add_source(source_joint, target_joint, switches[0])
-                SpaceSwitch().create_switch(self.target_joints[0], 'switch', switches[0])
-                
-                
-            if not switches:
-                switch = SpaceSwitch(source_joint, target_joint)
-                switch.set_use_weight(True)
-                switch_node = switch.create()
-                switch.create_switch(self.target_joints[0], 'switch', switch_node)
-                        
-    def _attach_joints(self, source_chain, target_chain):
-        
-        for inc in range( 0, len(source_chain) ):
-            self._attach_joint(source_chain[inc], target_chain[inc] )
-            
-    def set_source_and_target_joints(self, source_joints, target_joints):
-        """
-        Args:
-            source_joints (list): A list of joint names that should move the target.
-            target_joints (list): A list of joints names that should be moved by the source.
-        """
-        self.source_joints = source_joints
-        self.target_joints = target_joints
-    
-    def set_attach_type(self, attach_type):
-        
-        self._attach_type = attach_type
-        
-    def create(self):
-        """
-        Create the attachments.
-        """
-        self._attach_joints(self.source_joints, self.target_joints)
-
-class DuplicateHierarchy(object):
-    """
-    Duplicate the hierachy of a transform.
-    
-    Args:
-        transform (str): The name of a transform with child hierarchy.
-    """
-    def __init__(self, transform):
-        
-        self.top_transform = transform
-
-        self.duplicates = []
-        
-        self.replace_old = None
-        self.replace_new = None
-        
-        self.stop = False
-        self.stop_at_transform = None
-        
-        self.only_these_transforms = None
-        self._only_joints = False
-        
-            
-    def _get_children(self, transform):
-        children = cmds.listRelatives(transform, children = True, path = True, type = 'transform')
-        found = []
-        
-        if children:
-            for child in children:
-                if cmds.nodeType(child).find('Constraint') > -1:
-                    continue
-        
-                if self._only_joints:
-                    if not cmds.nodeType(child) == 'joint':
-                        continue
-                    
-                found.append(child)
-        
-        return found
-        
-    def _duplicate(self, transform):
-        
-        new_name = transform
-        
-        if self.replace_old and self.replace_new:
-            new_name = transform.replace(self.replace_old, self.replace_new)
-            new_name = core.get_basename(new_name)
-        
-        duplicate = cmds.duplicate(transform, po = True)[0]
-        
-        attr.remove_user_defined(duplicate)
-        
-        duplicate = cmds.rename(duplicate, core.inc_name(new_name))
-        
-        self.duplicates.append( duplicate )
-        
-        return duplicate
-    
-    def _duplicate_hierarchy(self, transform, parent = None):
-        
-        if transform == self.stop_at_transform:
-            self.stop = True
-        
-        if self.stop:
-            return
-        
-        top_duplicate = self._duplicate(transform)
-        
-        children = self._get_children(transform)
-        
-        if children:
-            duplicate = None
-            duplicates = []
-            
-            for child in children:
-                
-                if self.only_these_transforms and not child in self.only_these_transforms:
-                    
-                    sub_children = self._get_children(child)
-                    
-                    if sub_children:
-                        
-                        for sub_child in sub_children:
-                            if not sub_child in self.only_these_transforms:
-                                continue
-                            
-                            duplicate = self._duplicate_hierarchy(sub_child, parent )
-                            
-                            if not duplicate:
-                                continue
-                            
-                            duplicates.append(duplicate)
-                        
-                    continue
-                
-                duplicate = self._duplicate_hierarchy(child)
-                
-                if not duplicate:
-                    break
-                
-                duplicates.append(duplicate)
-                
-                if cmds.nodeType(parent) == 'joint' and cmds.nodeType(duplicate) == 'joint':
-                    
-                    if cmds.isConnected('%s.scale' % transform, '%s.inverseScale' % duplicate):
-                        cmds.disconnectAttr('%s.scale' % transform, '%s.inverseScale' % duplicate)
-                        cmds.connectAttr('%s.scale' % parent, '%s.inverseScale' % duplicate)
-                    
-            if duplicates:
-                cmds.parent(duplicates, top_duplicate)
-        
-        return top_duplicate
-    
-    def only_these(self, list_of_transforms):
-        """
-        Only duplicate transforms in list_of_transforms.
-        
-        Args:
-            list_of_transforms (list): Names of transforms in the hierarchy.
-        """
-        self.only_these_transforms = list_of_transforms
-    
-    def only_joints(self, bool_value):
-        self._only_joints = bool_value
-    
-    def stop_at(self, transform):
-        """
-        The transform at which to stop the duplication.
-        
-        Args:
-            transform (str): The name of the transform.
-        """
-        relative = cmds.listRelatives(transform, type = 'transform')
-        
-        if relative:
-            self.stop_at_transform = relative[0]
-        
-    def replace(self, old, new):
-        """
-        Replace the naming in the duplicate.
-        
-        Args:
-            old (str): String in the duplicate name to replace.
-            new (str): String in the duplicate to replace with.
-        """
-        self.replace_old = old
-        self.replace_new = new
-        
-    def create(self):
-        """
-        Create the duplicate hierarchy.
-        """
-        cmds.refresh()
-        
-        self._duplicate_hierarchy(self.top_transform)
-        
-        return self.duplicates
-
-class BuildHierarchy(object):
-    
-    def __init__(self):
-        self.transforms = []
-        self.replace_old = None
-        self.replace_new = None
-    
-    def _build_hierarchy(self):
-        
-        new_joints = []
-        last_transform = None
-        
-        for transform in self.transforms:
-            cmds.select(cl = True)
-            joint = cmds.joint()
-            
-            name = transform
-            if self.replace_old and self.replace_new:
-                name = name.replace(self.replace_old, self.replace_new)
-            
-            joint = cmds.rename(joint, core.inc_name(name))
-            
-            MatchSpace(transform, joint).translation_rotation()
-            MatchSpace(transform, joint).world_pivots()
-            cmds.makeIdentity(joint, r = True, apply = True)
-            
-            new_joints.append(joint)
-            
-            if last_transform:
-                cmds.parent(joint, last_transform)
-                
-            last_transform = joint
-            
-        return new_joints
-    
-    def set_transforms(self, transform_list):
-        
-        self.transforms = transform_list
-        
-    def set_replace(self, old, new):
-        self.replace_old = old
-        self.replace_new = new
-        
-    def create(self):
-        new_joints = self._build_hierarchy()
-        return new_joints
-    
-class OverDriveTranslation(object):
-    
-    def __init__(self, transform, driver):
-        self.transform = transform
-        self.driver = driver
-        
-        self.x_values = [1,1]
-        self.y_value = [1,1]
-        self.z_values = [1,1]
-    
-    def _create_nodes(self, description):
-        
-        clamp = cmds.createNode('clamp', n = core.inc_name('clamp_%s_%s' % (description, self.transform)))
-        multi = cmds.createNode('multiplyDivide', n = core.inc_name('multiplyDivide_%s_%s' % (description,self.transform)))
-        
-        cmds.connectAttr('%s.translateX' % self.transform, '%s.inputR' % clamp)
-        cmds.connectAttr('%s.translateY' % self.transform, '%s.inputG' % clamp)
-        cmds.connectAttr('%s.translateZ' % self.transform, '%s.inputB' % clamp)
-        cmds.connectAttr('%s.outputR' % clamp, '%s.input1X' % multi)
-        cmds.connectAttr('%s.outputG' % clamp, '%s.input1Y' % multi)
-        cmds.connectAttr('%s.outputB' % clamp, '%s.input1Z' % multi)
-        
-        return clamp, multi
-        
-    def _fix_value(self, value):
-        
-        value = abs(value) - 1.00
-        
-        return value
-        
-    def set_x(self, positive_x, negative_x):
-        
-        positive_x = self._fix_value(positive_x)
-        negative_x = self._fix_value(negative_x)
-        
-        self.x_values = [positive_x, negative_x]
-    
-    def set_y(self, positive_y, negative_y):
-        
-        positive_y = self._fix_value(positive_y)
-        negative_y = self._fix_value(negative_y)
-        
-        self.y_values = [positive_y, negative_y]
-    
-    def set_z(self, positive_z, negative_z):
-        
-        positive_z = self._fix_value(positive_z)
-        negative_z = self._fix_value(negative_z)
-        
-        self.z_values = [positive_z, negative_z]
-    
-    def create(self):
-        
-        clamp_pos, multi_pos = self._create_nodes('pos')
-        clamp_neg, multi_neg = self._create_nodes('neg')
-        
-        cmds.setAttr('%s.maxR' % clamp_pos, 10000)
-        cmds.setAttr('%s.maxG' % clamp_pos, 10000)
-        cmds.setAttr('%s.maxB' % clamp_pos, 10000)
-        
-        cmds.setAttr('%s.minR' % clamp_neg, -10000)
-        cmds.setAttr('%s.minG' % clamp_neg, -10000)
-        cmds.setAttr('%s.minB' % clamp_neg, -10000)
-        
-        cmds.setAttr('%s.input2X' % multi_pos, self.x_values[0])
-        cmds.setAttr('%s.input2Y' % multi_pos, self.y_values[0])
-        cmds.setAttr('%s.input2Z' % multi_pos, self.z_values[0])
-        
-        cmds.setAttr('%s.input2X' % multi_neg, self.x_values[1])
-        cmds.setAttr('%s.input2Y' % multi_neg, self.y_values[1])
-        cmds.setAttr('%s.input2Z' % multi_neg, self.z_values[1])
-        
-        plus = cmds.createNode('plusMinusAverage', n = core.inc_name('plusOverDrive_%s' % self.transform))
-        
-        cmds.connectAttr('%s.outputX' % multi_pos, '%s.input3D[0].input3Dx' % plus)
-        cmds.connectAttr('%s.outputY' % multi_pos, '%s.input3D[0].input3Dy' % plus)
-        cmds.connectAttr('%s.outputZ' % multi_pos, '%s.input3D[0].input3Dz' % plus)
-        
-        cmds.connectAttr('%s.outputX' % multi_neg, '%s.input3D[1].input3Dx' % plus)
-        cmds.connectAttr('%s.outputY' % multi_neg, '%s.input3D[1].input3Dy' % plus)
-        cmds.connectAttr('%s.outputZ' % multi_neg, '%s.input3D[1].input3Dz' % plus)      
-        
-        cmds.connectAttr('%s.output3Dx' % plus, '%s.translateX' % self.driver)
-        cmds.connectAttr('%s.output3Dy' % plus, '%s.translateY' % self.driver)
-        cmds.connectAttr('%s.output3Dz' % plus, '%s.translateZ' % self.driver) 
-        
-class TranslateSpaceScale(object):
-    
-    def __init__(self):
-        
-        self.x_space = []
-        self.y_space = []
-        self.z_space = []
-        
-        self.source = None
-        self.target = None
-        
-    def set_x_space(self, positive_distance, negative_distance):
-        
-        self.x_space = [positive_distance, negative_distance]
-        
-    def set_y_space(self, positive_distance, negative_distance):
-        
-        self.y_space = [positive_distance, negative_distance]
-        
-    def set_z_space(self, positive_distance, negative_distance):
-        
-        self.z_space = [positive_distance, negative_distance]
-        
-    def set_source_translate(self, source):
-        self.source = source
-        
-    def set_target_scale(self, target):
-        self.target = target
-        
-    def create(self):
-        
-        if not self.source or not self.target:
-            return
-        
-        if self.x_space:
-        
-            current_value = cmds.getAttr('%s.scaleX' % self.target)
-            negate = current_value/abs(current_value)
-            
-            condition = attr.connect_equal_condition('%s.translateX' % self.source, '%s.scaleX' % self.target, 0)
-            cmds.setAttr('%s.operation' % condition, 3)
-            
-            cmds.setAttr('%s.colorIfTrueR' % condition, self.x_space[0] * negate)
-            cmds.setAttr('%s.colorIfFalseR' % condition, self.x_space[1] * negate)
-            
-        if self.y_space:
-            
-            current_value = cmds.getAttr('%s.scaleY' % self.target)
-            negate = current_value/abs(current_value)
-            
-            condition = attr.connect_equal_condition('%s.translateY' % self.source, '%s.scaleY' % self.target, 0)
-            cmds.setAttr('%s.operation' % condition, 3)
-            
-            cmds.setAttr('%s.colorIfTrueR' % condition, self.y_space[0] * negate)
-            cmds.setAttr('%s.colorIfFalseR' % condition, self.y_space[1] * negate)
-        
-        if self.z_space:
-            
-            current_value = cmds.getAttr('%s.scaleZ' % self.target)
-            negate = current_value/abs(current_value)
-            
-            condition = attr.connect_equal_condition('%s.translateZ' % self.source, '%s.scaleZ' % self.target, 0)
-            cmds.setAttr('%s.operation' % condition, 3)
-            
-            cmds.setAttr('%s.colorIfTrueR' % condition, self.z_space[0] * negate)
-            cmds.setAttr('%s.colorIfFalseR' % condition, self.z_space[1] * negate) 
-
-class MatrixConstraintNodes(object):
-
-    def __init__(self, source_transform, target_transform = None):
-        
-        self.connect_translate = True
-        self.connect_rotate = True
-        self.connect_scale = True
-        
-        self.source = vtool.util.convert_to_sequence(source_transform)
-        self.target = target_transform
-        
-        self._decompose = True
-        
-        if target_transform:
-            self.description = target_transform
-        else:
-            self.description = 'Constraint' 
-
-        self.node_decompose_matrix = None
-        
-    def _create_decompose(self):
-        
-        if self._decompose:
-            decom = core.create_node('decomposeMatrix', self.description)
-            self.node_decompose_matrix = decom
-            
-    def _connect_decompose(self, matrix_attribute):
-        
-        cmds.connectAttr(matrix_attribute, '%s.inputMatrix' % self.node_decompose_matrix)    
-        
-        if self.connect_translate:
-            cmds.connectAttr('%s.outputTranslate' % self.node_decompose_matrix, '%s.translate' % self.target)
-        if self.connect_rotate:
-            if cmds.nodeType(self.target) == 'joint':
-                #self._create_joint_offset()
-                cmds.connectAttr('%s.outputRotate' % self.node_decompose_matrix, '%s.jointOrient' % self.target)        
-            else:
-                cmds.connectAttr('%s.outputRotate' % self.node_decompose_matrix, '%s.rotate' % self.target)
-        if self.connect_scale:
-            cmds.connectAttr('%s.outputScale' % self.node_decompose_matrix, '%s.scale' % self.target)
-            
-    def _create_joint_offset(self):
-        
-        euler_to_quat = core.create_node('eulerToQuat', self.description)
-        quat_invert = core.create_node('quatInvert', self.description)
-        quat_prod = core.create_node('quatProd', self.description)
-        self.joint_orient_quat_to_euler = core.create_node('quatToEuler', self.description)
-        
-        cmds.connectAttr('%s.jointOrient' % self.target, '%s.inputRotate' % euler_to_quat)
-        cmds.connectAttr('%s.outputQuat' % euler_to_quat, '%s.inputQuat' % quat_invert)
-        
-        cmds.connectAttr('%s.outputQuat' % self.node_decompose_matrix, '%s.input1Quat' % quat_prod)
-        cmds.connectAttr('%s.outputQuat' % quat_invert, '%s.input2Quat' % quat_prod)
-        cmds.connectAttr('%s.outputQuat' % quat_prod, '%s.inputQuat' % self.joint_orient_quat_to_euler)
-        
-        cmds.connectAttr('%s.outputRotate' % self.joint_orient_quat_to_euler, '%s.rotate' % self.target)
-        
-
-    def set_description(self, description):
-        self.description = description
-        
-    def set_decompose(self, bool_value):
-        self._decompose = bool_value
-        
-    def set_connect_translate(self, bool_value):
-        self.connect_translate = bool_value
-    
-    def set_connect_rotate(self, bool_value):
-        self.connect_rotate = bool_value
-    
-    def set_connect_scale(self, bool_value):
-        self.connect_scale = bool_value
-        
-    def create(self):
-        
-        self._create_decompose()
-
-class MatrixConstraint(MatrixConstraintNodes):
-    
-    def __init__(self, source_transform, target_transform = None):
-        
-        super(MatrixConstraint, self).__init__(source_transform = source_transform, target_transform = target_transform)
-        
-        self.main_source = self.source[0]
-        
-        self.node_multiply_matrix = None
-        
-        self._use_target_parent_matrix = False
-        
-        self._maintain_offset = True
-        
-    def _create_matrix_constraint(self):
-        
-        
-        
-        mult = core.create_node('multMatrix', self.description)
-        self.node_multiply_matrix = mult
-        
-        cmds.aliasAttr('jointOrientMatrix', '%s.matrixIn[0]' % mult)
-        cmds.aliasAttr('offsetMatrix', '%s.matrixIn[1]' % mult)
-        cmds.aliasAttr('targetMatrix', '%s.matrixIn[2]' % mult)
-        cmds.aliasAttr('parentMatrix', '%s.matrixIn[3]' % mult)
-        
-        cmds.connectAttr('%s.worldMatrix' % self.main_source, '%s.targetMatrix' % mult)
-        
-        if not self.target:
-            return
-            
-        target_matrix = cmds.getAttr('%s.worldMatrix' % self.target)
-        
-        if self._maintain_offset:
-            source_inverse_matrix = cmds.getAttr('%s.worldInverseMatrix' % self.main_source)
-        
-            offset = api.multiply_matrix(target_matrix, source_inverse_matrix)
-            
-            cmds.setAttr('%s.offsetMatrix' % mult, offset, type = 'matrix')
-        
-        if self._use_target_parent_matrix:
-            parent = cmds.listRelatives(self.target, p = True)
-            if parent:
-                cmds.connectAttr('%s.inverseMatrix' % parent[0], '%s.parentMatrix' % mult)
-        else:
-            cmds.connectAttr('%s.parentInverseMatrix' % self.target, '%s.parentMatrix' % mult)
-        
-        if self.node_decompose_matrix:
-            self._connect_decompose('%s.matrixSum' % mult)
-    
-    def set_use_target_parent_matrix(self, bool_value):
-        
-        self._use_target_parent_matrix = bool_value
-    
-    def set_maintain_offset(self, bool_value):
-        self._maintain_offset = bool_value
-        
-    def create(self):
-        super(MatrixConstraint, self).create()
-        self._create_matrix_constraint()
-        
-class SpaceSwitch(MatrixConstraintNodes):
-    
-    def __init__(self, sources = [], target = None):
-        
-        super(SpaceSwitch, self).__init__(sources, target)
-                
-        self.node_weight_add_matrix = None
-        self.node_choice = None
-        self._input_attribute = None
-        self._weight_attributes = []
-        
-        self._use_weight = False
-        self._switch_names = []
-        self._attribute_node = target
-        self._attribute_name = 'switch'
-        self._maintain_offset = True
-        
-        self._create_title = True
-        self._title_name = None
-        
-    def _add_source(self, source, switch_node):
-
-        matrix = MatrixConstraint(source, self.target)
-        matrix.set_maintain_offset(self._maintain_offset)
-        matrix.set_decompose(False)
-        
-        node_type = cmds.nodeType(switch_node)
-        
-        matrix_node = None
-        
-        if node_type == 'wtAddMatrix':
-            inc = attr.get_available_slot('%s.wtMatrix' % switch_node)
-        
-            matrix.set_description('%s_%s' % (inc+1, self.description))
-            matrix.set_use_target_parent_matrix(False)
-            matrix.create()
-            matrix_node = matrix.node_multiply_matrix
-            
-            
-            cmds.connectAttr('%s.matrixSum' % matrix_node, '%s.wtMatrix[%s].matrixIn' % (switch_node, inc))
-            
-            weight_attr = 'wtMatrix[%s].weightIn' % inc
-            self._weight_attributes.append(weight_attr)
-            
-        if node_type == 'choice':
-            inc = attr.get_available_slot('%s.input' % switch_node)
-            
-            matrix.set_description('%s_%s' % (inc+1, self.description))
-            matrix.set_use_target_parent_matrix(False)
-            matrix.create()
-            matrix_node = matrix.node_multiply_matrix
-            
-            cmds.connectAttr('%s.matrixSum' % matrix_node, '%s.input[%s]' % (self.node_choice, inc))    
-            
-    
-    def _create_space_switch(self):
-        
-        switch_node = None
-        
-        if self._use_weight:
-            self.node_weight_add_matrix = core.create_node('wtAddMatrix', self.description)    
-            matrix_attribute = '%s.matrixSum' % self.node_weight_add_matrix
-            switch_node = self.node_weight_add_matrix
-        else:
-            self.node_choice = core.create_node('choice', self.description)
-            matrix_attribute = '%s.output' % self.node_choice
-            switch_node = self.node_choice
-        
-        if switch_node:
-            for source in self.source:
-                self._add_source(source, switch_node)
-        
-        if self.node_decompose_matrix:
-            self._connect_decompose(matrix_attribute)
-        
-        return switch_node
-        """    
-        if self._input_attribute:
-            
-            if self._use_weight:
-                
-                node, attribute = attr.get_node_and_attribute(self._input_attribute)
-                
-                remap = attr.RemapAttributesToAttribute(node, attribute)
-                remap.create_attributes(self.node_weight_add_matrix, self._weight_attributes)
-                remap.create()
-            
-            else:
-                
-                if not self._switch_names:
-                    switch_names = []
-                    
-                    inc = 1
-                    for source in self.source:
-                        switch_name = '%s_%s' % (inc, source)
-                        switch_names.append(switch_name)
-                        inc += 1
-                else:
-                    switch_names = self._switch_names
-                            
-                switch_string = string.join(switch_names, ':')
-                    
-                if not cmds.objExists(self._input_attribute):
-                    node, attribute = attr.get_node_and_attribute(self._input_attribute)
-                    cmds.addAttr(node, ln = attribute, at = 'enum', enumName = switch_string, k = True)
-                    
-                cmds.connectAttr(self._input_attribute, '%s.selector' % self.node_choice)
-        """
-        
-           
-
-    def get_space_switches(self, target):
-        
-        attrs = ['translate','rotate','scale']
-        #axis = ['X','Y','Z']
-        
-        found = []
-        
-        for attr_name in attrs:
-            
-            attribute = attr_name
-            
-            node_and_attribute = '%s.%s' % (target,attribute)
-            input_value = attr.get_attribute_input(node_and_attribute, node_only=True)
-            
-            if input_value:
-                
-                if cmds.nodeType(input_value) == 'decomposeMatrix':
-                    found.append(input_value)
-                    break
-    
-        selector_dict = {}
-        
-        for thing in found:
-            input_value = attr.get_attribute_input('%s.inputMatrix' % thing, node_only=True)
-            if cmds.nodeType(input_value) == 'choice':
-                selector_dict[input_value] = None 
-            if cmds.nodeType(input_value) == 'wtAddMatrix':
-                selector_dict[input_value] = None
-            
-        found = []
-                
-        for key in selector_dict:
-            found.append(key)
-            
-        return found        
-    
-    def get_source(self, switch_node):
-        
-        found = []
-        
-        if cmds.nodeType(switch_node) == 'choice':
-            indices = attr.get_indices('%s.input' % switch_node)
-            
-            for index in indices:
-                input_attr = '%s.input[%s]' % (switch_node, index)
-                
-                matrix_sum = attr.get_attribute_input(input_attr, node_only = True)
-                
-                matrix_attr = '%s.targetMatrix' % matrix_sum
-                
-                if cmds.objExists(matrix_attr):
-                    transform = attr.get_attribute_input(matrix_attr, node_only = True)
-                    found.append(transform)
-        
-        if cmds.nodeType(switch_node) == 'wtAddMatrix':
-            
-            indices = attr.get_indices('%s.wtMatrix' % switch_node)
-                        
-            for index in indices:
-                input_attr = '%s.wtMatrix[%s].matrixIn' % (switch_node, index)
-                
-                matrix_sum = attr.get_attribute_input(input_attr, node_only = True)
-                
-                matrix_attr = '%s.targetMatrix' % matrix_sum
-                
-                if cmds.objExists(matrix_attr):
-                    
-                    transform = attr.get_attribute_input(matrix_attr, node_only = True)
-                    found.append(transform)
-        
-        return found
-    
-    def add_source(self, source_transform, target_transform, switch_node):
-        self.description = target_transform
-        self.target = target_transform
-        self._add_source(source_transform, switch_node)
-        
-    def set_use_weight(self, bool_value):
-        self._use_weight = bool_value
-        
-    def set_input_attribute(self, node, attribute, switch_names = []):
-        self._attribute_node = node
-        self._attribute_name = attribute
-        self._switch_names = switch_names
-        
-    def set_maintain_offset(self, bool_value):
-        self._maintain_offset = bool_value
-        
-    def create_title(self, bool_value, title_name = None):
-        self._create_title = True
-        self._title_name = title_name
-        
-    def create(self, create_switch = False):
-        super(SpaceSwitch, self).create()
-        switch_node = self._create_space_switch()
-        
-        if create_switch:
-            
-            self.create_switch(self._attribute_node, self._attribute_name, switch_node)
-        
-        return switch_node
-        
-    def create_switch(self, node, attribute, switch_node = None):
-        """
-        Create a switch over all the target weights.
-        
-        Args:
-            node (str): The name of the node to add the switch attribute to.
-            attribute (str): The name to give the switch attribute.
-            switch_node (str): Either the choice or wtAddMatrix node of the setup. Use get_space_switches to find them
-        """
-        
-        if self._create_title:
-            if not self._title_name:
-                attr.create_title(node,'SPACE')
-            if self._title_name:
-                attr.create_title(node,self._title_name)
-                
-        if cmds.nodeType(switch_node) == 'choice':
-            
-            sources = self.get_source(switch_node)
-            
-            if not self._switch_names:
-                switch_names = []
-                
-                for source in sources:
-                    #switch_name = '%s %s' % (inc, source)
-                    switch_name = source
-                    switch_names.append(switch_name)
-                    
-            else:
-                switch_names = self._switch_names
-            
-            variable = attr.MayaEnumVariable(attribute)
-            variable.set_node(node)
-            variable.set_keyable(True)
-            variable.create(node)
-            variable.set_enum_names(switch_names)
-            variable.set_locked(False)
-            variable.set_value( (len(switch_names)-1) )
-            variable.connect_out('%s.selector' % switch_node)
-            
-            
-            
-        if cmds.nodeType(switch_node) == 'wtAddMatrix':
-            
-            indices = attr.get_indices('%s.wtMatrix' % switch_node)
-            
-            attributes = []
-            
-            for index in indices:
-                attributes.append('wtMatrix[%s].weightIn' % index)
-            
-            remap = attr.RemapAttributesToAttribute(node, attribute)
-            remap.create_attributes(switch_node, attributes)
-            remap.create()
-            
-            if len(attributes) > 1:
-                try:
-                    cmds.setAttr('%s.%s' % (node, attribute), (len(attributes)-1))
-                except:
-                    pass
-            
-            if len(attributes) == 1:
-                cmds.setAttr('%s.wtMatrix[0].weightIn' % switch_node, 1)
-
-class SpaceSwitchPairBlend(object):
-    
-    def __init__(self, source1, source2, target):
-        
-        self.source1 = source1
-        self.source2 = source2
-        self.target = target
-        
-        self.description = None
-        self._attribute_node = target
-        self._attribute_name = 'offOn'
-        self._attribute = self._attribute_node + '.' + self._attribute_name
-        
-        
-    def _build_attribute(self):
-        
-        if not cmds.objExists(self._attribute):
-            cmds.addAttr(self._attribute_node, ln = self._attribute_name, min = 0, max = 1, k = True)
-        
-    def connect_linear(self, attribute_name):
-        
-        blend = core.create_node('blendColors', self.description)
-        
-        cmds.connectAttr('%s.%sX' % (self.source2, attribute_name), '%s.color1R' % blend)
-        cmds.connectAttr('%s.%sY' % (self.source2, attribute_name), '%s.color1G' % blend)
-        cmds.connectAttr('%s.%sZ' % (self.source2, attribute_name), '%s.color1B' % blend)
-        
-        cmds.connectAttr('%s.%sX' % (self.source1, attribute_name), '%s.color2R' % blend)
-        cmds.connectAttr('%s.%sY' % (self.source1, attribute_name), '%s.color2G' % blend)
-        cmds.connectAttr('%s.%sZ' % (self.source1, attribute_name), '%s.color2B' % blend)
-        
-        cmds.connectAttr('%s.outputR' % blend, '%s.%sX' % (self.target,attribute_name))
-        cmds.connectAttr('%s.outputG' % blend, '%s.%sY' % (self.target,attribute_name))
-        cmds.connectAttr('%s.outputB' % blend, '%s.%sZ' % (self.target,attribute_name))
-        
-        if self._attribute:
-            cmds.connectAttr(self._attribute, '%s.blender' % blend)
-        
-    def connect_pair_blend(self):
-        
-        blend = core.create_node('pairBlend', self.description)
-        
-        cmds.connectAttr('%s.translateX' % self.source1, '%s.inTranslateX1' % blend)
-        cmds.connectAttr('%s.translateY' % self.source1, '%s.inTranslateY1' % blend)
-        cmds.connectAttr('%s.translateZ' % self.source1, '%s.inTranslateZ1' % blend)
-        cmds.connectAttr('%s.translateX' % self.source2, '%s.inTranslateX2' % blend)   
-        cmds.connectAttr('%s.translateY' % self.source2, '%s.inTranslateY2' % blend)
-        cmds.connectAttr('%s.translateZ' % self.source2, '%s.inTranslateZ2' % blend)
-        
-        cmds.connectAttr('%s.rotateX' % self.source1, '%s.inRotateX1' % blend)
-        cmds.connectAttr('%s.rotateY' % self.source1, '%s.inRotateY1' % blend)
-        cmds.connectAttr('%s.rotateZ' % self.source1, '%s.inRotateZ1' % blend)
-        cmds.connectAttr('%s.rotateX' % self.source2, '%s.inRotateX2' % blend)   
-        cmds.connectAttr('%s.rotateY' % self.source2, '%s.inRotateY2' % blend)
-        cmds.connectAttr('%s.rotateZ' % self.source2, '%s.inRotateZ2' % blend)
-        
-        cmds.connectAttr('%s.outTranslateX' % blend, '%s.translateX' % self.target)
-        cmds.connectAttr('%s.outTranslateY' % blend, '%s.translateY' % self.target)
-        cmds.connectAttr('%s.outTranslateZ' % blend, '%s.translateZ' % self.target)
-        
-        cmds.connectAttr('%s.outRotateX' % blend, '%s.rotateX' % self.target)
-        cmds.connectAttr('%s.outRotateY' % blend, '%s.rotateY' % self.target)
-        cmds.connectAttr('%s.outRotateZ' % blend, '%s.rotateZ' % self.target)
-        
-        cmds.setAttr('%s.rotInterpolation' % blend, 1)
-        
-        if self._attribute:
-            cmds.connectAttr(self._attribute, '%s.weight' % blend)
-        
-    def set_description(self, description):
-        self.description = description
-    
-    def set_attribute_control(self, node, attribute_name):
-        
-        self._attribute_node = node
-        self._attribute_name = attribute_name
-        self._attribute = node + '.' + attribute_name
-    
-    def create(self):
-        
-        self._build_attribute()
-        
-        self.connect_pair_blend()
-        self.connect_linear('scale')
-
-def has_constraint(transform):
-    """
-    Find out if a constraint is affecting the transform.
-    
-    Args:
-        transform (str): The name of a transform.
-    """
-    editor = ConstraintEditor()
-    return editor.has_constraint(transform)
-    
-def delete_constraints(transform, constraint_type = None):
-    """
-    Delete constraints on transform.
-    """
-    editor = ConstraintEditor()
-    editor.delete_constraints(transform, constraint_type)
-    
-    
-def is_transform_default(transform):
-    """
-    Check if a transform has the default values (identity matrix).
-    
-    For example:
-    
-    transate = [0,0,0]
-    
-    rotate = [0,0,0]
-    
-    scale = [1,1,1]
-    
-    Returns:
-        bool
-    """
-    attributes = ['translate', 'rotate']
-    
-    for attribute in attributes:
-        
-        for axis in ['X','Y','Z']:
-            value = cmds.getAttr('%s.%s%s' % (transform, attribute, axis)) 
-            if value < -0.00001 or value > 0.00001:
-                return False
-            
-    for axis in ['X','Y','Z']:
-        if cmds.getAttr('%s.scale%s' % (transform, axis)) != 1:
-            return False
-    
-    return True
-
-def is_rotate_default(transform):
-    
-    attributes = ['rotate']
-    
-    for attribute in attributes:
-        
-        for axis in ['X','Y','Z']:
-            value = cmds.getAttr('%s.%s%s' % (transform, attribute, axis)) 
-            if value < -0.00001 or value > 0.00001:
-                return False
-            
-    return True
-        
-def is_rotate_scale_default(transform):
-    
-    attributes = ['rotate']
-    
-    for attribute in attributes:
-        
-        for axis in ['X','Y','Z']:
-            value = cmds.getAttr('%s.%s%s' % (transform, attribute, axis)) 
-            if value < -0.00001 or value > 0.00001:
-                return False
-            
-    for axis in ['X','Y','Z']:
-        if cmds.getAttr('%s.scale%s' % (transform, axis)) != 1:
-            return False
-    
-    return True
-
-def get_non_default_transforms():
-    """
-    Get transforms in the scene that don't have default values.
-    
-    Returns:
-        list
-    """
-    transforms = cmds.ls(type = 'transform')
-    
-    found = []
-    
-    for transform in transforms:
-        
-        
-        
-        if cmds.nodeType(transform) == 'joint':
-            continue
-        if core.has_shape_of_type(transform, 'camera'):
-            continue
-        if cmds.nodeType(transform) == 'aimConstraint':
-            continue
-        if cmds.nodeType(transform) =='pointConstraint':
-            continue
-        if cmds.nodeType(transform) == 'orientConstraint':
-            continue
-        if cmds.nodeType(transform) == 'parentConstraint':
-            continue
-        if cmds.nodeType(transform) == 'ikHandle':
-            continue
-        
-        if not is_transform_default(transform):
-            found.append(transform)
-            
-    return found
-    
-def zero_out_transform_channels(transform):
-    """
-    Zero out the translate and rotate on a transform.
-    """
-    
-    transforms = vtool.util.convert_to_sequence(transform)
-    
-    
-    for thing in transforms:
-        cmds.setAttr('%s.translateX' % thing, 0)
-        cmds.setAttr('%s.translateY' % thing, 0)
-        cmds.setAttr('%s.translateZ' % thing, 0)
-        cmds.setAttr('%s.rotateX' % thing, 0)
-        cmds.setAttr('%s.rotateY' % thing, 0)
-        cmds.setAttr('%s.rotateZ' % thing, 0)
-    
-def zero_out_pivot(transform):
-    
-    cmds.xform(transform, ws = True, rp = [0,0,0])
-    cmds.xform(transform, ws = True, sp = [0,0,0])
-
-def get_hierarchy_path(top_transform, btm_transform):
-    """
-    Gets relatives in the hierarchy between top_transform and btm_transform
-    
-    Args:
-        top_transform (str): The name of the top transform.
-        btm_transform (str): The name of the btm transform. Needs to be a child of top_transform.
-    """
-    
-    parent = cmds.listRelatives(btm_transform, p = True)
-    if parent:
-        parent = parent[0]
-            
-    path = []
-    path.append(btm_transform)
-    
-    parent_found = False
-    
-    while parent:
-        
-        path.append(parent)
-        
-        if parent_found:
-            break
-        
-        parent = cmds.listRelatives(parent, p = True)
-        
-        
-        
-        if parent:
-            parent = parent[0]
-            
-        if parent == top_transform:
-            parent_found = True
-    
-    if not parent_found:
-        return
-    
-    if parent_found:
-        path.reverse()
-        return path
-
-def get_bounding_box_size(transform):
-    """
-    Get the size of the bounding box.
-    
-    Returns:
-        float
-    """
-    components = core.get_components_in_hierarchy(transform)
-    
-    if components:
-        transform = components
-        
-    bounding_box = BoundingBox(transform)
-    
-    return bounding_box.get_size()
-
-def get_center(transform):
-    """
-    Get the center of a selection. Selection can be component or transform.
-    
-    Args:
-        transform (str): Name of a node in maya.
-    
-    Returns: 
-        vector list:  The center vector, eg [0,0,0]
-    """
-    
-    list = vtool.util.convert_to_sequence(transform)
-    
-    components = []
-    
-    for thing in list:
-        if cmds.nodeType(transform) == 'transform' or cmds.nodeType(transform) == 'joint':
-            sub_components = core.get_components_in_hierarchy(transform)
-            if sub_components and type(sub_components) == list:
-                components += sub_components
-        
-        if thing.find('.') > -1:
-            components.append(thing)
-        
-    
-    
-    if components:
-        transform = components
-        
-    bounding_box = BoundingBox(transform)
-    return bounding_box.get_center()
-
-def get_btm_center(transform):
-    """
-    Get the bottom center of a selection. Selection can be component or transform.
-    
-    Args:
-        transform (str): Name of a node in maya.
-    
-    Returns: 
-        vector list: The btrm center vector, eg [0,0,0]
-    """
-    
-    components = core.get_components_in_hierarchy(transform)
-    
-    if components:
-        transform = components
-        
-    
-    
-    bounding_box = BoundingBox(transform)
-    return bounding_box.get_ymin_center()
-
-def get_top_center(transform):
-    """
-    Get the top center of a selection. Selection can be component or transform.
-    
-    Args:
-        transform (str): Name of a node in maya.
-    
-    Returns: 
-        vector list: The top center vector, eg [0,0,0]
-    """
-    
-    components = core.get_components_in_hierarchy(transform)
-    
-    if components:
-        transform = components
-        
-    
-    
-    bounding_box = BoundingBox(transform)
-    return bounding_box.get_ymax_center()
-
-
-
-
-def get_closest_transform(source_transform, targets):
-    """
-    Given the list of target transforms, find the closest to the source transform.
-    
-    Args:
-        source_transform (str): The name of the transform to test distance to.
-        targets (list): List of targets to test distance against.
-        
-    Returns:
-        str: The name of the target in targets that is closest to source_transform.
-    """
-    
-    least_distant = 1000000.0
-    closest_target = None
-    
-    for target in targets:
-        
-        distance = get_distance(source_transform, target)
-        
-        if distance < least_distant:
-            least_distant = distance
-            closest_target = target
-            
-    return closest_target 
-
-def get_middle_transform(transform_list):
-    """
-    Given a list of transforms, find the middle index. If the list is even, then find the midpoint between the middle two indices.
-    
-    Args:
-        transform_list (list): A list of transforms in order. Transforms should make a hierarchy or a sequence, where the order of the list matches the order in space.
-    
-    Returns: 
-        list: [x,y,z] the midpoint.
-    """
-    
-    
-    count = len(transform_list)
-    division = count/2
-    
-    if count == 0:
-        return
-    
-    if (division + division) == count:
-        midpoint = get_midpoint(transform_list[division-1], transform_list[division])
-    
-    if (division + division) != count:
-        midpoint = cmds.xform(transform_list[division], q = True, t = True, ws = True)
-    
-    return midpoint
-    
-
-def get_distance(source, target):
-    """
-    Get the distance between the source transform and the target transform.
-    
-    Args:
-        source (str): The name of a transform.
-        target (str): The name of a transform.
-    
-    Returns: 
-        float: The distance between source and target transform.
-    """
-    #CBB
-    
-    vector1 = cmds.xform(source, 
-                         query = True, 
-                         worldSpace = True, 
-                         rp = True)
-    
-    vector2 = None
-    
-
-    if cmds.nodeType(target) == 'mesh':
-        vector2 = cmds.xform(target, 
-                             query = True, 
-                             worldSpace = True, 
-                             t = True)
-        
-    if not vector2:    
-        vector2 = cmds.xform(target, 
-                             query = True, 
-                             worldSpace = True, 
-                             rp = True)
-    
-    return api.get_distance(vector1, vector2)
-
-
-
-def get_chain_length(list_of_joints_in_chain):
-    
-    joints = list_of_joints_in_chain
-    
-    length = 0
-    
-    joint_count = len(joints)
-    
-    for inc in range(0, joint_count):
-        if inc+1 == joint_count:
-            break
-        
-        current_joint = joints[inc]
-        next_joint = joints[inc+1]
-        
-        distance =  get_distance(current_joint, next_joint)
-        
-        length += distance
-        
-    return length
-
-def get_midpoint( source, target):
-    """
-    Get the midpoint between the source transform and the target transform.
-    
-    Args:
-        source (str): The name of a transform.
-        target (str): The name of a transform.
-    
-    Returns: 
-        vector list: The midpoint as [0,0,0] vector between source and target transform.
-    """
-    
-    if cmds.nodeType(source) == 'transform':
-        vector1 = cmds.xform(source, 
-                             query = True, 
-                             worldSpace = True, 
-                             rp = True)
-    else:
-        vector1 = cmds.xform(source, 
-                             query = True, 
-                             worldSpace = True, 
-                             t = True)
-    
-    if cmds.nodeType(source) == 'transform':
-        vector2 = cmds.xform(target, 
-                                query = True, 
-                                worldSpace = True, 
-                                rp = True)
-    else:
-        vector2 = cmds.xform(target, 
-                                query = True, 
-                                worldSpace = True, 
-                                t = True)
-    
-    return vtool.util.get_midpoint(vector1, vector2)
-
-def get_distances(sources, target):
-    """
-    Given a list of source transforms, return a list of distances to the target transform
-    
-    Args:
-        sources (list): The names of a transforms.
-        target (str): The name of a transform.
-    
-    Returns: 
-        list: The distances betweeen each source and the target.
-    """
-    
-    distances = []
-    
-    for source in sources:
-        
-        distance = get_distance(source, target)
-        distances.append(distance)
-    
-    
-    return distances
-        
-def get_polevector(transform1, transform2, transform3, offset = 1):
-    #CBB
-    """
-    Given 3 transforms eg. arm, elbow, wrist.  Return a vector of where the pole vector should be located.
-        
-    Args:
-        transform1 (str): name of a transform in maya. eg. joint_arm.
-        transform2 (str): name of a transform in maya. eg. joint_elbow.
-        transform3 (str): name of a transform in maya. eg. joint_wrist.
-        
-    Returns: 
-        vector list: The triangle plane vector eg. [0,0,0].  This is good for placing the pole vector.
-    """
-    
-    distance = get_distance(transform1, transform3)
-    
-    group = get_group_in_plane(transform1, 
-                               transform2, 
-                               transform3)
-    
-    cmds.move(0, offset * distance, 0, group, r =True, os = True)
-    finalPos = cmds.xform(group, q = True, ws = True, rp = True)
-
-    cmds.delete(group)
-    
-    return finalPos
-
-def get_group_in_plane(transform1, transform2, transform3):
-    """
-    Create a group that sits in the triangle plane defined by the 3 transforms.
-    
-    Args:
-        transform1 (str): name of a transform in maya. eg. joint_arm.
-        transform2 (str): name of a transform in maya. eg. joint_elbow.
-        transform3 (str): name of a transform in maya. eg. joint_wrist.
-        
-    Returns: 
-        vector list: The triangle plane vector eg. [0,0,0].  This is good for placing the pole vector.
-    """
-    #CBB
-    
-    pole_group = cmds.group(em=True)
-    match = MatchSpace(transform1, pole_group)
-    match.translation_rotation()
-    
-    cmds.aimConstraint(transform3, pole_group, 
-                       offset = [0,0,0], 
-                       weight = 1, 
-                       aimVector = [1,0,0], 
-                       upVector = [0,1,0], 
-                       worldUpType = "object", 
-                       worldUpObject = transform2)
-    
-    pole_group2 = cmds.group(em = True, n = 'pole_%s' % transform1)
-    match = MatchSpace(transform2, pole_group2)
-    match.translation_rotation()
-    
-    cmds.parent(pole_group2, pole_group)
-    cmds.makeIdentity(pole_group2, apply = True, t = True, r = True )
-    cmds.parent(pole_group2, w = True)
-    
-    cmds.delete(pole_group)
-    
-    return pole_group2
-
-def get_ordered_distance_and_transform(source_transform, transform_list):
-    """
-    Return a list of distances based on how far each transform in transform list is from source_transform.
-    Return a distance dictionary with each distacne key returning the corresponding transform.
-    Return a list with the original distance order has fed in from transform_list.
-    
-    Args:
-        source_transform (str)
-        
-        transform_list (list)
-        
-    Returns:
-        dict
-        
-    """
-    
-    
-    distance_list = []
-    distance_dict = {}
-    
-    for transform in transform_list:
-        distance = get_distance(source_transform, transform)
-        
-        distance_list.append(distance)
-        
-        if distance in distance_dict:
-            distance_dict[distance].append(transform)
-        if not distance in distance_dict:
-            distance_dict[distance] = [transform]
-        
-    
-    original_distance_order = list(distance_list)
-    
-    distance_list.sort()
-    
-    return distance_list, distance_dict, original_distance_order
-
-def get_transform_list_from_distance(source_transform, transform_list):
-    """
-    Return a list of distances that corresponds to the transform_list. Each transform's distance from source_transform. 
-    """
-    
-    distance_list, distance_dict, original = get_ordered_distance_and_transform(source_transform, transform_list)
-    
-    found = []
-    
-    for distance in distance_list:
-        found.append(distance_dict[distance][0])
-        
-    return found
-
-def get_side(transform, center_tolerance):
-    """
-    Get the side of a transform based on its position in world space.
-    Center tolerance is distance from the center to include as a center transform.
-    
-    Args:
-        transform (str): The name of a transform.
-        center_tolerance (float): How close to the center the transform must be before it is considered in the center.
-        
-    Returns:
-        str: The side that the transform is on, could be 'L','R' or 'C'.
-    """
-    if type(transform) == list or type(transform) == tuple:
-        position = transform
-    
-    if not type(transform) == list and not type(transform) == tuple:
-        position = cmds.xform(transform, q = True, ws = True, rp = True)
-        
-    if position[0] > 0:
-        side = 'L'
-
-    if position[0] < 0:
-        side = 'R'
-        
-    if position[0] < center_tolerance and position[0] > center_tolerance*-1:
-        side = 'C'
-            
-    return side
-
-def get_axis_vector(transform, axis_vector):
-    """
-    This currently only works on transforms that have not been frozen.
-    It does not work on joints. 
-    
-    Get the vector matrix product.
-    If you give it a vector [1,0,0], it will return the transform's x point.
-    If you give it a vector [0,1,0], it will return the transform's y point.
-    If you give it a vector [0,0,1], it will return the transform's z point.
-    
-    Args:
-        transform (str): The name of a transform. Its matrix will be checked.
-        axis_vector (list): A vector. X = [1,0,0], Y = [0,1,0], Z = [0,0,1] 
-        
-    Returns:
-        list: The result of multiplying the vector by the matrix. Good to get an axis in relation to the matrix.
-    """
-    
-    node = cmds.createNode('vectorProduct')
-    group = cmds.group(em = True)
-    cmds.connectAttr('%s.worldMatrix' % transform, '%s.matrix' % node)
-    cmds.setAttr('%s.input1X' % node, axis_vector[0])
-    cmds.setAttr('%s.input1Y' % node, axis_vector[1])
-    cmds.setAttr('%s.input1Z' % node, axis_vector[2])
-    
-    #not working, need to test
-    #t_func = api.TransformFunction(transform)
-    #new_vector = t_func.get_vector_matrix_product(axis_vector)
-    cmds.setAttr( '%s.operation' % node, 4)
-    
-    
-    cmds.connectAttr('%s.output' % node, '%s.translate' % group)
-    
-    new_vector = cmds.getAttr('%s.translate' % group)[0] 
-    
-    cmds.delete(node)
-    cmds.delete(group)
-    
-    return new_vector
-
-def get_axis_aimed_at_child(transform):
-    
-    children = cmds.listRelatives(transform, type = 'transform')
-    
-    if not children:
-        return
-    
-    pos1 = cmds.xform(transform, q = True, ws = True, t = True)
-    pos2 = cmds.xform(children[0], q = True, ws = True, t = True)
-    
-    pos2 = vtool.util.vector_sub(pos2, pos1)
-    
-    all_axis = [[1,0,0], [-1,0,0], [0,1,0], [0,-1,0], [0,0,1], [0,0,-1]]
-    
-    good_axis = [0,0,0]
-    
-    current_result = 0
-    
-    for axis in all_axis:
-        axis_vector = get_axis_vector(transform, axis_vector = axis)
-        axis_vector = vtool.util.vector_sub(axis_vector, pos1)
-        
-        vector1 = vtool.util.Vector(axis_vector)
-        vector2 = vtool.util.Vector(pos2)
-        
-        
-        result = vtool.util.get_dot_product(vector1, vector2)
-        
-        if result > current_result:
-            good_axis = axis
-            current_result = result
-            
-    
-    return good_axis
-
-def get_axis_letter_aimed_at_child(transform):
-    
-    vector = get_axis_aimed_at_child(transform)
-    return get_vector_axis_letter(vector)
-
-def get_vector_axis_letter(vector):
-    
-    if vector == [1,0,0]:
-        return 'X'
-    if vector == [0,1,0]:
-        return 'Y'
-    if vector == [0,0,1]:
-        return 'Z'
-    if vector == [-1,0,0]:
-        return '-X'
-    if vector == [0,-1,0]:
-        return '-Y'
-    if vector == [0,0,-1]:
-        return '-Z'
-    
-
-def get_ik_from_joint(joint):
-    
-    outputs = attr.get_attribute_outputs('%s.message' % joint, True)
-    
-    iks = []
-    
-    for output in outputs:
-        
-        node_type = cmds.nodeType(output)
-        
-        if node_type == 'ikHandle':
-            iks.append(output)
-            
-    return iks
-        
-def create_follow_fade(source_guide, drivers, skip_lower = 0.0001):
-    """
-    Create a multiply divide for each transform in drivers with a weight value based on the distance from source_guide.
-    
-    Args:
-        source_guide (str): Name of a transform in maya to calculate distance.
-        drivers (list): List of drivers to apply fade to based on distance from source_guide.
-        skip_lower (float): The distance below which multiplyDivide fading stops.
-        
-    Returns:
-        list : The list of multiplyDivide nodes.
-    
-    """
-    distance_list, distance_dict, original_distance_order = get_ordered_distance_and_transform(source_guide, drivers)
-    
-    multiplies = []
-    
-    if not distance_list[-1] > 0:
-        return multiplies
-    
-    for distance in original_distance_order:
-                
-        scaler = 1.0 - (distance/ distance_list[-1]) 
-        
-        if scaler <= skip_lower:
-            continue
-        
-        multi = attr.MultiplyDivideNode(source_guide)
-        
-        multi.set_input2(scaler,scaler,scaler)
-        
-        multi.input1X_in( '%s.translateX' % source_guide )
-        multi.input1Y_in( '%s.translateY' % source_guide )
-        multi.input1Z_in( '%s.translateZ' % source_guide )
-        
-        for driver in distance_dict[distance]:
-            multi.outputX_out('%s.translateX' % driver)
-            multi.outputY_out('%s.translateY' % driver)
-            multi.outputZ_out('%s.translateZ' % driver)
-            
-        multi_dict = {}
-        multi_dict['node'] = multi
-        multi_dict['source'] = source_guide
-        #CBB strange that it passed the last driver...
-        multi_dict['target'] = driver
-        
-        multiplies.append(multi_dict)
-        
-    return multiplies
-
-#--- space groups
-
-def create_match_group(transform, prefix = 'match', use_duplicate = False):
-    """
-    Create a group that matches a transform.
-    Naming = 'match_' + transform
-    
-    Args:
-        transform (str): The transform to match.
-        prefix (str): The prefix to add to the matching group.
-        use_duplicate (bool):  If True, matching happens by duplication instead of changing transform values.
-        
-    Returns:
-        str:  The name of the new group.
-    """
-    parent = cmds.listRelatives(transform, p = True, f = True)
-    
-    basename = core.get_basename(transform)
-    
-    name = '%s_%s' % (prefix, basename)
-    
-    if not use_duplicate:    
-        xform_group = cmds.group(em = True, n = core.inc_name( name ))
-        match_space = MatchSpace(transform, xform_group)
-        match_space.translation_rotation()
-        
-        if parent:
-            cmds.parent(xform_group, parent[0])    
-        
-    if use_duplicate:
-        xform_group = cmds.duplicate(transform, po = True)
-        
-        attr.remove_user_defined(xform_group)
-        
-        xform_group = cmds.rename(xform_group, core.inc_name(name))
-    
-    return xform_group    
-
-def create_xform_group(transform, prefix = 'xform', use_duplicate = False, copy_scale = False):
-    """
-    Create a group above a transform that matches transformation of the transform. 
-    This is good for zeroing out the values of a transform.
-    Naming = 'xform_' + transform
-    
-    Args:
-        transform (str): The transform to match.
-        prefix (str): The prefix to add to the matching group.
-        use_duplicate (bool):  If True, matching happens by duplication instead of changing transform values.
-        
-    Returns:
-        str:  The name of the new group.
-    """
-    
-    parent = cmds.listRelatives(transform, p = True, f = True)
-    
-    basename = core.get_basename(transform)
-    
-    if not prefix:
-        prefix = 'xform'
-    
-    name = '%s_%s' % (prefix, basename)
-    
-    if copy_scale:
-        orig_scale = cmds.getAttr('%s.scale' % transform)[0]
-        try:
-            cmds.setAttr('%s.scaleX' % transform, 1)
-            cmds.setAttr('%s.scaleY' % transform, 1)
-            cmds.setAttr('%s.scaleZ' % transform, 1)
-        except:
-            pass
-            
-    if not use_duplicate:    
-        xform_group = cmds.group(em = True, n = core.inc_name( name ))
-        match_space = MatchSpace(transform, xform_group)
-        match_space.translation_rotation()
-        
-        if copy_scale: 
-            match_space.scale()
-        
-        
-        if parent:
-            cmds.parent(xform_group, parent[0])    
-
-
-        
-    
-    if use_duplicate:
-        #this sometimes doesn't duplicate with values because Maya... :(
-        xform_group = cmds.duplicate(transform, po = True)[0]
-        
-        attr.remove_user_defined(xform_group)
-        
-        xform_group = cmds.rename(xform_group, core.inc_name(name))
-
-    cmds.parent(transform, xform_group)
-    
-    if copy_scale:
-        
-        cmds.setAttr('%s.scaleX' % xform_group, orig_scale[0])
-        cmds.setAttr('%s.scaleY' % xform_group, orig_scale[1])
-        cmds.setAttr('%s.scaleZ' % xform_group, orig_scale[2])
-        
-    
-    attr.connect_group_with_message(xform_group, transform, prefix)
-
-    return xform_group
-
-def create_follow_group(source_transform, target_transform, prefix = 'follow', follow_scale = False, use_duplicate = False):
-    """
-    Create a group above a target_transform that is constrained to the source_transform.
-    
-    Args:
-        source_transform (str): The transform to follow.
-        target_transform (str): The transform to make follow.
-        prefix (str): The prefix to add to the follow group.
-        follow_scale (bool): Wether to add a scale constraint or not.
-    
-    Returns:
-        str:  The name of the new group.
-    """
-    
-    parent = cmds.listRelatives(target_transform, p = True, f = True)
-    
-    target_name = vtool.util.convert_to_sequence(target_transform) 
-    
-    name = '%s_%s' % (prefix, target_name[0])
-    
-    if not use_duplicate:
-        follow_group = cmds.group( em = True, n = core.inc_name(name) )
-    if use_duplicate:
-        follow_group = cmds.duplicate( target_transform, n = core.inc_name(name), po = True)[0]
-        
-        attr.remove_user_defined(follow_group)
-        
-        parent = None
-    
-    match = MatchSpace(source_transform, follow_group)
-    match.translation_rotation()
-    
-    
-    
-    if parent:
-        cmds.parent(follow_group, parent)
-    
-    #zero_out_transform_channels(follow_group)
-        
-    if follow_scale:
-        attr.connect_scale(source_transform, follow_group)
-    
-    cmds.parentConstraint(source_transform, follow_group, mo = True)
-    
-    cmds.parent(target_transform, follow_group)    
-    
-    
-    return follow_group
-
-def create_local_follow_group(source_transform, target_transform, prefix = 'followLocal', orient_only = False, connect_scale = False):
-    """
-    Create a group above a target_transform that is local constrained to the source_transform.
-    This helps when setting up controls that need to be parented but only affect what they constrain when the actual control is moved.  
-    
-    Args:
-        source_transform (str): The transform to follow.
-        target_transform (str): The transform to make follow.
-        prefix (str): The prefix to add to the follow group.
-        orient_only (bool): Wether the local constraint should just be an orient constraint.
-    
-    Returns:
-        str:  The name of the new group.
-    """
-    
-    parent = cmds.listRelatives(target_transform, p = True)
-    
-    name = '%s_%s' % (prefix, target_transform)
-    
-    follow_group = cmds.group( em = True, n = core.inc_name(name) )
-    
-    #MatchSpace(target_transform, follow_group).translation()
-    MatchSpace(source_transform, follow_group).translation_rotation()
-    
-    xform = create_xform_group(follow_group)
-    
-    #cmds.parentConstraint(source_transform, follow_group, mo = True)
-    
-    if not orient_only:
-        attr.connect_translate(source_transform, follow_group)
-    
-    if orient_only or not orient_only:
-        attr.connect_rotate(source_transform, follow_group)
-    
-    if connect_scale:
-        attr.connect_scale(source_transform, follow_group)
-    
-    #value = cmds.getAttr('%s.rotateOrder' % source_transform)
-    #cmds.setAttr('%s.rotateOrder' % follow_group, value)
-    
-    cmds.parent(target_transform, follow_group)
-    
-    if parent:
-        cmds.parent(xform, parent)
-        
-    return follow_group    
-
-def create_multi_follow_direct(source_list, target_transform, node, constraint_type = 'parentConstraint', attribute_name = 'follow', value = None):
-    """
-    Create a group above the target that is constrained to multiple transforms. A switch attribute switches their state on/off.
-    Direct in this case means the constraints will be added directly on the target_transform.
-    
-    Args:
-        source_list (list): List of transforms that the target should be constrained by.
-        target_transform (str): The name of a transform that should follow the transforms in source list.
-        node (str): The name of the node to add the switch attribute to.
-        constraint_type (str): Corresponds to maya's constraint types. Currently supported: parentConstraint, pointConstraint, orientConstraint.
-        attribute_name (str): The name of the switch attribute to add to the node.
-        value (float): The value to give the switch attribute on the node.
-    
-    Returns:
-        str:  The name of the new group.
-    """
-    
-    if attribute_name == 'follow':
-        var = attr.MayaEnumVariable('FOLLOW')
-        var.create(node)
-            
-    locators = []
-
-    for source in source_list:
-        
-        locator = cmds.spaceLocator(n = core.inc_name('follower_1_%s' % source, False))[0]
-        
-        cmds.hide(locator)
-        
-        match = MatchSpace(target_transform, locator)
-        match.translation_rotation()
-        
-        cmds.parent(locator, source)
-        
-        locators.append(locator)
-    
-    if constraint_type == 'parentConstraint':
-        constraint = cmds.parentConstraint(locators,  target_transform, mo = True)[0]
-        cmds.setAttr('%s.interpType' % constraint, 2)
-        
-    if constraint_type == 'pointConstraint':
-        constraint = cmds.pointConstraint(locators,  target_transform, mo = True)[0]
-        
-    if constraint_type == 'orientConstraint':
-        constraint = cmds.orientConstraint(locators,  target_transform, mo = True)[0]
-        cmds.setAttr('%s.interpType' % constraint, 2)
-    
-    constraint_editor = ConstraintEditor()
-    
-    constraint_editor.create_switch(node, attribute_name, constraint)
-
-    if value == None:
-        value = (len(source_list)-1)
-    
-    cmds.setAttr('%s.%s' % (node, attribute_name), value)
-       
-
-def create_multi_follow(source_list, target_transform, node = None, constraint_type = 'parentConstraint', attribute_name = 'follow', value = None, create_title = True):
-    """
-    Create a group above the target that is constrained to multiple transforms. A switch attribute switches their state on/off.
-    Direct in this case means the constraints will be added directly on the target_transform.
-    
-    Args:
-        source_list (list): List of transforms that the target should be constrained by.
-        target_transform (str): The name of a transform that should follow the transforms in source list.
-        node (str): The name of the node to add the switch attribute to.
-        constraint_type (str): Corresponds to maya's constraint types. Currently supported: parentConstraint, pointConstraint, orientConstraint.
-        attribute_name (str): The name of the switch attribute to add to the node.
-        value (float): The value to give the switch attribute on the node.
-    
-    Returns:
-        str:  The name of the new group.
-    """
-    
-    if node == None:
-        node = target_transform
-    
-    locators = []
-    
-    if len(source_list) < 2:
-        vtool.util.warning('Cannot create multi follow with less than 2 source transforms.')
-        return
-    
-    follow_group = create_xform_group(target_transform, 'follow')
-    
-    title_name = attribute_name.upper()
-    
-
-    for source in source_list:
-        
-        locator = cmds.spaceLocator(n = core.inc_name('follower_1_%s' % source, False))[0]
-        
-        cmds.hide(locator)
-        
-        match = MatchSpace(target_transform, locator)
-        match.translation_rotation()
-        
-        cmds.parent(locator, source)
-        
-        locators.append(locator)
-    
-    if constraint_type == 'parentConstraint':
-        constraint = cmds.parentConstraint(locators,  follow_group, mo = True)[0]
-        cmds.setAttr('%s.interpType' % constraint, 2)
-    if constraint_type == 'orientConstraint':
-        constraint = cmds.orientConstraint(locators,  follow_group)[0]
-        cmds.setAttr('%s.interpType' % constraint, 2)
-    if constraint_type == 'pointConstraint':
-        constraint = cmds.pointConstraint(locators,  follow_group, mo = True)[0]
-    
-    constraint_editor = ConstraintEditor()
-    
-    if create_title:
-        constraint_editor.create_title(node, constraint, title_name)
-    constraint_editor.create_switch(node, attribute_name, constraint)
-    
-    if value == None:
-        value = (len(source_list)-1)
-        
-    cmds.setAttr('%s.%s' % (node, attribute_name), value)
-    
-    return follow_group
-
-def create_ghost_follow_chain(transforms):
-    
-    last_ghost = None
-    
-    ghosts = []
-    
-    parent = cmds.listRelatives(transforms[0], parent = True)
-    if parent:
-        parent = cmds.duplicate(parent[0], po = True, n = 'ghost_%s' % parent[0])[0]
-        cmds.parent(parent, w = True)
-        
-        attr.remove_user_defined(parent)
-        
-        last_ghost = parent
-    
-    for transform in transforms:
-        
-        ghost = cmds.duplicate(transform, po = True, n = 'ghost_%s' % transform)[0]
-        
-        attr.remove_user_defined(ghost)
-        
-        cmds.parent(ghost, w = True)
-        
-        MatchSpace(transform, ghost).translation_rotation()
-        
-        attr.connect_translate(transform, ghost)
-        attr.connect_rotate(transform, ghost)
-        attr.connect_scale(transform, ghost)
-        
-        if last_ghost:
-            cmds.parent(ghost, last_ghost )
-        
-        last_ghost = ghost
-        
-        ghosts.append(ghost)
-
-    return ghosts, parent
-
-
-def create_ghost_chain(transforms):
-    """
-    A ghost chain has the same hierarchy has the supplied transforms.
-    It connects into the an xform group above the transform.  
-    This allows for setups that follow a nurbs surface, and then work like an fk hierarchy after.
-    
-    Args:
-        transforms (list): A list of transforms.
-        
-    Returns:
-        list: A list of ghost transforms corresponding to transforms.
-    """
-    last_ghost = None
-    
-    ghosts = []
-    
-    for transform in transforms:
-        ghost = cmds.duplicate(transform, po = True, n = 'ghost_%s' % transform)[0]
-        
-        attr.remove_user_defined(ghost)
-        
-        cmds.parent(ghost, w = True)
-        
-        MatchSpace(transform, ghost).translation_rotation()
-        
-        xform = create_xform_group(ghost)
-        
-        target_offset = create_xform_group(transform)
-        
-        attr.connect_translate(ghost, target_offset)
-        attr.connect_rotate(ghost, target_offset)
-        
-        if last_ghost:
-            cmds.parent(xform, last_ghost )
-        
-        last_ghost = ghost
-        
-        ghosts.append(ghost)
-
-    return ghosts
-
-def create_pivot_group(source_transform, target_transform, prefix = 'pivot', match_pivot_position_only = True):
-    """
-    Create a group with pivot at source_tranform above target_transform
-    """
-    
-    group = cmds.group(em = True, n = prefix + '_' + target_transform)
-    
-    if not match_pivot_position_only:
-        MatchSpace(source_transform, group).translation_rotation()
-    if match_pivot_position_only:
-        MatchSpace(target_transform, group).translation_rotation()
-        MatchSpace(source_transform, group).rotate_scale_pivot_to_translation()
-    
-    parent = cmds.listRelatives(target_transform, p = True)
-    if parent:
-        parent = parent[0]
-    
-    cmds.parent(group, parent)
-    cmds.parent(target_transform, group)
-    
-    return group
-
-def create_no_twist_aim(source_transform, target_transform, parent, move_vector = [0,0,1]):
-    """
-    Aim target transform at the source transform, trying to rotate only on one axis.
-    Constrains the target_transform.
-    
-    Args:
-        source_transform (str): The name of a transform.
-        target_transform (str): The name of a transform.
-        parent (str): The parent for the setup.
-    """
-    
-    
-    top_group = cmds.group(em = True, n = core.inc_name('no_twist_%s' % source_transform))
-    cmds.parent(top_group, parent)
-    cmds.pointConstraint(source_transform, top_group)
-
-    #axis aim
-    aim = cmds.group(em = True, n = core.inc_name('aim_%s' % target_transform))
-    target = cmds.group(em = True, n = core.inc_name('target_%s' % target_transform))
-        
-    MatchSpace(source_transform, aim).translation_rotation()
-    MatchSpace(source_transform, target).translation_rotation()
-    
-    xform_target = create_xform_group(target)
-    #cmds.setAttr('%s.translateX' % target, 1)
-    cmds.move(1,0,0, target, r = True, os = True)
-    
-    cmds.parentConstraint(source_transform, target, mo = True)
-    
-    cmds.aimConstraint(target, aim, wuo = parent, wut = 'objectrotation', wu = [0,0,0])
-    
-    cmds.parent(aim, xform_target, top_group)
-    
-    #pin up to axis
-    pin_aim = cmds.group(em = True, n = core.inc_name('aim_pin_%s' % target_transform))
-    pin_target = cmds.group(em = True, n = core.inc_name('target_pin_%s' % target_transform))
-    
-    MatchSpace(source_transform, pin_aim).translation_rotation()
-    MatchSpace(source_transform, pin_target).translation_rotation()
-    
-    xform_pin_target = create_xform_group(pin_target)
-    cmds.move(move_vector[0], move_vector[1], move_vector[2], pin_target, r = True)
-    
-    cmds.aimConstraint(pin_target, pin_aim, wuo = aim, wut = 'objectrotation')
-    
-    cmds.parent(xform_pin_target, pin_aim, top_group)
-       
-    #twist_aim
-    #tool_maya.create_follow_group('CNT_SPINE_2_C', 'xform_CNT_TWEAK_ARM_1_%s' % side)
-    cmds.pointConstraint(source_transform, target_transform, mo = True)
-    
-    cmds.parent(pin_aim, aim)
-    
-    cmds.orientConstraint(pin_aim, target_transform, mo = True)
-
-def create_pole_chain(top_transform, btm_transform, name, solver = IkHandle.solver_sc):
-    """
-    Create a two joint chain with an ik handle.
-    
-    Args:
-        top_transform (str): The name of a transform.
-        btm_transform (str): The name of a transform.
-        name (str): The name to give the new joints.
-        
-    Returns:
-        tuple: (joint1, joint2, ik_pole)
-    """
-    
-    cmds.select(cl =True)
-    
-    joint1 = cmds.joint(n = core.inc_name( name ) )
-    joint2 = cmds.joint(n = core.inc_name( name ) )
-
-    MatchSpace(top_transform, joint1).translation()
-    MatchSpace(btm_transform, joint2).translation()
-    
-    cmds.joint(joint1, e = True, oj = 'xyz', secondaryAxisOrient = 'xup', zso = True)
-    cmds.makeIdentity(joint2, jo = True, apply = True)
-
-    ik_handle = IkHandle( name )
-    
-    ik_handle.set_start_joint( joint1 )
-    ik_handle.set_end_joint( joint2 )
-    ik_handle.set_solver(solver)
-    ik_pole = ik_handle.create()
-    
-    if solver == IkHandle.solver_rp:
-        cmds.setAttr('%s.poleVectorX' % ik_pole, 0)
-        cmds.setAttr('%s.poleVectorY' % ik_pole, 0)
-        cmds.setAttr('%s.poleVectorZ' % ik_pole, 0)
-
-    return joint1, joint2, ik_pole
-
-def create_ik_on_joint(joint, name, solver = IkHandle.solver_sc):
-    
-    rels = cmds.listRelatives(joint, type = 'joint')
-    
-    if not rels:
-        return
-    
-    joint2 = rels[0]
-    
-
-    ik_handle = IkHandle( name )
-    
-    ik_handle.set_start_joint( joint )
-    ik_handle.set_end_joint( joint2 )
-    ik_handle.set_solver(solver)
-    ik_pole = ik_handle.create()
-    
-    if solver == IkHandle.solver_rp:
-        cmds.setAttr('%s.poleVectorX' % ik_pole, 0)
-        cmds.setAttr('%s.poleVectorY' % ik_pole, 0)
-        cmds.setAttr('%s.poleVectorZ' % ik_pole, 0)
-        
-    return ik_pole
-    
-
-def get_xform_group(transform, xform_group_prefix = 'xform'):
-    """
-    This returns an xform group above the control.
-    
-    Args:
-        name (str): The prefix name supplied when creating the xform group.  Usually xform or driver.
-        
-    """
-    
-    attribute_name = 'group_%s' % xform_group_prefix
-    
-    node_and_attr = '%s.%s' % (transform,attribute_name)
-    
-    if not cmds.objExists(node_and_attr):
-        return
-        
-    input_node = attr.get_attribute_input(node_and_attr, node_only=True)
-        
-    return input_node
-
-def get_local_group(transform):
-    attribute_name = 'out_local'
-    
-    node_and_attr = '%s.%s' % (transform,attribute_name)
-    
-    if not cmds.objExists(node_and_attr):
-        return
-        
-    input_node = attr.get_attribute_input(node_and_attr, node_only=True)
-        
-    return input_node
-
-def get_hierarchy(node_name):
-    """
-    Return the name of the node including the hierarchy in the name using "|".
-    This is the full path of the node.
-    
-    Args:
-        node_name (str): A node name.
-        
-    Returns:
-        str: The node name with hierarchy included. The full path to the node.
-    """
-    
-    parent_path = cmds.listRelatives(node_name, f = True)[0]
-    
-    if parent_path:
-        split_path = cmds.split(parent_path, '|')
-    
-    if split_path:
-        return split_path
-        
-def has_parent(transform, parent):
-    """
-    Check to see if the transform has parent in its parent hierarchy.
-    
-    Args:
-        transform (str): The name of a transform.
-        parent (str): The name of a parent transform.
-        
-    Returns:
-        bool
-    """
-    
-    long_transform = cmds.ls(transform, l = True)
-    
-    if not long_transform:
-        return
-    
-    long_transform = long_transform[0]
-    
-    split_long = long_transform.split('|')
-    
-    core.get_basename(parent)
-    
-    if parent in split_long:
-        return True
-    
-    return False
-        
-        
-def transfer_relatives(source_node, target_node, reparent = False):
-    """
-    Reparent the children of source_node under target_node.
-    If reparent, move the target_node under the parent of the source_node.
-    
-    Args:
-        source_node (str): The name of a transform to take relatives from.
-        target_node (str): The name of a transform to transfer relatives to.
-        reparent (bool): Wether to reparent target_node under source_node after transfering relatives.
-    """
-    
-    parent = None
-    
-    if reparent:
-        parent = cmds.listRelatives(source_node, p = True)
-        if parent:
-            parent = parent[0]
-        
-    children = cmds.listRelatives(source_node, c = True, type = 'transform')
-
-    if children:
-        cmds.parent(children, target_node)
-    
-    
-    if parent:
-        cmds.parent(target_node, parent)
-
-
-    
-
-def constrain_local(source_transform, target_transform, parent = False, scale_connect = False, constraint = 'parentConstraint', use_duplicate = False):
-    """
-    Constrain a target transform to a source transform in a way that allows for setups to remain local to the origin.
-    This is good when a control needs to move with the rig, but move something at the origin only when the actually control moves.
-    
-    Args:
-        source_transform (str): The name of a transform.
-        target_transform (str): The name of a transform.
-        parent (bool): The setup uses a local group to constrain the target_transform. If this is true it will parent the target_transform under the local group.
-        scale_connect (bool): Wether to also add a scale constraint.
-        constraint (str): The type of constraint to use. Currently supported: parentConstraint, pointConstraint, orientConstraint.
-        
-    Returns:
-        (str, str) : The local group that constrains the target_transform, and the xform group above the local group.
-    """
-    local_group = None
-    
-    if use_duplicate:
-        local_group = cmds.duplicate(source_transform, n = 'local_%s' % source_transform)[0]
-        
-        attr.remove_user_defined(local_group)
-        
-        children = cmds.listRelatives(local_group)
-        
-        if children:
-            cmds.delete(children)
-        
-        dup_parent = cmds.listRelatives(local_group, p = True)
-        
-        if dup_parent:
-            cmds.parent(local_group, w = True)
-        
-        
-        xform_group = create_xform_group(local_group, use_duplicate = True)
-        
-                
-    
-    if not use_duplicate:
-        local_group = cmds.group(em = True, n = core.inc_name('local_%s' % source_transform))
-        
-        MatchSpace(target_transform, local_group).translation_rotation()
-        MatchSpace(target_transform, local_group).scale()
-        
-        if core.has_shape_of_type(source_transform, 'follicle'):
-            xform_group = cmds.group(em = True, n = 'xform_%s' % local_group)
-            cmds.parent(local_group, xform_group)
-        else:
-            xform_group = create_xform_group(local_group, copy_scale=True)
-        
-        parent_world = cmds.listRelatives(source_transform, p = True)
-        
-        
-        #In the past the xform used to get a scale copy of target transform ended with R. 
-        #This was stupid
-        #Its now changed so that all xforms copy the scale and 
-        #if target_transform.endswith('R'):
-        #    match = MatchSpace(target_transform, xform_local_group).scale()
-        
-        if parent_world:
-            if not core.has_shape_of_type(source_transform, 'follicle'):
-                parent_world = parent_world[0]
-                
-                match = MatchSpace(parent_world, xform_group)
-                match.translation_rotation()
-    
-    if not local_group:
-        return
-    
-
-    attr.connect_translate(source_transform, local_group)
-    attr.connect_rotate(source_transform, local_group)
-    
-    if scale_connect:
-        attr.connect_scale(source_transform, local_group)
-            
-    if parent:
-        cmds.parent(target_transform, local_group)
-    
-    
-        
-    if not parent:
-        if constraint == 'parentConstraint':
-            cmds.parentConstraint(local_group, target_transform, mo = True)
-        if constraint == 'pointConstraint':
-            cmds.pointConstraint(local_group, target_transform, mo = True)
-        if constraint == 'orientConstraint':
-            cmds.orientConstraint(local_group, target_transform, mo = True)
-            
-        if scale_connect:
-            attr.connect_scale(source_transform, target_transform)
-    
-    attr.connect_message(local_group, source_transform, 'out_local')
-    
-    return local_group, xform_group
-
-@core.undo_chunk
-def subdivide_joint(joint1 = None, joint2 = None, count = 1, prefix = 'joint', name = 'sub_1', duplicate = False):
-    """
-    Add evenly spaced joints inbetween joint1 and joint2.
-    
-    Args:
-        joint1 (str): The first joint. If None given, the first selected joint.
-        joint2 (str): The second joint. If None given, the second selected joint.
-        count (int): The number of joints to add inbetween joint1 and joint2.
-        prefix (str): The prefix to add in front of the new joints.
-        name (str): The name to give the new joints after the prefix. Name = prefix + '_' + name
-        duplicate (bool): Wether to create a duplicate chain.
-        
-    Returns:
-        list: List of the newly created joints.
-        
-    """
-    if not joint1 and not joint2:
-        selection = cmds.ls(sl = True)
-        
-        if cmds.nodeType(selection[0]) == 'joint':
-            joint1 = selection[0]
-        
-        if len(selection) > 1:
-            if cmds.nodeType(selection[1]) == 'joint':
-                joint2 = selection[1]
-            
-    if joint1 and not joint2:
-        joint_rels = cmds.listRelatives(joint1, type = 'joint')
-        
-        if joint_rels:
-            joint2 = joint_rels[0]
-        
-        
-    if not joint1 or not joint2:
-        return
-    
-    vector1 = cmds.xform(joint1, query = True, worldSpace = True, translation = True)
-    vector2 = cmds.xform(joint2, query = True, worldSpace = True, translation = True)
-    
-    name = '%s_%s' % (prefix, name)
-    
-    joints = []
-    top_joint = joint1
-    
-    radius = cmds.getAttr('%s.radius' % joint1)
-    
-    if duplicate:
-        cmds.select(cl = True)
-        top_joint = cmds.joint(p = vector1, n = core.inc_name(name), r = radius + 1)
-        joints.append(top_joint)
-        
-        match = MatchSpace(joint1, top_joint)
-        match.rotation()
-        cmds.makeIdentity(top_joint, apply = True, r = True)
-    
-    offset = 1.00/(count+1)
-    value = offset
-    
-    last_joint = None
-        
-    for inc in range(0, count):
-        
-        position = vtool.util.get_inbetween_vector(vector1, vector2, value)
-        
-        cmds.select(cl = True)
-        joint = cmds.joint( p = position, n = core.inc_name(name), r = radius)
-        cmds.setAttr('%s.radius' % joint, radius)
-        joints.append(joint)
-
-        value += offset
-        
-            
-        if inc == 0:
-            cmds.parent(joint, top_joint)
-            cmds.makeIdentity(joint, apply = True, jointOrient = True)
-            
-        if last_joint:
-            cmds.parent(joint, last_joint)
-            cmds.makeIdentity(joint, apply = True, jointOrient = True)
-            
-            if not cmds.isConnected('%s.scale' % last_joint, '%s.inverseScale'  % joint):
-                cmds.connectAttr('%s.scale' % last_joint, '%s.inverseScale'  % joint)
-            
-                
-        last_joint = joint            
-        
-            
-    btm_joint = joint2
-    
-    if duplicate:
-        cmds.select(cl = True)
-        btm_joint = cmds.joint(p = vector2, n = core.inc_name(name), r = radius + 1)
-        joints.append(btm_joint)
-
-        match = MatchSpace(joint1, btm_joint)
-        match.rotation()
-        cmds.makeIdentity(btm_joint, apply = True, r = True)
-    
-    cmds.parent(btm_joint, joint)
-    
-    if not cmds.isConnected('%s.scale' % joint, '%s.inverseScale'  % btm_joint):
-            cmds.connectAttr('%s.scale' % joint, '%s.inverseScale'  % btm_joint)
-            
-    return joints
-
-    
-def orient_attributes(scope = None, initialize_progress = True):
-    """
-    Orient all transforms with attributes added by add_orient_attributes.
-    If scope is provided, only orient transforms in the scope that have attributes.
-    
-    Args:
-        scope (list): List of transforms to orient.
-    """
-    
-    if not scope:
-        scope = core.get_top_dag_nodes()
-    
-    count = None
-    title = ''
-    
-    if initialize_progress:
-        
-        watch = vtool.util.StopWatch()
-        watch.start('Orienting Joints')
-        
-        count = len(cmds.ls(type = 'joint'))
-        title = 'Orient Joints'    
-    
-    progress_bar = core.ProgressBar(title, count = count, begin = initialize_progress)
-    
-    oriented = False
-    
-    for transform in scope:
-        
-        if cmds.objExists('%s.active' % transform):
-            if not cmds.getAttr('%s.active' % transform):
-                vtool.util.warning('%s has orientation attributes but is not active.  Skipping.' % transform)
-                continue
-        
-        progress_bar.status('Orienting: %s of %s   %s' % (progress_bar.get_current_inc(), progress_bar.get_count(), core.get_basename(transform)))
-        progress_bar.next()
-        
-        relatives = cmds.listRelatives(transform, f = True, type = 'transform')
-        
-        if cmds.objExists('%s.ORIENT_INFO' % transform):
-            
-            if progress_bar.break_signaled():
-                watch.end()
-                return
-            orient = OrientJoint(transform, relatives)
-            orient.run()
-        
-        oriented = True
-        
-        if relatives:
-            orient_attributes(relatives, initialize_progress = False)
-        
-    if initialize_progress:
-        progress_bar.end()
-        watch.end()
-                
-    return oriented
-
-def orient_attributes_all():
-    """
-    Orient all transforms with attributes added by add_orient_attributes.
-    If scope is provided, only orient transforms in the scope that have attributes.
-    
-    Args:
-        scope (list): List of transforms to orient.
-    """
-    
-    scope = cmds.ls(type = 'transform', l = True)
-        
-    watch = vtool.util.StopWatch()
-    watch.start('Orienting Joints')
-    
-    count = len(scope)
-    title = 'Orient Joints'    
-    
-    progress_bar = core.ProgressBar(title, count = count, begin = True)
-    
-    oriented = False
-    
-    #sorts the keys by |
-    scope.sort(key=lambda x: (-x.count('|'), x))
-    scope.reverse()
-    
-    for transform in scope:
-        
-        if cmds.objExists('%s.active' % transform):
-            if not cmds.getAttr('%s.active' % transform):
-                vtool.util.warning('%s has orientation attributes but is not active.  Skipping.' % transform)
-                continue
-        
-        progress_bar.status('Orienting: %s of %s   %s' % (progress_bar.get_current_inc(), progress_bar.get_count(), core.get_basename(transform)))
-        progress_bar.next()
-        
-        if cmds.objExists('%s.ORIENT_INFO' % transform):
-            
-            if progress_bar.break_signaled():
-                watch.end()
-                return
-            orient = OrientJoint(transform)
-            orient.run()
-        
-        oriented = True
-        
-    
-    progress_bar.end()
-    watch.end()
-                
-    return oriented
-def add_orient_joint(joint):
-    """
-    Add orient joint. This will create an up and an aim joint.
-    
-    Args:
-        joint (str): The name of the joint to add the up and the aim to.
-    """
-    if not cmds.nodeType(joint) == 'joint':
-        return
-    
-    aim_name = 'locator_aim_%s' % joint
-    up_name = 'locator_up_%s' % joint
-    
-    attr.add_orient_attributes(joint)
-    
-    current_radius = cmds.getAttr('%s.radius' % joint)
-    
-    cmds.select(cl = True)
-    aim_joint = cmds.spaceLocator(n = core.inc_name(aim_name))[0]
-    cmds.select(cl = True)
-    up_joint = cmds.spaceLocator(n = core.inc_name(up_name))[0]
-    
-    MatchSpace(joint, aim_joint).translation()
-    MatchSpace(joint, up_joint).translation()
-    
-    cmds.parent(aim_joint, up_joint, joint)
-    
-    cmds.reorder(up_joint, front = True)
-    cmds.reorder(aim_joint, front = True)
-    
-    cmds.makeIdentity(aim_joint, apply = True, r = True, jo = True)
-    cmds.makeIdentity(up_joint, apply = True, r = True, jo = True)
-    
-    attr.set_color(aim_joint, 18)
-    attr.set_color(up_joint, 14)
-    
-    cmds.move(0.1, 0,0, aim_joint, r = True, os = True)
-    cmds.move(0, 0.1,0, up_joint, r = True, os = True)
-    
-    scale_value = current_radius/2.0
-    
-    cmds.setAttr('%s.localScaleX' % aim_joint, scale_value)
-    cmds.setAttr('%s.localScaleY' % aim_joint, scale_value)
-    cmds.setAttr('%s.localScaleZ' % aim_joint, scale_value)
-    
-    cmds.setAttr('%s.localScaleX' % up_joint, scale_value)
-    cmds.setAttr('%s.localScaleY' % up_joint, scale_value)
-    cmds.setAttr('%s.localScaleZ' % up_joint, scale_value)
-    
-    cmds.setAttr('%s.aimUpAt' % joint, 5)
-    
-
-def orient_x_to_child_up_to_surface(joint, invert = False, surface = None):
-    aim_axis = [1,0,0]
-    up_axis = [0,1,0]
-    
-    if invert:
-        aim_axis = [-1,0,0]
-        up_axis = [0,-1,0]
-    
-    children = cmds.listRelatives(joint, type = 'transform')
-    
-    if children:
-        
-        orient = OrientJoint(joint, children)
-        orient.set_surface(surface)
-        orient.set_aim_at(3)
-        orient.set_aim_up_at(6)
-        orient.set_aim_vector(aim_axis)
-        orient.set_up_vector(up_axis)
-        orient.run()
-
-    if not children:
-        cmds.makeIdentity(joint, jo = True, apply = True)
-        
-def orient_x_to_child(joint, invert = False):
-    """
-    Helper function to quickly orient a joint to its child.
-    
-    Args:
-        joint (str): The name of the joint to orient. Must have a child.
-        invert (bool): Wether to mirror the orient for right side.
-    """
-    aim_axis = [1,0,0]
-    up_axis = [0,1,0]
-    
-    if invert:
-        aim_axis = [-1,0,0]
-        up_axis = [0,-1,0]
-    
-    children = cmds.listRelatives(joint, type = 'transform')
-    
-    if children:
-    
-        orient = OrientJoint(joint, children)
-        orient.set_aim_at(3)
-        orient.set_aim_up_at(0)
-        orient.set_aim_vector(aim_axis)
-        orient.set_up_vector(up_axis)
-        orient.run()
-
-
-def orient_y_to_child(joint, invert = False):
-    """
-    Helper function to quickly orient a joint to its child.
-    
-    Args:
-        joint (str): The name of the joint to orient. Must have a child.
-        invert (bool): Wether to mirror the orient for right side.
-    """
-    aim_axis = [0,1,0]
-    up_axis = [0,0,1]
-    
-    if invert:
-        aim_axis = [0,-1,0]
-        up_axis = [0,0,-1]
-    
-    children = cmds.listRelatives(joint, type = 'transform')
-    
-    if children:
-    
-        orient = OrientJoint(joint, children)
-        orient.set_aim_at(3)
-        orient.set_aim_up_at(0)
-        orient.set_aim_vector(aim_axis)
-        orient.set_up_vector(up_axis)
-        orient.run()
-
-    if not children:
-        cmds.makeIdentity(joint, jo = True, apply = True)
-
-    if not children:
-        cmds.makeIdentity(joint, jo = True, apply = True)
-
-def find_transform_right_side(transform, check_if_exists = True):
-    """
-    Try to find the right side of a transform.
-    *_L will be converted to *_R 
-    if not 
-    L_* will be converted to R_*
-    if not 
-    *lf_* will be converted to *rt_*
-    
-    Args:
-        transform (str): The name of a transform.
-        
-    Returns: 
-        str: The name of the right side transform if it exists.
-    """
-    
-    other = ''
-    
-    if transform.endswith('_L'):
-        
-        other = vtool.util.replace_string_at_end(transform, '_L', '_R')
-        
-        if cmds.objExists(other) and check_if_exists:
-            return other
-        
-        if not check_if_exists:
-            return other
-    
-    other = ''
-    
-    if transform.endswith('_l'):
-        
-        other = vtool.util.replace_string_at_end(transform, '_l','_r')
-        
-        if cmds.objExists(other) and check_if_exists:
-            return other
-        
-        if not check_if_exists:
-            return other
-    
-    other = ''
-        
-    if transform.startswith('L_') and not transform.endswith('_R'):
-        
-        other = vtool.util.replace_string_at_start(transform, 'L_', 'R_')
-        
-        if cmds.objExists(other) and check_if_exists:
-            return other 
-        if not check_if_exists:
-            return other
-    
-    other = ''
-    
-    if transform.startswith('l_') and not transform.endswith('_R') and not transform.startswith('R_'):
-        other = transform = 'r_' + transform[2:]
-        
-        if cmds.objExists(other) and check_if_exists:
-            return other
-        if not check_if_exists:
-            return other
-    
-    other = ''
-     
-    if transform.find('lf_') > -1 and not transform.endswith('_R') and not transform.startswith('R_'):
-        other = transform.replace('lf_', 'rt_')
-        
-        if cmds.objExists(other) and check_if_exists:
-            return other
-        if not check_if_exists:
-            return other
-    
-    other = ''
-    
-    if transform.find('Left') > -1:
-        other = transform.replace('Left', 'Right')
-        if cmds.objExists(other) and check_if_exists:
-            return other
-        if not check_if_exists:
-            return other
-
-    other = ''
-
-    if transform.find('left') > -1:
-        other = transform.replace('left', 'right')
-        if cmds.objExists(other) and check_if_exists:
-            return other
-        if not check_if_exists:
-            return other
-                
-        
-    
-    return ''
-
-def find_transform_left_side(transform,check_if_exists = True):
-    """
-    Try to find the right side of a transform.
-    *_R will be converted to *_L 
-    if not 
-    R_* will be converted to L_*
-    if not 
-    *rt_* will be converted to *lf_*
-    
-    Args:
-        transform (str): The name of a transform.
-        
-    Returns: 
-        str: The name of the right side transform if it exists.
-    """
-    
-    other = ''
-    
-    if transform.endswith('_R'):
-        
-        other = vtool.util.replace_string_at_end(transform, '_R', '_L')
-        
-        if cmds.objExists(other) and check_if_exists:
-            return other
-        if not check_if_exists:
-            return other
-
-    other = ''
-    
-    if transform.endswith('_r'):
-        
-        other = vtool.util.replace_string_at_end(transform, '_r','_l')
-        
-        if cmds.objExists(other) and check_if_exists:
-            return other
-        
-        if not check_if_exists:
-            return other
-    
-    other = ''
-        
-    if transform.startswith('R_') and not transform.endswith('_L'):
-        
-        other = vtool.util.replace_string_at_start(transform, 'R_', 'L_')
-        
-        if cmds.objExists(other) and check_if_exists:
-            return other 
-        if not check_if_exists:
-            return other
-
-    other = ''
-
-    if transform.startswith('r_') and not transform.endswith('_L') and not transform.startswith('L_'):
-        other = transform.replace('r_', 'l_')
-        
-        if cmds.objExists(other) and check_if_exists:
-            return other
-        if not check_if_exists:
-            return other
-        
-    other = ''
-    
-    if transform.find('rt_') > -1 and not transform.endswith('_L') and not transform.startswith('L_'):
-        other = transform.replace('rt_', 'lf_')
-        
-        if cmds.objExists(other) and check_if_exists:
-            return other
-        if not check_if_exists:
-            return other
-
-    other = ''
-
-    if transform.find('Right') > -1:
-        other = transform.replace('Right', 'Left')
-        if cmds.objExists(other) and check_if_exists:
-            return other
-        if not check_if_exists:
-            return other
-
-    other = ''
-
-    if transform.find('right') > -1:
-        other = transform.replace('right', 'left')
-        if cmds.objExists(other) and check_if_exists:
-            return other
-        if not check_if_exists:
-            return other
-
-    return ''
-
-def mirror_toggle(transform, bool_value):
-    
-    if not cmds.objExists('%s.mirror' % transform):
-        cmds.addAttr(transform, ln = 'mirror', at = 'bool', k = True)
-    
-    cmds.setAttr('%s.mirror' % transform, bool_value)
-    
-
-def mirror_xform(prefix = None, suffix = None, string_search = None, create_if_missing = False, transforms = [], left_to_right = True):
-    """
-    Mirror the positions of all transforms that match the search strings.
-    If search strings left at None, search all transforms and joints. 
-    
-    Args:
-        prefix (str): The prefix to search for.
-        suffix (str): The suffix to search for.
-        string_search (str): Search for a name containing string search.
-    """
-    
-    scope_joints = []
-    scope_transforms = []
-    
-    joints = []
-    
-    skip_search = False
-    
-    if transforms:
-        skip_search = True
-        
-        temp_transforms = list(transforms)
-        
-        transforms = []
-        
-        for thing in temp_transforms:
-            node_type = cmds.nodeType(thing)
-            
-            
-            
-            if node_type == 'joint':
-                joints.append(thing)
-            if node_type == 'transform':
-                
-                transforms.append(thing)
-    
-    if not skip_search:
-        if not prefix and not suffix and not string_search:
-            joints = cmds.ls(type ='joint')
-            transforms = cmds.ls(type = 'transform')
-        
-        if prefix:
-            joints = cmds.ls('%s*' % prefix, type = 'joint')
-            transforms = cmds.ls('%s*' % prefix, type = 'transform')
-            
-        scope_joints += joints
-        scope_transforms += transforms
-            
-        if suffix:    
-            joints = cmds.ls('*%s' % suffix, type = 'joint')
-            transforms = cmds.ls('*%s' % suffix, type = 'transform')
-    
-        scope_joints += joints
-        scope_transforms += transforms
-            
-        if string_search:
-            joints = cmds.ls('*%s*' % string_search, type = 'joint')
-            transforms = cmds.ls('*%s*' % string_search, type = 'transform')
-        
-    scope_joints += joints
-    scope_transforms += transforms
-        
-    scope = scope_joints + scope_transforms
-    
-    if not scope:
-        return
-    
-    other_parents = {}
-    fixed = []
-    created = False
-    
-    for transform in scope:
-        
-        
-        
-        if cmds.objExists('%s.inMesh' % transform):
-            continue
-        
-        #if cmds.objExists('%s.nearClipPlane' % transform):
-        #    continue
-        
-        other = ''
-        if left_to_right:
-            other = find_transform_right_side(transform, check_if_exists=False)
-            
-        if not left_to_right:
-            other = find_transform_left_side(transform, check_if_exists=False)
-            
-        
-        if not other:
-            continue
-        
-        if transform in fixed:
-            continue
-        
-        if attr.is_translate_rotate_connected(other, ignore_keyframe=True):
-            
-            continue
-        
-        shape_type = core.get_shape_node_type(transform)
-        
-        if not cmds.objExists(other) and create_if_missing:
-            
-            node_type = cmds.nodeType(transform)
-            
-            
-            if not node_type == 'joint':
-                other_node = cmds.createNode(shape_type)
-            
-                if core.is_a_shape(other_node):
-                    other_node = cmds.listRelatives(other_node, p = True, f = True)
-                
-                    other = cmds.rename(other_node, other)
-                    
-            if node_type == 'joint':
-                other = cmds.duplicate(transform, po = True, n = other)[0]
-                
-                if shape_type:
-                    
-                    other_shape = cmds.createNode(shape_type)
-                    
-                    if core.is_a_shape(other_shape):
-                        temp_parent = cmds.listRelatives(other_shape, p = True, f = True)
-                        
-                    cmds.parent(other_shape, other, r = True, s = True)
-                    
-                    other_shape = cmds.rename(other_shape, other + 'Shape')
-                    cmds.delete(temp_parent)
-            
-            created = True
-            
-            parent = cmds.listRelatives(transform, p = True)
-            
-            if parent:
-                if left_to_right:
-                    other_parent = find_transform_right_side(parent[0], check_if_exists=False)
-                if not left_to_right:
-                    other_parent = find_transform_left_side(parent[0], check_if_exists=False)
-                    
-                if other_parent:
-                    other_parents[other] = other_parent
-            
-
-        
-       
-        if cmds.objExists(other):
-            
-            if cmds.objExists('%s.mirror' % other):
-                mirror = cmds.getAttr('%s.mirror' % other)
-                if not mirror:
-                    vtool.util.show('%s was not mirrored because its mirror attribute is set off.' % other)
-                    continue
-            
-            lock_state = attr.LockTransformState(other)
-            lock_state.unlock()
-            
-            xform = cmds.xform(transform, q = True, ws = True, t = True)
-        
-            if shape_type == 'locator':
-                local_position = cmds.getAttr('%s.localPosition' % transform)[0]
-                local_scale = cmds.getAttr('%s.localScale' % transform)[0]
-                
-                cmds.setAttr('%s.localPosition' % other, *local_position, type = 'float3')
-                cmds.setAttr('%s.localScale' % other, *local_scale, type = 'float3')
-            
-            if cmds.nodeType(other) == 'joint':
-                
-                radius = cmds.getAttr('%s.radius' % transform)
-                
-                if not core.is_referenced(other):
-                    var = attr.MayaNumberVariable('radius')
-                    var.set_node(other)
-                    var.set_value(radius)
-                
-                if not cmds.getAttr('%s.radius' % other, l = True):
-                    cmds.setAttr('%s.radius' % other, radius)
-                    
-                cmds.move((xform[0]*-1), xform[1], xform[2], '%s.scalePivot' % other, 
-                                                             '%s.rotatePivot' % other, a = True)
-                
-                
-            if cmds.nodeType(other) == 'transform':
-                
-                pos = [ (xform[0]*-1), xform[1],xform[2] ]
-                                
-                cmds.xform(other, ws = True, t = pos)
-                pivot = cmds.xform(transform, q = True, ws = True, rp = True)
-                cmds.move((pivot[0]*-1), pivot[1], pivot[2], '%s.scalePivot' % other, 
-                                                             '%s.rotatePivot' % other, a = True)
-
-                if cmds.objExists('%s.localPosition' % transform):
-                    fix_locator_shape_position(transform)
-                
-                if cmds.objExists('%s.localPosition' % other):
-                    fix_locator_shape_position(other)
-
-            children = cmds.listRelatives(transform, type = 'transform')
-            if not children:
-                rotate = cmds.getAttr('%s.rotate' % transform)[0]
-                scale = cmds.getAttr('%s.scale' % transform)[0]
-                rotate = vtool.util.convert_to_sequence(rotate)
-                scale = vtool.util.convert_to_sequence(scale)
-                rotate[1] *= -1
-                rotate[2] *= -1
-                cmds.setAttr('%s.rotate' % other, *rotate, type = 'float3')
-                cmds.setAttr('%s.scale' % other, *scale, type = 'float3')
-                
-                lock_state.restore_initial()
-            
-            fixed.append(other)
-            
-    if create_if_missing:
-        for other in other_parents.keys():
-            parent = other_parents[other]
-            
-            if cmds.objExists(parent):
-                
-                cmds.parent(other, parent)
-                
-    if not create_if_missing:
-        if fixed:
-            return True
-        if not fixed:
-            return False
-    if create_if_missing:
-        if created:
-            return True
-        if not created:
-            return False
-
-def mirror_invert(transform, other = None):
-    """
-    If transform is joint_lip_L and there is a corresponding joint_lip_R, this will change joint_lip_R to have space that mirrors joint_lip_L.
-    """
-    
-    
-    node_type = cmds.nodeType(transform)
-    
-    if not other:
-        other = find_transform_right_side(transform)
-    
-    if not other:
-        return
-    
-    if not node_type == 'joint':
-        dup = cmds.duplicate(transform, po = True)[0]
-    if node_type == 'joint':
-        cmds.makeIdentity(transform, apply = True, r = True)
-        dup = cmds.group(em = True)
-    
-    match = MatchSpace(transform, dup)
-    match.translation_rotation()
-    match.scale()
-    
-    group = cmds.group(em = True)
-    
-    cmds.parent(dup, group)
-    
-    cmds.setAttr('%s.rotateY' % group, 180)
-    cmds.setAttr('%s.scaleZ' % group, -1)
-    
-    parent = cmds.listRelatives(other, p = True)
-    
-    if parent:
-        cmds.parent(dup, parent)
-    
-    if not parent:
-        cmds.parent(dup, w = True)
-    
-    match_all_transform_values(dup, other)
-    
-    if cmds.nodeType(other) == 'joint':
-        cmds.makeIdentity(other, r = True, apply = True)
-    
-    cmds.delete(group)
-    cmds.delete(dup)
-
-def match_all_transform_values(source_transform, target_transform):
-    """
-    Match transform values from source to target.
-    """
-    
-    attributes = ['translate','rotate','scale']
-    axis = ['X','Y','Z']
-    
-    for attribute in attributes:
-        
-        for ax in axis:
-            
-            value = cmds.getAttr('%s.%s%s' % (source_transform, attribute, ax))
-            cmds.setAttr('%s.%s%s' % (target_transform, attribute, ax), value)
-            
-def match_joint_xform(prefix, other_prefix):
-    """
-    Match the positions of joints with similar names.
-    For example, skin_arm_L could be matched to joint_arm_L, if they exists and prefix = skin and other_prefix = joint.
-    Args: 
-        prefix (str)
-        other_prefix (str) 
-    """
-    scope = cmds.ls('%s*' % other_prefix, type = 'joint')
-
-    for joint in scope:
-        other_joint = joint.replace(other_prefix, prefix)
-
-        if cmds.objExists(other_joint):    
-            match = MatchSpace(joint, other_joint)
-            match.rotate_scale_pivot_to_translation()
-
-def match_orient(prefix, other_prefix):
-    """
-    Match the orientations of joints with similar names.
-    For example, skin_arm_L could be matched to joint_arm_L, if they exists and prefix = skin and other_prefix = joint.
-    Args: 
-        prefix (str)
-        other_prefix (str) 
-    """
-    scope = cmds.ls('%s*' % prefix, type = 'joint')
-    
-    for joint in scope:
-        other_joint = joint.replace(prefix, other_prefix)
-
-        if cmds.objExists(other_joint): 
-
-            pin = PinXform(joint)
-            pin.pin()
-            cmds.delete( cmds.orientConstraint(other_joint, joint) )
-            pin.unpin()
-            cmds.makeIdentity(joint, apply = True, r = True)
-            
-    for joint in scope:
-        other_joint = joint.replace(prefix, other_prefix)
-        
-        if not cmds.objExists(other_joint):
-            cmds.makeIdentity(joint, apply = True, jo = True)
-
-
-
-
-    
-
-
-
-
-def scale_constraint_to_local(scale_constraint):
-    """
-    Scale constraint can work wrong when given the parent matrix.
-    Disconnect the parent matrix to remove this behavior.
-    Reconnect using scale_constraint_to_world if applying multiple constraints.
-    
-    Args:
-        scale_constraint (str): The name of the scale constraint to work on.
-    """
-    
-    constraint_editor = ConstraintEditor()
-        
-    weight_count = constraint_editor.get_weight_count(scale_constraint)
-    attr.disconnect_attribute('%s.constraintParentInverseMatrix' % scale_constraint)
-    
-    
-    for inc in range(0, weight_count):
-        attr.disconnect_attribute('%s.target[%s].targetParentMatrix' % (scale_constraint, inc))
-
-def scale_constraint_to_world(scale_constraint):
-    """
-    Works with scale_constraint_to_local.
-    
-    Args:
-        scale_constraint (str): The name of the scale constraint affected by scale_constraint_to_local.
-    """
-    
-    constraint_editor = ConstraintEditor()
-    
-    weight_count = constraint_editor.get_weight_count(scale_constraint)
-    
-    node = attr.get_attribute_outputs('%s.constraintScaleX' % scale_constraint, node_only = True)
-    
-    
-    if node:
-        cmds.connectAttr('%s.parentInverseMatrix' % node[0], '%s.constraintParentInverseMatrix' % scale_constraint)
-    
-    for inc in range(0, weight_count):
-        
-        target = attr.get_attribute_input('%s.target[%s].targetScale' % (scale_constraint, inc), True)
-        
-        cmds.connectAttr('%s.parentInverseMatrix' % target, '%s.target[%s].targetParentMatrix' % (scale_constraint, inc) )
-    
-def duplicate_joint_section(joint, name = ''):
-    """
-    Joint chains ususally have a parent and a child along the chain. 
-    This will duplicate one of those sections.  You need only supply the parent joint.
-    
-    Args:
-        joint (str): The name of the joint to duplicate.
-        name (str): The name to give the joint section.
-        
-    Returns:
-        list: [duplicate, sub duplicate]. If no sub duplicate, then [duplicate, None]
-    """
-    
-    
-    rels = cmds.listRelatives(joint, type = 'joint', f = True)
-    
-    if not rels:
-        return
-    
-    child = rels[0]
-    
-    if not name:
-        name = 'duplicate_%s' % joint
-    
-    duplicate = cmds.duplicate(joint, po = True, n = name)[0]
-    sub_duplicate = None
-    
-    if child:
-        sub_duplicate = cmds.duplicate(child, po = True, n = (name + '_end'))[0] 
-        cmds.parent(sub_duplicate, duplicate)
-        cmds.makeIdentity(sub_duplicate, jo = True, r = True, apply = True)
-        
-    if not sub_duplicate:
-        return duplicate, None
-    if sub_duplicate:
-        return duplicate, sub_duplicate   
-    
-
-
-def transforms_to_joint_chain(transforms, name = ''):
-    """
-    Given a list of transforms, create a joint chain.
-    
-    Args:
-        transforms (list): List of transforms. Their positions will be used to set joint positions.
-        name (str): The description to give the joints.
-        
-    Returns:
-        list: The names of the joints created.
-    """
-    cmds.select(cl = True)
-    
-    joints = []
-    
-    for transform in transforms:
-        
-        if not name:
-            name = transform     
-            
-        joint = cmds.joint(n = core.inc_name('joint_%s' % name))
-        
-        MatchSpace(transform, joint).translation_rotation()
-        
-        joints.append(joint)
-        
-    return joints
-
-def positions_to_joint_chain(positions, name = ''):
-    """
-    Args:
-        positions (list): List of vectors. [[0,0,0],[0,0,0],...]
-        name (str): Description to give the joints
-    """
-    
-    cmds.select(cl = True)
-    joints = []
-
-    inc = 1
-
-    for position in positions:
-        
-        if not name:
-            name = 'joint_pos_%s' % inc
-        
-        joint = cmds.joint(n = core.inc_name(name), p = position)
-        
-        joints.append(joint)
-            
-        inc += 1
-        
-    cmds.joint(joints[0],  e = True, zso = True, oj = 'xyz', sao = 'yup')
-    
-    return joints
-
-def attach_to_closest_transform(source_transform, target_transforms):
-    """
-    Attach the source_transform to the closest transform in the list of target_transforms.
-    
-    Args:
-        source_transform (str): The name of a transform to check distance to.
-        target_transforms (list): List of transforms. The closest to source_transform will be attached to it.
-    """
-    closest_transform = get_closest_transform(source_transform, target_transforms)
-    
-    create_follow_group(closest_transform, source_transform)
-
-def set_space_scale(scale_x,scale_y,scale_z, transform):
-    
-    orig_scale_x = cmds.getAttr('%s.scaleX' % transform)
-    orig_scale_y = cmds.getAttr('%s.scaleY' % transform)
-    orig_scale_z = cmds.getAttr('%s.scaleZ' % transform)
-    
-    invert_x = abs(orig_scale_x)/orig_scale_x
-    invert_y = abs(orig_scale_y)/orig_scale_y
-    invert_z = abs(orig_scale_z)/orig_scale_z
-    
-    scale_x = scale_x * invert_x
-    scale_y = scale_y * invert_y
-    scale_z = scale_z * invert_z
-    
-    cmds.setAttr('%s.scaleX' % transform, scale_x)
-    cmds.setAttr('%s.scaleY' % transform, scale_y)
-    cmds.setAttr('%s.scaleZ' % transform, scale_z)
-
-def connect_inverse_scale(transform, joint):
-    
-    orig_scale_x = cmds.getAttr('%s.scaleX' % transform)
-    orig_scale_y = cmds.getAttr('%s.scaleY' % transform)
-    orig_scale_z = cmds.getAttr('%s.scaleZ' % transform)
-    
-    invert_x = abs(orig_scale_x)/orig_scale_x
-    invert_y = abs(orig_scale_y)/orig_scale_y
-    invert_z = abs(orig_scale_z)/orig_scale_z
-    
-    multiply = cmds.createNode('multiplyDivide', n = 'multiply_inverseScale_%s' % joint)
-    
-    cmds.connectAttr('%s.scale' % transform, '%s.input1' % multiply)
-    cmds.connectAttr('%s.output' % multiply, '%s.inverseScale' % joint)
-    
-    cmds.setAttr('%s.input2X' % multiply, invert_x)
-    cmds.setAttr('%s.input2Y' % multiply, invert_y)
-    cmds.setAttr('%s.input2Z' % multiply, invert_z)
-    
-def randomize(translate = [.1,.1,.1], rotate = [1,1,1], scale = [.1,.1,.1], transforms = None):
-    """
-    Good for giving subtle randomness to many transforms.
-    
-    Args
-        translate (list): 3 value list. The values work as the amount it can deviate in positive and negative.
-        rotate (list): 3 value list. The values work as the amount it can deviate in positive and negative.
-        scale (list): 3 value list. How much the scale can deviate from 1.
-    """
-    
-    if transforms:
-        sel = transforms
-        
-    if not transforms:
-        sel = cmds.ls(sl = True, type = 'transform')
-
-    for thing in sel:
-        
-        cmds.move(  random.uniform(-translate[0], translate[0]), 
-                    random.uniform(-translate[1], translate[1]), 
-                    random.uniform(-translate[2], translate[2]), 
-                    thing, 
-                    relative = True)
-                    
-        cmds.rotate(  random.uniform(-rotate[0], rotate[0]), 
-                    random.uniform(-rotate[1], rotate[1]), 
-                    random.uniform(-rotate[2], rotate[2]), 
-                    thing,
-                    ocp = True,
-                    relative = True)
-                    
-        scale_x_invert = 1 - scale[0]
-        scale_y_invert = 1 - scale[1]
-        scale_z_invert = 1 - scale[2]
-                    
-        cmds.scale(random.uniform(scale_x_invert, (1+scale[0])),
-                    random.uniform(scale_y_invert, (1+scale[1])),
-                    random.uniform(scale_z_invert, (1+scale[2])))
-
-def fix_locator_shape_position(locator_name):
-    
-    pivot_pos = cmds.xform(locator_name, q =True, os = True, rp = True)
-    
-    cmds.setAttr('%s.localPositionX' % locator_name, pivot_pos[0])
-    cmds.setAttr('%s.localPositionY' % locator_name, pivot_pos[1])
-    cmds.setAttr('%s.localPositionZ' % locator_name, pivot_pos[2])
-    
-def set_translateX_limit(transform, min_value = None, max_value = None):
-    min_bool = 0
-    max_bool = 0
-    
-    if min_value:
-        min_bool = 1
-    if max_value:
-        max_bool = 1
-    
-    if not min_value:
-        min_value = -1
-    if not max_value:
-        max_value = 1
-    
-    cmds.transformLimits(transform, tx = [min_value, max_value],etx= [min_bool, max_bool])
-
-def set_translateY_limit(transform, min_value = None, max_value = None):
-    min_bool = 0
-    max_bool = 0
-    
-    if min_value:
-        min_bool = 1
-    if max_value:
-        max_bool = 1
-    
-    if not min_value:
-        min_value = -1
-    if not max_value:
-        max_value = 1
-    
-    cmds.transformLimits(transform, ty = [min_value, max_value],ety= [min_bool, max_bool])
-    
-def set_translateZ_limit(transform, min_value = None, max_value = None):
-    min_bool = 0
-    max_bool = 0
-    
-    if min_value:
-        min_bool = 1
-    if max_value:
-        max_bool = 1
-    
-    if not min_value:
-        min_value = -1
-    if not max_value:
-        max_value = 1
-    
-    cmds.transformLimits(transform, tz = [min_value, max_value],etz= [min_bool, max_bool])
-
-        
-        
-def set_rotateX_limit(transform, min_value = None, max_value = None):
-    
-    min_bool = 0
-    max_bool = 0
-    
-    if min_value:
-        min_bool = 1
-    if max_value:
-        max_bool = 1
-    
-    if not min_value:
-        min_value = -45
-    if not max_value:
-        max_value = 45
-    
-    cmds.transformLimits(transform, rx = [min_value, max_value],erx= [min_bool, max_bool])
-    
-def set_rotateY_limit(transform, min_value, max_value):
-    
-    min_bool = 0
-    max_bool = 0
-    
-    if min_value:
-        min_bool = 1
-    if max_value:
-        max_bool = 1
-    
-    if not min_value:
-        min_value = -45
-    if not max_value:
-        max_value = 45
-    
-    cmds.transformLimits(transform, ry = [min_value, max_value],ery= [min_bool, max_bool])
-        
-def set_rotateZ_limit(transform, min_value, max_value):
-    
-    min_bool = 0
-    max_bool = 0
-    
-    if min_value:
-        min_bool = 1
-    if max_value:
-        max_bool = 1
-    
-    if not min_value:
-        min_value = -45
-    if not max_value:
-        max_value = 45
-    
-    cmds.transformLimits(transform, rz = [min_value, max_value],erz= [min_bool, max_bool])
-    
-def orig_matrix_match(transform, destination_transform):
-    """
-    This command is to be used for space switching.
-    the transforms need to have origMatrix
-    origMatrix is a matrix attribute that should store the original worldMatrix of the transform and destination_transform.
-    By doing this it is possible to match any transform to any transform that has origMatrix.  It basically saves out how the two transforms relate spacially.  
-    origMatrix needs to be added to the transform before animation/posing happens and before this command runs.
-    
-    """
-    orig_matrix = cmds.getAttr('%s.origMatrix' % transform)
-    parent_inverse_matrix = cmds.getAttr('%s.parentInverseMatrix' % transform)
-    rotate_order = cmds.getAttr('%s.rotateOrder' % transform)
-    
-    orig_dest_matrix = cmds.getAttr('%s.origMatrix' % destination_transform)
-    dest_matrix = cmds.getAttr('%s.worldMatrix' % destination_transform)
-    
-    om_orig_matrix = om.MMatrix(orig_matrix)
-    om_parent_inverse_matrix = om.MMatrix(parent_inverse_matrix)
-    om_orig_dest_matrix = om.MMatrix(orig_dest_matrix)
-    om_dest_matrix = om.MMatrix(dest_matrix)
-    
-    new_matrix = om_orig_matrix * om_orig_dest_matrix.inverse() * om_dest_matrix * om_parent_inverse_matrix
-    
-    transform_matrix = om.MTransformationMatrix(new_matrix)
-    transform_matrix.reorderRotation(rotate_order + 1)
-    
-    values = transform_matrix.translation(om.MSpace.kWorld)
-    try:
-        cmds.setAttr('%s.translateX' % transform, values.x)
-    except:
-        pass
-    try:
-        cmds.setAttr('%s.translateY' % transform, values.y)
-    except:
-        pass
-    try:
-        cmds.setAttr('%s.translateZ' % transform, values.z)
-    except:
-        pass
-    
-    values = transform_matrix.rotation()
-    try:
-        cmds.setAttr('%s.rotateX' % transform, math.degrees(values.x))
-    except:
-        pass
-    try:
-        cmds.setAttr('%s.rotateY' % transform, math.degrees(values.y))
-    except:
-        pass
-    try:
-        cmds.setAttr('%s.rotateZ' % transform, math.degrees(values.z))
-    except:
-        pass
-    
-    values = transform_matrix.scale(om.MSpace.kWorld)
-    
-    try:
-        cmds.setAttr('%s.scaleX' % transform, values[0])
-        cmds.setAttr('%s.scaleY' % transform, values[1])
-        cmds.setAttr('%s.scaleZ' % transform, values[2])
-    except:
+# Copyright (C) 2014 Louis Vottero louis.vot@gmail.com    All rights reserved.
+
+
+import traceback
+import random
+import string
+
+import vtool.util
+import api
+
+import core
+import attr
+import math
+
+if vtool.util.is_in_maya():
+    import maya.cmds as cmds
+    import maya.api.OpenMaya as om
+    core.load_plugin('matrixNodes')
+
+#do not import geo
+
+class VertexOctree(object):
+        
+    def _get_bounding_box(self, mesh):
+        bounding_box = cmds.exactWorldBoundingBox(mesh)
+        center = cmds.objectCenter(mesh, gl = True)
+                
+        large_value = -1
+                
+        inc = 0
+                
+        for box_value in bounding_box:
+            
+            value = box_value - center[inc]
+            
+            if value > 0:
+                if value > large_value:
+                    large_value = value
+                        
+            inc += 1
+            if inc >= 3:
+                inc = 0
+        
+        max_value = [large_value] * 3
+        min_value = [large_value*-1] * 3
+        
+        max_value = [max_value[0] + center[0],max_value[1] + center[1],max_value[2] + center[2]]
+        min_value = [min_value[0] + center[0],min_value[1] + center[1],min_value[2] + center[2]]
+                
+        return min_value + max_value + center
+                    
+    def create(self, mesh):
+        bounding_box = self._get_bounding_box(mesh)
+        
+        self.top_node = VertexOctreeNode(bounding_box)
+        
+        mesh_fn = api.IterateGeometry(mesh)
+        points = mesh_fn.get_points_as_list()
+        
+        for inc in range(0, len(points)):
+            vertex_position = points[inc]
+            self.add_vertex('%s.vtx[%s]' % (mesh, inc), vertex_position)
+            
+        self.top_node.sort_mesh_vertex()        
+            
+    def add_vertex(self, vertex_name, vertex_position):    
+        self.top_node.add_vertex(vertex_name, vertex_position)
+        
+                
+class VertexOctreeNode(object):
+    
+    def __init__(self, boundingBoxData):
+        self.min = boundingBoxData[0:3]
+        self.max = boundingBoxData[3:6]
+        self.center = boundingBoxData[6:9]
+        self.children = []
+        self.parent = None
+        self.verts = []
+        self.child_verts = []
+        
+    def _snap_to_bounding_box(self, vector):
+        new_vector = list(vector)
+        
+        min_value = self.min
+        max_value = self.max
+        
+        for inc in range(0,3):
+            if vector[inc] < min_value[inc]:
+                new_vector[inc] = min_value[inc]
+            if vector[inc] > max_value[inc]:
+                new_vector[inc] = max_value[inc]
+                
+        return new_vector
+            
+        
+    def _is_vector_in_range(self, min_value, max_value, vector):
+        
+        for inc in range(0,3):
+        
+            if vector[inc] < min_value[inc] or vector[inc] > max_value[inc]:
+                return False
+          
+        return True
+        
+    def _get_verts_in_range(self, min_value, max_value):
+        found = []
+        
+        if self.verts:
+            for vertex in self.verts:
+                vector = vertex[1] 
+                
+                if self._is_vector_in_range(min_value, max_value, vector):
+                    
+                    found_vert = False
+                    for child_vert in self.child_verts:
+                    
+                        if vertex[0] == child_vert:
+                            found_vert = True
+                            break
+                        
+                    if not found_vert:
+                        found.append(vertex)        
+        
+        return found
+        
+    def _create_child(self, min_value, max_value, verts):
+        
+        mid_point = vtool.util.get_midpoint(min_value, max_value)
+        
+        bounding_box = min_value + max_value + mid_point
+        
+        self.children.append( VertexOctreeNode(bounding_box) )
+                               
+        for vertex in verts:            
+            self.children[-1].add_vertex(vertex[0], vertex[1])
+            self.child_verts.append(vertex[0])
+            
+        if len(self.child_verts) == 1:
+            if self.child_verts[0][0] == 'body_C.vtx[7916]':
+                goo = self.createCube()
+                cmds.rename(goo, 'panzy')
+    
+    def create_cube(self):
+        cube = cmds.polyCube(ch = 0)[0]
+        min_value = self.min
+        max_value = self.max
+                
+        cmds.move(min_value[0], min_value[1], min_value[2], '%s.vtx[0]' % cube , ws = True)
+        cmds.move(min_value[0], min_value[1], max_value[2], '%s.vtx[1]' % cube , ws = True )
+        cmds.move(min_value[0], max_value[1], min_value[2], '%s.vtx[2]' % cube , ws = True)
+        cmds.move(min_value[0], max_value[1], max_value[2], '%s.vtx[3]' % cube , ws = True)
+        cmds.move(max_value[0], max_value[1], min_value[2], '%s.vtx[4]' % cube , ws = True)
+        cmds.move(max_value[0], max_value[1], max_value[2], '%s.vtx[5]' % cube , ws = True)        
+        cmds.move(max_value[0], min_value[1], min_value[2], '%s.vtx[6]' % cube , ws = True)
+        cmds.move(max_value[0], min_value[1], max_value[2], '%s.vtx[7]' % cube , ws = True)
+        
+        
+        return cube
+        #cluster = cmds.cluster( self.get_verts() )
+        #cmds.parent(cluster[1], cube)
+        
+    def subdivide(self):
+                
+        top_row1 = self.center + self.max
+        
+        top_row2 = [self.min[0], self.center[1], self.center[2], 
+                   self.center[0], self.max[1], self.max[2]]
+        
+        top_row3 = [self.min[0], self.center[1], self.min[2], 
+                   self.center[0], self.max[1], self.center[2]]
+                   
+        top_row4 = [self.center[0], self.center[1], self.min[2], 
+                   self.max[0], self.max[1], self.center[2]]
+                   
+        btm_row1 = self.min + self.center
+        
+        btm_row2 = [self.center[0], self.min[1], self.min[2],
+                   self.max[0], self.center[1], self.center[2]]
+        
+        btm_row3 = [self.min[0], self.min[1], self.center[2],
+                   self.center[0], self.center[1], self.max[2]]
+        
+        btm_row4 = [self.center[0], self.min[1], self.center[2],
+                   self.max[0], self.center[1], self.max[2]]
+        
+        boundings = []
+        boundings.append(top_row1)
+        boundings.append(top_row2)
+        boundings.append(top_row3)
+        boundings.append(top_row4)
+        boundings.append(btm_row1)
+        boundings.append(btm_row2)
+        boundings.append(btm_row3)
+        boundings.append(btm_row4)
+                
+        for bounding in boundings:
+        
+            min_value = bounding[0:3]
+            max_value = bounding[3:6]
+            
+            verts = self._get_verts_in_range(min_value, max_value)
+            
+            if verts:
+                self._create_child(bounding[0:3],bounding[3:6], verts)      
+        
+    def set_parent(self, parent_octree):
+        self.parent = parent_octree
+        
+    def get_verts(self):
+        found = []
+        
+        for vert in self.verts:
+            found.append(vert[0])
+            
+        return found
+    
+    def add_vertex(self, vertex_name, vertex_position):
+        self.verts.append([vertex_name, vertex_position])
+    
+    def has_verts(self):
+        if self.verts:
+            return True
+        
+        if not self.verts:
+            return False
+        
+    def vert_count(self):
+        return len( self.verts )
+        
+    def has_children(self):
+        if self.children:
+            return True
+        
+        if not self.children:
+            return False
+        
+    def find_closest_child(self, three_number_list):
+        
+        closest_distance = 1000000000000000000000000000000
+        found_child = None
+        
+        if self.has_children():
+            for child in self.children:
+                if self._is_vector_in_range(child.min, child.max, three_number_list):
+                    return child
+                    
+                if child.has_children():
+                    distance = vtool.util.get_distance(child.center, three_number_list)            
+                
+                    if distance < 0.001:
+                        return child
+                
+                    if distance < closest_distance:
+                        closest_distance = distance
+                    
+                        found_child = child
+                    
+        return found_child
+        
+    def find_closest_vertex(self, three_number_list):
+        if self.vert_count() == 1:
+            return self
+        
+        child = None
+        inc = 0
+        last_found = self
+        vector = self._snap_to_bounding_box(three_number_list)
+        
+        while not child:
+            
+            if last_found == None:
+                break
+            
+            child = last_found.find_closest_child(vector)
+            
+            if not child:
+                break
+            
+            if child:
+                last_found = child
+                child = None
+            
+            if inc > 100:
+                break
+            
+            inc += 1
+            
+        return last_found.verts[0][0]
+      
+    def sort_mesh_vertex(self):
+        
+        if self.has_verts():
+            self.subdivide()
+            
+            if self.vert_count() > 1:
+                for child in self.children:
+                    child.sort_mesh_vertex()
+
+class PinXform(object):
+    """
+    This allows you to pin a transform so that its parent and child are not affected by any edits.
+    """
+    def __init__(self, xform_name):
+        self.xform = xform_name
+        self.delete_later = []
+        self.lock_state = {}
+
+    def pin(self, children = None):
+        """
+        Create the pin constraints on parent and children.
+        """
+        
+        self.lock_state = {}
+        
+        """
+        parent = cmds.listRelatives(self.xform, p = True, f = True, type = 'transform')
+        if parent:
+            
+            parent = parent[0]
+            
+            
+            pin = cmds.duplicate(parent, po = True, n = core.inc_name('pin1'))[0]
+            
+            pin_parent = cmds.listRelatives(pin, p = True)
+            
+            if pin_parent:
+                cmds.parent(pin, w = True)
+            
+            constraint = cmds.parentConstraint(pin, parent, mo = True)[0]
+            self.delete_later.append(constraint)
+            self.delete_later.append(pin)
+        """
+        if not children:
+            children = cmds.listRelatives(self.xform, f = True, type = 'transform')
+        
+        if not children:
+            return
+        
+        for child in children:
+            
+            if not core.is_transform(child):
+                continue
+            
+            pin = cmds.duplicate(child, po = True, n = core.inc_name('pin1'))[0]
+            
+            try:
+                cmds.parent(pin, w = True)
+            except:
+                pass
+            
+            lock_state_inst = attr.LockTransformState(child)
+            self.lock_state[child] = lock_state_inst
+            lock_state_inst.unlock()
+            
+            constraint = cmds.parentConstraint(pin, child, mo = True)[0]
+            self.delete_later.append(constraint)
+            self.delete_later.append(pin)
+            
+            parent = cmds.listRelatives(pin, p = True, f = True)
+            if parent:
+                self.delete_later.append(parent[0])
+                
+            
+    def unpin(self):
+        """
+        Remove the pin. This should be run after pin.
+        """
+        if self.delete_later:
+            cmds.delete(self.delete_later)
+            
+            for lock_state in self.lock_state:
+                self.lock_state[lock_state].restore_initial()
+                
+        
+    def get_pin_nodes(self):
+        """
+        Returns:
+            list: List of nodes involved in the pinning. Ususally includes constraints and empty groups.
+        """
+        return self.delete_later
+
+class MatchSpace(object):
+    """
+    Used to match transformation between two transform node.
+    Can be used as follows:
+    MatchSpace('transform1', 'transform2').translation_rotation()
+    
+    Args:
+        
+        source_transform (str): The name of a transform.
+        target_transform (str): The name of a transform.
+        
+    
+    """
+    
+    def __init__(self, source_transform, target_transform):
+        self.source_transform = source_transform
+        self.target_transform = target_transform
+    
+    def _get_translation(self):
+        return cmds.xform(self.source_transform, q = True, t = True, ws = True)
+    
+    def _get_rotation(self):
+        return cmds.xform(self.source_transform, q = True, ro = True, ws = True)
+    
+    def _get_rotate_pivot(self):
+        return cmds.xform(self.source_transform, q = True, rp = True, os = True)
+    
+    def _get_scale_pivot(self):
+        return cmds.xform(self.source_transform, q = True, sp = True, os = True)
+    
+    def _get_world_rotate_pivot(self):
+        return cmds.xform(self.source_transform, q = True, rp = True, ws = True)
+    
+    def _get_world_scale_pivot(self):
+        return cmds.xform(self.source_transform, q = True, sp = True, ws = True)
+    
+    def _set_translation(self, translate_vector = []):
+        if not translate_vector:
+            translate_vector = self._get_translation()
+            
+        cmds.xform(self.target_transform, t = translate_vector, ws = True)
+    
+    def _set_rotation(self, rotation_vector = []):
+        if not rotation_vector:
+            rotation_vector = self._get_rotation()
+            
+        cmds.xform(self.target_transform, ro = rotation_vector, ws = True)
+        
+    def _set_rotate_pivot(self, rotate_pivot_vector = []):
+        if not rotate_pivot_vector:
+            rotate_pivot_vector = self._get_rotate_pivot()
+        cmds.xform(self.target_transform, rp = rotate_pivot_vector, os = True)
+        
+    def _set_world_rotate_pivot(self, rotate_pivot_vector = []):
+        if not rotate_pivot_vector:
+            rotate_pivot_vector = self._get_world_rotate_pivot()
+        cmds.xform(self.target_transform, rp = rotate_pivot_vector, ws = True)
+        
+    def _set_scale_pivot(self, scale_pivot_vector = []):
+        if not scale_pivot_vector:
+            scale_pivot_vector = self._get_scale_pivot()
+        cmds.xform(self.target_transform, sp = scale_pivot_vector, os = True)
+    
+    def _set_world_scale_pivot(self, scale_pivot_vector = []):
+        if not scale_pivot_vector:
+            scale_pivot_vector = self._get_world_scale_pivot()
+        cmds.xform(self.target_transform, rp = scale_pivot_vector, ws = True)
+        
+    def translation(self):
+        """
+        Match just the translation
+        """
+        
+        self._set_translation()
+        self._set_scale_pivot()
+        self._set_rotate_pivot()
+        
+        
+        
+    def rotation(self):
+        """
+        Match just the rotation
+        """
+        self._set_rotation()
+        
+    def translation_rotation(self):
+        """
+        Match translation and rotation.
+        """
+        
+        self._set_translation()
+                
+        self._set_scale_pivot()
+        self._set_rotate_pivot()
+        
+        
+        
+        self._set_rotation()
+        
+    def translation_to_rotate_pivot(self):
+        """
+        Match translation of target to the rotate_pivot of source.
+        """
+        
+        translate_vector = self._get_world_rotate_pivot()
+        self._set_translation(translate_vector)
+        
+    def rotate_scale_pivot_to_translation(self):
+        """
+        Match the rotate and scale pivot of target to the translation of source.
+        """
+        position = self._get_translation()
+        
+        cmds.move(position[0], 
+                  position[1],
+                  position[2], 
+                  '%s.scalePivot' % self.target_transform, 
+                  '%s.rotatePivot' % self.target_transform, 
+                  a = True)
+        
+    def pivots(self):
+        """
+        Match the pivots of target to the source.
+        """
+        self._set_rotate_pivot()
+        self._set_scale_pivot()
+        
+    def world_pivots(self):
+        """
+        Like pivots, but match in world space.
+        """
+        self._set_world_rotate_pivot()
+        self._set_world_scale_pivot()
+        
+    def scale(self):
+        
+        
+        scale_x = cmds.getAttr('%s.scaleX' % self.source_transform)
+        scale_y = cmds.getAttr('%s.scaleY' % self.source_transform)
+        scale_z = cmds.getAttr('%s.scaleZ' % self.source_transform)
+        
+        cmds.setAttr('%s.scaleX' % self.target_transform, scale_x)
+        cmds.setAttr('%s.scaleY' % self.target_transform, scale_y)
+        cmds.setAttr('%s.scaleZ' % self.target_transform, scale_z)
+
+class ConstraintEditor(object):
+    """
+    Convenience class for editing constraints.
+    """
+    constraint_parent = 'parentConstraint'
+    constraint_point = 'pointConstraint'
+    constraint_orient = 'orientConstraint'
+    constraint_scale = 'scaleConstraint'
+    constraint_aim = 'aimConstraint'
+    
+    editable_constraints = ['parentConstraint',
+                            'pointConstraint',
+                            'orientConstraint',
+                            'scaleConstraint',
+                            'aimConstraint'
+                            ]
+    
+    def __init__(self):
+        self._set_to_last = False
+    
+    def _get_constraint_type(self, constraint):
+        return cmds.nodeType(constraint)
+        
+    def has_constraint(self, transform):
+        
+        for constraint in self.editable_constraints:
+            const = self.get_constraint(transform, constraint)
+            if const:
+                return True
+            
+        return False
+        
+    def get_weight_names(self, constraint):
+        #CBB
+        
+        constraint_type = self._get_constraint_type(constraint)
+        
+        if constraint_type == 'scaleConstraint':
+        
+            found_attributes = []
+                
+            weights = cmds.ls('%s.target[*]' % constraint)
+            
+            attributes = cmds.listAttr(constraint, k = True)
+                        
+            for attribute in attributes:
+                for inc in range(0, len(weights)):
+                    if attribute.endswith('W%i' % inc):
+                        found_attributes.append(attribute)
+                        break
+            
+            return found_attributes
+        
+        return eval('cmds.%s("%s", query = True, weightAliasList = True, )' % (constraint_type, constraint))
+
+    def get_weight_count(self, constraint):
+        """
+        Get the number of inputs weights (transforms) feeding int the constraint.
+        
+        Args:
+            constraint (str): The name of a constraint.
+        """
+        return len(cmds.ls('%s.target[*]' % constraint))
+    
+    def get_constraint(self, transform, constraint_type):
+        """
+        Find a constraint on the transform.
+        
+        Args:
+            transform (str): The name of a transform that is constrained.
+            constraint_type (str): The type of constraint to search for. Eg. parentConstraint, orientConstraint, pointConstraint, etc.
+            
+        Retrun 
+            str: The name of the constraint.
+        """
+        
+        constraint = eval('cmds.%s("%s", query = True)' % (constraint_type, transform) )
+        
+        return constraint
+    
+    def get_transform(self, constraint):
+        """
+        Get the transform that the constraint is constraining.
+        
+        Args:
+            constraint (str): The name of the constraint.
+        
+        Returns:
+            str: The name of the transform that is being constrained.
+        """
+        transform = attr.get_attribute_input('%s.constraintParentInverseMatrix' % constraint)
+        
+        if not transform:
+            return
+        
+        new_thing = transform.split('.')
+        return new_thing[0]
+    
+    def get_targets(self, constraint):
+        """
+        Get the transforms influencing the constraint.
+        
+        Args:
+            constraint (str): The name of the constraint.
+            
+        Returns:
+            list: The names of the transforms affecting the constraint.
+        """
+        transform = self.get_transform(constraint)
+        constraint_type = self._get_constraint_type(constraint)
+        
+        return eval('cmds.%s("%s", query = True, targetList = True)' % (constraint_type,
+                                                                        transform) )
+        
+    def remove_target(self, target, constraint):
+        """
+        Remove a target from a constraint. 
+        This only works if the constraint has all its original connections intact.
+        
+        Args:
+            target (str): The name of the transform target to remove.
+            constraint (str): The name of a constraint that has target affecting it.
+            
+        """
+        transform = self.get_transform(constraint)
+        constraint_type = self._get_constraint_type(constraint)
+        
+        return eval('cmds.%s("%s", "%s", remove = True)' % (constraint_type,
+                                                            target, 
+                                                            transform) )
+        
+    def set_interpolation(self, int_value, constraint):
+        """
+        Set the interpolation type of the constraint.
+        
+        Args:
+            int_value (int): index of the interpolation type.
+            constraint (str): The name of a constraint. Probably "parentConstraint" or "orientConstraint".
+        """
+        
+        cmds.setAttr('%s.interpType' % constraint, int_value)
+
+    def set_auto_use_last_number(self, bool_value):
+        self._set_to_last = bool_value
+
+    def create_title(self, node, constraint, title_name = 'FOLLOW'):
+        """
+        This will create a title enum attribute based on the targets feeding into a constraint.
+        The enum will have the name of the transforms affecting the constraint.
+        
+        Args:
+            node (str): The name of the node to add the title to.
+            constraint (str): The name of a constraint. Should be affected by multipe transforms.
+            title_name (str): The name to give the title attribute.
+        
+        """
+        
+        targets = self.get_targets(constraint)
+        
+        inc = 0
+        
+        names = []
+        
+        for target in targets:
+            name = target
+            
+            if target.startswith('follower_'):
+                parent = cmds.listRelatives(target, p = True)
+                if parent:
+                    parent = parent[0]
+                    if parent.startswith('CNT_'):
+                        name = parent
+        
+            name = '%s %s' % (inc, name)
+            
+            names.append(name)
+            inc += 1
+        
+        attr.create_title(node, title_name, names)
+        
+        
+    def create_switch(self, node, attribute, constraint):
+        """
+        Create a switch over all the target weights.
+        
+        Args:
+            node (str): The name of the node to add the switch attribute to.
+            attribute (str): The name to give the switch attribute.
+            constraint (str): The name of the constraint with multiple weight target transforms affecting it.
+        """
+        
+        attributes = self.get_weight_names(constraint)
+        
+        remap = attr.RemapAttributesToAttribute(node, attribute)
+        remap.create_attributes(constraint, attributes)
+        remap.create()
+        
+        if self._set_to_last:
+            cmds.setAttr('%s.%s' % (node, attribute), (len(attributes)-1))
+        
+    def delete_constraints(self, transform, constraint_type = 'None'):
+        
+        if not constraint_type:
+            for constraint_type in self.editable_constraints:
+                constraint = self.get_constraint(transform, constraint_type)
+                if constraint:
+                    cmds.delete(constraint)
+        
+        if constraint_type:
+            constraint = self.get_constraint(transform, constraint_type)
+            if constraint:
+                cmds.delete(constraint)
+        
+
+class IkHandle(object):
+    """
+    Convenience for creating ik handles.
+    
+    Args:
+        name (str): The description to give the node. Name = 'ikHandle_(name)'.
+    """
+    
+    solver_rp = 'ikRPsolver'
+    solver_sc = 'ikSCsolver'
+    solver_spline = 'ikSplineSolver'
+    solver_spring = 'ikSpringSolver'
+    
+    def __init__(self, name):
+        
+        self.name = name
+        
+        if not name:
+            self.name = core.inc_name('ikHandle')
+        
+        if not name.startswith('ikHandle'):
+            self.name = 'ikHandle_%s' % name
+        
+        
+            
+        self.start_joint = None
+        self.end_joint = None
+        self.solver_type = self.solver_sc
+        self.curve = None
+        
+        self.ik_handle = None
+        self.joints = []
+            
+    
+    def _create_regular_ik(self):
+        ik_handle, effector = cmds.ikHandle( name = core.inc_name(self.name),
+                                       startJoint = self.start_joint,
+                                       endEffector = self.end_joint,
+                                       sol = self.solver_type )
+                           
+        cmds.rename(effector, core.inc_name('effector_%s' % ik_handle))
+        self.ik_handle = ik_handle
+        
+    def _create_spline_ik(self):
+        
+        if self.curve:
+            
+            ik_handle = cmds.ikHandle(name = core.inc_name(self.name),
+                                           startJoint = self.start_joint,
+                                           endEffector = self.end_joint,
+                                           sol = self.solver_type,
+                                           curve = self.curve, ccv = False, pcv = False)
+            
+            cmds.rename(ik_handle[1], 'effector_%s' % ik_handle[0])
+            self.ik_handle = ik_handle[0]
+            
+        if not self.curve:
+            
+            ik_handle = cmds.ikHandle(name = core.inc_name(self.name),
+                                           startJoint = self.start_joint,
+                                           endEffector = self.end_joint,
+                                           sol = self.solver_type,
+                                           scv = False,
+                                           pcv = False)
+            
+            cmds.rename(ik_handle[1], 'effector_%s' % ik_handle[0])
+            self.ik_handle = ik_handle[0]
+            
+            self.curve = ik_handle[2]
+            self.curve = cmds.rename(self.curve, core.inc_name('curve_%s' % self.name))
+            
+            self.ik_handle = ik_handle[0]
+        
+
+        
+    def set_start_joint(self, joint):
+        """
+        Set start joint for the ik handle.
+        
+        Args:
+            joint (str): The name of the start joint.
+        """
+        self.start_joint = joint
+        
+    def set_end_joint(self, joint):
+        """
+        Set end joint for the ik handle.
+        
+        Args:
+            joint (str): The name of the end joint.
+        """
+        self.end_joint = joint
+        
+    def set_joints(self, joints_list):
+        """
+        Set the joints for the ik handle.
+        start joint becomes the first entry.
+        end joint beomces the las entry.
+        
+        Args:
+            joints_list (list): A list of joints.
+        """
+        self.start_joint = joints_list[0]
+        self.end_joint = joints_list[-1]
+        self.joints = joints_list
+        
+    def set_curve(self, curve):
+        """
+        Set the curve for spline ik.
+        
+        Args:
+            curve (str): The name of the curve.
+        """
+        self.curve = curve
+        
+    def set_solver(self, type_name):
+        """
+        Set the solver type.
+        
+        solver types:
+        'ikRPsolver'
+        'ikSCsolver'
+        'ikSplineSolver'
+        'ikSpringSolver'
+        
+        Args:
+            type_name (str): The name of the solver type.
+        """
+        self.solver_type = type_name
+    
+    def set_full_name(self, fullname):
+        """
+        Set the full name for the ik handle, no prefixing or formatting added.
+        """
+        self.name = fullname
+    
+    def create(self):
+        """
+        Create the ik handle.
+        
+        Returns:
+            str: The name of the ik handle.
+        """
+        
+        
+        if not self.start_joint or not self.end_joint:
+            return
+        
+        if not self.curve and not self.solver_type == self.solver_spline:
+            self._create_regular_ik()
+        
+        if self.curve or self.solver_type == self.solver_spline:
+            self.solver_type = self.solver_spline
+            self._create_spline_ik()
+
+        
+        return self.ik_handle
+
+class OrientJoint(object):
+    """
+    This will orient the joint using the attributes created with OrientJointAttributes.
+    """
+    
+    def __init__(self, joint_name, children = []):
+        
+        self.joint = joint_name
+        
+        #self.orient_values = None
+        self.aim_vector = [1,0,0]
+        self.up_vector = [0,1,0]
+        self.world_up_vector = [0,1,0]
+        
+        self.aim_at = 3
+        self.aim_up_at = 0
+        
+        self.children = children
+        self.child = None
+        self.child2 = None
+        self.grand_child = None
+        self.parent = None
+        self.grand_parent = None
+        
+        self.surface = None
+        
+        self.invert_scale = None
+        
+        self.delete_later =[]
+        self.world_up_vector = self._get_vector_from_axis(1)
+        self.up_space_type = 'vector'
+        
+        self._get_relatives()
+        self.orient_values = self._get_values()
+        
+    def _unparent(self):
+        if not self.children:
+            self.children = cmds.listRelatives(self.joint, f = True, type = 'transform')
+            
+        if self.children:
+            
+            
+            
+            if not self.has_grand_child and self.invert_scale:
+                self.children = cmds.parent(self.children, w = True, r = True)
+            else:
+                self.children = cmds.parent(self.children, w = True)
+            
+            
+            for child in self.children:
+                parent = cmds.listRelatives(child, p = True, f = True)
+                if parent:
+                    parent = parent[0]
+                    self.delete_later.append(parent)
+                        
+        """
+        self.parent_children = cmds.listRelatives(self.parent, f = True, type = 'transform')
+        self.parent_children = cmds.parent(self.parent_children, w = True)
+        
+        for child in self.parent_children:
+            
+            test_parent = core.get_basename(child, remove_namespace = False, remove_attribute = False)
+            test_joint = core.get_basename(self.joint, remove_namespace = False, remove_attribute = False)
+            
+            if test_parent == test_joint:
+                self.joint = child
+        """
+        
+    def _parent(self):
+        
+        if self.children:
+            cmds.parent(self.children, self.joint)
+        
+        
+    def _update_locator_scale(self, locator):
+        
+        if cmds.objExists('%s.localScale' % locator):
+            radius = cmds.getAttr('%s.radius' % self.joint)
+            cmds.setAttr('%s.localScaleX' % locator, radius)
+            cmds.setAttr('%s.localScaleY' % locator, radius)
+            cmds.setAttr('%s.localScaleZ' % locator, radius)
+        
+    def _get_surface(self):
+        
+        try:
+            self.surface = cmds.getAttr('%s.surface' % self.joint)
+        except:
+            pass
+        
+    def _get_relatives(self):
+        
+        parent = cmds.listRelatives(self.joint, p = True, f = True)
+        
+        if parent:
+            self.parent = parent[0]
+            
+            grand_parent = cmds.listRelatives(self.parent, p = True, f = True)
+            
+            if grand_parent:
+                self.grand_parent = grand_parent[0]
+        
+        
+        if not self.children:
+            self.children = cmds.listRelatives(self.joint, f = True, type = 'transform')
+        
+        if self.children:
+            self.child = self.children[0]
+        
+        
+    def _get_children_special_cases(self):
+        
+        if not self.children:
+            return
+        
+        self.child = self.children[0]
+        if len(self.children) > 1:
+            self.child2 = self.children[1]
+        
+        grand_children = cmds.listRelatives(self.child, f = True, type = 'transform')
+        
+        if grand_children:
+            self.grand_child = grand_children[0]
+    
+    def _get_vector_from_axis(self, index):
+        vectors = [[1,0,0],
+                   [0,1,0],
+                   [0,0,1],
+                   [-1,0,0],
+                   [0,-1,0],
+                   [0,0,-1],
+                   [0,0,0]]
+        
+        return vectors[index]
+        
+    def _get_aim_at(self, index):
+        
+        if index < 3:
+            world_aim = cmds.group(em = True, n = 'world_aim')
+            MatchSpace(self.joint, world_aim).translation()
+            
+            if index == 0:
+                cmds.move(1,0,0, world_aim, r = True)
+            if index == 1:
+                cmds.move(0,1,0, world_aim, r = True)
+            if index == 2:
+                cmds.move(0,0,1, world_aim, r = True)
+                
+            self.delete_later.append( world_aim )
+            return world_aim
+            
+        if index == 3:
+            
+            child_aim = None
+            
+            if self.child and cmds.objExists(self.child):
+                self._update_locator_scale(self.child)
+                child_aim = self._get_position_group(self.child)
+            
+            return child_aim
+            
+        if index == 4:
+            parent_aim = self._get_position_group(self.parent)
+            return parent_aim
+
+        if index == 5:
+            aim = self._get_local_group(self.parent)
+            return aim
+        
+    def _get_aim_up_at(self, index):
+        
+        if index == 1:
+            self.up_space_type = 'objectrotation'
+            return self._get_local_group(self.parent)
+        
+        if index == 2:
+            
+            child_group = None
+            
+            if self.child and cmds.objExists(self.child):
+                self._update_locator_scale(self.child)
+                child_group = self._get_position_group(self.child)
+                self.up_space_type = 'object'
+                
+            if not self.child or not cmds.objExists(self.child):
+                vtool.util.warning('Child specified as up in orient attributes but %s has no child.' % self.joint)
+                
+            
+            return child_group
+        
+        if index == 3:
+            
+            parent_group = self._get_position_group(self.parent)
+            self.up_space_type = 'object'
+            return parent_group
+        
+        if index == 4:
+            top = self._get_triangle_group(self.orient_values['triangleTop'])
+            mid = self._get_triangle_group(self.orient_values['triangleMid'])
+            btm = self._get_triangle_group(self.orient_values['triangleBtm'])
+            
+            if not top or not mid or not btm:
+                
+                vtool.util.warning('Could not orient %s fully with current triangle plane settings.' % self.joint)
+                return
+            
+            plane_group = get_group_in_plane(top, mid, btm)
+            cmds.move(0,10,0, plane_group, r =True, os = True)
+            self.delete_later.append(plane_group)
+            self.up_space_type = 'object'
+            return plane_group
+        
+        if index == 5:
+            
+            child_group = None
+            
+            if self.child2 and cmds.objExists(self.child2):
+                self._update_locator_scale(self.child2)
+                child_group = self._get_position_group(self.child2)
+                self.up_space_type = 'object'
+            
+            if not self.child2 or not cmds.objExists(self.child2):
+                vtool.util.warning('Child 2 specified as up in orient attributes but %s has no 2nd child.' % self.joint)
+            return child_group
+        
+        if index == 6:
+            
+            self._get_surface()
+            
+            space_group = None
+                        
+            if not self.surface:
+                return space_group
+                
+            self.up_space_type = 'object'
+            
+            space_group = self._get_position_group(self.joint)
+            space_group_xform = cmds.xform(space_group, q = True, t = True, ws = True)
+            
+            if core.has_shape_of_type(self.surface, 'mesh'):
+                mesh_fn = api.MeshFunction(self.surface)
+                normal = mesh_fn.get_closest_normal(space_group_xform, True)
+                cmds.xform(space_group, ws = True, t = normal)
+            if core.has_shape_of_type(self.surface, 'nurbsSurface'):
+                surface_fn = api.NurbsSurfaceFunction(self.surface)
+                
+                normal = surface_fn.get_closest_normal(space_group_xform, True)
+                cmds.xform(space_group, ws = True, t = normal)
+                
+        
+            return space_group
+            
+    def _get_local_group(self, transform):
+        
+        local_up_group = cmds.group(em = True, n = 'local_up_%s' % transform)
+        
+        MatchSpace(transform, local_up_group).rotation()
+        MatchSpace(self.joint, local_up_group).translation()
+        
+        cmds.move(1,0,0, local_up_group, relative = True, objectSpace = True)
+        
+        self.delete_later.append(local_up_group)
+        
+        return local_up_group
+    
+    def _get_position_group(self, transform):
+        position_group = cmds.group(em = True, n = 'position_group')
+        
+        MatchSpace(transform, position_group).translation_to_rotate_pivot()
+        
+        self.delete_later.append(position_group)
+        
+        return position_group
+        
+    def _get_triangle_group(self, index):
+        transform = None
+        
+        if index == 0:
+            transform = self.grand_parent
+        if index == 1:
+            transform = self.parent
+        if index == 2:
+            transform = self.joint
+        if index == 3:
+            transform = self.child
+        if index == 4:
+            transform = self.grand_child
+            
+        if not transform:
+            return
+                
+        return self._get_position_group(transform)
+              
+    def _create_aim(self):
+        
+        if not self.aim_at:
+            return
+        
+        if not self.aim_up_at:
+            
+            aim = cmds.aimConstraint(self.aim_at, 
+                                     self.joint, 
+                                     aimVector = self.aim_vector, 
+                                     upVector = self.up_vector,
+                                     worldUpVector = self.world_up_vector,
+                                     worldUpType = self.up_space_type)[0]
+                                     
+        if self.aim_up_at:
+            aim = cmds.aimConstraint(self.aim_at, 
+                                     self.joint, 
+                                     aimVector = self.aim_vector, 
+                                     upVector = self.up_vector,
+                                     worldUpObject = self.aim_up_at,
+                                     worldUpVector = self.world_up_vector,
+                                     worldUpType = self.up_space_type)[0] 
+        
+        self.delete_later.append(aim)
+        
+    def _get_values(self):
+        
+        if not cmds.objExists('%s.ORIENT_INFO' % self.joint):
+            return
+        
+        orient_attributes = attr.OrientJointAttributes(self.joint)
+        return orient_attributes.get_values()
+        
+    def _cleanup(self):
+        if self.delete_later:
+            cmds.delete(self.delete_later)
+        
+        self.delete_later = []
+
+    def _pin(self):
+        
+        pin = PinXform(self.joint)
+        pin.pin(self.children)
+        
+        nodes = pin.get_pin_nodes()
+        if nodes:
+            self.delete_later += nodes
+    
+    def _freeze(self, scale = True):
+        
+        if scale:
+            if is_rotate_scale_default(self.joint):
+                return
+        
+        if not scale:
+            if is_rotate_default(self.joint):
+                return
+        """
+        if not self.children:
+            self.children = cmds.listRelatives(self.joint, f = True, type = 'transform')
+            
+        children = None
+            
+        if self.children:
+            children = cmds.parent(self.children, w = True)
+        """
+        try:
+            cmds.makeIdentity(self.joint, apply = True, r = True, s = scale)
+        except:
+            vtool.util.error(traceback.format_exc())
+            basename = core.get_basename(self.joint)
+            vtool.util.warning('Could not freeze %s when trying to orient.' % basename)
+
+        """
+        if children:
+            cmds.parent(children, self.joint)
+        """
+    def _invert_scale(self):
+                
+        if self.orient_values:
+            invert_scale = self.orient_values['invertScale']
+        else:
+            invert_scale = self.invert_scale
+        
+        if invert_scale == 0:
+            return
+        
+        #if self.children:
+        #    vtool.util.warning('Orient Joints inverted scale only permitted on joints with no children. Skipping scale change on %s' % core.get_basename(self.joint))
+        #    return
+        
+        if invert_scale == 1:
+            cmds.setAttr('%s.scaleX' % self.joint, -1)
+            return
+        if invert_scale == 2:
+            cmds.setAttr('%s.scaleY' % self.joint, -1)
+            return
+        if invert_scale == 3:
+            cmds.setAttr('%s.scaleZ' % self.joint, -1)
+            return
+        if invert_scale == 4:
+            cmds.setAttr('%s.scaleX' % self.joint, -1)
+            cmds.setAttr('%s.scaleY' % self.joint, -1)
+            return
+        if invert_scale == 5:
+            cmds.setAttr('%s.scaleX' % self.joint, -1)
+            cmds.setAttr('%s.scaleZ' % self.joint, -1)
+            return
+        if invert_scale == 6:
+            cmds.setAttr('%s.scaleY' % self.joint, -1)
+            cmds.setAttr('%s.scaleZ' % self.joint, -1)
+            return
+        if invert_scale == 7:
+            cmds.setAttr('%s.scaleX' % self.joint, -1)
+            cmds.setAttr('%s.scaleY' % self.joint, -1)
+            cmds.setAttr('%s.scaleZ' % self.joint, -1)
+            return
+            
+    def set_aim_vector(self, vector_list):
+        """
+        Args:
+            vector_list (list): [0,0,0] vector that defines what axis should aim.  
+            If joint should aim with X axis then vector should be [1,0,0].  If joint should aim with Y axis then [0,1,0], etc.
+            If up needs to be opposite of X axis then vector should be [-1,0,0].
+        """
+        self.aim_vector = vector_list
+        
+    def set_up_vector(self, vector_list):
+        """
+        Args:
+            vector_list (list): [0,0,0] vector that defines what axis should aim up.  
+            If joint should aim up with X axis then vector should be [1,0,0].  If joint should aim up with Y axis then [0,1,0], etc.
+            If up needs to be opposite of X axis then vector should be [-1,0,0].
+        """
+        self.up_vector = vector_list
+        
+    def set_world_up_vector(self, vector_list):
+        """
+        Args:
+            vector_list (list): [0,0,0] vector that defines what world up axis be.  
+            If world should aim up with X axis then vector should be [1,0,0].  If world should aim up with Y axis then [0,1,0], etc.
+            If up needs to be opposite of X axis then vector should be [-1,0,0].
+        """
+        self.world_up_vector = vector_list
+        
+    def set_aim_at(self, int_value):
+        """
+        Set how the joint aims.
+        
+        Args:
+            int_value (int): 0 aim at world X, 
+                                1 aim at world Y, 
+                                2 aim at world Z, 
+                                3 aim at immediate child. 
+                                4 aim at immediate parent. 
+                                5 aim at local parent, which is like aiming at the parent and then reversing direction.
+        """
+        self.aim_at = self._get_aim_at(int_value)
+        
+    def set_aim_up_at(self, int_value):
+        """
+        Set how the joint aims up.
+        
+        Args:
+            int_value (int):  0 world,
+                                1 parent rotate,
+                                2 child position,
+                                3 parent position,
+                                4 triangle plane, which need to be configured to see which joints in the hierarchy it calculates with.
+                                5 child 2
+                                6 surface
+        """
+        self.aim_up_at = self._get_aim_up_at(int_value)
+        
+        
+    def set_surface(self, surface_name):
+        
+        self.surface = surface_name
+        
+        self.set_aim_up_at(6)
+        if cmds.objExists('%s.surface' % self.joint):
+            try:
+                cmds.setAttr('%s.surface' % self.joint, surface_name, type = 'string')
+            except:
+                pass
+        
+    def set_aim_up_at_object(self, name):
+        self.aim_up_at = self._get_local_group(name)
+        
+        self.up_space_type = 'objectrotation'
+        self.world_up_vector = [0,1,0]
+    
+    def set_invert_scale(self, axis_letters):
+        self.invert_scale = axis_letters
+    
+    def run(self):
+        
+        self.has_grand_child = False
+        if self.children:
+            self.has_grand_child = cmds.listRelatives(self.children[0], f = True, type = 'transform')
+        
+        if self.orient_values and self.orient_values['invertScale'] > 0:
+            if not self.has_grand_child:
+                self._pin()
+        
+        self._unparent()
+        self._get_children_special_cases()
+        
+        self._freeze(scale = True)        
+        
+        #self._pin()
+        
+        vtool.util.show('Orienting %s' % core.get_basename(self.joint))
+        
+        try:
+            cmds.setAttr('%s.rotateAxisX' % self.joint, 0)
+            cmds.setAttr('%s.rotateAxisY' % self.joint, 0)
+            cmds.setAttr('%s.rotateAxisZ' % self.joint, 0)
+        except:
+            vtool.util.show('Could not zero out rotateAxis on %s. This may cause rig errors.' % self.joint)
+        
+        
+        
+        if self.orient_values:
+        
+            self.aim_vector = self._get_vector_from_axis( self.orient_values['aimAxis'] )
+            self.up_vector = self._get_vector_from_axis(self.orient_values['upAxis'])
+            self.world_up_vector = self._get_vector_from_axis( self.orient_values['worldUpAxis'])
+            
+            self.aim_at = self._get_aim_at(self.orient_values['aimAt'])
+            self.aim_up_at = self._get_aim_up_at(self.orient_values['aimUpAt'])
+        
+        if not self.orient_values:
+                        
+            if type(self.aim_at) == int:
+                self.aim_at = self._get_aim_at(self.aim_at)
+            
+            if type(self.aim_up_at) == int: 
+                self.aim_up_at = self._get_aim_up_at(self.aim_up_at)
+        
+        self._create_aim()
+        
+        #self._freeze(scale = False)
+        
+        self._parent()
+        
+        if self.orient_values and self.orient_values['invertScale'] > 0:
+            if not self.has_grand_child:
+                self._invert_scale()
+            else:
+                
+                vtool.util.warning('Inverse scale has issues with orienting chains with more than just one child. Skipping for joint: %s' % self.joint)
+        
+        self._cleanup()
+        
+        self._freeze(scale = False)
+            
+        
+
+class BoundingBox(vtool.util.BoundingBox):
+    """
+    Convenience for dealing with bounding boxes.
+    
+    Args:
+        thing (str): The name of a transform in maya. Bounding box info is automatically loaded from the transform.
+    """
+    def __init__(self, thing):
+        
+        self.thing = thing
+        
+        xmin, ymin, zmin, xmax, ymax, zmax = cmds.exactWorldBoundingBox(self.thing)
+        
+        super(BoundingBox, self).__init__([xmin, ymin, zmin], 
+                                          [xmax, ymax, zmax])
+
+class AttachJoints(object):
+    """
+    Attach a chain of joints to a matching chain.
+    parentConstraint and scaleConstraint are used to make the attachment.
+    """
+    attach_type_constraint = 0
+    attach_type_matrix = 1
+    
+    def __init__(self, source_joints, target_joints):
+        self.source_joints = source_joints
+        self.target_joints = target_joints
+        self._attach_type = 0
+    
+    def _hook_scale_constraint(self, node):
+        
+        constraint_editor = ConstraintEditor()
+        scale_constraint = constraint_editor.get_constraint(node, constraint_editor.constraint_scale)
+        
+        if not scale_constraint:
+            return
+        
+        scale_constraint_to_world(scale_constraint)
+        
+    def _unhook_scale_constraint(self, scale_constraint):
+        
+        scale_constraint_to_local(scale_constraint)
+        
+    def _attach_joint(self, source_joint, target_joint):
+        
+        if self._attach_type == 0:
+            self._hook_scale_constraint(target_joint)
+            
+            parent_constraint = cmds.parentConstraint(source_joint, target_joint, mo = True)[0]
+            
+            cmds.setAttr('%s.interpType' % parent_constraint, 2)
+            
+            scale_constraint = cmds.scaleConstraint(source_joint, target_joint)[0]
+            
+            constraint_editor = ConstraintEditor()
+            constraint_editor.set_auto_use_last_number(True)
+            constraint_editor.create_switch(self.target_joints[0], 'switch', parent_constraint)
+            constraint_editor.create_switch(self.target_joints[0], 'switch', scale_constraint)
+            
+            self._unhook_scale_constraint(scale_constraint)
+            
+        if self._attach_type == 1:
+            
+            switches = SpaceSwitch().get_space_switches(target_joint)
+            
+            if switches:
+                
+                SpaceSwitch().add_source(source_joint, target_joint, switches[0])
+                SpaceSwitch().create_switch(self.target_joints[0], 'switch', switches[0])
+                
+                
+            if not switches:
+                switch = SpaceSwitch(source_joint, target_joint)
+                switch.set_use_weight(True)
+                switch_node = switch.create()
+                switch.create_switch(self.target_joints[0], 'switch', switch_node)
+                        
+    def _attach_joints(self, source_chain, target_chain):
+        
+        for inc in range( 0, len(source_chain) ):
+            self._attach_joint(source_chain[inc], target_chain[inc] )
+            
+    def set_source_and_target_joints(self, source_joints, target_joints):
+        """
+        Args:
+            source_joints (list): A list of joint names that should move the target.
+            target_joints (list): A list of joints names that should be moved by the source.
+        """
+        self.source_joints = source_joints
+        self.target_joints = target_joints
+    
+    def set_attach_type(self, attach_type):
+        
+        self._attach_type = attach_type
+        
+    def create(self):
+        """
+        Create the attachments.
+        """
+        self._attach_joints(self.source_joints, self.target_joints)
+
+class DuplicateHierarchy(object):
+    """
+    Duplicate the hierachy of a transform.
+    
+    Args:
+        transform (str): The name of a transform with child hierarchy.
+    """
+    def __init__(self, transform):
+        
+        self.top_transform = transform
+
+        self.duplicates = []
+        
+        self.replace_old = None
+        self.replace_new = None
+        
+        self.stop = False
+        self.stop_at_transform = None
+        
+        self.only_these_transforms = None
+        self._only_joints = False
+        
+            
+    def _get_children(self, transform):
+        children = cmds.listRelatives(transform, children = True, path = True, type = 'transform')
+        found = []
+        
+        if children:
+            for child in children:
+                if cmds.nodeType(child).find('Constraint') > -1:
+                    continue
+        
+                if self._only_joints:
+                    if not cmds.nodeType(child) == 'joint':
+                        continue
+                    
+                found.append(child)
+        
+        return found
+        
+    def _duplicate(self, transform):
+        
+        new_name = transform
+        
+        if self.replace_old and self.replace_new:
+            new_name = transform.replace(self.replace_old, self.replace_new)
+            new_name = core.get_basename(new_name)
+        
+        duplicate = cmds.duplicate(transform, po = True)[0]
+        
+        attr.remove_user_defined(duplicate)
+        
+        duplicate = cmds.rename(duplicate, core.inc_name(new_name))
+        
+        self.duplicates.append( duplicate )
+        
+        return duplicate
+    
+    def _duplicate_hierarchy(self, transform, parent = None):
+        
+        if transform == self.stop_at_transform:
+            self.stop = True
+        
+        if self.stop:
+            return
+        
+        top_duplicate = self._duplicate(transform)
+        
+        children = self._get_children(transform)
+        
+        if children:
+            duplicate = None
+            duplicates = []
+            
+            for child in children:
+                
+                if self.only_these_transforms and not child in self.only_these_transforms:
+                    
+                    sub_children = self._get_children(child)
+                    
+                    if sub_children:
+                        
+                        for sub_child in sub_children:
+                            if not sub_child in self.only_these_transforms:
+                                continue
+                            
+                            duplicate = self._duplicate_hierarchy(sub_child, parent )
+                            
+                            if not duplicate:
+                                continue
+                            
+                            duplicates.append(duplicate)
+                        
+                    continue
+                
+                duplicate = self._duplicate_hierarchy(child)
+                
+                if not duplicate:
+                    break
+                
+                duplicates.append(duplicate)
+                
+                if cmds.nodeType(parent) == 'joint' and cmds.nodeType(duplicate) == 'joint':
+                    
+                    if cmds.isConnected('%s.scale' % transform, '%s.inverseScale' % duplicate):
+                        cmds.disconnectAttr('%s.scale' % transform, '%s.inverseScale' % duplicate)
+                        cmds.connectAttr('%s.scale' % parent, '%s.inverseScale' % duplicate)
+                    
+            if duplicates:
+                cmds.parent(duplicates, top_duplicate)
+        
+        return top_duplicate
+    
+    def only_these(self, list_of_transforms):
+        """
+        Only duplicate transforms in list_of_transforms.
+        
+        Args:
+            list_of_transforms (list): Names of transforms in the hierarchy.
+        """
+        self.only_these_transforms = list_of_transforms
+    
+    def only_joints(self, bool_value):
+        self._only_joints = bool_value
+    
+    def stop_at(self, transform):
+        """
+        The transform at which to stop the duplication.
+        
+        Args:
+            transform (str): The name of the transform.
+        """
+        relative = cmds.listRelatives(transform, type = 'transform')
+        
+        if relative:
+            self.stop_at_transform = relative[0]
+        
+    def replace(self, old, new):
+        """
+        Replace the naming in the duplicate.
+        
+        Args:
+            old (str): String in the duplicate name to replace.
+            new (str): String in the duplicate to replace with.
+        """
+        self.replace_old = old
+        self.replace_new = new
+        
+    def create(self):
+        """
+        Create the duplicate hierarchy.
+        """
+        cmds.refresh()
+        
+        self._duplicate_hierarchy(self.top_transform)
+        
+        return self.duplicates
+
+class BuildHierarchy(object):
+    
+    def __init__(self):
+        self.transforms = []
+        self.replace_old = None
+        self.replace_new = None
+    
+    def _build_hierarchy(self):
+        
+        new_joints = []
+        last_transform = None
+        
+        for transform in self.transforms:
+            cmds.select(cl = True)
+            joint = cmds.joint()
+            
+            name = transform
+            if self.replace_old and self.replace_new:
+                name = name.replace(self.replace_old, self.replace_new)
+            
+            joint = cmds.rename(joint, core.inc_name(name))
+            
+            MatchSpace(transform, joint).translation_rotation()
+            MatchSpace(transform, joint).world_pivots()
+            cmds.makeIdentity(joint, r = True, apply = True)
+            
+            new_joints.append(joint)
+            
+            if last_transform:
+                cmds.parent(joint, last_transform)
+                
+            last_transform = joint
+            
+        return new_joints
+    
+    def set_transforms(self, transform_list):
+        
+        self.transforms = transform_list
+        
+    def set_replace(self, old, new):
+        self.replace_old = old
+        self.replace_new = new
+        
+    def create(self):
+        new_joints = self._build_hierarchy()
+        return new_joints
+    
+class OverDriveTranslation(object):
+    
+    def __init__(self, transform, driver):
+        self.transform = transform
+        self.driver = driver
+        
+        self.x_values = [1,1]
+        self.y_value = [1,1]
+        self.z_values = [1,1]
+    
+    def _create_nodes(self, description):
+        
+        clamp = cmds.createNode('clamp', n = core.inc_name('clamp_%s_%s' % (description, self.transform)))
+        multi = cmds.createNode('multiplyDivide', n = core.inc_name('multiplyDivide_%s_%s' % (description,self.transform)))
+        
+        cmds.connectAttr('%s.translateX' % self.transform, '%s.inputR' % clamp)
+        cmds.connectAttr('%s.translateY' % self.transform, '%s.inputG' % clamp)
+        cmds.connectAttr('%s.translateZ' % self.transform, '%s.inputB' % clamp)
+        cmds.connectAttr('%s.outputR' % clamp, '%s.input1X' % multi)
+        cmds.connectAttr('%s.outputG' % clamp, '%s.input1Y' % multi)
+        cmds.connectAttr('%s.outputB' % clamp, '%s.input1Z' % multi)
+        
+        return clamp, multi
+        
+    def _fix_value(self, value):
+        
+        value = abs(value) - 1.00
+        
+        return value
+        
+    def set_x(self, positive_x, negative_x):
+        
+        positive_x = self._fix_value(positive_x)
+        negative_x = self._fix_value(negative_x)
+        
+        self.x_values = [positive_x, negative_x]
+    
+    def set_y(self, positive_y, negative_y):
+        
+        positive_y = self._fix_value(positive_y)
+        negative_y = self._fix_value(negative_y)
+        
+        self.y_values = [positive_y, negative_y]
+    
+    def set_z(self, positive_z, negative_z):
+        
+        positive_z = self._fix_value(positive_z)
+        negative_z = self._fix_value(negative_z)
+        
+        self.z_values = [positive_z, negative_z]
+    
+    def create(self):
+        
+        clamp_pos, multi_pos = self._create_nodes('pos')
+        clamp_neg, multi_neg = self._create_nodes('neg')
+        
+        cmds.setAttr('%s.maxR' % clamp_pos, 10000)
+        cmds.setAttr('%s.maxG' % clamp_pos, 10000)
+        cmds.setAttr('%s.maxB' % clamp_pos, 10000)
+        
+        cmds.setAttr('%s.minR' % clamp_neg, -10000)
+        cmds.setAttr('%s.minG' % clamp_neg, -10000)
+        cmds.setAttr('%s.minB' % clamp_neg, -10000)
+        
+        cmds.setAttr('%s.input2X' % multi_pos, self.x_values[0])
+        cmds.setAttr('%s.input2Y' % multi_pos, self.y_values[0])
+        cmds.setAttr('%s.input2Z' % multi_pos, self.z_values[0])
+        
+        cmds.setAttr('%s.input2X' % multi_neg, self.x_values[1])
+        cmds.setAttr('%s.input2Y' % multi_neg, self.y_values[1])
+        cmds.setAttr('%s.input2Z' % multi_neg, self.z_values[1])
+        
+        plus = cmds.createNode('plusMinusAverage', n = core.inc_name('plusOverDrive_%s' % self.transform))
+        
+        cmds.connectAttr('%s.outputX' % multi_pos, '%s.input3D[0].input3Dx' % plus)
+        cmds.connectAttr('%s.outputY' % multi_pos, '%s.input3D[0].input3Dy' % plus)
+        cmds.connectAttr('%s.outputZ' % multi_pos, '%s.input3D[0].input3Dz' % plus)
+        
+        cmds.connectAttr('%s.outputX' % multi_neg, '%s.input3D[1].input3Dx' % plus)
+        cmds.connectAttr('%s.outputY' % multi_neg, '%s.input3D[1].input3Dy' % plus)
+        cmds.connectAttr('%s.outputZ' % multi_neg, '%s.input3D[1].input3Dz' % plus)      
+        
+        cmds.connectAttr('%s.output3Dx' % plus, '%s.translateX' % self.driver)
+        cmds.connectAttr('%s.output3Dy' % plus, '%s.translateY' % self.driver)
+        cmds.connectAttr('%s.output3Dz' % plus, '%s.translateZ' % self.driver) 
+        
+class TranslateSpaceScale(object):
+    
+    def __init__(self):
+        
+        self.x_space = []
+        self.y_space = []
+        self.z_space = []
+        
+        self.source = None
+        self.target = None
+        
+    def set_x_space(self, positive_distance, negative_distance):
+        
+        self.x_space = [positive_distance, negative_distance]
+        
+    def set_y_space(self, positive_distance, negative_distance):
+        
+        self.y_space = [positive_distance, negative_distance]
+        
+    def set_z_space(self, positive_distance, negative_distance):
+        
+        self.z_space = [positive_distance, negative_distance]
+        
+    def set_source_translate(self, source):
+        self.source = source
+        
+    def set_target_scale(self, target):
+        self.target = target
+        
+    def create(self):
+        
+        if not self.source or not self.target:
+            return
+        
+        if self.x_space:
+        
+            current_value = cmds.getAttr('%s.scaleX' % self.target)
+            negate = current_value/abs(current_value)
+            
+            condition = attr.connect_equal_condition('%s.translateX' % self.source, '%s.scaleX' % self.target, 0)
+            cmds.setAttr('%s.operation' % condition, 3)
+            
+            cmds.setAttr('%s.colorIfTrueR' % condition, self.x_space[0] * negate)
+            cmds.setAttr('%s.colorIfFalseR' % condition, self.x_space[1] * negate)
+            
+        if self.y_space:
+            
+            current_value = cmds.getAttr('%s.scaleY' % self.target)
+            negate = current_value/abs(current_value)
+            
+            condition = attr.connect_equal_condition('%s.translateY' % self.source, '%s.scaleY' % self.target, 0)
+            cmds.setAttr('%s.operation' % condition, 3)
+            
+            cmds.setAttr('%s.colorIfTrueR' % condition, self.y_space[0] * negate)
+            cmds.setAttr('%s.colorIfFalseR' % condition, self.y_space[1] * negate)
+        
+        if self.z_space:
+            
+            current_value = cmds.getAttr('%s.scaleZ' % self.target)
+            negate = current_value/abs(current_value)
+            
+            condition = attr.connect_equal_condition('%s.translateZ' % self.source, '%s.scaleZ' % self.target, 0)
+            cmds.setAttr('%s.operation' % condition, 3)
+            
+            cmds.setAttr('%s.colorIfTrueR' % condition, self.z_space[0] * negate)
+            cmds.setAttr('%s.colorIfFalseR' % condition, self.z_space[1] * negate) 
+
+class MatrixConstraintNodes(object):
+
+    def __init__(self, source_transform, target_transform = None):
+        
+        self.connect_translate = True
+        self.connect_rotate = True
+        self.connect_scale = True
+        
+        self.source = vtool.util.convert_to_sequence(source_transform)
+        self.target = target_transform
+        
+        self._decompose = True
+        
+        if target_transform:
+            self.description = target_transform
+        else:
+            self.description = 'Constraint' 
+
+        self.node_decompose_matrix = None
+        
+    def _create_decompose(self):
+        
+        if self._decompose:
+            decom = core.create_node('decomposeMatrix', self.description)
+            self.node_decompose_matrix = decom
+            
+    def _connect_decompose(self, matrix_attribute):
+        
+        cmds.connectAttr(matrix_attribute, '%s.inputMatrix' % self.node_decompose_matrix)    
+        
+        if self.connect_translate:
+            cmds.connectAttr('%s.outputTranslate' % self.node_decompose_matrix, '%s.translate' % self.target)
+        if self.connect_rotate:
+            if cmds.nodeType(self.target) == 'joint':
+                #self._create_joint_offset()
+                cmds.connectAttr('%s.outputRotate' % self.node_decompose_matrix, '%s.jointOrient' % self.target)        
+            else:
+                cmds.connectAttr('%s.outputRotate' % self.node_decompose_matrix, '%s.rotate' % self.target)
+        if self.connect_scale:
+            cmds.connectAttr('%s.outputScale' % self.node_decompose_matrix, '%s.scale' % self.target)
+            
+    def _create_joint_offset(self):
+        
+        euler_to_quat = core.create_node('eulerToQuat', self.description)
+        quat_invert = core.create_node('quatInvert', self.description)
+        quat_prod = core.create_node('quatProd', self.description)
+        self.joint_orient_quat_to_euler = core.create_node('quatToEuler', self.description)
+        
+        cmds.connectAttr('%s.jointOrient' % self.target, '%s.inputRotate' % euler_to_quat)
+        cmds.connectAttr('%s.outputQuat' % euler_to_quat, '%s.inputQuat' % quat_invert)
+        
+        cmds.connectAttr('%s.outputQuat' % self.node_decompose_matrix, '%s.input1Quat' % quat_prod)
+        cmds.connectAttr('%s.outputQuat' % quat_invert, '%s.input2Quat' % quat_prod)
+        cmds.connectAttr('%s.outputQuat' % quat_prod, '%s.inputQuat' % self.joint_orient_quat_to_euler)
+        
+        cmds.connectAttr('%s.outputRotate' % self.joint_orient_quat_to_euler, '%s.rotate' % self.target)
+        
+
+    def set_description(self, description):
+        self.description = description
+        
+    def set_decompose(self, bool_value):
+        self._decompose = bool_value
+        
+    def set_connect_translate(self, bool_value):
+        self.connect_translate = bool_value
+    
+    def set_connect_rotate(self, bool_value):
+        self.connect_rotate = bool_value
+    
+    def set_connect_scale(self, bool_value):
+        self.connect_scale = bool_value
+        
+    def create(self):
+        
+        self._create_decompose()
+
+class MatrixConstraint(MatrixConstraintNodes):
+    
+    def __init__(self, source_transform, target_transform = None):
+        
+        super(MatrixConstraint, self).__init__(source_transform = source_transform, target_transform = target_transform)
+        
+        self.main_source = self.source[0]
+        
+        self.node_multiply_matrix = None
+        
+        self._use_target_parent_matrix = False
+        
+        self._maintain_offset = True
+        
+    def _create_matrix_constraint(self):
+        
+        
+        
+        mult = core.create_node('multMatrix', self.description)
+        self.node_multiply_matrix = mult
+        
+        cmds.aliasAttr('jointOrientMatrix', '%s.matrixIn[0]' % mult)
+        cmds.aliasAttr('offsetMatrix', '%s.matrixIn[1]' % mult)
+        cmds.aliasAttr('targetMatrix', '%s.matrixIn[2]' % mult)
+        cmds.aliasAttr('parentMatrix', '%s.matrixIn[3]' % mult)
+        
+        cmds.connectAttr('%s.worldMatrix' % self.main_source, '%s.targetMatrix' % mult)
+        
+        if not self.target:
+            return
+            
+        target_matrix = cmds.getAttr('%s.worldMatrix' % self.target)
+        
+        if self._maintain_offset:
+            source_inverse_matrix = cmds.getAttr('%s.worldInverseMatrix' % self.main_source)
+        
+            offset = api.multiply_matrix(target_matrix, source_inverse_matrix)
+            
+            cmds.setAttr('%s.offsetMatrix' % mult, offset, type = 'matrix')
+        
+        if self._use_target_parent_matrix:
+            parent = cmds.listRelatives(self.target, p = True)
+            if parent:
+                cmds.connectAttr('%s.inverseMatrix' % parent[0], '%s.parentMatrix' % mult)
+        else:
+            cmds.connectAttr('%s.parentInverseMatrix' % self.target, '%s.parentMatrix' % mult)
+        
+        if self.node_decompose_matrix:
+            self._connect_decompose('%s.matrixSum' % mult)
+    
+    def set_use_target_parent_matrix(self, bool_value):
+        
+        self._use_target_parent_matrix = bool_value
+    
+    def set_maintain_offset(self, bool_value):
+        self._maintain_offset = bool_value
+        
+    def create(self):
+        super(MatrixConstraint, self).create()
+        self._create_matrix_constraint()
+        
+class SpaceSwitch(MatrixConstraintNodes):
+    
+    def __init__(self, sources = [], target = None):
+        
+        super(SpaceSwitch, self).__init__(sources, target)
+                
+        self.node_weight_add_matrix = None
+        self.node_choice = None
+        self._input_attribute = None
+        self._weight_attributes = []
+        
+        self._use_weight = False
+        self._switch_names = []
+        self._attribute_node = target
+        self._attribute_name = 'switch'
+        self._maintain_offset = True
+        
+        self._create_title = True
+        self._title_name = None
+        
+    def _add_source(self, source, switch_node):
+
+        matrix = MatrixConstraint(source, self.target)
+        matrix.set_maintain_offset(self._maintain_offset)
+        matrix.set_decompose(False)
+        
+        node_type = cmds.nodeType(switch_node)
+        
+        matrix_node = None
+        
+        if node_type == 'wtAddMatrix':
+            inc = attr.get_available_slot('%s.wtMatrix' % switch_node)
+        
+            matrix.set_description('%s_%s' % (inc+1, self.description))
+            matrix.set_use_target_parent_matrix(False)
+            matrix.create()
+            matrix_node = matrix.node_multiply_matrix
+            
+            
+            cmds.connectAttr('%s.matrixSum' % matrix_node, '%s.wtMatrix[%s].matrixIn' % (switch_node, inc))
+            
+            weight_attr = 'wtMatrix[%s].weightIn' % inc
+            self._weight_attributes.append(weight_attr)
+            
+        if node_type == 'choice':
+            inc = attr.get_available_slot('%s.input' % switch_node)
+            
+            matrix.set_description('%s_%s' % (inc+1, self.description))
+            matrix.set_use_target_parent_matrix(False)
+            matrix.create()
+            matrix_node = matrix.node_multiply_matrix
+            
+            cmds.connectAttr('%s.matrixSum' % matrix_node, '%s.input[%s]' % (self.node_choice, inc))    
+            
+    
+    def _create_space_switch(self):
+        
+        switch_node = None
+        
+        if self._use_weight:
+            self.node_weight_add_matrix = core.create_node('wtAddMatrix', self.description)    
+            matrix_attribute = '%s.matrixSum' % self.node_weight_add_matrix
+            switch_node = self.node_weight_add_matrix
+        else:
+            self.node_choice = core.create_node('choice', self.description)
+            matrix_attribute = '%s.output' % self.node_choice
+            switch_node = self.node_choice
+        
+        if switch_node:
+            for source in self.source:
+                self._add_source(source, switch_node)
+        
+        if self.node_decompose_matrix:
+            self._connect_decompose(matrix_attribute)
+        
+        return switch_node
+        """    
+        if self._input_attribute:
+            
+            if self._use_weight:
+                
+                node, attribute = attr.get_node_and_attribute(self._input_attribute)
+                
+                remap = attr.RemapAttributesToAttribute(node, attribute)
+                remap.create_attributes(self.node_weight_add_matrix, self._weight_attributes)
+                remap.create()
+            
+            else:
+                
+                if not self._switch_names:
+                    switch_names = []
+                    
+                    inc = 1
+                    for source in self.source:
+                        switch_name = '%s_%s' % (inc, source)
+                        switch_names.append(switch_name)
+                        inc += 1
+                else:
+                    switch_names = self._switch_names
+                            
+                switch_string = string.join(switch_names, ':')
+                    
+                if not cmds.objExists(self._input_attribute):
+                    node, attribute = attr.get_node_and_attribute(self._input_attribute)
+                    cmds.addAttr(node, ln = attribute, at = 'enum', enumName = switch_string, k = True)
+                    
+                cmds.connectAttr(self._input_attribute, '%s.selector' % self.node_choice)
+        """
+        
+           
+
+    def get_space_switches(self, target):
+        
+        attrs = ['translate','rotate','scale']
+        #axis = ['X','Y','Z']
+        
+        found = []
+        
+        for attr_name in attrs:
+            
+            attribute = attr_name
+            
+            node_and_attribute = '%s.%s' % (target,attribute)
+            input_value = attr.get_attribute_input(node_and_attribute, node_only=True)
+            
+            if input_value:
+                
+                if cmds.nodeType(input_value) == 'decomposeMatrix':
+                    found.append(input_value)
+                    break
+    
+        selector_dict = {}
+        
+        for thing in found:
+            input_value = attr.get_attribute_input('%s.inputMatrix' % thing, node_only=True)
+            if cmds.nodeType(input_value) == 'choice':
+                selector_dict[input_value] = None 
+            if cmds.nodeType(input_value) == 'wtAddMatrix':
+                selector_dict[input_value] = None
+            
+        found = []
+                
+        for key in selector_dict:
+            found.append(key)
+            
+        return found        
+    
+    def get_source(self, switch_node):
+        
+        found = []
+        
+        if cmds.nodeType(switch_node) == 'choice':
+            indices = attr.get_indices('%s.input' % switch_node)
+            
+            for index in indices:
+                input_attr = '%s.input[%s]' % (switch_node, index)
+                
+                matrix_sum = attr.get_attribute_input(input_attr, node_only = True)
+                
+                matrix_attr = '%s.targetMatrix' % matrix_sum
+                
+                if cmds.objExists(matrix_attr):
+                    transform = attr.get_attribute_input(matrix_attr, node_only = True)
+                    found.append(transform)
+        
+        if cmds.nodeType(switch_node) == 'wtAddMatrix':
+            
+            indices = attr.get_indices('%s.wtMatrix' % switch_node)
+                        
+            for index in indices:
+                input_attr = '%s.wtMatrix[%s].matrixIn' % (switch_node, index)
+                
+                matrix_sum = attr.get_attribute_input(input_attr, node_only = True)
+                
+                matrix_attr = '%s.targetMatrix' % matrix_sum
+                
+                if cmds.objExists(matrix_attr):
+                    
+                    transform = attr.get_attribute_input(matrix_attr, node_only = True)
+                    found.append(transform)
+        
+        return found
+    
+    def add_source(self, source_transform, target_transform, switch_node):
+        self.description = target_transform
+        self.target = target_transform
+        self._add_source(source_transform, switch_node)
+        
+    def set_use_weight(self, bool_value):
+        self._use_weight = bool_value
+        
+    def set_input_attribute(self, node, attribute, switch_names = []):
+        self._attribute_node = node
+        self._attribute_name = attribute
+        self._switch_names = switch_names
+        
+    def set_maintain_offset(self, bool_value):
+        self._maintain_offset = bool_value
+        
+    def create_title(self, bool_value, title_name = None):
+        self._create_title = True
+        self._title_name = title_name
+        
+    def create(self, create_switch = False):
+        super(SpaceSwitch, self).create()
+        switch_node = self._create_space_switch()
+        
+        if create_switch:
+            
+            self.create_switch(self._attribute_node, self._attribute_name, switch_node)
+        
+        return switch_node
+        
+    def create_switch(self, node, attribute, switch_node = None):
+        """
+        Create a switch over all the target weights.
+        
+        Args:
+            node (str): The name of the node to add the switch attribute to.
+            attribute (str): The name to give the switch attribute.
+            switch_node (str): Either the choice or wtAddMatrix node of the setup. Use get_space_switches to find them
+        """
+        
+        if self._create_title:
+            if not self._title_name:
+                attr.create_title(node,'SPACE')
+            if self._title_name:
+                attr.create_title(node,self._title_name)
+                
+        if cmds.nodeType(switch_node) == 'choice':
+            
+            sources = self.get_source(switch_node)
+            
+            if not self._switch_names:
+                switch_names = []
+                
+                for source in sources:
+                    #switch_name = '%s %s' % (inc, source)
+                    switch_name = source
+                    switch_names.append(switch_name)
+                    
+            else:
+                switch_names = self._switch_names
+            
+            variable = attr.MayaEnumVariable(attribute)
+            variable.set_node(node)
+            variable.set_keyable(True)
+            variable.create(node)
+            variable.set_enum_names(switch_names)
+            variable.set_locked(False)
+            variable.set_value( (len(switch_names)-1) )
+            variable.connect_out('%s.selector' % switch_node)
+            
+            
+            
+        if cmds.nodeType(switch_node) == 'wtAddMatrix':
+            
+            indices = attr.get_indices('%s.wtMatrix' % switch_node)
+            
+            attributes = []
+            
+            for index in indices:
+                attributes.append('wtMatrix[%s].weightIn' % index)
+            
+            remap = attr.RemapAttributesToAttribute(node, attribute)
+            remap.create_attributes(switch_node, attributes)
+            remap.create()
+            
+            if len(attributes) > 1:
+                try:
+                    cmds.setAttr('%s.%s' % (node, attribute), (len(attributes)-1))
+                except:
+                    pass
+            
+            if len(attributes) == 1:
+                cmds.setAttr('%s.wtMatrix[0].weightIn' % switch_node, 1)
+
+class SpaceSwitchPairBlend(object):
+    
+    def __init__(self, source1, source2, target):
+        
+        self.source1 = source1
+        self.source2 = source2
+        self.target = target
+        
+        self.description = None
+        self._attribute_node = target
+        self._attribute_name = 'offOn'
+        self._attribute = self._attribute_node + '.' + self._attribute_name
+        
+        
+    def _build_attribute(self):
+        
+        if not cmds.objExists(self._attribute):
+            cmds.addAttr(self._attribute_node, ln = self._attribute_name, min = 0, max = 1, k = True)
+        
+    def connect_linear(self, attribute_name):
+        
+        blend = core.create_node('blendColors', self.description)
+        
+        cmds.connectAttr('%s.%sX' % (self.source2, attribute_name), '%s.color1R' % blend)
+        cmds.connectAttr('%s.%sY' % (self.source2, attribute_name), '%s.color1G' % blend)
+        cmds.connectAttr('%s.%sZ' % (self.source2, attribute_name), '%s.color1B' % blend)
+        
+        cmds.connectAttr('%s.%sX' % (self.source1, attribute_name), '%s.color2R' % blend)
+        cmds.connectAttr('%s.%sY' % (self.source1, attribute_name), '%s.color2G' % blend)
+        cmds.connectAttr('%s.%sZ' % (self.source1, attribute_name), '%s.color2B' % blend)
+        
+        cmds.connectAttr('%s.outputR' % blend, '%s.%sX' % (self.target,attribute_name))
+        cmds.connectAttr('%s.outputG' % blend, '%s.%sY' % (self.target,attribute_name))
+        cmds.connectAttr('%s.outputB' % blend, '%s.%sZ' % (self.target,attribute_name))
+        
+        if self._attribute:
+            cmds.connectAttr(self._attribute, '%s.blender' % blend)
+        
+    def connect_pair_blend(self):
+        
+        blend = core.create_node('pairBlend', self.description)
+        
+        cmds.connectAttr('%s.translateX' % self.source1, '%s.inTranslateX1' % blend)
+        cmds.connectAttr('%s.translateY' % self.source1, '%s.inTranslateY1' % blend)
+        cmds.connectAttr('%s.translateZ' % self.source1, '%s.inTranslateZ1' % blend)
+        cmds.connectAttr('%s.translateX' % self.source2, '%s.inTranslateX2' % blend)   
+        cmds.connectAttr('%s.translateY' % self.source2, '%s.inTranslateY2' % blend)
+        cmds.connectAttr('%s.translateZ' % self.source2, '%s.inTranslateZ2' % blend)
+        
+        cmds.connectAttr('%s.rotateX' % self.source1, '%s.inRotateX1' % blend)
+        cmds.connectAttr('%s.rotateY' % self.source1, '%s.inRotateY1' % blend)
+        cmds.connectAttr('%s.rotateZ' % self.source1, '%s.inRotateZ1' % blend)
+        cmds.connectAttr('%s.rotateX' % self.source2, '%s.inRotateX2' % blend)   
+        cmds.connectAttr('%s.rotateY' % self.source2, '%s.inRotateY2' % blend)
+        cmds.connectAttr('%s.rotateZ' % self.source2, '%s.inRotateZ2' % blend)
+        
+        cmds.connectAttr('%s.outTranslateX' % blend, '%s.translateX' % self.target)
+        cmds.connectAttr('%s.outTranslateY' % blend, '%s.translateY' % self.target)
+        cmds.connectAttr('%s.outTranslateZ' % blend, '%s.translateZ' % self.target)
+        
+        cmds.connectAttr('%s.outRotateX' % blend, '%s.rotateX' % self.target)
+        cmds.connectAttr('%s.outRotateY' % blend, '%s.rotateY' % self.target)
+        cmds.connectAttr('%s.outRotateZ' % blend, '%s.rotateZ' % self.target)
+        
+        cmds.setAttr('%s.rotInterpolation' % blend, 1)
+        
+        if self._attribute:
+            cmds.connectAttr(self._attribute, '%s.weight' % blend)
+        
+    def set_description(self, description):
+        self.description = description
+    
+    def set_attribute_control(self, node, attribute_name):
+        
+        self._attribute_node = node
+        self._attribute_name = attribute_name
+        self._attribute = node + '.' + attribute_name
+    
+    def create(self):
+        
+        self._build_attribute()
+        
+        self.connect_pair_blend()
+        self.connect_linear('scale')
+
+def has_constraint(transform):
+    """
+    Find out if a constraint is affecting the transform.
+    
+    Args:
+        transform (str): The name of a transform.
+    """
+    editor = ConstraintEditor()
+    return editor.has_constraint(transform)
+    
+def delete_constraints(transform, constraint_type = None):
+    """
+    Delete constraints on transform.
+    """
+    editor = ConstraintEditor()
+    editor.delete_constraints(transform, constraint_type)
+    
+    
+def is_transform_default(transform):
+    """
+    Check if a transform has the default values (identity matrix).
+    
+    For example:
+    
+    transate = [0,0,0]
+    
+    rotate = [0,0,0]
+    
+    scale = [1,1,1]
+    
+    Returns:
+        bool
+    """
+    attributes = ['translate', 'rotate']
+    
+    for attribute in attributes:
+        
+        for axis in ['X','Y','Z']:
+            value = cmds.getAttr('%s.%s%s' % (transform, attribute, axis)) 
+            if value < -0.00001 or value > 0.00001:
+                return False
+            
+    for axis in ['X','Y','Z']:
+        if cmds.getAttr('%s.scale%s' % (transform, axis)) != 1:
+            return False
+    
+    return True
+
+def is_rotate_default(transform):
+    
+    attributes = ['rotate']
+    
+    for attribute in attributes:
+        
+        for axis in ['X','Y','Z']:
+            value = cmds.getAttr('%s.%s%s' % (transform, attribute, axis)) 
+            if value < -0.00001 or value > 0.00001:
+                return False
+            
+    return True
+        
+def is_rotate_scale_default(transform):
+    
+    attributes = ['rotate']
+    
+    for attribute in attributes:
+        
+        for axis in ['X','Y','Z']:
+            value = cmds.getAttr('%s.%s%s' % (transform, attribute, axis)) 
+            if value < -0.00001 or value > 0.00001:
+                return False
+            
+    for axis in ['X','Y','Z']:
+        if cmds.getAttr('%s.scale%s' % (transform, axis)) != 1:
+            return False
+    
+    return True
+
+def get_non_default_transforms():
+    """
+    Get transforms in the scene that don't have default values.
+    
+    Returns:
+        list
+    """
+    transforms = cmds.ls(type = 'transform')
+    
+    found = []
+    
+    for transform in transforms:
+        
+        
+        
+        if cmds.nodeType(transform) == 'joint':
+            continue
+        if core.has_shape_of_type(transform, 'camera'):
+            continue
+        if cmds.nodeType(transform) == 'aimConstraint':
+            continue
+        if cmds.nodeType(transform) =='pointConstraint':
+            continue
+        if cmds.nodeType(transform) == 'orientConstraint':
+            continue
+        if cmds.nodeType(transform) == 'parentConstraint':
+            continue
+        if cmds.nodeType(transform) == 'ikHandle':
+            continue
+        
+        if not is_transform_default(transform):
+            found.append(transform)
+            
+    return found
+    
+def zero_out_transform_channels(transform):
+    """
+    Zero out the translate and rotate on a transform.
+    """
+    
+    transforms = vtool.util.convert_to_sequence(transform)
+    
+    
+    for thing in transforms:
+        cmds.setAttr('%s.translateX' % thing, 0)
+        cmds.setAttr('%s.translateY' % thing, 0)
+        cmds.setAttr('%s.translateZ' % thing, 0)
+        cmds.setAttr('%s.rotateX' % thing, 0)
+        cmds.setAttr('%s.rotateY' % thing, 0)
+        cmds.setAttr('%s.rotateZ' % thing, 0)
+    
+def zero_out_pivot(transform):
+    
+    cmds.xform(transform, ws = True, rp = [0,0,0])
+    cmds.xform(transform, ws = True, sp = [0,0,0])
+
+def get_hierarchy_path(top_transform, btm_transform):
+    """
+    Gets relatives in the hierarchy between top_transform and btm_transform
+    
+    Args:
+        top_transform (str): The name of the top transform.
+        btm_transform (str): The name of the btm transform. Needs to be a child of top_transform.
+    """
+    
+    parent = cmds.listRelatives(btm_transform, p = True)
+    if parent:
+        parent = parent[0]
+            
+    path = []
+    path.append(btm_transform)
+    
+    parent_found = False
+    
+    while parent:
+        
+        path.append(parent)
+        
+        if parent_found:
+            break
+        
+        parent = cmds.listRelatives(parent, p = True)
+        
+        
+        
+        if parent:
+            parent = parent[0]
+            
+        if parent == top_transform:
+            parent_found = True
+    
+    if not parent_found:
+        return
+    
+    if parent_found:
+        path.reverse()
+        return path
+
+def get_bounding_box_size(transform):
+    """
+    Get the size of the bounding box.
+    
+    Returns:
+        float
+    """
+    components = core.get_components_in_hierarchy(transform)
+    
+    if components:
+        transform = components
+        
+    bounding_box = BoundingBox(transform)
+    
+    return bounding_box.get_size()
+
+def get_center(transform):
+    """
+    Get the center of a selection. Selection can be component or transform.
+    
+    Args:
+        transform (str): Name of a node in maya.
+    
+    Returns: 
+        vector list:  The center vector, eg [0,0,0]
+    """
+    
+    list = vtool.util.convert_to_sequence(transform)
+    
+    components = []
+    
+    for thing in list:
+        if cmds.nodeType(transform) == 'transform' or cmds.nodeType(transform) == 'joint':
+            sub_components = core.get_components_in_hierarchy(transform)
+            if sub_components and type(sub_components) == list:
+                components += sub_components
+        
+        if thing.find('.') > -1:
+            components.append(thing)
+        
+    
+    
+    if components:
+        transform = components
+        
+    bounding_box = BoundingBox(transform)
+    return bounding_box.get_center()
+
+def get_btm_center(transform):
+    """
+    Get the bottom center of a selection. Selection can be component or transform.
+    
+    Args:
+        transform (str): Name of a node in maya.
+    
+    Returns: 
+        vector list: The btrm center vector, eg [0,0,0]
+    """
+    
+    components = core.get_components_in_hierarchy(transform)
+    
+    if components:
+        transform = components
+        
+    
+    
+    bounding_box = BoundingBox(transform)
+    return bounding_box.get_ymin_center()
+
+def get_top_center(transform):
+    """
+    Get the top center of a selection. Selection can be component or transform.
+    
+    Args:
+        transform (str): Name of a node in maya.
+    
+    Returns: 
+        vector list: The top center vector, eg [0,0,0]
+    """
+    
+    components = core.get_components_in_hierarchy(transform)
+    
+    if components:
+        transform = components
+        
+    
+    
+    bounding_box = BoundingBox(transform)
+    return bounding_box.get_ymax_center()
+
+
+
+
+def get_closest_transform(source_transform, targets):
+    """
+    Given the list of target transforms, find the closest to the source transform.
+    
+    Args:
+        source_transform (str): The name of the transform to test distance to.
+        targets (list): List of targets to test distance against.
+        
+    Returns:
+        str: The name of the target in targets that is closest to source_transform.
+    """
+    
+    least_distant = 1000000.0
+    closest_target = None
+    
+    for target in targets:
+        
+        distance = get_distance(source_transform, target)
+        
+        if distance < least_distant:
+            least_distant = distance
+            closest_target = target
+            
+    return closest_target 
+
+def get_middle_transform(transform_list):
+    """
+    Given a list of transforms, find the middle index. If the list is even, then find the midpoint between the middle two indices.
+    
+    Args:
+        transform_list (list): A list of transforms in order. Transforms should make a hierarchy or a sequence, where the order of the list matches the order in space.
+    
+    Returns: 
+        list: [x,y,z] the midpoint.
+    """
+    
+    
+    count = len(transform_list)
+    division = count/2
+    
+    if count == 0:
+        return
+    
+    if (division + division) == count:
+        midpoint = get_midpoint(transform_list[division-1], transform_list[division])
+    
+    if (division + division) != count:
+        midpoint = cmds.xform(transform_list[division], q = True, t = True, ws = True)
+    
+    return midpoint
+    
+
+def get_distance(source, target):
+    """
+    Get the distance between the source transform and the target transform.
+    
+    Args:
+        source (str): The name of a transform.
+        target (str): The name of a transform.
+    
+    Returns: 
+        float: The distance between source and target transform.
+    """
+    #CBB
+    
+    vector1 = cmds.xform(source, 
+                         query = True, 
+                         worldSpace = True, 
+                         rp = True)
+    
+    vector2 = None
+    
+
+    if cmds.nodeType(target) == 'mesh':
+        vector2 = cmds.xform(target, 
+                             query = True, 
+                             worldSpace = True, 
+                             t = True)
+        
+    if not vector2:    
+        vector2 = cmds.xform(target, 
+                             query = True, 
+                             worldSpace = True, 
+                             rp = True)
+    
+    return api.get_distance(vector1, vector2)
+
+
+
+def get_chain_length(list_of_joints_in_chain):
+    
+    joints = list_of_joints_in_chain
+    
+    length = 0
+    
+    joint_count = len(joints)
+    
+    for inc in range(0, joint_count):
+        if inc+1 == joint_count:
+            break
+        
+        current_joint = joints[inc]
+        next_joint = joints[inc+1]
+        
+        distance =  get_distance(current_joint, next_joint)
+        
+        length += distance
+        
+    return length
+
+def get_midpoint( source, target):
+    """
+    Get the midpoint between the source transform and the target transform.
+    
+    Args:
+        source (str): The name of a transform.
+        target (str): The name of a transform.
+    
+    Returns: 
+        vector list: The midpoint as [0,0,0] vector between source and target transform.
+    """
+    
+    if cmds.nodeType(source) == 'transform':
+        vector1 = cmds.xform(source, 
+                             query = True, 
+                             worldSpace = True, 
+                             rp = True)
+    else:
+        vector1 = cmds.xform(source, 
+                             query = True, 
+                             worldSpace = True, 
+                             t = True)
+    
+    if cmds.nodeType(source) == 'transform':
+        vector2 = cmds.xform(target, 
+                                query = True, 
+                                worldSpace = True, 
+                                rp = True)
+    else:
+        vector2 = cmds.xform(target, 
+                                query = True, 
+                                worldSpace = True, 
+                                t = True)
+    
+    return vtool.util.get_midpoint(vector1, vector2)
+
+def get_distances(sources, target):
+    """
+    Given a list of source transforms, return a list of distances to the target transform
+    
+    Args:
+        sources (list): The names of a transforms.
+        target (str): The name of a transform.
+    
+    Returns: 
+        list: The distances betweeen each source and the target.
+    """
+    
+    distances = []
+    
+    for source in sources:
+        
+        distance = get_distance(source, target)
+        distances.append(distance)
+    
+    
+    return distances
+        
+def get_polevector(transform1, transform2, transform3, offset = 1):
+    #CBB
+    """
+    Given 3 transforms eg. arm, elbow, wrist.  Return a vector of where the pole vector should be located.
+        
+    Args:
+        transform1 (str): name of a transform in maya. eg. joint_arm.
+        transform2 (str): name of a transform in maya. eg. joint_elbow.
+        transform3 (str): name of a transform in maya. eg. joint_wrist.
+        
+    Returns: 
+        vector list: The triangle plane vector eg. [0,0,0].  This is good for placing the pole vector.
+    """
+    
+    distance = get_distance(transform1, transform3)
+    
+    group = get_group_in_plane(transform1, 
+                               transform2, 
+                               transform3)
+    
+    cmds.move(0, offset * distance, 0, group, r =True, os = True)
+    finalPos = cmds.xform(group, q = True, ws = True, rp = True)
+
+    cmds.delete(group)
+    
+    return finalPos
+
+def get_group_in_plane(transform1, transform2, transform3):
+    """
+    Create a group that sits in the triangle plane defined by the 3 transforms.
+    
+    Args:
+        transform1 (str): name of a transform in maya. eg. joint_arm.
+        transform2 (str): name of a transform in maya. eg. joint_elbow.
+        transform3 (str): name of a transform in maya. eg. joint_wrist.
+        
+    Returns: 
+        vector list: The triangle plane vector eg. [0,0,0].  This is good for placing the pole vector.
+    """
+    #CBB
+    
+    pole_group = cmds.group(em=True)
+    match = MatchSpace(transform1, pole_group)
+    match.translation_rotation()
+    
+    cmds.aimConstraint(transform3, pole_group, 
+                       offset = [0,0,0], 
+                       weight = 1, 
+                       aimVector = [1,0,0], 
+                       upVector = [0,1,0], 
+                       worldUpType = "object", 
+                       worldUpObject = transform2)
+    
+    pole_group2 = cmds.group(em = True, n = 'pole_%s' % transform1)
+    match = MatchSpace(transform2, pole_group2)
+    match.translation_rotation()
+    
+    cmds.parent(pole_group2, pole_group)
+    cmds.makeIdentity(pole_group2, apply = True, t = True, r = True )
+    cmds.parent(pole_group2, w = True)
+    
+    cmds.delete(pole_group)
+    
+    return pole_group2
+
+def get_ordered_distance_and_transform(source_transform, transform_list):
+    """
+    Return a list of distances based on how far each transform in transform list is from source_transform.
+    Return a distance dictionary with each distacne key returning the corresponding transform.
+    Return a list with the original distance order has fed in from transform_list.
+    
+    Args:
+        source_transform (str)
+        
+        transform_list (list)
+        
+    Returns:
+        dict
+        
+    """
+    
+    
+    distance_list = []
+    distance_dict = {}
+    
+    for transform in transform_list:
+        distance = get_distance(source_transform, transform)
+        
+        distance_list.append(distance)
+        
+        if distance in distance_dict:
+            distance_dict[distance].append(transform)
+        if not distance in distance_dict:
+            distance_dict[distance] = [transform]
+        
+    
+    original_distance_order = list(distance_list)
+    
+    distance_list.sort()
+    
+    return distance_list, distance_dict, original_distance_order
+
+def get_transform_list_from_distance(source_transform, transform_list):
+    """
+    Return a list of distances that corresponds to the transform_list. Each transform's distance from source_transform. 
+    """
+    
+    distance_list, distance_dict, original = get_ordered_distance_and_transform(source_transform, transform_list)
+    
+    found = []
+    
+    for distance in distance_list:
+        found.append(distance_dict[distance][0])
+        
+    return found
+
+def get_side(transform, center_tolerance):
+    """
+    Get the side of a transform based on its position in world space.
+    Center tolerance is distance from the center to include as a center transform.
+    
+    Args:
+        transform (str): The name of a transform.
+        center_tolerance (float): How close to the center the transform must be before it is considered in the center.
+        
+    Returns:
+        str: The side that the transform is on, could be 'L','R' or 'C'.
+    """
+    if type(transform) == list or type(transform) == tuple:
+        position = transform
+    
+    if not type(transform) == list and not type(transform) == tuple:
+        position = cmds.xform(transform, q = True, ws = True, rp = True)
+        
+    if position[0] > 0:
+        side = 'L'
+
+    if position[0] < 0:
+        side = 'R'
+        
+    if position[0] < center_tolerance and position[0] > center_tolerance*-1:
+        side = 'C'
+            
+    return side
+
+def get_axis_vector(transform, axis_vector):
+    """
+    This currently only works on transforms that have not been frozen.
+    It does not work on joints. 
+    
+    Get the vector matrix product.
+    If you give it a vector [1,0,0], it will return the transform's x point.
+    If you give it a vector [0,1,0], it will return the transform's y point.
+    If you give it a vector [0,0,1], it will return the transform's z point.
+    
+    Args:
+        transform (str): The name of a transform. Its matrix will be checked.
+        axis_vector (list): A vector. X = [1,0,0], Y = [0,1,0], Z = [0,0,1] 
+        
+    Returns:
+        list: The result of multiplying the vector by the matrix. Good to get an axis in relation to the matrix.
+    """
+    
+    node = cmds.createNode('vectorProduct')
+    group = cmds.group(em = True)
+    cmds.connectAttr('%s.worldMatrix' % transform, '%s.matrix' % node)
+    cmds.setAttr('%s.input1X' % node, axis_vector[0])
+    cmds.setAttr('%s.input1Y' % node, axis_vector[1])
+    cmds.setAttr('%s.input1Z' % node, axis_vector[2])
+    
+    #not working, need to test
+    #t_func = api.TransformFunction(transform)
+    #new_vector = t_func.get_vector_matrix_product(axis_vector)
+    cmds.setAttr( '%s.operation' % node, 4)
+    
+    
+    cmds.connectAttr('%s.output' % node, '%s.translate' % group)
+    
+    new_vector = cmds.getAttr('%s.translate' % group)[0] 
+    
+    cmds.delete(node)
+    cmds.delete(group)
+    
+    return new_vector
+
+def get_axis_aimed_at_child(transform):
+    
+    children = cmds.listRelatives(transform, type = 'transform')
+    
+    if not children:
+        return
+    
+    pos1 = cmds.xform(transform, q = True, ws = True, t = True)
+    pos2 = cmds.xform(children[0], q = True, ws = True, t = True)
+    
+    pos2 = vtool.util.vector_sub(pos2, pos1)
+    
+    all_axis = [[1,0,0], [-1,0,0], [0,1,0], [0,-1,0], [0,0,1], [0,0,-1]]
+    
+    good_axis = [0,0,0]
+    
+    current_result = 0
+    
+    for axis in all_axis:
+        axis_vector = get_axis_vector(transform, axis_vector = axis)
+        axis_vector = vtool.util.vector_sub(axis_vector, pos1)
+        
+        vector1 = vtool.util.Vector(axis_vector)
+        vector2 = vtool.util.Vector(pos2)
+        
+        
+        result = vtool.util.get_dot_product(vector1, vector2)
+        
+        if result > current_result:
+            good_axis = axis
+            current_result = result
+            
+    
+    return good_axis
+
+def get_axis_letter_aimed_at_child(transform):
+    
+    vector = get_axis_aimed_at_child(transform)
+    return get_vector_axis_letter(vector)
+
+def get_vector_axis_letter(vector):
+    
+    if vector == [1,0,0]:
+        return 'X'
+    if vector == [0,1,0]:
+        return 'Y'
+    if vector == [0,0,1]:
+        return 'Z'
+    if vector == [-1,0,0]:
+        return '-X'
+    if vector == [0,-1,0]:
+        return '-Y'
+    if vector == [0,0,-1]:
+        return '-Z'
+    
+
+def get_ik_from_joint(joint):
+    
+    outputs = attr.get_attribute_outputs('%s.message' % joint, True)
+    
+    iks = []
+    
+    for output in outputs:
+        
+        node_type = cmds.nodeType(output)
+        
+        if node_type == 'ikHandle':
+            iks.append(output)
+            
+    return iks
+        
+def create_follow_fade(source_guide, drivers, skip_lower = 0.0001):
+    """
+    Create a multiply divide for each transform in drivers with a weight value based on the distance from source_guide.
+    
+    Args:
+        source_guide (str): Name of a transform in maya to calculate distance.
+        drivers (list): List of drivers to apply fade to based on distance from source_guide.
+        skip_lower (float): The distance below which multiplyDivide fading stops.
+        
+    Returns:
+        list : The list of multiplyDivide nodes.
+    
+    """
+    distance_list, distance_dict, original_distance_order = get_ordered_distance_and_transform(source_guide, drivers)
+    
+    multiplies = []
+    
+    if not distance_list[-1] > 0:
+        return multiplies
+    
+    for distance in original_distance_order:
+                
+        scaler = 1.0 - (distance/ distance_list[-1]) 
+        
+        if scaler <= skip_lower:
+            continue
+        
+        multi = attr.MultiplyDivideNode(source_guide)
+        
+        multi.set_input2(scaler,scaler,scaler)
+        
+        multi.input1X_in( '%s.translateX' % source_guide )
+        multi.input1Y_in( '%s.translateY' % source_guide )
+        multi.input1Z_in( '%s.translateZ' % source_guide )
+        
+        for driver in distance_dict[distance]:
+            multi.outputX_out('%s.translateX' % driver)
+            multi.outputY_out('%s.translateY' % driver)
+            multi.outputZ_out('%s.translateZ' % driver)
+            
+        multi_dict = {}
+        multi_dict['node'] = multi
+        multi_dict['source'] = source_guide
+        #CBB strange that it passed the last driver...
+        multi_dict['target'] = driver
+        
+        multiplies.append(multi_dict)
+        
+    return multiplies
+
+#--- space groups
+
+def create_match_group(transform, prefix = 'match', use_duplicate = False):
+    """
+    Create a group that matches a transform.
+    Naming = 'match_' + transform
+    
+    Args:
+        transform (str): The transform to match.
+        prefix (str): The prefix to add to the matching group.
+        use_duplicate (bool):  If True, matching happens by duplication instead of changing transform values.
+        
+    Returns:
+        str:  The name of the new group.
+    """
+    parent = cmds.listRelatives(transform, p = True, f = True)
+    
+    basename = core.get_basename(transform)
+    
+    name = '%s_%s' % (prefix, basename)
+    
+    if not use_duplicate:    
+        xform_group = cmds.group(em = True, n = core.inc_name( name ))
+        match_space = MatchSpace(transform, xform_group)
+        match_space.translation_rotation()
+        
+        if parent:
+            cmds.parent(xform_group, parent[0])    
+        
+    if use_duplicate:
+        xform_group = cmds.duplicate(transform, po = True)
+        
+        attr.remove_user_defined(xform_group)
+        
+        xform_group = cmds.rename(xform_group, core.inc_name(name))
+    
+    return xform_group    
+
+def create_xform_group(transform, prefix = 'xform', use_duplicate = False, copy_scale = False):
+    """
+    Create a group above a transform that matches transformation of the transform. 
+    This is good for zeroing out the values of a transform.
+    Naming = 'xform_' + transform
+    
+    Args:
+        transform (str): The transform to match.
+        prefix (str): The prefix to add to the matching group.
+        use_duplicate (bool):  If True, matching happens by duplication instead of changing transform values.
+        
+    Returns:
+        str:  The name of the new group.
+    """
+    
+    parent = cmds.listRelatives(transform, p = True, f = True)
+    
+    basename = core.get_basename(transform)
+    
+    if not prefix:
+        prefix = 'xform'
+    
+    name = '%s_%s' % (prefix, basename)
+    
+    if copy_scale:
+        orig_scale = cmds.getAttr('%s.scale' % transform)[0]
+        try:
+            cmds.setAttr('%s.scaleX' % transform, 1)
+            cmds.setAttr('%s.scaleY' % transform, 1)
+            cmds.setAttr('%s.scaleZ' % transform, 1)
+        except:
+            pass
+            
+    if not use_duplicate:    
+        xform_group = cmds.group(em = True, n = core.inc_name( name ))
+        match_space = MatchSpace(transform, xform_group)
+        match_space.translation_rotation()
+        
+        if copy_scale: 
+            match_space.scale()
+        
+        
+        if parent:
+            cmds.parent(xform_group, parent[0])    
+
+
+        
+    
+    if use_duplicate:
+        #this sometimes doesn't duplicate with values because Maya... :(
+        xform_group = cmds.duplicate(transform, po = True)[0]
+        
+        attr.remove_user_defined(xform_group)
+        
+        xform_group = cmds.rename(xform_group, core.inc_name(name))
+
+    cmds.parent(transform, xform_group)
+    
+    if copy_scale:
+        
+        cmds.setAttr('%s.scaleX' % xform_group, orig_scale[0])
+        cmds.setAttr('%s.scaleY' % xform_group, orig_scale[1])
+        cmds.setAttr('%s.scaleZ' % xform_group, orig_scale[2])
+        
+    
+    attr.connect_group_with_message(xform_group, transform, prefix)
+
+    return xform_group
+
+def create_follow_group(source_transform, target_transform, prefix = 'follow', follow_scale = False, use_duplicate = False):
+    """
+    Create a group above a target_transform that is constrained to the source_transform.
+    
+    Args:
+        source_transform (str): The transform to follow.
+        target_transform (str): The transform to make follow.
+        prefix (str): The prefix to add to the follow group.
+        follow_scale (bool): Wether to add a scale constraint or not.
+    
+    Returns:
+        str:  The name of the new group.
+    """
+    
+    parent = cmds.listRelatives(target_transform, p = True, f = True)
+    
+    target_name = vtool.util.convert_to_sequence(target_transform) 
+    
+    name = '%s_%s' % (prefix, target_name[0])
+    
+    if not use_duplicate:
+        follow_group = cmds.group( em = True, n = core.inc_name(name) )
+    if use_duplicate:
+        follow_group = cmds.duplicate( target_transform, n = core.inc_name(name), po = True)[0]
+        
+        attr.remove_user_defined(follow_group)
+        
+        parent = None
+    
+    match = MatchSpace(source_transform, follow_group)
+    match.translation_rotation()
+    
+    
+    
+    if parent:
+        cmds.parent(follow_group, parent)
+    
+    #zero_out_transform_channels(follow_group)
+        
+    if follow_scale:
+        attr.connect_scale(source_transform, follow_group)
+    
+    cmds.parentConstraint(source_transform, follow_group, mo = True)
+    
+    cmds.parent(target_transform, follow_group)    
+    
+    
+    return follow_group
+
+def create_local_follow_group(source_transform, target_transform, prefix = 'followLocal', orient_only = False, connect_scale = False):
+    """
+    Create a group above a target_transform that is local constrained to the source_transform.
+    This helps when setting up controls that need to be parented but only affect what they constrain when the actual control is moved.  
+    
+    Args:
+        source_transform (str): The transform to follow.
+        target_transform (str): The transform to make follow.
+        prefix (str): The prefix to add to the follow group.
+        orient_only (bool): Wether the local constraint should just be an orient constraint.
+    
+    Returns:
+        str:  The name of the new group.
+    """
+    
+    parent = cmds.listRelatives(target_transform, p = True)
+    
+    name = '%s_%s' % (prefix, target_transform)
+    
+    follow_group = cmds.group( em = True, n = core.inc_name(name) )
+    
+    #MatchSpace(target_transform, follow_group).translation()
+    MatchSpace(source_transform, follow_group).translation_rotation()
+    
+    xform = create_xform_group(follow_group)
+    
+    #cmds.parentConstraint(source_transform, follow_group, mo = True)
+    
+    if not orient_only:
+        attr.connect_translate(source_transform, follow_group)
+    
+    if orient_only or not orient_only:
+        attr.connect_rotate(source_transform, follow_group)
+    
+    if connect_scale:
+        attr.connect_scale(source_transform, follow_group)
+    
+    #value = cmds.getAttr('%s.rotateOrder' % source_transform)
+    #cmds.setAttr('%s.rotateOrder' % follow_group, value)
+    
+    cmds.parent(target_transform, follow_group)
+    
+    if parent:
+        cmds.parent(xform, parent)
+        
+    return follow_group    
+
+def create_multi_follow_direct(source_list, target_transform, node, constraint_type = 'parentConstraint', attribute_name = 'follow', value = None):
+    """
+    Create a group above the target that is constrained to multiple transforms. A switch attribute switches their state on/off.
+    Direct in this case means the constraints will be added directly on the target_transform.
+    
+    Args:
+        source_list (list): List of transforms that the target should be constrained by.
+        target_transform (str): The name of a transform that should follow the transforms in source list.
+        node (str): The name of the node to add the switch attribute to.
+        constraint_type (str): Corresponds to maya's constraint types. Currently supported: parentConstraint, pointConstraint, orientConstraint.
+        attribute_name (str): The name of the switch attribute to add to the node.
+        value (float): The value to give the switch attribute on the node.
+    
+    Returns:
+        str:  The name of the new group.
+    """
+    
+    if attribute_name == 'follow':
+        var = attr.MayaEnumVariable('FOLLOW')
+        var.create(node)
+            
+    locators = []
+
+    for source in source_list:
+        
+        locator = cmds.spaceLocator(n = core.inc_name('follower_1_%s' % source, False))[0]
+        
+        cmds.hide(locator)
+        
+        match = MatchSpace(target_transform, locator)
+        match.translation_rotation()
+        
+        cmds.parent(locator, source)
+        
+        locators.append(locator)
+    
+    if constraint_type == 'parentConstraint':
+        constraint = cmds.parentConstraint(locators,  target_transform, mo = True)[0]
+        cmds.setAttr('%s.interpType' % constraint, 2)
+        
+    if constraint_type == 'pointConstraint':
+        constraint = cmds.pointConstraint(locators,  target_transform, mo = True)[0]
+        
+    if constraint_type == 'orientConstraint':
+        constraint = cmds.orientConstraint(locators,  target_transform, mo = True)[0]
+        cmds.setAttr('%s.interpType' % constraint, 2)
+    
+    constraint_editor = ConstraintEditor()
+    
+    constraint_editor.create_switch(node, attribute_name, constraint)
+
+    if value == None:
+        value = (len(source_list)-1)
+    
+    cmds.setAttr('%s.%s' % (node, attribute_name), value)
+       
+
+def create_multi_follow(source_list, target_transform, node = None, constraint_type = 'parentConstraint', attribute_name = 'follow', value = None, create_title = True):
+    """
+    Create a group above the target that is constrained to multiple transforms. A switch attribute switches their state on/off.
+    Direct in this case means the constraints will be added directly on the target_transform.
+    
+    Args:
+        source_list (list): List of transforms that the target should be constrained by.
+        target_transform (str): The name of a transform that should follow the transforms in source list.
+        node (str): The name of the node to add the switch attribute to.
+        constraint_type (str): Corresponds to maya's constraint types. Currently supported: parentConstraint, pointConstraint, orientConstraint.
+        attribute_name (str): The name of the switch attribute to add to the node.
+        value (float): The value to give the switch attribute on the node.
+    
+    Returns:
+        str:  The name of the new group.
+    """
+    
+    if node == None:
+        node = target_transform
+    
+    locators = []
+    
+    if len(source_list) < 2:
+        vtool.util.warning('Cannot create multi follow with less than 2 source transforms.')
+        return
+    
+    follow_group = create_xform_group(target_transform, 'follow')
+    
+    title_name = attribute_name.upper()
+    
+
+    for source in source_list:
+        
+        locator = cmds.spaceLocator(n = core.inc_name('follower_1_%s' % source, False))[0]
+        
+        cmds.hide(locator)
+        
+        match = MatchSpace(target_transform, locator)
+        match.translation_rotation()
+        
+        cmds.parent(locator, source)
+        
+        locators.append(locator)
+    
+    if constraint_type == 'parentConstraint':
+        constraint = cmds.parentConstraint(locators,  follow_group, mo = True)[0]
+        cmds.setAttr('%s.interpType' % constraint, 2)
+    if constraint_type == 'orientConstraint':
+        constraint = cmds.orientConstraint(locators,  follow_group)[0]
+        cmds.setAttr('%s.interpType' % constraint, 2)
+    if constraint_type == 'pointConstraint':
+        constraint = cmds.pointConstraint(locators,  follow_group, mo = True)[0]
+    
+    constraint_editor = ConstraintEditor()
+    
+    if create_title:
+        constraint_editor.create_title(node, constraint, title_name)
+    constraint_editor.create_switch(node, attribute_name, constraint)
+    
+    if value == None:
+        value = (len(source_list)-1)
+        
+    cmds.setAttr('%s.%s' % (node, attribute_name), value)
+    
+    return follow_group
+
+def create_ghost_follow_chain(transforms):
+    
+    last_ghost = None
+    
+    ghosts = []
+    
+    parent = cmds.listRelatives(transforms[0], parent = True)
+    if parent:
+        parent = cmds.duplicate(parent[0], po = True, n = 'ghost_%s' % parent[0])[0]
+        cmds.parent(parent, w = True)
+        
+        attr.remove_user_defined(parent)
+        
+        last_ghost = parent
+    
+    for transform in transforms:
+        
+        ghost = cmds.duplicate(transform, po = True, n = 'ghost_%s' % transform)[0]
+        
+        attr.remove_user_defined(ghost)
+        
+        cmds.parent(ghost, w = True)
+        
+        MatchSpace(transform, ghost).translation_rotation()
+        
+        attr.connect_translate(transform, ghost)
+        attr.connect_rotate(transform, ghost)
+        attr.connect_scale(transform, ghost)
+        
+        if last_ghost:
+            cmds.parent(ghost, last_ghost )
+        
+        last_ghost = ghost
+        
+        ghosts.append(ghost)
+
+    return ghosts, parent
+
+
+def create_ghost_chain(transforms):
+    """
+    A ghost chain has the same hierarchy has the supplied transforms.
+    It connects into the an xform group above the transform.  
+    This allows for setups that follow a nurbs surface, and then work like an fk hierarchy after.
+    
+    Args:
+        transforms (list): A list of transforms.
+        
+    Returns:
+        list: A list of ghost transforms corresponding to transforms.
+    """
+    last_ghost = None
+    
+    ghosts = []
+    
+    for transform in transforms:
+        ghost = cmds.duplicate(transform, po = True, n = 'ghost_%s' % transform)[0]
+        
+        attr.remove_user_defined(ghost)
+        
+        cmds.parent(ghost, w = True)
+        
+        MatchSpace(transform, ghost).translation_rotation()
+        
+        xform = create_xform_group(ghost)
+        
+        target_offset = create_xform_group(transform)
+        
+        attr.connect_translate(ghost, target_offset)
+        attr.connect_rotate(ghost, target_offset)
+        
+        if last_ghost:
+            cmds.parent(xform, last_ghost )
+        
+        last_ghost = ghost
+        
+        ghosts.append(ghost)
+
+    return ghosts
+
+def create_pivot_group(source_transform, target_transform, prefix = 'pivot', match_pivot_position_only = True):
+    """
+    Create a group with pivot at source_tranform above target_transform
+    """
+    
+    group = cmds.group(em = True, n = prefix + '_' + target_transform)
+    
+    if not match_pivot_position_only:
+        MatchSpace(source_transform, group).translation_rotation()
+    if match_pivot_position_only:
+        MatchSpace(target_transform, group).translation_rotation()
+        MatchSpace(source_transform, group).rotate_scale_pivot_to_translation()
+    
+    parent = cmds.listRelatives(target_transform, p = True)
+    if parent:
+        parent = parent[0]
+    
+    cmds.parent(group, parent)
+    cmds.parent(target_transform, group)
+    
+    return group
+
+def create_no_twist_aim(source_transform, target_transform, parent, move_vector = [0,0,1]):
+    """
+    Aim target transform at the source transform, trying to rotate only on one axis.
+    Constrains the target_transform.
+    
+    Args:
+        source_transform (str): The name of a transform.
+        target_transform (str): The name of a transform.
+        parent (str): The parent for the setup.
+    """
+    
+    
+    top_group = cmds.group(em = True, n = core.inc_name('no_twist_%s' % source_transform))
+    cmds.parent(top_group, parent)
+    cmds.pointConstraint(source_transform, top_group)
+
+    #axis aim
+    aim = cmds.group(em = True, n = core.inc_name('aim_%s' % target_transform))
+    target = cmds.group(em = True, n = core.inc_name('target_%s' % target_transform))
+        
+    MatchSpace(source_transform, aim).translation_rotation()
+    MatchSpace(source_transform, target).translation_rotation()
+    
+    xform_target = create_xform_group(target)
+    #cmds.setAttr('%s.translateX' % target, 1)
+    cmds.move(1,0,0, target, r = True, os = True)
+    
+    cmds.parentConstraint(source_transform, target, mo = True)
+    
+    cmds.aimConstraint(target, aim, wuo = parent, wut = 'objectrotation', wu = [0,0,0])
+    
+    cmds.parent(aim, xform_target, top_group)
+    
+    #pin up to axis
+    pin_aim = cmds.group(em = True, n = core.inc_name('aim_pin_%s' % target_transform))
+    pin_target = cmds.group(em = True, n = core.inc_name('target_pin_%s' % target_transform))
+    
+    MatchSpace(source_transform, pin_aim).translation_rotation()
+    MatchSpace(source_transform, pin_target).translation_rotation()
+    
+    xform_pin_target = create_xform_group(pin_target)
+    cmds.move(move_vector[0], move_vector[1], move_vector[2], pin_target, r = True)
+    
+    cmds.aimConstraint(pin_target, pin_aim, wuo = aim, wut = 'objectrotation')
+    
+    cmds.parent(xform_pin_target, pin_aim, top_group)
+       
+    #twist_aim
+    #tool_maya.create_follow_group('CNT_SPINE_2_C', 'xform_CNT_TWEAK_ARM_1_%s' % side)
+    cmds.pointConstraint(source_transform, target_transform, mo = True)
+    
+    cmds.parent(pin_aim, aim)
+    
+    cmds.orientConstraint(pin_aim, target_transform, mo = True)
+
+def create_pole_chain(top_transform, btm_transform, name, solver = IkHandle.solver_sc):
+    """
+    Create a two joint chain with an ik handle.
+    
+    Args:
+        top_transform (str): The name of a transform.
+        btm_transform (str): The name of a transform.
+        name (str): The name to give the new joints.
+        
+    Returns:
+        tuple: (joint1, joint2, ik_pole)
+    """
+    
+    cmds.select(cl =True)
+    
+    joint1 = cmds.joint(n = core.inc_name( name ) )
+    joint2 = cmds.joint(n = core.inc_name( name ) )
+
+    MatchSpace(top_transform, joint1).translation()
+    MatchSpace(btm_transform, joint2).translation()
+    
+    cmds.joint(joint1, e = True, oj = 'xyz', secondaryAxisOrient = 'xup', zso = True)
+    cmds.makeIdentity(joint2, jo = True, apply = True)
+
+    ik_handle = IkHandle( name )
+    
+    ik_handle.set_start_joint( joint1 )
+    ik_handle.set_end_joint( joint2 )
+    ik_handle.set_solver(solver)
+    ik_pole = ik_handle.create()
+    
+    if solver == IkHandle.solver_rp:
+        cmds.setAttr('%s.poleVectorX' % ik_pole, 0)
+        cmds.setAttr('%s.poleVectorY' % ik_pole, 0)
+        cmds.setAttr('%s.poleVectorZ' % ik_pole, 0)
+
+    return joint1, joint2, ik_pole
+
+def create_ik_on_joint(joint, name, solver = IkHandle.solver_sc):
+    
+    rels = cmds.listRelatives(joint, type = 'joint')
+    
+    if not rels:
+        return
+    
+    joint2 = rels[0]
+    
+
+    ik_handle = IkHandle( name )
+    
+    ik_handle.set_start_joint( joint )
+    ik_handle.set_end_joint( joint2 )
+    ik_handle.set_solver(solver)
+    ik_pole = ik_handle.create()
+    
+    if solver == IkHandle.solver_rp:
+        cmds.setAttr('%s.poleVectorX' % ik_pole, 0)
+        cmds.setAttr('%s.poleVectorY' % ik_pole, 0)
+        cmds.setAttr('%s.poleVectorZ' % ik_pole, 0)
+        
+    return ik_pole
+    
+
+def get_xform_group(transform, xform_group_prefix = 'xform'):
+    """
+    This returns an xform group above the control.
+    
+    Args:
+        name (str): The prefix name supplied when creating the xform group.  Usually xform or driver.
+        
+    """
+    
+    attribute_name = 'group_%s' % xform_group_prefix
+    
+    node_and_attr = '%s.%s' % (transform,attribute_name)
+    
+    if not cmds.objExists(node_and_attr):
+        return
+        
+    input_node = attr.get_attribute_input(node_and_attr, node_only=True)
+        
+    return input_node
+
+def get_local_group(transform):
+    attribute_name = 'out_local'
+    
+    node_and_attr = '%s.%s' % (transform,attribute_name)
+    
+    if not cmds.objExists(node_and_attr):
+        return
+        
+    input_node = attr.get_attribute_input(node_and_attr, node_only=True)
+        
+    return input_node
+
+def get_hierarchy(node_name):
+    """
+    Return the name of the node including the hierarchy in the name using "|".
+    This is the full path of the node.
+    
+    Args:
+        node_name (str): A node name.
+        
+    Returns:
+        str: The node name with hierarchy included. The full path to the node.
+    """
+    
+    parent_path = cmds.listRelatives(node_name, f = True)[0]
+    
+    if parent_path:
+        split_path = cmds.split(parent_path, '|')
+    
+    if split_path:
+        return split_path
+        
+def has_parent(transform, parent):
+    """
+    Check to see if the transform has parent in its parent hierarchy.
+    
+    Args:
+        transform (str): The name of a transform.
+        parent (str): The name of a parent transform.
+        
+    Returns:
+        bool
+    """
+    
+    long_transform = cmds.ls(transform, l = True)
+    
+    if not long_transform:
+        return
+    
+    long_transform = long_transform[0]
+    
+    split_long = long_transform.split('|')
+    
+    core.get_basename(parent)
+    
+    if parent in split_long:
+        return True
+    
+    return False
+        
+        
+def transfer_relatives(source_node, target_node, reparent = False):
+    """
+    Reparent the children of source_node under target_node.
+    If reparent, move the target_node under the parent of the source_node.
+    
+    Args:
+        source_node (str): The name of a transform to take relatives from.
+        target_node (str): The name of a transform to transfer relatives to.
+        reparent (bool): Wether to reparent target_node under source_node after transfering relatives.
+    """
+    
+    parent = None
+    
+    if reparent:
+        parent = cmds.listRelatives(source_node, p = True)
+        if parent:
+            parent = parent[0]
+        
+    children = cmds.listRelatives(source_node, c = True, type = 'transform')
+
+    if children:
+        cmds.parent(children, target_node)
+    
+    
+    if parent:
+        cmds.parent(target_node, parent)
+
+
+    
+
+def constrain_local(source_transform, target_transform, parent = False, scale_connect = False, constraint = 'parentConstraint', use_duplicate = False):
+    """
+    Constrain a target transform to a source transform in a way that allows for setups to remain local to the origin.
+    This is good when a control needs to move with the rig, but move something at the origin only when the actually control moves.
+    
+    Args:
+        source_transform (str): The name of a transform.
+        target_transform (str): The name of a transform.
+        parent (bool): The setup uses a local group to constrain the target_transform. If this is true it will parent the target_transform under the local group.
+        scale_connect (bool): Wether to also add a scale constraint.
+        constraint (str): The type of constraint to use. Currently supported: parentConstraint, pointConstraint, orientConstraint.
+        
+    Returns:
+        (str, str) : The local group that constrains the target_transform, and the xform group above the local group.
+    """
+    local_group = None
+    
+    if use_duplicate:
+        local_group = cmds.duplicate(source_transform, n = 'local_%s' % source_transform)[0]
+        
+        attr.remove_user_defined(local_group)
+        
+        children = cmds.listRelatives(local_group)
+        
+        if children:
+            cmds.delete(children)
+        
+        dup_parent = cmds.listRelatives(local_group, p = True)
+        
+        if dup_parent:
+            cmds.parent(local_group, w = True)
+        
+        
+        xform_group = create_xform_group(local_group, use_duplicate = True)
+        
+                
+    
+    if not use_duplicate:
+        local_group = cmds.group(em = True, n = core.inc_name('local_%s' % source_transform))
+        
+        MatchSpace(target_transform, local_group).translation_rotation()
+        MatchSpace(target_transform, local_group).scale()
+        
+        if core.has_shape_of_type(source_transform, 'follicle'):
+            xform_group = cmds.group(em = True, n = 'xform_%s' % local_group)
+            cmds.parent(local_group, xform_group)
+        else:
+            xform_group = create_xform_group(local_group, copy_scale=True)
+        
+        parent_world = cmds.listRelatives(source_transform, p = True)
+        
+        
+        #In the past the xform used to get a scale copy of target transform ended with R. 
+        #This was stupid
+        #Its now changed so that all xforms copy the scale and 
+        #if target_transform.endswith('R'):
+        #    match = MatchSpace(target_transform, xform_local_group).scale()
+        
+        if parent_world:
+            if not core.has_shape_of_type(source_transform, 'follicle'):
+                parent_world = parent_world[0]
+                
+                match = MatchSpace(parent_world, xform_group)
+                match.translation_rotation()
+    
+    if not local_group:
+        return
+    
+
+    attr.connect_translate(source_transform, local_group)
+    attr.connect_rotate(source_transform, local_group)
+    
+    if scale_connect:
+        attr.connect_scale(source_transform, local_group)
+            
+    if parent:
+        cmds.parent(target_transform, local_group)
+    
+    
+        
+    if not parent:
+        if constraint == 'parentConstraint':
+            cmds.parentConstraint(local_group, target_transform, mo = True)
+        if constraint == 'pointConstraint':
+            cmds.pointConstraint(local_group, target_transform, mo = True)
+        if constraint == 'orientConstraint':
+            cmds.orientConstraint(local_group, target_transform, mo = True)
+            
+        if scale_connect:
+            attr.connect_scale(source_transform, target_transform)
+    
+    attr.connect_message(local_group, source_transform, 'out_local')
+    
+    return local_group, xform_group
+
+@core.undo_chunk
+def subdivide_joint(joint1 = None, joint2 = None, count = 1, prefix = 'joint', name = 'sub_1', duplicate = False):
+    """
+    Add evenly spaced joints inbetween joint1 and joint2.
+    
+    Args:
+        joint1 (str): The first joint. If None given, the first selected joint.
+        joint2 (str): The second joint. If None given, the second selected joint.
+        count (int): The number of joints to add inbetween joint1 and joint2.
+        prefix (str): The prefix to add in front of the new joints.
+        name (str): The name to give the new joints after the prefix. Name = prefix + '_' + name
+        duplicate (bool): Wether to create a duplicate chain.
+        
+    Returns:
+        list: List of the newly created joints.
+        
+    """
+    if not joint1 and not joint2:
+        selection = cmds.ls(sl = True)
+        
+        if cmds.nodeType(selection[0]) == 'joint':
+            joint1 = selection[0]
+        
+        if len(selection) > 1:
+            if cmds.nodeType(selection[1]) == 'joint':
+                joint2 = selection[1]
+            
+    if joint1 and not joint2:
+        joint_rels = cmds.listRelatives(joint1, type = 'joint')
+        
+        if joint_rels:
+            joint2 = joint_rels[0]
+        
+        
+    if not joint1 or not joint2:
+        return
+    
+    vector1 = cmds.xform(joint1, query = True, worldSpace = True, translation = True)
+    vector2 = cmds.xform(joint2, query = True, worldSpace = True, translation = True)
+    
+    name = '%s_%s' % (prefix, name)
+    
+    joints = []
+    top_joint = joint1
+    
+    radius = cmds.getAttr('%s.radius' % joint1)
+    
+    if duplicate:
+        cmds.select(cl = True)
+        top_joint = cmds.joint(p = vector1, n = core.inc_name(name), r = radius + 1)
+        joints.append(top_joint)
+        
+        match = MatchSpace(joint1, top_joint)
+        match.rotation()
+        cmds.makeIdentity(top_joint, apply = True, r = True)
+    
+    offset = 1.00/(count+1)
+    value = offset
+    
+    last_joint = None
+        
+    for inc in range(0, count):
+        
+        position = vtool.util.get_inbetween_vector(vector1, vector2, value)
+        
+        cmds.select(cl = True)
+        joint = cmds.joint( p = position, n = core.inc_name(name), r = radius)
+        cmds.setAttr('%s.radius' % joint, radius)
+        joints.append(joint)
+
+        value += offset
+        
+            
+        if inc == 0:
+            cmds.parent(joint, top_joint)
+            cmds.makeIdentity(joint, apply = True, jointOrient = True)
+            
+        if last_joint:
+            cmds.parent(joint, last_joint)
+            cmds.makeIdentity(joint, apply = True, jointOrient = True)
+            
+            if not cmds.isConnected('%s.scale' % last_joint, '%s.inverseScale'  % joint):
+                cmds.connectAttr('%s.scale' % last_joint, '%s.inverseScale'  % joint)
+            
+                
+        last_joint = joint            
+        
+            
+    btm_joint = joint2
+    
+    if duplicate:
+        cmds.select(cl = True)
+        btm_joint = cmds.joint(p = vector2, n = core.inc_name(name), r = radius + 1)
+        joints.append(btm_joint)
+
+        match = MatchSpace(joint1, btm_joint)
+        match.rotation()
+        cmds.makeIdentity(btm_joint, apply = True, r = True)
+    
+    cmds.parent(btm_joint, joint)
+    
+    if not cmds.isConnected('%s.scale' % joint, '%s.inverseScale'  % btm_joint):
+            cmds.connectAttr('%s.scale' % joint, '%s.inverseScale'  % btm_joint)
+            
+    return joints
+
+    
+def orient_attributes(scope = None, initialize_progress = True):
+    """
+    Orient all transforms with attributes added by add_orient_attributes.
+    If scope is provided, only orient transforms in the scope that have attributes.
+    
+    Args:
+        scope (list): List of transforms to orient.
+    """
+    
+    if not scope:
+        scope = core.get_top_dag_nodes()
+    
+    count = None
+    title = ''
+    
+    if initialize_progress:
+        
+        watch = vtool.util.StopWatch()
+        watch.start('Orienting Joints')
+        
+        count = len(cmds.ls(type = 'joint'))
+        title = 'Orient Joints'    
+    
+    progress_bar = core.ProgressBar(title, count = count, begin = initialize_progress)
+    
+    oriented = False
+    
+    for transform in scope:
+        
+        if cmds.objExists('%s.active' % transform):
+            if not cmds.getAttr('%s.active' % transform):
+                vtool.util.warning('%s has orientation attributes but is not active.  Skipping.' % transform)
+                continue
+        
+        progress_bar.status('Orienting: %s of %s   %s' % (progress_bar.get_current_inc(), progress_bar.get_count(), core.get_basename(transform)))
+        progress_bar.next()
+        
+        relatives = cmds.listRelatives(transform, f = True, type = 'transform')
+        
+        if cmds.objExists('%s.ORIENT_INFO' % transform):
+            
+            if progress_bar.break_signaled():
+                watch.end()
+                return
+            orient = OrientJoint(transform, relatives)
+            orient.run()
+        
+        oriented = True
+        
+        if relatives:
+            orient_attributes(relatives, initialize_progress = False)
+        
+    if initialize_progress:
+        progress_bar.end()
+        watch.end()
+                
+    return oriented
+
+def orient_attributes_all():
+    """
+    Orient all transforms with attributes added by add_orient_attributes.
+    If scope is provided, only orient transforms in the scope that have attributes.
+    
+    Args:
+        scope (list): List of transforms to orient.
+    """
+    
+    scope = cmds.ls(type = 'transform', l = True)
+        
+    watch = vtool.util.StopWatch()
+    watch.start('Orienting Joints')
+    
+    count = len(scope)
+    title = 'Orient Joints'    
+    
+    progress_bar = core.ProgressBar(title, count = count, begin = True)
+    
+    oriented = False
+    
+    #sorts the keys by |
+    scope.sort(key=lambda x: (-x.count('|'), x))
+    scope.reverse()
+    
+    for transform in scope:
+        
+        if cmds.objExists('%s.active' % transform):
+            if not cmds.getAttr('%s.active' % transform):
+                vtool.util.warning('%s has orientation attributes but is not active.  Skipping.' % transform)
+                continue
+        
+        progress_bar.status('Orienting: %s of %s   %s' % (progress_bar.get_current_inc(), progress_bar.get_count(), core.get_basename(transform)))
+        progress_bar.next()
+        
+        if cmds.objExists('%s.ORIENT_INFO' % transform):
+            
+            if progress_bar.break_signaled():
+                watch.end()
+                return
+            orient = OrientJoint(transform)
+            orient.run()
+        
+        oriented = True
+        
+    
+    progress_bar.end()
+    watch.end()
+                
+    return oriented
+def add_orient_joint(joint):
+    """
+    Add orient joint. This will create an up and an aim joint.
+    
+    Args:
+        joint (str): The name of the joint to add the up and the aim to.
+    """
+    if not cmds.nodeType(joint) == 'joint':
+        return
+    
+    aim_name = 'locator_aim_%s' % joint
+    up_name = 'locator_up_%s' % joint
+    
+    attr.add_orient_attributes(joint)
+    
+    current_radius = cmds.getAttr('%s.radius' % joint)
+    
+    cmds.select(cl = True)
+    aim_joint = cmds.spaceLocator(n = core.inc_name(aim_name))[0]
+    cmds.select(cl = True)
+    up_joint = cmds.spaceLocator(n = core.inc_name(up_name))[0]
+    
+    MatchSpace(joint, aim_joint).translation()
+    MatchSpace(joint, up_joint).translation()
+    
+    cmds.parent(aim_joint, up_joint, joint)
+    
+    cmds.reorder(up_joint, front = True)
+    cmds.reorder(aim_joint, front = True)
+    
+    cmds.makeIdentity(aim_joint, apply = True, r = True, jo = True)
+    cmds.makeIdentity(up_joint, apply = True, r = True, jo = True)
+    
+    attr.set_color(aim_joint, 18)
+    attr.set_color(up_joint, 14)
+    
+    cmds.move(0.1, 0,0, aim_joint, r = True, os = True)
+    cmds.move(0, 0.1,0, up_joint, r = True, os = True)
+    
+    scale_value = current_radius/2.0
+    
+    cmds.setAttr('%s.localScaleX' % aim_joint, scale_value)
+    cmds.setAttr('%s.localScaleY' % aim_joint, scale_value)
+    cmds.setAttr('%s.localScaleZ' % aim_joint, scale_value)
+    
+    cmds.setAttr('%s.localScaleX' % up_joint, scale_value)
+    cmds.setAttr('%s.localScaleY' % up_joint, scale_value)
+    cmds.setAttr('%s.localScaleZ' % up_joint, scale_value)
+    
+    cmds.setAttr('%s.aimUpAt' % joint, 5)
+    
+
+def orient_x_to_child_up_to_surface(joint, invert = False, surface = None):
+    aim_axis = [1,0,0]
+    up_axis = [0,1,0]
+    
+    if invert:
+        aim_axis = [-1,0,0]
+        up_axis = [0,-1,0]
+    
+    children = cmds.listRelatives(joint, type = 'transform')
+    
+    if children:
+        
+        orient = OrientJoint(joint, children)
+        orient.set_surface(surface)
+        orient.set_aim_at(3)
+        orient.set_aim_up_at(6)
+        orient.set_aim_vector(aim_axis)
+        orient.set_up_vector(up_axis)
+        orient.run()
+
+    if not children:
+        cmds.makeIdentity(joint, jo = True, apply = True)
+        
+def orient_x_to_child(joint, invert = False):
+    """
+    Helper function to quickly orient a joint to its child.
+    
+    Args:
+        joint (str): The name of the joint to orient. Must have a child.
+        invert (bool): Wether to mirror the orient for right side.
+    """
+    aim_axis = [1,0,0]
+    up_axis = [0,1,0]
+    
+    if invert:
+        aim_axis = [-1,0,0]
+        up_axis = [0,-1,0]
+    
+    children = cmds.listRelatives(joint, type = 'transform')
+    
+    if children:
+    
+        orient = OrientJoint(joint, children)
+        orient.set_aim_at(3)
+        orient.set_aim_up_at(0)
+        orient.set_aim_vector(aim_axis)
+        orient.set_up_vector(up_axis)
+        orient.run()
+
+
+def orient_y_to_child(joint, invert = False):
+    """
+    Helper function to quickly orient a joint to its child.
+    
+    Args:
+        joint (str): The name of the joint to orient. Must have a child.
+        invert (bool): Wether to mirror the orient for right side.
+    """
+    aim_axis = [0,1,0]
+    up_axis = [0,0,1]
+    
+    if invert:
+        aim_axis = [0,-1,0]
+        up_axis = [0,0,-1]
+    
+    children = cmds.listRelatives(joint, type = 'transform')
+    
+    if children:
+    
+        orient = OrientJoint(joint, children)
+        orient.set_aim_at(3)
+        orient.set_aim_up_at(0)
+        orient.set_aim_vector(aim_axis)
+        orient.set_up_vector(up_axis)
+        orient.run()
+
+    if not children:
+        cmds.makeIdentity(joint, jo = True, apply = True)
+
+    if not children:
+        cmds.makeIdentity(joint, jo = True, apply = True)
+
+def find_transform_right_side(transform, check_if_exists = True):
+    """
+    Try to find the right side of a transform.
+    *_L will be converted to *_R 
+    if not 
+    L_* will be converted to R_*
+    if not 
+    *lf_* will be converted to *rt_*
+    
+    Args:
+        transform (str): The name of a transform.
+        
+    Returns: 
+        str: The name of the right side transform if it exists.
+    """
+    
+    other = ''
+    
+    if transform.endswith('_L'):
+        
+        other = vtool.util.replace_string_at_end(transform, '_L', '_R')
+        
+        if cmds.objExists(other) and check_if_exists:
+            return other
+        
+        if not check_if_exists:
+            return other
+    
+    other = ''
+    
+    if transform.endswith('_l'):
+        
+        other = vtool.util.replace_string_at_end(transform, '_l','_r')
+        
+        if cmds.objExists(other) and check_if_exists:
+            return other
+        
+        if not check_if_exists:
+            return other
+    
+    other = ''
+        
+    if transform.startswith('L_') and not transform.endswith('_R'):
+        
+        other = vtool.util.replace_string_at_start(transform, 'L_', 'R_')
+        
+        if cmds.objExists(other) and check_if_exists:
+            return other 
+        if not check_if_exists:
+            return other
+    
+    other = ''
+    
+    if transform.startswith('l_') and not transform.endswith('_R') and not transform.startswith('R_'):
+        other = transform = 'r_' + transform[2:]
+        
+        if cmds.objExists(other) and check_if_exists:
+            return other
+        if not check_if_exists:
+            return other
+    
+    other = ''
+     
+    if transform.find('lf_') > -1 and not transform.endswith('_R') and not transform.startswith('R_'):
+        other = transform.replace('lf_', 'rt_')
+        
+        if cmds.objExists(other) and check_if_exists:
+            return other
+        if not check_if_exists:
+            return other
+    
+    other = ''
+    
+    if transform.find('Left') > -1:
+        other = transform.replace('Left', 'Right')
+        if cmds.objExists(other) and check_if_exists:
+            return other
+        if not check_if_exists:
+            return other
+
+    other = ''
+
+    if transform.find('left') > -1:
+        other = transform.replace('left', 'right')
+        if cmds.objExists(other) and check_if_exists:
+            return other
+        if not check_if_exists:
+            return other
+                
+        
+    
+    return ''
+
+def find_transform_left_side(transform,check_if_exists = True):
+    """
+    Try to find the right side of a transform.
+    *_R will be converted to *_L 
+    if not 
+    R_* will be converted to L_*
+    if not 
+    *rt_* will be converted to *lf_*
+    
+    Args:
+        transform (str): The name of a transform.
+        
+    Returns: 
+        str: The name of the right side transform if it exists.
+    """
+    
+    other = ''
+    
+    if transform.endswith('_R'):
+        
+        other = vtool.util.replace_string_at_end(transform, '_R', '_L')
+        
+        if cmds.objExists(other) and check_if_exists:
+            return other
+        if not check_if_exists:
+            return other
+
+    other = ''
+    
+    if transform.endswith('_r'):
+        
+        other = vtool.util.replace_string_at_end(transform, '_r','_l')
+        
+        if cmds.objExists(other) and check_if_exists:
+            return other
+        
+        if not check_if_exists:
+            return other
+    
+    other = ''
+        
+    if transform.startswith('R_') and not transform.endswith('_L'):
+        
+        other = vtool.util.replace_string_at_start(transform, 'R_', 'L_')
+        
+        if cmds.objExists(other) and check_if_exists:
+            return other 
+        if not check_if_exists:
+            return other
+
+    other = ''
+
+    if transform.startswith('r_') and not transform.endswith('_L') and not transform.startswith('L_'):
+        other = transform.replace('r_', 'l_')
+        
+        if cmds.objExists(other) and check_if_exists:
+            return other
+        if not check_if_exists:
+            return other
+        
+    other = ''
+    
+    if transform.find('rt_') > -1 and not transform.endswith('_L') and not transform.startswith('L_'):
+        other = transform.replace('rt_', 'lf_')
+        
+        if cmds.objExists(other) and check_if_exists:
+            return other
+        if not check_if_exists:
+            return other
+
+    other = ''
+
+    if transform.find('Right') > -1:
+        other = transform.replace('Right', 'Left')
+        if cmds.objExists(other) and check_if_exists:
+            return other
+        if not check_if_exists:
+            return other
+
+    other = ''
+
+    if transform.find('right') > -1:
+        other = transform.replace('right', 'left')
+        if cmds.objExists(other) and check_if_exists:
+            return other
+        if not check_if_exists:
+            return other
+
+    return ''
+
+def mirror_toggle(transform, bool_value):
+    
+    if not cmds.objExists('%s.mirror' % transform):
+        cmds.addAttr(transform, ln = 'mirror', at = 'bool', k = True)
+    
+    cmds.setAttr('%s.mirror' % transform, bool_value)
+    
+
+def mirror_xform(prefix = None, suffix = None, string_search = None, create_if_missing = False, transforms = [], left_to_right = True):
+    """
+    Mirror the positions of all transforms that match the search strings.
+    If search strings left at None, search all transforms and joints. 
+    
+    Args:
+        prefix (str): The prefix to search for.
+        suffix (str): The suffix to search for.
+        string_search (str): Search for a name containing string search.
+    """
+    
+    scope_joints = []
+    scope_transforms = []
+    
+    joints = []
+    
+    skip_search = False
+    
+    if transforms:
+        skip_search = True
+        
+        temp_transforms = list(transforms)
+        
+        transforms = []
+        
+        for thing in temp_transforms:
+            node_type = cmds.nodeType(thing)
+            
+            
+            
+            if node_type == 'joint':
+                joints.append(thing)
+            if node_type == 'transform':
+                
+                transforms.append(thing)
+    
+    if not skip_search:
+        if not prefix and not suffix and not string_search:
+            joints = cmds.ls(type ='joint')
+            transforms = cmds.ls(type = 'transform')
+        
+        if prefix:
+            joints = cmds.ls('%s*' % prefix, type = 'joint')
+            transforms = cmds.ls('%s*' % prefix, type = 'transform')
+            
+        scope_joints += joints
+        scope_transforms += transforms
+            
+        if suffix:    
+            joints = cmds.ls('*%s' % suffix, type = 'joint')
+            transforms = cmds.ls('*%s' % suffix, type = 'transform')
+    
+        scope_joints += joints
+        scope_transforms += transforms
+            
+        if string_search:
+            joints = cmds.ls('*%s*' % string_search, type = 'joint')
+            transforms = cmds.ls('*%s*' % string_search, type = 'transform')
+        
+    scope_joints += joints
+    scope_transforms += transforms
+        
+    scope = scope_joints + scope_transforms
+    
+    if not scope:
+        return
+    
+    other_parents = {}
+    fixed = []
+    created = False
+    
+    for transform in scope:
+        
+        
+        
+        if cmds.objExists('%s.inMesh' % transform):
+            continue
+        
+        #if cmds.objExists('%s.nearClipPlane' % transform):
+        #    continue
+        
+        other = ''
+        if left_to_right:
+            other = find_transform_right_side(transform, check_if_exists=False)
+            
+        if not left_to_right:
+            other = find_transform_left_side(transform, check_if_exists=False)
+            
+        
+        if not other:
+            continue
+        
+        if transform in fixed:
+            continue
+        
+        if attr.is_translate_rotate_connected(other, ignore_keyframe=True):
+            
+            continue
+        
+        shape_type = core.get_shape_node_type(transform)
+        
+        if not cmds.objExists(other) and create_if_missing:
+            
+            node_type = cmds.nodeType(transform)
+            
+            
+            if not node_type == 'joint':
+                other_node = cmds.createNode(shape_type)
+            
+                if core.is_a_shape(other_node):
+                    other_node = cmds.listRelatives(other_node, p = True, f = True)
+                
+                    other = cmds.rename(other_node, other)
+                    
+            if node_type == 'joint':
+                other = cmds.duplicate(transform, po = True, n = other)[0]
+                
+                if shape_type:
+                    
+                    other_shape = cmds.createNode(shape_type)
+                    
+                    if core.is_a_shape(other_shape):
+                        temp_parent = cmds.listRelatives(other_shape, p = True, f = True)
+                        
+                    cmds.parent(other_shape, other, r = True, s = True)
+                    
+                    other_shape = cmds.rename(other_shape, other + 'Shape')
+                    cmds.delete(temp_parent)
+            
+            created = True
+            
+            parent = cmds.listRelatives(transform, p = True)
+            
+            if parent:
+                if left_to_right:
+                    other_parent = find_transform_right_side(parent[0], check_if_exists=False)
+                if not left_to_right:
+                    other_parent = find_transform_left_side(parent[0], check_if_exists=False)
+                    
+                if other_parent:
+                    other_parents[other] = other_parent
+            
+
+        
+       
+        if cmds.objExists(other):
+            
+            if cmds.objExists('%s.mirror' % other):
+                mirror = cmds.getAttr('%s.mirror' % other)
+                if not mirror:
+                    vtool.util.show('%s was not mirrored because its mirror attribute is set off.' % other)
+                    continue
+            
+            lock_state = attr.LockTransformState(other)
+            lock_state.unlock()
+            
+            xform = cmds.xform(transform, q = True, ws = True, t = True)
+        
+            if shape_type == 'locator':
+                local_position = cmds.getAttr('%s.localPosition' % transform)[0]
+                local_scale = cmds.getAttr('%s.localScale' % transform)[0]
+                
+                cmds.setAttr('%s.localPosition' % other, *local_position, type = 'float3')
+                cmds.setAttr('%s.localScale' % other, *local_scale, type = 'float3')
+            
+            if cmds.nodeType(other) == 'joint':
+                
+                radius = cmds.getAttr('%s.radius' % transform)
+                
+                if not core.is_referenced(other):
+                    var = attr.MayaNumberVariable('radius')
+                    var.set_node(other)
+                    var.set_value(radius)
+                
+                if not cmds.getAttr('%s.radius' % other, l = True):
+                    cmds.setAttr('%s.radius' % other, radius)
+                    
+                cmds.move((xform[0]*-1), xform[1], xform[2], '%s.scalePivot' % other, 
+                                                             '%s.rotatePivot' % other, a = True)
+                
+                
+            if cmds.nodeType(other) == 'transform':
+                
+                pos = [ (xform[0]*-1), xform[1],xform[2] ]
+                                
+                cmds.xform(other, ws = True, t = pos)
+                pivot = cmds.xform(transform, q = True, ws = True, rp = True)
+                cmds.move((pivot[0]*-1), pivot[1], pivot[2], '%s.scalePivot' % other, 
+                                                             '%s.rotatePivot' % other, a = True)
+
+                if cmds.objExists('%s.localPosition' % transform):
+                    fix_locator_shape_position(transform)
+                
+                if cmds.objExists('%s.localPosition' % other):
+                    fix_locator_shape_position(other)
+
+            children = cmds.listRelatives(transform, type = 'transform')
+            if not children:
+                rotate = cmds.getAttr('%s.rotate' % transform)[0]
+                scale = cmds.getAttr('%s.scale' % transform)[0]
+                rotate = vtool.util.convert_to_sequence(rotate)
+                scale = vtool.util.convert_to_sequence(scale)
+                rotate[1] *= -1
+                rotate[2] *= -1
+                cmds.setAttr('%s.rotate' % other, *rotate, type = 'float3')
+                cmds.setAttr('%s.scale' % other, *scale, type = 'float3')
+                
+                lock_state.restore_initial()
+            
+            fixed.append(other)
+            
+    if create_if_missing:
+        for other in other_parents.keys():
+            parent = other_parents[other]
+            
+            if cmds.objExists(parent):
+                
+                cmds.parent(other, parent)
+                
+    if not create_if_missing:
+        if fixed:
+            return True
+        if not fixed:
+            return False
+    if create_if_missing:
+        if created:
+            return True
+        if not created:
+            return False
+
+def mirror_invert(transform, other = None):
+    """
+    If transform is joint_lip_L and there is a corresponding joint_lip_R, this will change joint_lip_R to have space that mirrors joint_lip_L.
+    """
+    
+    
+    node_type = cmds.nodeType(transform)
+    
+    if not other:
+        other = find_transform_right_side(transform)
+    
+    if not other:
+        return
+    
+    if not node_type == 'joint':
+        dup = cmds.duplicate(transform, po = True)[0]
+    if node_type == 'joint':
+        cmds.makeIdentity(transform, apply = True, r = True)
+        dup = cmds.group(em = True)
+    
+    match = MatchSpace(transform, dup)
+    match.translation_rotation()
+    match.scale()
+    
+    group = cmds.group(em = True)
+    
+    cmds.parent(dup, group)
+    
+    cmds.setAttr('%s.rotateY' % group, 180)
+    cmds.setAttr('%s.scaleZ' % group, -1)
+    
+    parent = cmds.listRelatives(other, p = True)
+    
+    if parent:
+        cmds.parent(dup, parent)
+    
+    if not parent:
+        cmds.parent(dup, w = True)
+    
+    match_all_transform_values(dup, other)
+    
+    if cmds.nodeType(other) == 'joint':
+        cmds.makeIdentity(other, r = True, apply = True)
+    
+    cmds.delete(group)
+    cmds.delete(dup)
+
+def match_all_transform_values(source_transform, target_transform):
+    """
+    Match transform values from source to target.
+    """
+    
+    attributes = ['translate','rotate','scale']
+    axis = ['X','Y','Z']
+    
+    for attribute in attributes:
+        
+        for ax in axis:
+            
+            value = cmds.getAttr('%s.%s%s' % (source_transform, attribute, ax))
+            cmds.setAttr('%s.%s%s' % (target_transform, attribute, ax), value)
+            
+def match_joint_xform(prefix, other_prefix):
+    """
+    Match the positions of joints with similar names.
+    For example, skin_arm_L could be matched to joint_arm_L, if they exists and prefix = skin and other_prefix = joint.
+    Args: 
+        prefix (str)
+        other_prefix (str) 
+    """
+    scope = cmds.ls('%s*' % other_prefix, type = 'joint')
+
+    for joint in scope:
+        other_joint = joint.replace(other_prefix, prefix)
+
+        if cmds.objExists(other_joint):    
+            match = MatchSpace(joint, other_joint)
+            match.rotate_scale_pivot_to_translation()
+
+def match_orient(prefix, other_prefix):
+    """
+    Match the orientations of joints with similar names.
+    For example, skin_arm_L could be matched to joint_arm_L, if they exists and prefix = skin and other_prefix = joint.
+    Args: 
+        prefix (str)
+        other_prefix (str) 
+    """
+    scope = cmds.ls('%s*' % prefix, type = 'joint')
+    
+    for joint in scope:
+        other_joint = joint.replace(prefix, other_prefix)
+
+        if cmds.objExists(other_joint): 
+
+            pin = PinXform(joint)
+            pin.pin()
+            cmds.delete( cmds.orientConstraint(other_joint, joint) )
+            pin.unpin()
+            cmds.makeIdentity(joint, apply = True, r = True)
+            
+    for joint in scope:
+        other_joint = joint.replace(prefix, other_prefix)
+        
+        if not cmds.objExists(other_joint):
+            cmds.makeIdentity(joint, apply = True, jo = True)
+
+
+
+
+    
+
+
+
+
+def scale_constraint_to_local(scale_constraint):
+    """
+    Scale constraint can work wrong when given the parent matrix.
+    Disconnect the parent matrix to remove this behavior.
+    Reconnect using scale_constraint_to_world if applying multiple constraints.
+    
+    Args:
+        scale_constraint (str): The name of the scale constraint to work on.
+    """
+    
+    constraint_editor = ConstraintEditor()
+        
+    weight_count = constraint_editor.get_weight_count(scale_constraint)
+    attr.disconnect_attribute('%s.constraintParentInverseMatrix' % scale_constraint)
+    
+    
+    for inc in range(0, weight_count):
+        attr.disconnect_attribute('%s.target[%s].targetParentMatrix' % (scale_constraint, inc))
+
+def scale_constraint_to_world(scale_constraint):
+    """
+    Works with scale_constraint_to_local.
+    
+    Args:
+        scale_constraint (str): The name of the scale constraint affected by scale_constraint_to_local.
+    """
+    
+    constraint_editor = ConstraintEditor()
+    
+    weight_count = constraint_editor.get_weight_count(scale_constraint)
+    
+    node = attr.get_attribute_outputs('%s.constraintScaleX' % scale_constraint, node_only = True)
+    
+    
+    if node:
+        cmds.connectAttr('%s.parentInverseMatrix' % node[0], '%s.constraintParentInverseMatrix' % scale_constraint)
+    
+    for inc in range(0, weight_count):
+        
+        target = attr.get_attribute_input('%s.target[%s].targetScale' % (scale_constraint, inc), True)
+        
+        cmds.connectAttr('%s.parentInverseMatrix' % target, '%s.target[%s].targetParentMatrix' % (scale_constraint, inc) )
+    
+def duplicate_joint_section(joint, name = ''):
+    """
+    Joint chains ususally have a parent and a child along the chain. 
+    This will duplicate one of those sections.  You need only supply the parent joint.
+    
+    Args:
+        joint (str): The name of the joint to duplicate.
+        name (str): The name to give the joint section.
+        
+    Returns:
+        list: [duplicate, sub duplicate]. If no sub duplicate, then [duplicate, None]
+    """
+    
+    
+    rels = cmds.listRelatives(joint, type = 'joint', f = True)
+    
+    if not rels:
+        return
+    
+    child = rels[0]
+    
+    if not name:
+        name = 'duplicate_%s' % joint
+    
+    duplicate = cmds.duplicate(joint, po = True, n = name)[0]
+    sub_duplicate = None
+    
+    if child:
+        sub_duplicate = cmds.duplicate(child, po = True, n = (name + '_end'))[0] 
+        cmds.parent(sub_duplicate, duplicate)
+        cmds.makeIdentity(sub_duplicate, jo = True, r = True, apply = True)
+        
+    if not sub_duplicate:
+        return duplicate, None
+    if sub_duplicate:
+        return duplicate, sub_duplicate   
+    
+
+
+def transforms_to_joint_chain(transforms, name = ''):
+    """
+    Given a list of transforms, create a joint chain.
+    
+    Args:
+        transforms (list): List of transforms. Their positions will be used to set joint positions.
+        name (str): The description to give the joints.
+        
+    Returns:
+        list: The names of the joints created.
+    """
+    cmds.select(cl = True)
+    
+    joints = []
+    
+    for transform in transforms:
+        
+        if not name:
+            name = transform     
+            
+        joint = cmds.joint(n = core.inc_name('joint_%s' % name))
+        
+        MatchSpace(transform, joint).translation_rotation()
+        
+        joints.append(joint)
+        
+    return joints
+
+def positions_to_joint_chain(positions, name = ''):
+    """
+    Args:
+        positions (list): List of vectors. [[0,0,0],[0,0,0],...]
+        name (str): Description to give the joints
+    """
+    
+    cmds.select(cl = True)
+    joints = []
+
+    inc = 1
+
+    for position in positions:
+        
+        if not name:
+            name = 'joint_pos_%s' % inc
+        
+        joint = cmds.joint(n = core.inc_name(name), p = position)
+        
+        joints.append(joint)
+            
+        inc += 1
+        
+    cmds.joint(joints[0],  e = True, zso = True, oj = 'xyz', sao = 'yup')
+    
+    return joints
+
+def attach_to_closest_transform(source_transform, target_transforms):
+    """
+    Attach the source_transform to the closest transform in the list of target_transforms.
+    
+    Args:
+        source_transform (str): The name of a transform to check distance to.
+        target_transforms (list): List of transforms. The closest to source_transform will be attached to it.
+    """
+    closest_transform = get_closest_transform(source_transform, target_transforms)
+    
+    create_follow_group(closest_transform, source_transform)
+
+def set_space_scale(scale_x,scale_y,scale_z, transform):
+    
+    orig_scale_x = cmds.getAttr('%s.scaleX' % transform)
+    orig_scale_y = cmds.getAttr('%s.scaleY' % transform)
+    orig_scale_z = cmds.getAttr('%s.scaleZ' % transform)
+    
+    invert_x = abs(orig_scale_x)/orig_scale_x
+    invert_y = abs(orig_scale_y)/orig_scale_y
+    invert_z = abs(orig_scale_z)/orig_scale_z
+    
+    scale_x = scale_x * invert_x
+    scale_y = scale_y * invert_y
+    scale_z = scale_z * invert_z
+    
+    cmds.setAttr('%s.scaleX' % transform, scale_x)
+    cmds.setAttr('%s.scaleY' % transform, scale_y)
+    cmds.setAttr('%s.scaleZ' % transform, scale_z)
+
+def connect_inverse_scale(transform, joint):
+    
+    orig_scale_x = cmds.getAttr('%s.scaleX' % transform)
+    orig_scale_y = cmds.getAttr('%s.scaleY' % transform)
+    orig_scale_z = cmds.getAttr('%s.scaleZ' % transform)
+    
+    invert_x = abs(orig_scale_x)/orig_scale_x
+    invert_y = abs(orig_scale_y)/orig_scale_y
+    invert_z = abs(orig_scale_z)/orig_scale_z
+    
+    multiply = cmds.createNode('multiplyDivide', n = 'multiply_inverseScale_%s' % joint)
+    
+    cmds.connectAttr('%s.scale' % transform, '%s.input1' % multiply)
+    cmds.connectAttr('%s.output' % multiply, '%s.inverseScale' % joint)
+    
+    cmds.setAttr('%s.input2X' % multiply, invert_x)
+    cmds.setAttr('%s.input2Y' % multiply, invert_y)
+    cmds.setAttr('%s.input2Z' % multiply, invert_z)
+    
+def randomize(translate = [.1,.1,.1], rotate = [1,1,1], scale = [.1,.1,.1], transforms = None):
+    """
+    Good for giving subtle randomness to many transforms.
+    
+    Args
+        translate (list): 3 value list. The values work as the amount it can deviate in positive and negative.
+        rotate (list): 3 value list. The values work as the amount it can deviate in positive and negative.
+        scale (list): 3 value list. How much the scale can deviate from 1.
+    """
+    
+    if transforms:
+        sel = transforms
+        
+    if not transforms:
+        sel = cmds.ls(sl = True, type = 'transform')
+
+    for thing in sel:
+        
+        cmds.move(  random.uniform(-translate[0], translate[0]), 
+                    random.uniform(-translate[1], translate[1]), 
+                    random.uniform(-translate[2], translate[2]), 
+                    thing, 
+                    relative = True)
+                    
+        cmds.rotate(  random.uniform(-rotate[0], rotate[0]), 
+                    random.uniform(-rotate[1], rotate[1]), 
+                    random.uniform(-rotate[2], rotate[2]), 
+                    thing,
+                    ocp = True,
+                    relative = True)
+                    
+        scale_x_invert = 1 - scale[0]
+        scale_y_invert = 1 - scale[1]
+        scale_z_invert = 1 - scale[2]
+                    
+        cmds.scale(random.uniform(scale_x_invert, (1+scale[0])),
+                    random.uniform(scale_y_invert, (1+scale[1])),
+                    random.uniform(scale_z_invert, (1+scale[2])))
+
+def fix_locator_shape_position(locator_name):
+    
+    pivot_pos = cmds.xform(locator_name, q =True, os = True, rp = True)
+    
+    cmds.setAttr('%s.localPositionX' % locator_name, pivot_pos[0])
+    cmds.setAttr('%s.localPositionY' % locator_name, pivot_pos[1])
+    cmds.setAttr('%s.localPositionZ' % locator_name, pivot_pos[2])
+    
+def set_translateX_limit(transform, min_value = None, max_value = None):
+    min_bool = 0
+    max_bool = 0
+    
+    if min_value:
+        min_bool = 1
+    if max_value:
+        max_bool = 1
+    
+    if not min_value:
+        min_value = -1
+    if not max_value:
+        max_value = 1
+    
+    cmds.transformLimits(transform, tx = [min_value, max_value],etx= [min_bool, max_bool])
+
+def set_translateY_limit(transform, min_value = None, max_value = None):
+    min_bool = 0
+    max_bool = 0
+    
+    if min_value:
+        min_bool = 1
+    if max_value:
+        max_bool = 1
+    
+    if not min_value:
+        min_value = -1
+    if not max_value:
+        max_value = 1
+    
+    cmds.transformLimits(transform, ty = [min_value, max_value],ety= [min_bool, max_bool])
+    
+def set_translateZ_limit(transform, min_value = None, max_value = None):
+    min_bool = 0
+    max_bool = 0
+    
+    if min_value:
+        min_bool = 1
+    if max_value:
+        max_bool = 1
+    
+    if not min_value:
+        min_value = -1
+    if not max_value:
+        max_value = 1
+    
+    cmds.transformLimits(transform, tz = [min_value, max_value],etz= [min_bool, max_bool])
+
+        
+        
+def set_rotateX_limit(transform, min_value = None, max_value = None):
+    
+    min_bool = 0
+    max_bool = 0
+    
+    if min_value:
+        min_bool = 1
+    if max_value:
+        max_bool = 1
+    
+    if not min_value:
+        min_value = -45
+    if not max_value:
+        max_value = 45
+    
+    cmds.transformLimits(transform, rx = [min_value, max_value],erx= [min_bool, max_bool])
+    
+def set_rotateY_limit(transform, min_value, max_value):
+    
+    min_bool = 0
+    max_bool = 0
+    
+    if min_value:
+        min_bool = 1
+    if max_value:
+        max_bool = 1
+    
+    if not min_value:
+        min_value = -45
+    if not max_value:
+        max_value = 45
+    
+    cmds.transformLimits(transform, ry = [min_value, max_value],ery= [min_bool, max_bool])
+        
+def set_rotateZ_limit(transform, min_value, max_value):
+    
+    min_bool = 0
+    max_bool = 0
+    
+    if min_value:
+        min_bool = 1
+    if max_value:
+        max_bool = 1
+    
+    if not min_value:
+        min_value = -45
+    if not max_value:
+        max_value = 45
+    
+    cmds.transformLimits(transform, rz = [min_value, max_value],erz= [min_bool, max_bool])
+    
+def orig_matrix_match(transform, destination_transform):
+    """
+    This command is to be used for space switching.
+    the transforms need to have origMatrix
+    origMatrix is a matrix attribute that should store the original worldMatrix of the transform and destination_transform.
+    By doing this it is possible to match any transform to any transform that has origMatrix.  It basically saves out how the two transforms relate spacially.  
+    origMatrix needs to be added to the transform before animation/posing happens and before this command runs.
+    
+    """
+    orig_matrix = cmds.getAttr('%s.origMatrix' % transform)
+    parent_inverse_matrix = cmds.getAttr('%s.parentInverseMatrix' % transform)
+    rotate_order = cmds.getAttr('%s.rotateOrder' % transform)
+    
+    orig_dest_matrix = cmds.getAttr('%s.origMatrix' % destination_transform)
+    dest_matrix = cmds.getAttr('%s.worldMatrix' % destination_transform)
+    
+    om_orig_matrix = om.MMatrix(orig_matrix)
+    om_parent_inverse_matrix = om.MMatrix(parent_inverse_matrix)
+    om_orig_dest_matrix = om.MMatrix(orig_dest_matrix)
+    om_dest_matrix = om.MMatrix(dest_matrix)
+    
+    new_matrix = om_orig_matrix * om_orig_dest_matrix.inverse() * om_dest_matrix * om_parent_inverse_matrix
+    
+    transform_matrix = om.MTransformationMatrix(new_matrix)
+    transform_matrix.reorderRotation(rotate_order + 1)
+    
+    values = transform_matrix.translation(om.MSpace.kWorld)
+    try:
+        cmds.setAttr('%s.translateX' % transform, values.x)
+    except:
+        pass
+    try:
+        cmds.setAttr('%s.translateY' % transform, values.y)
+    except:
+        pass
+    try:
+        cmds.setAttr('%s.translateZ' % transform, values.z)
+    except:
+        pass
+    
+    values = transform_matrix.rotation()
+    try:
+        cmds.setAttr('%s.rotateX' % transform, math.degrees(values.x))
+    except:
+        pass
+    try:
+        cmds.setAttr('%s.rotateY' % transform, math.degrees(values.y))
+    except:
+        pass
+    try:
+        cmds.setAttr('%s.rotateZ' % transform, math.degrees(values.z))
+    except:
+        pass
+    
+    values = transform_matrix.scale(om.MSpace.kWorld)
+    
+    try:
+        cmds.setAttr('%s.scaleX' % transform, values[0])
+        cmds.setAttr('%s.scaleY' % transform, values[1])
+        cmds.setAttr('%s.scaleZ' % transform, values[2])
+    except:
         pass