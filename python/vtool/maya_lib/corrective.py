# Copyright (C) 2014 Louis Vottero louis.vot@gmail.com    All rights reserved.

import traceback

import maya.cmds as cmds
import util
import blendshape
import vtool.util

        
class PoseManager(object):
    

    
    def __init__(self):
        self.poses = []
        
        self.pose_group = 'pose_gr'

        if not cmds.objExists(self.pose_group):
            
            selection = cmds.ls(sl = True)
            
            self.pose_group = cmds.group(em = True, n = self.pose_group)
        
            data = util.StoreControlData(self.pose_group)
            data.set_data()
            
            if selection:
                cmds.select(selection)

    
    def is_pose(self, name):
        
        if BasePoseControl().is_a_pose(name):
            return True
        
        return False
        
    def get_pose_instance(self, pose_name):
        
        if cmds.objExists('%s.type' % pose_name):
            pose_type = cmds.getAttr('%s.type' % pose_name)
        
        if not cmds.objExists('%s.type' % pose_name):
            pose_type = 'cone'

        if pose_type == 'cone':
            pose = PoseControl()
            
        if pose_type == 'no reader':
            pose = PoseNoReader()
            
        pose.set_pose(pose_name)
        
        return pose
                        
    def get_poses(self):
        relatives = cmds.listRelatives(self.pose_group)
        
        if not relatives:
            return
        
        poses = []
        
        for relative in relatives:
            if self.is_pose(relative):
                poses.append(relative)
                
        return poses

    def get_all_pose_inbetween_target(self):
        
        poses = self.get_poses()
        
        targets = [] 
        
        for pose in poses:
            pose_instance = self.get_pose_instance(pose)
            
            target = pose_instance.get_target_name()
    
            targets.append(target)
    
        return targets
    
    def get_transform(self, name):
        pose = self.get_pose_instance(name)
        transform = pose.get_transform()
        
        return transform
        
    def get_pose_control(self, name):
        
        pose = self.get_pose_instance(name)
        
        control = pose.pose_control
        
        return control
    
    def get_mesh_index(self, name, mesh):
        pose = self.get_pose_instance(name)
        
        mesh_index = pose.get_target_mesh_index(mesh)
        
        if mesh_index != None:
            
            return mesh_index
    
    def set_default_pose(self):
        store = util.StoreControlData(self.pose_group)
        store.set_data()
        
    def set_pose_to_default(self):
        store = util.StoreControlData(self.pose_group)
        store.eval_data()
    
    def set_pose(self, pose):
        store = util.StoreControlData(pose)
        store.eval_data()
        
    def set_pose_data(self, pose):
        store = util.StoreControlData(pose)
        store.set_data()
        
    def set_poses(self, pose_list):
        
        data_list = []
        
        for pose_name in pose_list:
            
            store = util.StoreControlData(pose_name)

            data_list.append( store.eval_data(True) )
            
        store = util.StoreControlData().eval_multi_transform_data(data_list)
    
    @util.undo_chunk
    def create_cone_pose(self, name = None):
        selection = cmds.ls(sl = True, l = True)
        
        if not selection:
            return
        
        if not cmds.nodeType(selection[0]) == 'joint' or not len(selection):
            return
        
        if not name:
            joint = selection[0].split('|')
            joint = joint[-1]
            
            name = 'pose_%s' % joint
        
        pose = PoseControl(selection[0], name)
        pose_control = pose.create()
        
        self.pose_control = pose_control
        
        return pose_control

    @util.undo_chunk
    def create_no_reader_pose(self, name = None):
        #selection = cmds.ls(sl = True, l = True)
        
        #if not selection:
        #    return
        
        #if not cmds.nodeType(selection[0]) == 'joint' or not len(selection):
        #    return
        
        #if not name:
        #    joint = selection[0].split('|')
        #    joint = joint[-1]
            
        #    name = 'pose_%s' % joint
        
        name = util.inc_name('pose_no_reader_1')
        
        
        pose = PoseNoReader(name)
        pose_control = pose.create()
        
        self.pose_control = pose_control
        
        return pose_control
    
    @util.undo_chunk
    def reset_pose(self, pose_name):
        
        pose = self.get_pose_instance(pose_name)
        pose.reset_target_meshes()
    
    @util.undo_chunk
    def rename_pose(self, pose_name, new_name):
        pose = self.get_pose_instance(pose_name)
        return pose.rename(new_name)
    
    @util.undo_chunk
    def add_mesh_to_pose(self, pose_name, meshes = None):
        
        selection = None

        if not meshes == None:
            selection = cmds.ls(sl = True, l = True)
        if meshes:
            selection = meshes
        
        pose = self.get_pose_instance(pose_name)
        
        added_meshes = []
        
        if selection:
            for sel in selection:
                
                shape = util.get_mesh_shape(sel)
                
                if shape:
                    pose.add_mesh(sel)
                    added_meshes.append(sel)
                    
        return added_meshes
        
    
    def visibility_off(self, pose_name):
        pose = self.get_pose_instance(pose_name)
        pose.visibility_off(view_only = True)
        
    def toggle_visibility(self, pose_name, view_only = False, mesh_index = 0):
        pose = self.get_pose_instance(pose_name)
        pose.set_mesh_index(mesh_index)
        pose.toggle_vis(view_only)
    
    @util.undo_chunk
    def delete_pose(self, name):
        pose = self.get_pose_instance(name)
        pose.delete()
        
    def detach_poses(self):
        poses = self.get_poses()
        for pose_name in poses:
            
            pose = self.get_pose_instance(pose_name)
            pose.detach()
            
            
    def attach_poses(self):
        poses = self.get_poses()
        
        for pose_name in poses:
            
            pose = self.get_pose_instance(pose_name)
            pose.attach()
        
    @util.undo_chunk    
    def create_pose_blends(self, pose_name = None):
        
        if pose_name:
            pose = self.get_pose_instance(pose_name)
            pose.create_all_blends()
            return
        
        poses = self.get_poses()
        count = len(poses)

        progress = util.ProgressBar('adding poses ... ', count)
    
        for inc in range(count) :
            
            try:
                if progress.break_signaled():
                    break
                
                pose_name = poses[inc]
                
                pose = self.get_pose_instance(pose_name)
                
                pose.set_pose(pose_name)
                pose.create_all_blends()
                             
                cmds.refresh()
                
                progress.inc()
                progress.status('adding pose %s' % pose_name)
            
            except:
                vtool.util.show( traceback.format_exc() )
            
        progress.end()
    
    def mirror_pose(self, name):
        pose = self.get_pose_instance(name)
        mirror = pose.mirror()
        
        return mirror        
        
        

class BasePoseControl(object):
    def __init__(self, description = 'pose'):
        
        self.pose_control = None

        if description:
            description = description.replace(' ', '_')

        self.description = description

        self.scale = 1
        self.mesh_index = 0
        
        self.blend_input = None
    
    #--- private
      
    def _pose_type(self):
        return 'base'
        
    def _refresh_meshes(self):
        
        meshes = self._get_corrective_meshes()
        
        for mesh in meshes:
            target_mesh = self._get_mesh_target(mesh)
            
            if target_mesh:
                
                cmds.setAttr('%s.inheritsTransform' % mesh, 0)
                util.unlock_attributes(mesh, only_keyable=True)
                
                const = cmds.parentConstraint(target_mesh, mesh)
            
                cmds.delete(const)
                
    def _refresh_pose_control(self):
        
        if not cmds.objExists(self.pose_control):
            return
        
        shapes = cmds.listRelatives(self.pose_control, s = True)
        cmds.showHidden( shapes )
        
        if not cmds.objExists('%s.enable' % self.pose_control):
            cmds.addAttr(self.pose_control, ln = 'enable', at = 'double', k = True, dv = 1, min = 0, max = 1)
            multiply = self._get_named_message_attribute('multiplyDivide2')
            
            multiply_offset = self._create_node('multiplyDivide')
        
            cmds.connectAttr('%s.outputX' % multiply, '%s.input1X' % multiply_offset)
            cmds.connectAttr('%s.enable' % self.pose_control, '%s.input2X' % multiply_offset)
        
            cmds.disconnectAttr('%s.outputX' % multiply, '%s.weight' % self.pose_control)
            cmds.connectAttr('%s.outputX' % multiply_offset, '%s.weight' % self.pose_control)
        
    def _create_top_group(self):
        top_group = 'pose_gr'
        
        if not cmds.objExists(top_group):
            top_group = cmds.group(em = True, name = top_group)

        return top_group

    def _get_name(self):
        return util.inc_name(self.description) 
    
    def _set_description(self, description):
        cmds.setAttr('%s.description' % self.pose_control, description, type = 'string' )
        self.description = description

    def _rename_nodes(self):
        
        nodes = self._get_connected_nodes()
        
        for node in nodes:
            node_type = cmds.nodeType(node)
            
            if node_type == 'transform':
                shape = util.get_mesh_shape(node)
                
                if shape:
                    node_type = cmds.nodeType(shape)
            
            cmds.rename(node, util.inc_name('%s_%s' % (node_type, self.description)))

    def _create_node(self, maya_node_type):
        node = cmds.createNode(maya_node_type, n = util.inc_name('%s_%s' % (maya_node_type, self.description)))
        
        messages = self._get_message_attributes()
        
        found = []
        
        for message in messages:
            if message.startswith(maya_node_type):
                found.append(message)
                
        inc = len(found) + 1
        
        self._connect_node(node, maya_node_type, inc)
        
        return node
        
    def _connect_node(self, node, maya_node_type, inc = 1):
        attribute = '%s%s' % (maya_node_type, inc)
        
        cmds.addAttr(self.pose_control, ln = attribute, at = 'message' )
        cmds.connectAttr('%s.message' % node, '%s.%s' % (self.pose_control, attribute))
    
    def _connect_mesh(self, mesh):
        messages = self._get_mesh_message_attributes()
        
        
        index = self.get_mesh_index(mesh)
        
        if index != None:
            return
        
        inc = len(messages) + 1
        
        self._connect_node(mesh, 'mesh', inc)

    def _get_named_message_attribute(self, name):
        
        node = util.get_attribute_input('%s.%s' % (self.pose_control, name), True)
        
        return node
        
    def _get_mesh_message_attributes(self):
        
        if not self.pose_control:
            return
        
        attributes = cmds.listAttr(self.pose_control, ud = True)
        
        messages = []
        
        for attribute in attributes:
            if attribute.startswith('mesh'):
                node_and_attribute = '%s.%s' % (self.pose_control, attribute)
            
                if cmds.getAttr(node_and_attribute, type = True) == 'message':
                    messages.append(attribute)
                
        return messages
        
    def _get_mesh_count(self):
        attrs = self._get_mesh_message_attributes()
        
        return len(attrs)
        
    def _get_corrective_meshes(self):
        
        found = []
        
        for inc in range(0, self._get_mesh_count()):
            mesh = self.get_mesh(inc)
            found.append(mesh)
            
        return found
        
        
    def _check_if_mesh_connected(self, name):
        
        for inc in range(0, self._get_mesh_count()):
            
            mesh = self.get_mesh(inc)
            
            target = self._get_mesh_target(mesh)
            if target == name:
                return True
        
        return False
    
    def _check_if_mesh_is_child(self, mesh):
        children = cmds.listRelatives(self.pose_control, f = True)
        
        for child in children:
            if child == mesh:
                return True
            
        return False
    
    def _hide_meshes(self):
        children = cmds.listRelatives(self.pose_control, f = True, type = 'transform')
        cmds.hide(children)
        
    def _get_mesh_target(self, mesh):
        if not mesh:
            return None
        
        target_mesh = cmds.getAttr('%s.mesh_pose_source' % mesh)
        
        if not cmds.objExists(target_mesh):
            target = util.get_basename(target_mesh)
            
            if cmds.objExists(target):
                target_mesh = target

        return target_mesh
        
    def _get_message_attributes(self):
        
        attributes = cmds.listAttr(self.pose_control, ud = True)
        
        messages = []
        
        for attribute in attributes:
            node_and_attribute = '%s.%s' % (self.pose_control, attribute)
            
            if cmds.getAttr(node_and_attribute, type = True) == 'message':
                messages.append(attribute)
                
        return messages
    
    def _get_connected_nodes(self):
        
        attributes = self._get_message_attributes()
        
        nodes = []
        
        for attribute in attributes:
            connected = util.get_attribute_input('%s.%s' % (self.pose_control, attribute), node_only = True)
            
            if connected:
                nodes.append(connected)
                
        return nodes

    def _create_attributes(self, control):
        
        cmds.addAttr(control, ln = 'description', dt = 'string')
        cmds.setAttr('%s.description' % control, self.description, type = 'string')
        
        #cmds.addAttr(control, ln = 'targetName', dt = 'string')
        
        
        
        cmds.addAttr(control, ln = 'control_scale', at = 'float', dv = 1)
        
        title = util.MayaEnumVariable('POSE')
        title.create(control)  
        
        pose_type = util.MayaStringVariable('type')
        pose_type.set_value(self._pose_type())
        pose_type.set_locked(True)
        pose_type.create(control)
        
        cmds.addAttr(control, ln = 'enable', at = 'double', k = True, dv = 1, min = 0, max = 1)
        cmds.addAttr(control, ln = 'weight', at = 'double', k = True, dv = 0)
        
        cmds.addAttr(control, ln = 'meshIndex', at = 'short', dv = self.mesh_index)
        cmds.setAttr('%s.meshIndex' % self.pose_control, l = True)

        #cmds.addAttr(control, ln = 'inbetweenWeight', at = 'double', min = -1, max = 1, dv = 1)

    def _create_pose_control(self):
        
        control = util.Control(self._get_name())
        control.set_curve_type('cube')
        
        control.hide_scale_and_visibility_attributes() 
        
        pose_control = control.get()
        self.pose_control = control.get()
        
        self._create_attributes(pose_control)
        
        return pose_control
    
    def _delete_connected_nodes(self):
        nodes = self._get_connected_nodes()
        if nodes:
            cmds.delete(nodes)

    def _create_shader(self, mesh):
        shader_name = 'pose_blinn'
            
        shader_name = util.apply_new_shader(mesh, type_of_shader = 'blinn', name = shader_name)
            
        cmds.setAttr('%s.color' % shader_name, 0.4, 0.6, 0.4, type = 'double3' )
        cmds.setAttr('%s.specularColor' % shader_name, 0.3, 0.3, 0.3, type = 'double3' )
        cmds.setAttr('%s.eccentricity' % shader_name, .3 )

    def _get_blendshape(self, mesh):
        
        return util.find_deformer_by_type(mesh, 'blendShape')

    def _get_current_mesh(self, mesh_index):
        mesh = None
        
        if mesh_index == None:
            mesh = self.get_mesh(self.mesh_index)
        if mesh_index != None:
            mesh = self.get_mesh(mesh_index)
            
        if not mesh:
            return
        
        return mesh
    
    def _update_inbetween(self):
        poses = PoseManager().get_poses()
        
        weights = []
        
        for pose in poses:
            pose_instance = PoseManager().get_pose_instance(pose)
            weight = pose_instance.get_inbetween_weight()
            
            weights.append(weight)
    
        for pose in poses:
            pass
    
    def _replace_side(self, string_value):
        
        if string_value == None:
            return
        
        split_value = string_value.split('|')
        
        fixed = []
        
        for value in split_value:
        
            other = ''
            start, end = vtool.util.find_special('lf_', value, 'first')
            
            if start != None:
                other = vtool.util.replace_string(value, 'rt_', start, end)
                
            start, end = vtool.util.find_special('_L', value, 'last')
            
            if start != None:
                other = vtool.util.replace_string(value, '_R', start, end)
                
            fixed.append(other)
            
        if len(fixed) == 1:
            
            return fixed[0]
        
        import string
        fixed = string.join(fixed, '|')
        
        print fixed
        
        return fixed
        
    
    #--- pose

    def is_a_pose(self, node):
        if cmds.objExists('%s.POSE' % node ):
            return True
        
        return False

    def set_pose(self, pose_name):
        
        if not cmds.objExists('%s.description' % pose_name):
            return
        
        self.description = cmds.getAttr('%s.description' % pose_name)
        self.mesh_index = cmds.getAttr('%s.meshIndex' % pose_name)
        
        self.pose_control = pose_name
        
        self._refresh_pose_control()
        self._refresh_meshes()

    def goto_pose(self):
        store = util.StoreControlData(self.pose_control)
        store.eval_data()
    
    def create(self):
        top_group = self._create_top_group()
        
        pose_control = self._create_pose_control()
        self.pose_control = pose_control
        
        cmds.parent(pose_control, top_group)
        
        store = util.StoreControlData(pose_control)
        store.set_data()
        
        return pose_control
        
    def rename(self, description):
        
        meshes = self.get_target_meshes()
        
        old_description = self.description
        
        for mesh in meshes:
            blendshape_node = self._get_blendshape(mesh)
            
            if blendshape_node:
                blend = blendshape.BlendShape(blendshape_node)
                blend.rename_target(old_description, description)

        self._set_description(description)
        
        self._rename_nodes()
        
        self.pose_control = cmds.rename(self.pose_control, self._get_name())
           
        return self.pose_control
       
    def delete(self):
        
        self.delete_blend_input()
        
        self._delete_connected_nodes()
            
        cmds.delete(self.pose_control)
    
    def select(self):
        cmds.select(self.pose_control)
        
        store = util.StoreControlData(self.pose_control)
        store.eval_data()
        

    
        
    #--- mesh
      
    def has_a_mesh(self):
        if self._get_mesh_message_attributes():
            return True
        
        return False
        
    def set_mesh_index(self, index):
        mesh_count = self._get_mesh_count()
        
        if index > mesh_count-1:
            index = 0
            
        cmds.setAttr('%s.meshIndex' % self.pose_control, l = False)
        self.mesh_index = index
        cmds.setAttr('%s.meshIndex' % self.pose_control, index)
        cmds.setAttr('%s.meshIndex' % self.pose_control, l = True)
        
    def add_mesh(self, mesh, toggle_vis = True):
        
        if mesh.find('.vtx'):
            mesh = mesh.split('.')[0]
            
        if not util.get_mesh_shape(mesh):
            return False
        
        if self._check_if_mesh_connected(mesh):
            return False
        
        if self._check_if_mesh_is_child(mesh):
            return False
        
        target_meshes = self.get_target_meshes()
        
        print 'adding', mesh, 'target meshes', target_meshes
        
        basename_mesh = util.get_basename(mesh)
        
        if mesh in target_meshes:
            print mesh, 'was not in taget meshes'
            index = self.get_target_mesh_index(mesh)
            return self.get_mesh(index)
        
        pose_mesh = cmds.duplicate(mesh, n = util.inc_name('mesh_%s_1' % self.pose_control))[0]
        
        self._create_shader(pose_mesh)
        
        util.unlock_attributes(pose_mesh)
        
        cmds.parent(pose_mesh, self.pose_control)
        
        self._connect_mesh(pose_mesh)
        
        index = self._get_mesh_count()
        
        self.set_mesh_index(index-1)
        
        string_var = util.MayaStringVariable('mesh_pose_source')
        string_var.create(pose_mesh)
        string_var.set_value(mesh)

        #self._hide_meshes()

        if toggle_vis:
            self.toggle_vis()
        
        return pose_mesh
        
    def get_mesh(self, index):
        
        mesh_attributes = self._get_mesh_message_attributes()
        
        if not mesh_attributes:
            return
        
        mesh = util.get_attribute_input('%s.%s' % (self.pose_control, mesh_attributes[index]), True)
        
        return mesh
    
    def get_target_meshes(self):
        meshes = []
        
        for inc in range(0, self._get_mesh_count()):
            mesh = self.get_mesh(inc)
            
            mesh = self.get_target_mesh(mesh)
            #mesh = cmds.getAttr('%s.mesh_pose_source' % mesh)
            if mesh:
                meshes.append(mesh)
            
        return meshes
        
    def get_target_mesh(self, mesh):
        if cmds.objExists('%s.mesh_pose_source' % mesh):
            mesh = cmds.getAttr('%s.mesh_pose_source' % mesh)
            
            if not cmds.objExists(mesh):
                
                mesh = util.get_basename(mesh)
                
        return mesh
        
    def get_target_mesh_index(self, target_mesh):
        
        
        
        
        target_meshes = self.get_target_meshes()
        
        print 'here`##########################'
        print target_mesh
        print target_meshes
        
        inc = 0
        
        for target_mesh_test in target_meshes:
            if target_mesh == target_mesh_test:
                return inc
            
            inc += 1
    
    def get_mesh_index(self, mesh):
        
        attributes = self._get_mesh_message_attributes()
        
        inc = 0
        
        for attribute in attributes:
            stored_mesh = self._get_named_message_attribute(attribute)
            
            if stored_mesh == mesh:
                return inc
            
            inc += 1       
        
    @util.undo_chunk
    def reset_target_meshes(self):
        
        count = self._get_mesh_count()
        
        for inc in range(0, count):
            
            deformed_mesh = self.get_mesh(inc)
            original_mesh = self.get_target_mesh(deformed_mesh)
            
            cmds.delete(deformed_mesh, ch = True)
            
            blendshape_node = self._get_blendshape(original_mesh)
            
            blend = blendshape.BlendShape()
                    
            if blendshape_node:
                blend.set(blendshape_node)
                
            blend.set_envelope(0)    
            
            temp_dup = cmds.duplicate(original_mesh)[0]
            
            #using blendshape because of something that looks like a bug in Maya 2015
            temp_blend = util.quick_blendshape(temp_dup, deformed_mesh)
            
            cmds.delete(temp_blend, ch = True)
            cmds.delete(temp_dup)
            
            blend.set_envelope(1)  
            
        self.create_blend() 

    def visibility_off(self, mesh = None, view_only = False):
        
        if not mesh:
            mesh = self.get_mesh(self.mesh_index)
        
        self._create_shader(mesh)
        
        cmds.hide(mesh)

        cmds.showHidden(self.get_target_mesh(mesh))
    
        if not view_only:    
            self.create_blend()
            
        
    def visibility_on(self, mesh):
        if not mesh:
            mesh = self.get_mesh(self.mesh_index)
        
        self._create_shader(mesh)
        
        cmds.showHidden(mesh)
        
        cmds.hide(self.get_target_mesh(mesh))
            
    def toggle_vis(self, view_only = False):
        mesh = self.get_mesh(self.mesh_index)
        
        if cmds.getAttr('%s.visibility' % mesh) == 1:
            self.visibility_off(mesh, view_only)
            return
        
        if cmds.getAttr('%s.visibility' % mesh) == 0:
            self.visibility_on(mesh)
            return
        
        
    #--- blend
        
    def create_all_blends(self):
        
        count = self._get_mesh_count()
        
        pose = True
        
        for inc in range(0, count):
            
            if inc > 0:
                pose = False
                
            self.create_blend(goto_pose = pose, mesh_index = inc)
        
    def create_blend(self, goto_pose = True, mesh_index = None):
        
        mesh = self._get_current_mesh(mesh_index)
        
        if not mesh:
            return
            
        target_mesh = self.get_target_mesh(mesh)
        
        if not target_mesh:
            RuntimeError('Mesh index %s, has no target mesh' % mesh_index)
            return
        
        if goto_pose:
            self.goto_pose()
        
        blend = blendshape.BlendShape()
        
        blendshape_node = self._get_blendshape(target_mesh)
        
        if blendshape_node:
            blend.set(blendshape_node)
        
        if not blendshape_node:
            blend.create(target_mesh)
        
        #blend.set_envelope(0)
        self.disconnect_blend()
        
        blend.set_weight(self.pose_control, 0)
        offset = util.chad_extract_shape(target_mesh, mesh)
        blend.set_weight(self.pose_control, 1)
        
        if blend.is_target(self.pose_control):
            blend.replace_target(self.pose_control, offset)
        
        if not blend.is_target(self.pose_control):
            blend.create_target(self.pose_control, offset)
        
        self.connect_blend()
        #blend.set_envelope(1)
                    
        util.disconnect_attribute('%s.%s' % (blend.blendshape, self.pose_control))
            
        if not cmds.isConnected('%s.weight' % self.pose_control, '%s.%s' % (blend.blendshape, self.pose_control)):
            
            cmds.connectAttr('%s.weight' % self.pose_control, '%s.%s' % (blend.blendshape, self.pose_control))
        
        cmds.delete(offset)
        
    def connect_blend(self, mesh_index = None):
        mesh = None
        
        if mesh_index == None:
            mesh = self.get_mesh(self.mesh_index)
        if mesh_index != None:
            mesh = self.get_mesh(mesh_index)
            
        if not mesh:
            return
        
        blend = blendshape.BlendShape()
        
        target_mesh = self.get_target_mesh(mesh)
        
        blendshape_node = self._get_blendshape(target_mesh)
        
        if blendshape_node:
            blend.set(blendshape_node)
        
        if self.blend_input and blend.is_target(self.pose_control):
            cmds.connectAttr(self.blend_input, '%s.%s' % (blend.blendshape, self.pose_control))
            self.blend_input = None
        """       
        if blend.is_target(self.pose_control):
            if not cmds.isConnected('%s.weight' % self.pose_control, '%s.%s' % (blend.blendshape, self.pose_control)):
                cmds.connectAttr('%s.weight' % self.pose_control, '%s.%s' % (blend.blendshape, self.pose_control))
        """     
    def disconnect_blend(self, mesh_index = None):
        mesh = None
        
        if mesh_index == None:
            mesh = self.get_mesh(self.mesh_index)
        if mesh_index != None:
            mesh = self.get_mesh(mesh_index)
            
        if not mesh:
            return
        
        blend = blendshape.BlendShape()
        
        target_mesh = self.get_target_mesh(mesh)
        
        blendshape_node = self._get_blendshape(target_mesh)
        
        if blendshape_node:
            blend.set(blendshape_node)
                
        input = util.get_attribute_input('%s.%s' % (blend.blendshape, self.pose_control))
                
        self.blend_input = input
                
        if input:
            util.disconnect_attribute('%s.%s' % (blend.blendshape, self.pose_control))
                
        #if blend.is_target(self.pose_control):
        #    if cmds.isConnected('%s.weight' % self.pose_control, '%s.%s' % (blend.blendshape, self.pose_control)):
        #        cmds.disconnectAttr('%s.weight' % self.pose_control, '%s.%s' % (blend.blendshape, self.pose_control))
       
    
    def delete_blend_input(self):
        
        outputs = util.get_attribute_outputs('%s.weight' % self.pose_control)
        
        if outputs:
            for output in outputs:
                if cmds.nodeType(output) == 'multiplyDivide':
                    
                    node = output.split('.')
                
                    found = None
                    
                    if len(node) == 2:
                        node = node[0]
                        found = node
                    
                    if found:
                        
                        output = util.get_attribute_outputs('%s.outputX' % found)
                    
                        if output and len(output) == 1:
                            output = output[0]
                
                if cmds.nodeType(output) == 'blendShape':
                    split_output = output.split('.')
                    
                    blend = blendshape.BlendShape(split_output[0])
                    
                    blend.remove_target(split_output[1])
        
    def get_blendshape(self, mesh_index = None):
        
        mesh = None
        
        if mesh_index == None:
            mesh = self.get_mesh(self.mesh_index)
        if mesh_index != None:
            mesh = self.get_mesh(mesh_index)
            
        if not mesh:
            return
        
        target_mesh = self.get_target_mesh(mesh)
        
        blendshape_node = self._get_blendshape(target_mesh)
        
        return blendshape_node
        
    #--- attributes
        
    def set_target_name(self, string_value):
        
        self.target_name = string_value
        
        if not cmds.objExists('%s.targetName' % self.pose_control):
            cmds.addAttr(self.pose_control, ln = 'targetName', dt = 'string')
        
        if string_value == None:
            return
        
        cmds.setAttr('%s.targetName' % self.pose_control, string_value, type = 'string')
        
    def get_target_name(self):
        
        target_name = cmds.getAttr('%s.targetName' % self.pose_control)
        
        return target_name
        
    def set_inbetween_weight(self, value):
        
        self.inbetween_weight = value
        
        if not cmds.objExists('%s.inbetweenWeight' % self.pose_control):
            cmds.addAttr(self.pose_control, ln = 'inbetweenWeight', at = 'float', min = -1, max = 1)
        
        if value == None:
            return
        
        cmds.setAttr('%s.inbetweenWeight' % self.pose_control, value)
        
    def get_inbetween_weight(self):
        
        return cmds.getAttr('%s.inbetweenWeight' % self.pose_control)

class PoseNoReader(BasePoseControl):
    
    def _pose_type(self):
        return 'no reader'
    
    def _create_attributes(self, control):
        
        super(PoseNoReader, self)._create_attributes(control)
        
        pose_input = util.MayaStringVariable('weightInput')
        #pose_input.set_locked(True)
        pose_input.create(control)
    
    def _multiply_weight(self, destination):

        multiply = self._get_named_message_attribute('multiplyDivide1')
        
        if not multiply:
            multiply = self._create_node('multiplyDivide')
        
            cmds.connectAttr('%s.weight' % self.pose_control, '%s.input1X' % multiply)
            cmds.connectAttr('%s.enable' % self.pose_control, '%s.input2X' % multiply)
        
        cmds.connectAttr('%s.outputX' % multiply, destination)
    
    def _connect_weight_input(self, attribute):
        
        weight_attr = '%s.weight' % self.pose_control
        
        input_attr = util.get_attribute_input(weight_attr)
        
        if attribute == input_attr:
            return
        
        cmds.connectAttr(attribute, weight_attr)
    
    def create_blend(self, goto_pose = True, mesh_index = None):
        
        mesh = self._get_current_mesh(mesh_index)
        
        if not mesh:
            return
            
        target_mesh = self.get_target_mesh(mesh)
        
        if not target_mesh:
            RuntimeError('Mesh index %s, has no target mesh' % mesh_index)
            return
        
        if goto_pose:
            self.goto_pose()
        
        blend = blendshape.BlendShape()
        
        blendshape_node = self._get_blendshape(target_mesh)
        
        if blendshape_node:
            blend.set(blendshape_node)
        
        if not blendshape_node:
            blend.create(target_mesh)
        
        #blend.set_envelope(0)
        self.disconnect_blend()
        blend.set_weight(self.pose_control, 0)
        
        offset = util.chad_extract_shape(target_mesh, mesh)
        
        blend.set_weight(self.pose_control, 1)
        self.connect_blend()
        #blend.set_envelope(1)
        
        if blend.is_target(self.pose_control):
            blend.replace_target(self.pose_control, offset)
        
        if not blend.is_target(self.pose_control):
            blend.create_target(self.pose_control, offset)
                
        blend_attr = '%s.%s' % (blend.blendshape, self.pose_control)
        weight_attr = '%s.weight' % self.pose_control
        input_attr = util.get_attribute_input(blend_attr)
            
        util.disconnect_attribute(blend_attr)
            
        if input_attr:
            weight_input = util.get_attribute_input(weight_attr)
            
            if not weight_input:
                
                multiply_node = self._get_named_message_attribute('multiplyDivide1')
                
                pose_input = input_attr.split('.')[0]
                
                if not pose_input == multiply_node:
                    
                    self.set_input(input_attr)
                    #self._connect_weight_input(input_attr)
                    
                
                #if multiply_node:
                #    self.set_input(input_attr)
        
        if input_attr != weight_attr:
            
            self._multiply_weight(blend_attr)
        
        cmds.delete(offset)
        
    
    def set_input(self, attribute):
        
        if attribute == 'multiplyDivide_pose_no_reader_1.outputX':
            raise
        
        self.weight_input = attribute
        
        if not cmds.objExists('%s.weightInput' % self.pose_control):
            
            cmds.addAttr(self.pose_control, ln = 'weightInput', dt = 'string')
            
            if not attribute:
                attribute = ''
        
        cmds.setAttr('%s.weightInput' % self.pose_control, attribute, type = 'string')
        
        if not util.is_attribute_numeric(attribute):
            util.disconnect_attribute('%s.weight' % self.pose_control)
            return
        
        self._connect_weight_input(attribute)
        
        
    def get_input(self):
        
        attribute = util.get_attribute_input('%s.weightInput' % self.pose_control, node_only = True)
        
        if attribute:
            return attribute
        
        return cmds.getAttr('%s.weightInput' % self.pose_control)

    def attach(self):
        attribute = self.get_input()
        self.set_input(attribute)
        
    def detach(self):
        
        util.disconnect_attribute('%s.weight' % self.pose_control)
        

        
    def mirror(self):
        
        description = self.description
        
        skin = None
        blendshape_node = None
        
        if not description:
            self._set_description(self.pose_control)
        
        if description:
            description = description.replace(' ', '_')
        
        other_pose = self._replace_side(self.pose_control)
        
        if not cmds.objExists(other_pose):
            return
        
<<<<<<< HEAD
=======
        other_pose_instance = PoseNoReader()
        other_pose_instance.set_pose(other_pose)
        
>>>>>>> cb529013
        other_target_meshes = []
        
        input_meshes = {}

        for inc in range(0, self._get_mesh_count()):
            mesh = self.get_mesh(inc)
            target_mesh = self.get_target_mesh(mesh)
            
            index = other_pose_instance.get_target_mesh_index(target_mesh)
            
            if index != None:
                other_mesh = other_pose_instance.get_mesh(index)
            
<<<<<<< HEAD
            other_mesh = cmds.rename(other_mesh, new_name)
            
=======
            if index == None:
                other_mesh = other_pose_instance.add_mesh(target_mesh)
            
            other_mesh = target_mesh
            
            if not other_mesh:
                continue
            
            other_mesh_duplicate = cmds.duplicate(other_mesh, n = 'duplicate_corrective_temp_%s' % other_mesh)[0]
>>>>>>> cb529013
            
            split_name = target_mesh.split('|')
            
            other_target_mesh = self._replace_side(split_name[-1])
            
<<<<<<< HEAD
=======
            if not other_target_mesh or not cmds.objExists(other_target_mesh):
                other_target_mesh = target_mesh
            
>>>>>>> cb529013
            
            skin = util.find_deformer_by_type(target_mesh, 'skinCluster')
            blendshape_node = util.find_deformer_by_type(target_mesh, 'blendShape')
            
            cmds.setAttr('%s.envelope' % skin, 0)
            cmds.setAttr('%s.envelope' % blendshape_node, 0)
            
            other_target_mesh_duplicate = cmds.duplicate(other_target_mesh, n = other_target_mesh)[0]
            
            home = cmds.duplicate(target_mesh, n = 'home')[0]

            mirror_group = cmds.group(em = True)
            cmds.parent(home, mirror_group)
            cmds.parent(other_mesh_duplicate, mirror_group)
            cmds.setAttr('%s.scaleX' % mirror_group, -1)
            
            
            util.create_wrap(home, other_target_mesh_duplicate)
            
            cmds.blendShape(other_mesh_duplicate, home, foc = True, w = [0, 1])
            
            cmds.delete(other_target_mesh_duplicate, ch = True)
            
            other_target_meshes.append(other_target_mesh)
            input_meshes[other_target_mesh] = other_target_mesh_duplicate
            other_target_meshes.append(other_target_mesh)        
        
            cmds.delete(mirror_group, other_mesh_duplicate)
        
            #print home
            
        
        print 'turn on skin?', skin
        if skin:
            
            print 'turning envelope back on for skin'
            cmds.setAttr('%s.envelope' % skin, 1)
        if blendshape_node:
            cmds.setAttr('%s.envelope' % blendshape_node, 1)
        
        other_pose_instance.goto_pose()
        
        inc = 0
        
        for mesh in other_target_meshes:
<<<<<<< HEAD
            pose.add_mesh(mesh, False)
            input_mesh = pose.get_mesh(inc)
=======
            
            index = other_pose_instance.get_target_mesh_index(mesh)
            if index == None:
                continue
            
            input_mesh = other_pose_instance.get_mesh(index)
            
            
            if not input_mesh:
                continue
>>>>>>> cb529013
            
            fix_mesh = input_meshes[mesh]
            
            print 'mesh', mesh
            print 'fix mesh', fix_mesh
            print 'input mesh', input_mesh
            print input_meshes
            print inc
            
            
            cmds.blendShape(fix_mesh, input_mesh, foc = True, w = [0,1])
            
            
            other_pose_instance.create_blend(False)
            
            cmds.delete(input_mesh, ch = True)
            cmds.delete(fix_mesh)
            inc += 1
        
        return other_pose_instance.pose_control

class PoseControl(BasePoseControl):
    def __init__(self, transform = None, description = 'pose'):
                
        super(PoseControl, self).__init__(description)
        
        if transform:
            transform = transform.replace(' ', '_')
        
        self.transform = transform
        
        self.axis = 'X'
    
    def _pose_type(self):
        return 'cone'
    
    def _get_color_for_axis(self):
        if self.axis == 'X':
            return 13
            
        if self.axis == 'Y':
            return 14    
            
        if self.axis == 'Z':
            return 6
    
    def _get_axis_rotation(self):
        if self.axis == 'X':
            return [0,0,-90]
        
        if self.axis == 'Y':
            return [0,0,0]
        
        if self.axis == 'Z':
            return [90,0,0]
          
    def _get_twist_axis(self):
        if self.axis == 'X':
            return [0,1,0]
        
        if self.axis == 'Y':
            return [1,0,0]
        
        if self.axis == 'Z':
            return [1,0,0]
        
    def _get_pose_axis(self):
        if self.axis == 'X':
            return [1,0,0]
        
        if self.axis == 'Y':
            return [0,1,0]
        
        if self.axis == 'Z':
            return [0,0,1]
        
    def _create_pose_control(self):
        pose_control = super(PoseControl, self)._create_pose_control()
         
        self._position_control(pose_control)
        
            
        match = util.MatchSpace(self.transform, pose_control)
        match.translation_rotation()
        
        parent = cmds.listRelatives(self.transform, p = True)
        
        if parent:
            cmds.parentConstraint(parent[0], pose_control, mo = True)
            cmds.setAttr('%s.parent' % pose_control, parent[0], type = 'string')
        
        return pose_control
        
    def _position_control(self, control):
        control = util.Control(control)
        
        control.set_curve_type('pin_point')
        
        control.rotate_shape(*self._get_axis_rotation())
        
        scale = self.scale + 5
        control.scale_shape(scale,scale,scale)
        
        control.color( self._get_color_for_axis() )
        
    def _set_axis_vectors(self):
        pose_axis = self._get_pose_axis()
        
        self._lock_axis_vector_attributes(False)
        
        cmds.setAttr('%s.axisRotateX' % self.pose_control, pose_axis[0])
        cmds.setAttr('%s.axisRotateY' % self.pose_control, pose_axis[1])
        cmds.setAttr('%s.axisRotateZ' % self.pose_control, pose_axis[2])
        
        twist_axis = self._get_twist_axis()
        
        cmds.setAttr('%s.axisTwistX' % self.pose_control, twist_axis[0])
        cmds.setAttr('%s.axisTwistY' % self.pose_control, twist_axis[1])
        cmds.setAttr('%s.axisTwistZ' % self.pose_control, twist_axis[2])
        
        self._lock_axis_vector_attributes(True)
        
    def _lock_axis_vector_attributes(self, bool_value):
        axis = ['X','Y','Z']
        attributes = ['axisTwist', 'axisRotate']
        
        for a in axis:
            for attribute in attributes:
                cmds.setAttr('%s.%s%s' % (self.pose_control, attribute, a), l = bool_value)
        
    def _create_attributes(self, control):
        super(PoseControl, self)._create_attributes(control)
    
        cmds.addAttr(control, ln = 'translation', at = 'double', k = True, dv = 1)
        cmds.addAttr(control, ln = 'rotation', at = 'double', k = True, dv = 1)
        
        cmds.addAttr(control, ln = 'twistOffOn', at = 'double', k = True, dv = 1, min = 0, max = 1)
        cmds.addAttr(control, ln = 'maxDistance', at = 'double', k = True, dv = 1)
        cmds.addAttr(control, ln = 'maxAngle', at = 'double', k = True, dv = 90)
        cmds.addAttr(control, ln = 'maxTwist', at = 'double', k = True, dv = 90)
        
        title = util.MayaEnumVariable('AXIS_ROTATE')
        title.create(control)
        
        pose_axis = self._get_pose_axis()
        
        cmds.addAttr(control, ln = 'axisRotateX', at = 'double', k = True, dv = pose_axis[0])
        cmds.addAttr(control, ln = 'axisRotateY', at = 'double', k = True, dv = pose_axis[1])
        cmds.addAttr(control, ln = 'axisRotateZ', at = 'double', k = True, dv = pose_axis[2])
        
        title = util.MayaEnumVariable('AXIS_TWIST')
        title.create(control)
        
        twist_axis = self._get_twist_axis()
        
        cmds.addAttr(control, ln = 'axisTwistX', at = 'double', k = True, dv = twist_axis[0])
        cmds.addAttr(control, ln = 'axisTwistY', at = 'double', k = True, dv = twist_axis[1])
        cmds.addAttr(control, ln = 'axisTwistZ', at = 'double', k = True, dv = twist_axis[2])
        
        cmds.addAttr(control, ln = 'joint', dt = 'string')
        
        cmds.setAttr('%s.joint' % control, self.transform, type = 'string')
        
        cmds.addAttr(control, ln = 'parent', dt = 'string')
        
        self._lock_axis_vector_attributes(True)
         
    #--- math nodes 
        
    def _create_distance_between(self):
        distance_between = self._create_node('distanceBetween')
        
        cmds.connectAttr('%s.worldMatrix' % self.pose_control, 
                         '%s.inMatrix1' % distance_between)
            
        cmds.connectAttr('%s.worldMatrix' % self.transform, 
                         '%s.inMatrix2' % distance_between)
        
        return distance_between
        
        
    def _create_multiply_matrix(self, moving_transform, pose_control):
        multiply_matrix = self._create_node('multMatrix')
        
        cmds.connectAttr('%s.worldMatrix' % moving_transform, '%s.matrixIn[0]' % multiply_matrix)
        cmds.connectAttr('%s.worldInverseMatrix' % pose_control, '%s.matrixIn[1]' % multiply_matrix)
        
        return multiply_matrix
        
    def _create_vector_matrix(self, multiply_matrix, vector):
        vector_product = self._create_node('vectorProduct')
        
        cmds.connectAttr('%s.matrixSum' % multiply_matrix, '%s.matrix' % vector_product)
        cmds.setAttr('%s.input1X' % vector_product, vector[0])
        cmds.setAttr('%s.input1Y' % vector_product, vector[1])
        cmds.setAttr('%s.input1Z' % vector_product, vector[2])
        cmds.setAttr('%s.operation' % vector_product, 3)
        
        return vector_product
        
    def _create_angle_between(self, vector_product, vector):
        angle_between = self._create_node('angleBetween')
        
        cmds.connectAttr('%s.outputX' % vector_product, '%s.vector1X' % angle_between)
        cmds.connectAttr('%s.outputY' % vector_product, '%s.vector1Y' % angle_between)
        cmds.connectAttr('%s.outputZ' % vector_product, '%s.vector1Z' % angle_between)
        
        cmds.setAttr('%s.vector2X' % angle_between, vector[0])
        cmds.setAttr('%s.vector2Y' % angle_between, vector[1])
        cmds.setAttr('%s.vector2Z' % angle_between, vector[2])
        
        return angle_between
        
    def _remap_value_angle(self, angle_between):
        remap = self._create_node('remapValue')
        
        cmds.connectAttr('%s.angle' % angle_between, '%s.inputValue' % remap)
        
        cmds.setAttr('%s.value[0].value_Position' % remap, 0)
        cmds.setAttr('%s.value[0].value_FloatValue' % remap, 1)
        
        cmds.setAttr('%s.value[1].value_Position' % remap, 1)
        cmds.setAttr('%s.value[1].value_FloatValue' % remap, 0)
        
        cmds.setAttr('%s.inputMax' % remap, 180)
        
        return remap
    
    def _remap_value_distance(self, distance_between):
        remap = cmds.createNode('remapValue', n = 'remapValue_distance_%s' % self.description)
        
        cmds.connectAttr('%s.distance' % distance_between, '%s.inputValue' % remap)
        
        cmds.setAttr('%s.value[0].value_Position' % remap, 0)
        cmds.setAttr('%s.value[0].value_FloatValue' % remap, 1)
        
        cmds.setAttr('%s.value[1].value_Position' % remap, 1)
        cmds.setAttr('%s.value[1].value_FloatValue' % remap, 0)
        
        cmds.setAttr('%s.inputMax' % remap, 1)
        
        return remap        
        
    def _multiply_remaps(self, remap, remap_twist):
        
        multiply = self._create_node('multiplyDivide')
        
        cmds.connectAttr('%s.outValue' % remap, '%s.input1X' % multiply)
        cmds.connectAttr('%s.outValue' % remap_twist, '%s.input2X' % multiply)
        
        blend = self._create_node('blendColors')
        
        cmds.connectAttr('%s.outputX' % multiply, '%s.color1R' % blend)
        cmds.connectAttr('%s.outValue' % remap, '%s.color2R' % blend)
        
        
        cmds.connectAttr('%s.twistOffOn' % self.pose_control, ' %s.blender' % blend)
        
        return blend
    
    def _create_pose_math_nodes(self, multiply_matrix, axis):
        vector_product = self._create_vector_matrix(multiply_matrix, axis)
        angle_between = self._create_angle_between(vector_product, axis)
        
        if self._get_pose_axis() == axis:
            cmds.connectAttr('%s.axisRotateX' % self.pose_control, '%s.input1X' % vector_product)
            cmds.connectAttr('%s.axisRotateY' % self.pose_control, '%s.input1Y' % vector_product)
            cmds.connectAttr('%s.axisRotateZ' % self.pose_control, '%s.input1Z' % vector_product)
            
            cmds.connectAttr('%s.axisRotateX' % self.pose_control, '%s.vector2X' % angle_between)
            cmds.connectAttr('%s.axisRotateY' % self.pose_control, '%s.vector2Y' % angle_between)
            cmds.connectAttr('%s.axisRotateZ' % self.pose_control, '%s.vector2Z' % angle_between)
            
        if self._get_twist_axis() == axis:
            cmds.connectAttr('%s.axisTwistX' % self.pose_control, '%s.input1X' % vector_product)
            cmds.connectAttr('%s.axisTwistY' % self.pose_control, '%s.input1Y' % vector_product)
            cmds.connectAttr('%s.axisTwistZ' % self.pose_control, '%s.input1Z' % vector_product)
            
            cmds.connectAttr('%s.axisTwistX' % self.pose_control, '%s.vector2X' % angle_between)
            cmds.connectAttr('%s.axisTwistY' % self.pose_control, '%s.vector2Y' % angle_between)
            cmds.connectAttr('%s.axisTwistZ' % self.pose_control, '%s.vector2Z' % angle_between)            
        
        remap = self._remap_value_angle(angle_between)
        
        return remap
        
    def _create_pose_math(self, moving_transform, pose_control):
        multiply_matrix = self._create_multiply_matrix(moving_transform, pose_control)
        
        pose_axis = self._get_pose_axis()
        twist_axis = self._get_twist_axis()
        
        remap = self._create_pose_math_nodes(multiply_matrix, pose_axis)
        remap_twist = self._create_pose_math_nodes(multiply_matrix, twist_axis)
        
        blend = self._multiply_remaps(remap, remap_twist)
        
        cmds.connectAttr('%s.maxAngle' % pose_control, '%s.inputMax' % remap)
        cmds.connectAttr('%s.maxTwist' % pose_control, '%s.inputMax' % remap_twist)
        
        distance = self._create_distance_between()
        remap_distance = self._remap_value_distance(distance)
        
        cmds.connectAttr('%s.maxDistance' % self.pose_control, '%s.inputMax' % remap_distance)
        
        self._key_output('%s.outValue' % remap_distance, '%s.translation' % self.pose_control)
        self._key_output('%s.outputR' % blend, '%s.rotation' % self.pose_control)
        
    def _key_output(self, output_attribute, input_attribute, values = [0,1]):
        
        cmds.setDrivenKeyframe(input_attribute,
                               cd = output_attribute, 
                               driverValue = values[0], 
                               value = 0, 
                               itt = 'linear', 
                               ott = 'linear')
    
        cmds.setDrivenKeyframe(input_attribute,
                               cd = output_attribute,  
                               driverValue = values[1], 
                               value = 1, 
                               itt = 'linear', 
                               ott = 'linear')  
    
    def _multiply_weight(self):
        
        multiply = self._create_node('multiplyDivide')
        
        cmds.connectAttr('%s.translation' % self.pose_control, '%s.input1X' % multiply)
        cmds.connectAttr('%s.rotation' % self.pose_control, '%s.input2X' % multiply)
        
        multiply_offset = self._create_node('multiplyDivide')
        
        cmds.connectAttr('%s.outputX' % multiply, '%s.input1X' % multiply_offset)
        cmds.connectAttr('%s.enable' % self.pose_control, '%s.input2X' % multiply_offset)
        
        cmds.connectAttr('%s.outputX' % multiply_offset, '%s.weight' % self.pose_control)

    def _get_parent_constraint(self):
        constraint = util.ConstraintEditor()
        constraint_node = constraint.get_constraint(self.pose_control, 'parentConstraint')
        
        return constraint_node 
        
    def set_axis(self, axis_name):
        self.axis = axis_name
        self._position_control(self.pose_control)
        
        self._set_axis_vectors()
        
    def get_transform(self):
        matrix = self._get_named_message_attribute('multMatrix1')
        
        transform = util.get_attribute_input('%s.matrixIn[0]' % matrix, True)
        
        if not transform:
            transform = cmds.getAttr('%s.joint' % self.pose_control)
        
        self.transform = transform
        
        return transform

    def get_parent(self):
        
        constraint_node = self._get_parent_constraint()
        
        parent = None
        
        if constraint_node:
            constraint = util.ConstraintEditor()
            targets = constraint.get_targets(constraint_node)
            if targets:
                parent = targets[0]
        
        if not parent:
            parent = cmds.getAttr('%s.parent' % self.pose_control)
        
        return parent 
    
    def set_transform(self, transform, set_string_only = False):
        if not cmds.objExists('%s.joint' % self.pose_control):
            cmds.addAttr(self.pose_control, ln = 'joint', dt = 'string')
        
        cmds.setAttr('%s.joint' % self.pose_control, transform, type = 'string')
        
        if not set_string_only:
            matrix = self._get_named_message_attribute('multMatrix1')
            distance = self._get_named_message_attribute('distanceBetween1')
        
            if not cmds.isConnected('%s.worldMatrix' % transform, '%s.matrixIn[0]' % matrix):
                cmds.connectAttr('%s.worldMatrix' % transform, '%s.matrixIn[0]' % matrix)
            if not cmds.isConnected('%s.worldMatrix' % transform, '%s.inMatrix2' % distance):
                cmds.connectAttr('%s.worldMatrix' % transform, '%s.inMatrix2' % distance)
                
    def set_parent(self, parent, set_string_only = False):
        if not cmds.objExists('%s.parent' % self.pose_control):
            cmds.addAttr(self.pose_control, ln = 'parent', dt = 'string')
            
        if not parent:
            parent = ''
        
        cmds.setAttr('%s.parent' % self.pose_control, parent, type = 'string')
    
        if not set_string_only:
            
            constraint = self._get_parent_constraint()
            cmds.delete(constraint)    
            
            if parent:
                cmds.parentConstraint(parent, self.pose_control, mo = True)
    
    def detach(self):
        
        parent = self.get_parent()
        self.set_parent(parent, True)
        
        transform = self.get_transform()
        self.set_transform(transform, True)
        
        constraint = self._get_parent_constraint()
        if constraint:
            cmds.delete(constraint)
        
        self.delete_blend_input()
            
    def attach(self):
        transform = self.get_transform()
        parent = self.get_parent()
        
        self.set_transform(transform)
        self.set_parent(parent)
    
    def create(self):
        pose_control = super(PoseControl, self).create()
        
        self._create_pose_math(self.transform, pose_control)
        self._multiply_weight()
        
        self.pose_control = pose_control
        
        return pose_control
    
    def visibility_off(self, mesh = None, view_only = False):
        super(PoseControl, self).visibility_off(mesh, view_only)
    
    def mirror(self):
        
        transform = self.get_transform()
        
        description = self.description
        
        skin = None
        blendshape_node = None
        
        if not description:
            self._set_description(self.pose_control)
        
        if description:
            description = description.replace(' ', '_')
        
        other_transform = self._replace_side(transform)
        
        if not cmds.objExists(other_transform):
            return
        
        other_pose = self._replace_side(self.pose_control)
        other_description = self._replace_side(description)
        
        if not cmds.objExists(other_pose):
            return
        
<<<<<<< HEAD
        other_meshes = []
        other_target_meshes = []
        
=======
        other_target_meshes = []
>>>>>>> cb529013
        input_meshes = {}

        for inc in range(0, self._get_mesh_count()):
            mesh = self.get_mesh(inc)
            
            
            other_mesh = cmds.duplicate(mesh)[0]
            
            new_name = mesh.replace('_L', '_R')
            
            other_mesh = cmds.rename(other_mesh, new_name)
            
            target_mesh = self.get_target_mesh(mesh)
            split_name = target_mesh.split('|')
            other_target_mesh = split_name[-1][:-1] + 'R'
            
            
            
            skin = util.find_deformer_by_type(target_mesh, 'skinCluster')
            blendshape_node = util.find_deformer_by_type(target_mesh, 'blendShape')
            
            cmds.setAttr('%s.envelope' % skin, 0)
            cmds.setAttr('%s.envelope' % blendshape_node, 0)
            
            if not cmds.objExists(other_target_mesh):
                other_target_mesh = target_mesh
                
            other_target_mesh_duplicate = cmds.duplicate(other_target_mesh, n = other_target_mesh)[0]
            
            home = cmds.duplicate(target_mesh, n = 'home')[0]

            mirror_group = cmds.group(em = True)
            cmds.parent(home, mirror_group)
            cmds.parent(other_mesh, mirror_group)
            cmds.setAttr('%s.scaleX' % mirror_group, -1)
            
            util.create_wrap(home, other_target_mesh_duplicate)
            
            cmds.blendShape(other_mesh, home, foc = True, w = [0, 1])
            
            cmds.delete(other_target_mesh_duplicate, ch = True)
            
            other_target_meshes.append(other_target_mesh)
            input_meshes[other_target_mesh] = other_target_mesh_duplicate
            other_target_meshes.append[other_target_mesh]
            
            cmds.delete(mirror_group, other_mesh)
            
        
        if skin:
            cmds.setAttr('%s.envelope' % skin, 1)
        if blendshape_node:
            cmds.setAttr('%s.envelope' % blendshape_node, 1)
          
        if cmds.objExists(other_pose):
            pose = PoseControl()
            pose.set_pose(other_pose)
            
            pose.goto_pose()
        
        if not cmds.objExists(other_pose):
        
            store = util.StoreControlData(self.pose_control)
            store.eval_mirror_data()
            
            pose = PoseControl(other_transform, other_description)
            pose.create()

        twist_on_value = cmds.getAttr('%s.twistOffOn' % self.pose_control)
        distance_value = cmds.getAttr('%s.maxDistance' % self.pose_control)
        angle_value = cmds.getAttr('%s.maxAngle' % self.pose_control)
        maxTwist_value = cmds.getAttr('%s.maxTwist' % self.pose_control)
        
        cmds.setAttr('%s.twistOffOn' % pose.pose_control, twist_on_value)
        cmds.setAttr('%s.maxDistance' % pose.pose_control, distance_value)
        cmds.setAttr('%s.maxAngle' % pose.pose_control, angle_value)
        cmds.setAttr('%s.maxTwist' % pose.pose_control, maxTwist_value)
        
        inc = 0
        
        for mesh in other_target_meshes:
            pose.add_mesh(mesh, False)
            input_mesh = pose.get_mesh(inc)
            
            fix_mesh = input_meshes[mesh]
            
            cmds.blendShape(fix_mesh, input_mesh, foc = True, w = [0,1])
            
            pose.create_blend(False)
            
            cmds.delete(input_mesh, ch = True)
            cmds.delete(fix_mesh)
            inc += 1
        
        return pose.pose_control
                

class ComboControl(BasePoseControl):
    def __init__(self, pose_list = None, description = 'combo'):
        super(ComboControl, self).__init__(description)
        
        self.pose_list = pose_list
        
    def _connect_poses(self):
        last_multiply = None
        
        for inc in range(0, len( self.pose_list ) ):
            pose = self.pose_list[inc]
            
            self._connect_node(pose, 'pose', inc)
            
            multiply = self._create_node('multiplyDivide')
            
            cmds.connectAttr('%s.weight' % pose, '%s.input1X' % multiply)
            
            if last_multiply:
                cmds.connectAttr('%s.outputX' % last_multiply, '%s.input2X' % multiply)
    
            last_multiply = multiply 
            
        cmds.connectAttr('%s.outputX' % last_multiply, '%s.weight' % self.pose_control)
       
    def create(self):
        
        super(ComboControl, self).create()
        
        self._connect_poses()<|MERGE_RESOLUTION|>--- conflicted
+++ resolved
@@ -1306,12 +1306,9 @@
         if not cmds.objExists(other_pose):
             return
         
-<<<<<<< HEAD
-=======
         other_pose_instance = PoseNoReader()
         other_pose_instance.set_pose(other_pose)
         
->>>>>>> cb529013
         other_target_meshes = []
         
         input_meshes = {}
@@ -1325,10 +1322,6 @@
             if index != None:
                 other_mesh = other_pose_instance.get_mesh(index)
             
-<<<<<<< HEAD
-            other_mesh = cmds.rename(other_mesh, new_name)
-            
-=======
             if index == None:
                 other_mesh = other_pose_instance.add_mesh(target_mesh)
             
@@ -1338,18 +1331,16 @@
                 continue
             
             other_mesh_duplicate = cmds.duplicate(other_mesh, n = 'duplicate_corrective_temp_%s' % other_mesh)[0]
->>>>>>> cb529013
-            
+            
+            target_mesh = self.get_target_mesh(mesh)
             split_name = target_mesh.split('|')
             
             other_target_mesh = self._replace_side(split_name[-1])
             
-<<<<<<< HEAD
-=======
+            
             if not other_target_mesh or not cmds.objExists(other_target_mesh):
                 other_target_mesh = target_mesh
             
->>>>>>> cb529013
             
             skin = util.find_deformer_by_type(target_mesh, 'skinCluster')
             blendshape_node = util.find_deformer_by_type(target_mesh, 'blendShape')
@@ -1373,7 +1364,6 @@
             
             cmds.delete(other_target_mesh_duplicate, ch = True)
             
-            other_target_meshes.append(other_target_mesh)
             input_meshes[other_target_mesh] = other_target_mesh_duplicate
             other_target_meshes.append(other_target_mesh)        
         
@@ -1382,10 +1372,7 @@
             #print home
             
         
-        print 'turn on skin?', skin
         if skin:
-            
-            print 'turning envelope back on for skin'
             cmds.setAttr('%s.envelope' % skin, 1)
         if blendshape_node:
             cmds.setAttr('%s.envelope' % blendshape_node, 1)
@@ -1395,10 +1382,9 @@
         inc = 0
         
         for mesh in other_target_meshes:
-<<<<<<< HEAD
             pose.add_mesh(mesh, False)
             input_mesh = pose.get_mesh(inc)
-=======
+        for mesh in other_target_meshes:
             
             index = other_pose_instance.get_target_mesh_index(mesh)
             if index == None:
@@ -1409,16 +1395,8 @@
             
             if not input_mesh:
                 continue
->>>>>>> cb529013
             
             fix_mesh = input_meshes[mesh]
-            
-            print 'mesh', mesh
-            print 'fix mesh', fix_mesh
-            print 'input mesh', input_mesh
-            print input_meshes
-            print inc
-            
             
             cmds.blendShape(fix_mesh, input_mesh, foc = True, w = [0,1])
             
@@ -1881,13 +1859,10 @@
         if not cmds.objExists(other_pose):
             return
         
-<<<<<<< HEAD
         other_meshes = []
         other_target_meshes = []
         
-=======
         other_target_meshes = []
->>>>>>> cb529013
         input_meshes = {}
 
         for inc in range(0, self._get_mesh_count()):
@@ -1903,8 +1878,6 @@
             target_mesh = self.get_target_mesh(mesh)
             split_name = target_mesh.split('|')
             other_target_mesh = split_name[-1][:-1] + 'R'
-            
-            
             
             skin = util.find_deformer_by_type(target_mesh, 'skinCluster')
             blendshape_node = util.find_deformer_by_type(target_mesh, 'blendShape')
@@ -1930,7 +1903,6 @@
             
             cmds.delete(other_target_mesh_duplicate, ch = True)
             
-            other_target_meshes.append(other_target_mesh)
             input_meshes[other_target_mesh] = other_target_mesh_duplicate
             other_target_meshes.append[other_target_mesh]
             
