--- conflicted
+++ resolved
@@ -1,4558 +1,4539 @@
-# Copyright (C) 2022 Louis Vottero louis.vot@gmail.com    All rights reserved.
-
-from __future__ import absolute_import
-
-import string
-import math
-
-from .. import util, util_math
-
-if util.is_in_maya():
-    import maya.cmds as cmds
-
-from . import api
-from . import core
-from . import attr
-from . import space
-from . import anim
-from . import curve
-from . import geo
-from . import deform
-
-from vtool import logger
-
-log = logger.get_logger(__name__)
-
-
-class Control(object):
-    """
-    Convenience for creating controls
-
-    Args:
-        name (str): The name of a control that exists or that should be created.
-    """
-
-    def __init__(self, name, tag=True):
-
-        self.control = name
-        self.curve_type = None
-
-        if not cmds.objExists(self.control):
-            self._create(tag)
-
-        self.shapes = core.get_shapes(self.control)
-
-        if not self.shapes:
-            util.warning('%s has no shapes' % self.control)
-
-    def _create(self, tag=True):
-
-        self.control = cmds.circle(ch=False, n=self.control, normal=[1, 0, 0])[0]
-
-        if self.curve_type:
-            self.set_curve_type(self.curve_type)
-
-        if tag:
-            try:
-                cmds.controller(self.control)
-            except:
-                pass
-
-    def _get_components(self):
-
-        self.shapes = core.get_shapes(self.control)
-
-        return core.get_components_from_shapes(self.shapes)
-
-    def set_curve_type(self, type_name):
-        """
-        Set the curve type. The type of shape the curve should have.
-
-        Args:
-
-            type_name (str): e.g. 'circle', 'square', 'cube', 'pin_round'
-        """
-
-        shapes = core.get_shapes(self.control)
-        color = attr.get_color(shapes[0], as_float=True)
-        lod_input = attr.get_attribute_input('%s.lodVisibility' % shapes[0])
-
-        curve_data = curve.CurveDataInfo()
-        curve_data.set_active_library('default_curves')
-        curve_data.set_shape_to_curve(self.control, type_name)
-
-        self.shapes = core.get_shapes(self.control)
-
-        if isinstance(color, list):
-            attr.set_color_rgb(self.shapes, *color)
-        else:
-            attr.set_color(self.shapes, color)
-
-        if lod_input:
-            for shape in self.shapes:
-                try:
-                    cmds.connectAttr(lod_input, '%s.lodVisibility' % shape)
-                except:
-                    pass
-
-    def set_curve_as_text(self, text):
-
-        shapes = core.get_shapes(self.control)
-
-        color = attr.get_color(shapes[0])
-
-        curve.set_shapes_as_text_curves(self.control, text)
-
-        self.shapes = core.get_shapes(self.control)
-
-        attr.set_color(self.shapes, color)
-
-    def set_to_joint(self, joint=None, scale_compensate=False):
-        """
-        Set the control to have a joint as its main transform type.
-
-        Args:
-            joint (str): The name of a joint to use. If none joint will be created automatically.
-            scale_compensate (bool): Whether to connect scale of parent to inverseScale of joint.
-            This causes the group above the joint to be able to change scale value without affecting the control's look.
-        """
-
-        cmds.select(cl=True)
-        name = self.get()
-
-        joint_given = True
-        temp_parent = None
-
-        if not joint:
-            joint = cmds.joint()
-
-            cmds.delete(cmds.parentConstraint(name, joint))
-            cmds.delete(cmds.scaleConstraint(name, joint))
-            # space.MatchSpace(name, joint).translation_rotation()
-
-            buffer_group = cmds.group(em=True, n=core.inc_name('temp_%s' % joint))
-
-            cmds.parent(buffer_group, self.control)
-            cmds.parent(joint, buffer_group)
-            cmds.makeIdentity(buffer_group, t=True, r=True, s=True, jo=True, apply=True)
-
-            cmds.parent(joint, w=True)
-
-            temp_parent = cmds.listRelatives(joint, p=True)
-
-            cmds.delete(buffer_group)
-
-            joint_given = False
-
-        shapes = core.get_shapes(self.control, shape_type='nurbsCurve')
-
-        for shape in shapes:
-            cmds.parent(shape, joint, r=True, s=True)
-
-        if not joint_given:
-
-            parent = cmds.listRelatives(name, p=True)
-
-            if parent:
-                cmds.parent(joint, parent)
-                if temp_parent:
-                    cmds.delete(temp_parent)
-                cmds.makeIdentity(joint, r=True, s=True, apply=True)
-
-            space.transfer_relatives(name, joint)
-
-            if scale_compensate:
-                parent = cmds.listRelatives(joint, p=True)
-                if parent:
-                    cmds.connectAttr('%s.scale' % parent[0], '%s.inverseScale' % joint)
-
-        if joint_given:
-            space.transfer_relatives(name, joint, reparent=False)
-
-        transfer = attr.TransferVariables()
-        transfer.transfer_control(name, joint)
-        attr.transfer_output_connections(name, joint)
-
-        cmds.setAttr('%s.radius' % joint, l=True, k=False, cb=False)
-        cmds.setAttr('%s.drawStyle' % joint, 2)
-
-        curve_type_value = ''
-
-        if cmds.objExists('%s.curveType' % name):
-            curve_type_value = cmds.getAttr('%s.curveType' % name)
-
-        cmds.delete(name)
-
-        if not joint_given:
-            joint = cmds.rename(joint, name)
-
-        self.control = joint
-
-        if joint_given:
-            core.rename_shapes(self.control)
-
-        var = attr.MayaStringVariable('curveType')
-        var.create(joint)
-        var.set_value(curve_type_value)
-
-    def translate_shape(self, x, y, z):
-        """
-        Translate the shape curve cvs in object space.
-
-        Args:
-            x (float)
-            y (float)
-            z (float)
-        """
-        components = self._get_components()
-
-        if components:
-            cmds.move(x, y, z, components, relative=True, os=True, wd=True)
-
-    def rotate_shape(self, x, y, z):
-        """
-        Rotate the shape curve cvs in object space
-
-        Args:
-            x (float)
-            y (float)
-            z (float)
-        """
-        components = self._get_components()
-
-        if components:
-            cmds.rotate(x, y, z, components, relative=True)
-
-    def scale_shape(self, x, y, z, use_pivot=True):
-        """
-        Scale the shape curve cvs relative to the current scale.
-
-        Args:
-            x (float)
-            y (float)
-            z (float)
-            use_pivot (bool)
-        """
-
-        components = self._get_components()
-
-        pivot = None
-        if use_pivot:
-            pivot = cmds.xform(self.control, q=True, rp=True, ws=True)
-        if not use_pivot:
-            shapes = core.get_shapes(self.control, shape_type='nurbsCurve')
-            components = core.get_components_from_shapes(shapes)
-            bounding = space.BoundingBox(components)
-            pivot = bounding.get_center()
-
-        if components:
-            cmds.scale(x, y, z, components, pivot=pivot, r=True)
-
-    def color(self, value):
-        """
-        Set the color of the curve.
-
-        Args:
-            value (int): This corresponds to Maya's color override value.
-        """
-        shapes = core.get_shapes(self.control)
-
-        if isinstance(value, list) or isinstance(value, tuple):
-            attr.set_color_rgb(shapes, *value)
-        else:
-            attr.set_color(shapes, value)
-
-    def color_rgb(self, r=0, g=0, b=0):
-        """
-        Maya 2015 and above.
-        Set to zero by default.
-        Max value is 1.0.
-        """
-
-        shapes = core.get_shapes(self.control)
-
-        attr.set_color_rgb(shapes, r, g, b)
-
-    def get_color(self):
-
-        shapes = core.get_shapes(self.control)
-
-        color = attr.get_color(shapes[0], as_float=True)
-
-        if not isinstance(color, list):
-            color = attr.color_to_rgb(color)
-
-        return color
-
-    def set_color_hue(self, value):
-        color = self.get_color()
-        color = attr.set_color_hue(color, value)
-        self.color_rgb(*color)
-
-    def set_color_saturation(self, value):
-        color = self.get_color()
-        color = attr.set_color_saturation(color, value)
-        self.color_rgb(*color)
-
-    def set_color_value(self, value):
-
-        color = self.get_color()
-        color = attr.set_color_value(color, value)
-        self.color_rgb(*color)
-
-    def show_rotate_attributes(self):
-        """
-        Unlock and set keyable the control's rotate attributes.
-        """
-        cmds.setAttr('%s.rotateX' % self.control, l=False, k=True)
-        cmds.setAttr('%s.rotateY' % self.control, l=False, k=True)
-        cmds.setAttr('%s.rotateZ' % self.control, l=False, k=True)
-
-    def show_scale_attributes(self):
-        """
-        Unlock and set keyable the control's scale attributes.
-        """
-        cmds.setAttr('%s.scaleX' % self.control, l=False, k=True)
-        cmds.setAttr('%s.scaleY' % self.control, l=False, k=True)
-        cmds.setAttr('%s.scaleZ' % self.control, l=False, k=True)
-
-    def hide_attributes(self, attributes=None):
-        """
-        Lock and hide the given attributes on the control.
-        If no attributes given, hide translate, rotate, scale and visibility.
-
-        Args:
-
-            attributes (list): List of attributes, e.g. ['translateX', 'translateY']
-        """
-        if attributes:
-            attr.hide_attributes(self.control, attributes)
-
-        if not attributes:
-            self.hide_translate_attributes()
-            self.hide_rotate_attributes()
-            self.hide_scale_and_visibility_attributes()
-
-    def hide_translate_attributes(self):
-        """
-        Lock and hide the translation attributes on the control.
-        """
-
-        attr.hide_attributes(self.control, ['translateX',
-                                            'translateY',
-                                            'translateZ'])
-
-    def hide_rotate_attributes(self):
-        """
-        Lock and hide the rotate attributes on the control.
-        """
-        attr.hide_rotate(self.control)
-
-    def hide_scale_attributes(self):
-        """
-        Lock and hide the scale attributes on the control.
-        """
-        attr.hide_attributes(self.control, ['scaleX',
-                                            'scaleY',
-                                            'scaleZ'])
-
-    def hide_visibility_attribute(self):
-        """
-        Lock and hide the visibility attribute on the control.
-        """
-        attr.hide_attributes(self.control, ['visibility'])
-
-    def hide_scale_and_visibility_attributes(self):
-        """
-        Lock and hide the visibility and scale attributes on the control.
-        """
-        self.hide_scale_attributes()
-        self.hide_visibility_attribute()
-
-    def hide_keyable_attributes(self):
-        """
-        Lock and hide all keyable attributes on the control.
-        """
-        attr.hide_keyable_attributes(self.control)
-
-    def rotate_order(self, xyz_order):
-        """
-        Set the rotate order on a control.
-        """
-
-        if isinstance(xyz_order, int):
-            value = xyz_order
-        else:
-            value = 0
-
-            if xyz_order == 'xyz':
-                value = 0
-            if xyz_order == 'yzx':
-                value = 1
-            if xyz_order == 'zxy':
-                value = 2
-            if xyz_order == 'xzy':
-                value = 3
-            if xyz_order == 'yxz':
-                value = 4
-            if xyz_order == 'zyx':
-                value = 5
-
-        cmds.setAttr('%s.rotateOrder' % self.control, value)
-
-    def color_respect_side(self, sub=False, center_tolerance=0.001, offset=0):
-        """
-        Look at the position of a control, and color it according to its side on left, right or center.
-
-        Args:
-            sub (bool): Whether to set the color to sub colors.
-            center_tolerance (float): The distance the control can be from the center before its
-                considered left or right.
-            offset (int): TODO: Fill description.
-
-        Returns:
-            str: The side the control is on in a letter. Can be 'L','R' or 'C'
-        """
-        position = cmds.xform(self.control, q=True, ws=True, t=True)
-
-        color_value = None
-        side = None
-        if position[0] > offset:
-            color_value = attr.get_color_of_side('L', sub)
-            side = 'L'
-
-        if position[0] < offset:
-            color_value = attr.get_color_of_side('R', sub)
-            side = 'R'
-
-        if position[0] < (center_tolerance + offset) and position[0] > ((center_tolerance * -1) + offset):
-            color_value = attr.get_color_of_side('C', sub)
-            side = 'C'
-
-        self.color(color_value)
-
-        return side
-
-    def get(self):
-        """
-        Returns:
-            str: The name of the control.
-        """
-        return self.control
-
-    def get_uuid(self):
-        return core.get_uuid(self.control)
-
-    def get_xform_group(self, name='xform'):
-        """
-        This returns a xform group above the control.
-
-        Args:
-            name (str): The prefix name supplied when creating the xform group.  Usually xform or driver.
-
-        """
-
-        return space.get_xform_group(self.control, name)
-
-    def create_xform(self, prefix='xform'):
-        """
-        Create a xform above the control.
-
-        Returns:
-            str: The name of the xform group.
-        """
-
-        xform = space.create_xform_group(self.control, prefix)
-
-        return xform
-
-    def rename(self, new_name):
-        """
-        Give the control a new name.
-
-        Args:
-
-            new_name (str): The new name.
-        """
-
-        new_name = core.inc_name(new_name)
-
-        rename_message_groups(self.control, new_name)
-
-        new_name = cmds.rename(self.control, new_name)
-
-        constraints = cmds.listRelatives(new_name, type='constraint')
-
-        if constraints:
-            for constraint in constraints:
-                new_constraint = constraint.replace(self.control, new_name)
-                cmds.rename(constraint, new_constraint)
-
-        self.control = new_name
-        core.rename_shapes(self.control)
-
-        return self.control
-
-    def delete_shapes(self):
-        """
-        Delete the shapes beneath the control.
-        """
-        self.shapes = core.get_shapes(self.control)
-
-        cmds.delete(self.shapes)
-        self.shapes = []
-
-    def copy_shapes(self, transform):
-
-        if not core.has_shape_of_type(transform, 'nurbsCurve'):
-            return
-
-        orig_shapes = core.get_shapes(self.control, shape_type='nurbsCurve')
-
-        temp = cmds.duplicate(transform)[0]
-
-        cmds.parent(temp, self.control)
-        cmds.makeIdentity(temp, apply=True, t=True, r=True, s=True)
-
-        shapes = core.get_shapes(temp, shape_type='nurbsCurve')
-
-        color = None
-
-        colors = {}
-
-        if shapes:
-<<<<<<< HEAD
-
-
-            for inc, shape in enumerate(shapes):
-
-=======
-            for inc, shape in enumerate(shapes):
->>>>>>> e6480d62
-                if inc < len(orig_shapes) and inc < len(shapes):
-                    color = attr.get_color(orig_shapes[inc], as_float=True)
-                colors[shape] = color
-                if color:
-                    if not isinstance(color, list):
-                        attr.set_color(shape, color)
-                    if isinstance(color, list):
-                        attr.set_color_rgb(shape, color[0], color[1], color[2])
-                cmds.parent(shape, self.control, r=True, shape=True)
-
-<<<<<<< HEAD
-
-=======
->>>>>>> e6480d62
-        cmds.delete(orig_shapes)
-        cmds.delete(temp)
-
-        core.rename_shapes(self.control)
-
-    def fix_sub_control_shapes(self):
-
-        fix_sub_controls(self.control)
-
-
-class ControlGroup(object):
-
-    def __init__(self, control_group):
-        self.control_group = control_group
-
-        self.controls = []
-        self.sub_controls = []
-        self.joints = []
-        self.all_controls = []
-        self.dict = {}
-        self._get_dict_data()
-
-    def _get_dict_data(self):
-        control_group = self.control_group
-
-        found_dict = get_important_info(control_group)
-
-        self.load_data(found_dict)
-
-    def load_data(self, attr_dict):
-        self.dict = attr_dict
-        for key, value in attr_dict.items():
-            exec('self.%s = "%s"' % (key, value))
-
-
-class StoreControlData(attr.StoreData):
-
-    def __init__(self, node=None):
-        super(StoreControlData, self).__init__(node)
-
-        self.controls = []
-
-        self.side_replace = ['_L', '_R', 'end']
-
-        self._namespace = None
-
-    def _get_single_control_data(self, control):
-
-        if not control:
-            return
-
-        attributes = cmds.listAttr(control, k=True)
-
-        if not attributes:
-            attributes = []
-
-        sub_attributes = {}
-
-        shapes = core.get_shapes(control, no_intermediate=True)
-
-        if shapes:
-            for shape in shapes:
-                sub_attribute = cmds.listAttr(shape, k=True)
-
-                if sub_attribute:
-
-                    for sub in sub_attribute:
-                        sub_attributes[sub] = None
-
-        if sub_attributes:
-            attributes += list(sub_attributes.keys())
-
-        if not attributes:
-            return
-
-        attribute_data = {}
-
-        for attribute in attributes:
-
-            attribute_name = '%s.%s' % (control, attribute)
-
-            if not cmds.objExists(attribute_name):
-                continue
-
-            if cmds.getAttr(attribute_name, type=True) == 'message':
-                continue
-
-            if cmds.getAttr(attribute_name, type=True) == 'string':
-                continue
-
-            value = cmds.getAttr(attribute_name)
-            attribute_data[attribute] = value
-
-        return attribute_data
-
-    def _get_control_data(self):
-
-        controls = []
-
-        if self.controls:
-            controls = self.controls
-
-        if not self.controls:
-            controls = get_controls()
-
-        control_data = {}
-
-        for control in controls:
-
-            if cmds.objExists('%s.POSE' % control):
-                continue
-
-            attribute_data = self._get_single_control_data(control)
-
-            if attribute_data:
-                control_data[control] = attribute_data
-
-        return control_data
-
-    def _has_transform_value(self, control):
-        attributes = ['translate', 'rotate']
-        axis = ['X', 'Y', 'Z']
-
-        for attribute in attributes:
-            for a in axis:
-
-                attribute_name = '%s.%s%s' % (control, attribute, a)
-
-                if not cmds.objExists(attribute_name):
-                    return False
-
-                value = cmds.getAttr(attribute_name)
-
-                if abs(value) > 0.01:
-                    return True
-
-    def _get_constraint_type(self, control):
-
-        translate = True
-        rotate = True
-
-        # attributes = ['translate', 'rotate']
-        axis = ['X', 'Y', 'Z']
-
-        for a in axis:
-            attribute_name = '%s.translate%s' % (control, a)
-
-            if cmds.getAttr(attribute_name, l=True):
-                translate = False
-                break
-
-        for a in axis:
-            attribute_name = '%s.rotate%s' % (control, a)
-
-            if cmds.getAttr(attribute_name, l=True):
-                rotate = False
-                break
-
-        if translate and rotate:
-            return 'parent'
-
-        if translate:
-            return 'point'
-
-        if rotate:
-            return 'orient'
-
-    def _set_control_data_in_dict(self, control, attribute_data):
-
-        data = self.eval_data(return_only=True)
-
-        if data:
-            data[control] = attribute_data
-
-            self.set_data(data)
-
-    def _set_control_data(self, control, data):
-
-        for attribute in data:
-
-            attribute_name = control + '.' + attribute
-
-            try:
-                cmds.setAttr(attribute_name, data[attribute])
-            except:
-                pass
-
-    def _find_other_side(self, control, side):
-
-        other_control = None
-
-        if side == 'L':
-            other_control = space.find_transform_right_side(control)
-
-        if side == 'R':
-            other_control = space.find_transform_left_side(control)
-
-        return other_control
-
-    def remove_data(self, control):
-
-        data = self.get_data()
-
-        if data:
-            data = eval(data)
-
-        if control in data:
-            data.pop(control)
-
-        self.set_data(data)
-
-    def remove_pose_control_data(self):
-
-        data = self.get_data()
-
-        if data:
-            data = eval(data)
-
-        found_keys = [key for key in data if cmds.objExists('%s.POSE' % key)]
-        for key in found_keys:
-            data.pop(key)
-
-        self.set_data(data)
-
-    def set_data(self, data=None):
-
-        self.data.set_locked(False)
-
-        if data is None:
-            data = self._get_control_data()
-
-        super(StoreControlData, self).set_data(data)
-        self.data.set_locked(True)
-
-    def set_namesapce(self, namespace):
-        self._namespace = namespace
-
-    def set_control_data_attribute(self, control, data=None):
-
-        if not data:
-            data = self._get_single_control_data(control)
-
-        if data:
-            self._set_control_data_in_dict(control, data)
-        if not data:
-            util.warning('Error setting data for %s' % control)
-
-    def set_controls(self, controls):
-
-        self.controls = controls
-
-    def set_side_replace(self, replace_string, pattern_string, position_string):
-        # position can be 'start', 'end', 'first', or 'inside'
-
-        self.side_replace = [replace_string, pattern_string, position_string]
-
-    def eval_data(self, return_only=False):
-
-        data = super(StoreControlData, self).eval_data()
-
-        if return_only:
-            return data
-
-        if not data:
-            return
-
-        missing_controls = []
-
-        for control in data:
-
-            attribute_data = data[control]
-
-            if self._namespace:
-                base_control = core.get_basename(control, remove_namespace=True)
-
-                namespace_name = self._namespace + ':' + base_control
-
-                control = namespace_name
-
-            if cmds.objExists('%s.POSE' % control):
-                continue
-            if not cmds.objExists(control):
-                missing_controls.append(control)
-
-            self._set_control_data(control, attribute_data)
-
-        if missing_controls:
-            util.warning(
-                '%s is trying to set values on the following controls which are absent from the scene.\n %s' % (
-                    self.node, missing_controls))
-
-        return data
-
-    def eval_mirror_data(self, side='L'):
-
-        data_list = self.eval_data(return_only=True)
-
-        for control in data_list:
-
-            other_control = self._find_other_side(control, side)
-
-            if not other_control or not cmds.objExists(other_control):
-                continue
-
-            if cmds.objExists('%s.ikFk' % control):
-                value = cmds.getAttr('%s.ikFk' % control)
-                other_value = cmds.getAttr('%s.ikFk' % other_control)
-                cmds.setAttr('%s.ikFk' % control, other_value)
-                cmds.setAttr('%s.ikFk' % other_control, value)
-
-            if not self._has_transform_value(control):
-                continue
-
-            temp_group = cmds.duplicate(control, n='temp_%s' % control, po=True)[0]
-            attr.unlock_attributes(temp_group, only_keyable=True)
-
-            space.MatchSpace(control, temp_group).translation_rotation()
-            parent_group = cmds.group(em=True)
-            cmds.parent(temp_group, parent_group)
-
-            cmds.setAttr('%s.scaleX' % parent_group, -1)
-
-            attr.zero_xform_channels(control)
-
-            try:
-                const1 = cmds.pointConstraint(temp_group, other_control)[0]
-                cmds.delete(const1)
-            except:
-                pass
-
-            try:
-                const2 = cmds.orientConstraint(temp_group, other_control)[0]
-                cmds.delete(const2)
-            except:
-                pass
-
-            cmds.delete([temp_group, parent_group])
-
-    def eval_multi_transform_data(self, data_list):
-
-        controls = {}
-
-        for data in data_list:
-
-            last_temp_group = None
-
-            for control in data:
-
-                if cmds.objExists('%s.POSE' % control):
-                    continue
-
-                if not self._has_transform_value(control):
-                    continue
-
-                if control not in controls:
-                    controls[control] = []
-
-                temp_group = cmds.group(em=True, n=core.inc_name('temp_%s' % control))
-
-                if not len(controls[control]):
-                    space.MatchSpace(control, temp_group).translation_rotation()
-
-                if len(controls[control]):
-                    last_temp_group = controls[control][-1]
-
-                    cmds.parent(temp_group, last_temp_group)
-
-                    self._set_control_data(temp_group, data[control])
-
-                controls[control].append(temp_group)
-
-        for control in controls:
-
-            constraint_type = self._get_constraint_type(control)
-
-            if constraint_type == 'parent':
-                cmds.delete(cmds.parentConstraint(controls[control][-1], control, mo=False))
-            if constraint_type == 'point':
-                cmds.delete(cmds.pointConstraint(controls[control][-1], control, mo=False))
-            if constraint_type == 'orient':
-                cmds.delete(cmds.orientConstraint(controls[control][-1], control, mo=False))
-
-            cmds.delete(controls[control][0])
-
-
-class StretchyChain:
-    """
-    rigs
-    """
-
-    def __init__(self):
-        self.joints = None
-        self.side = 'C'
-        self.inputs = []
-        self.attribute_node = None
-        self.distance_offset_attribute = None
-        self.add_damp = False
-        self.stretch_offsets = []
-        self.distance_offset = None
-        self.scale_axis = 'X'
-        self.name = 'stretch'
-        self.simple = False
-        self.per_joint_stretch = True
-        self.vector = False
-        self.extra_joint = None
-        self.damp_name = 'dampen'
-        self.scale_offset = 1
-        self.attribute_name = 'autoStretch'
-        self._default_value = 0
-        self._create_title = True
-        self.stretch_condition = None
-
-    def _get_joint_count(self):
-        return len(self.joints)
-
-    def _get_length(self):
-        length = 0
-
-        joint_count = self._get_joint_count()
-
-        for inc in range(0, joint_count):
-            if inc + 1 == joint_count:
-                break
-
-            current_joint = self.joints[inc]
-            next_joint = self.joints[inc + 1]
-
-            distance = space.get_distance(current_joint, next_joint)
-
-            length += distance
-
-        return length
-
-    def _build_stretch_locators(self):
-
-        top_distance_locator = cmds.group(empty=True, n=core.inc_name('locator_topDistance_%s' % self.name))
-        match = space.MatchSpace(self.joints[0], top_distance_locator)
-        match.translation_rotation()
-
-        btm_distance_locator = cmds.group(empty=True, n=core.inc_name('locator_btmDistance_%s' % self.name))
-        match = space.MatchSpace(self.joints[-1], btm_distance_locator)
-        match.translation_rotation()
-
-        if not self.attribute_node:
-            self.attribute_node = top_distance_locator
-
-        return top_distance_locator, btm_distance_locator
-
-    def _create_stretch_condition(self):
-
-        total_length = self._get_length()
-
-        condition = cmds.createNode("condition", n=core.inc_name("condition_%s" % self.name))
-        cmds.setAttr("%s.operation" % condition, 2)
-        cmds.setAttr("%s.firstTerm" % condition, total_length)
-        cmds.setAttr("%s.colorIfTrueR" % condition, total_length)
-
-        self.stretch_condition = condition
-
-        return condition
-
-    def _create_distance_offset(self, stretch_condition=None):
-
-        multiply = attr.MultiplyDivideNode('offset_%s' % self.name)
-        multiply.set_operation(2)
-        multiply.set_input2(1, 1, 1)
-
-        if stretch_condition:
-            multiply.outputX_out('%s.secondTerm' % stretch_condition)
-            multiply.outputX_out('%s.colorIfFalseR' % stretch_condition)
-
-        self.distance_offset = multiply.node
-
-        return self.distance_offset
-
-    def _create_stretch_distance(self, top_locator, btm_locator, distance_offset):
-
-        distance_between = cmds.createNode('distanceBetween',
-                                           n=core.inc_name('distanceBetween_%s' % self.name))
-
-        if self.vector:
-            cmds.connectAttr('%s.translate' % top_locator, '%s.point1' % distance_between)
-            cmds.connectAttr('%s.translate' % btm_locator, '%s.point2' % distance_between)
-
-        if not self.vector:
-            cmds.connectAttr('%s.worldMatrix' % top_locator,
-                             '%s.inMatrix1' % distance_between)
-
-            cmds.connectAttr('%s.worldMatrix' % btm_locator,
-                             '%s.inMatrix2' % distance_between)
-
-        cmds.connectAttr('%s.distance' % distance_between, '%s.input1X' % distance_offset)
-
-        return distance_between
-
-    def _create_stretch_on_off(self, stretch_condition):
-
-        blend = cmds.createNode('blendColors', n=core.inc_name('blendColors_%s' % self.name))
-        cmds.setAttr('%s.color2R' % blend, self._get_length())
-        cmds.setAttr('%s.blender' % blend, 1)
-        cmds.connectAttr('%s.outColorR' % stretch_condition, '%s.color1R' % blend)
-
-        return blend
-
-    def _create_divide_distance(self, stretch_condition=None, stretch_on_off=None):
-
-        multiply = attr.MultiplyDivideNode('distance_%s' % self.name)
-
-        multiply.set_operation(2)
-        multiply.set_input2(self._get_length(), 1, 1)
-
-        if stretch_condition:
-            if stretch_on_off:
-                multiply.input1X_in('%s.outputR' % stretch_on_off)
-            if not stretch_on_off:
-                multiply.input1X_in('%s.outColorR' % stretch_condition)
-        if not stretch_condition:
-            pass
-
-        self.divide_distance = multiply.node
-
-        return multiply.node
-
-    def _create_offsets(self, divide_distance, distance_node):
-        stretch_offsets = []
-
-        plus_total_offset = cmds.createNode('plusMinusAverage',
-                                            n=core.inc_name('plusMinusAverage_total_offset_%s' % self.name))
-        self.plus_total_offset = plus_total_offset
-
-        cmds.setAttr('%s.operation' % plus_total_offset, 3)
-
-        for inc in range(0, self._get_joint_count() - 1):
-
-            var_name = 'offset%s' % (inc + 1)
-
-            multiply = attr.connect_multiply('%s.outputX' % divide_distance,
-                                             '%s.scale%s' % (self.joints[inc], self.scale_axis), 1)
-
-            offset_variable = attr.MayaNumberVariable(var_name)
-            offset_variable.set_variable_type(offset_variable.TYPE_DOUBLE)
-            offset_variable.set_node(multiply)
-
-            offset_variable.create()
-            offset_variable.set_value(self.scale_offset)
-            offset_variable.set_min_value(0.1)
-
-            if self.scale_offset != 1:
-                offset_multiply = cmds.createNode('multiplyDivide', n=core.inc_name('multiplyDivide_scaleOffset'))
-                offset_variable.connect_out('%s.input1X' % offset_multiply)
-
-                offset_value = 1.0 / self.scale_offset
-
-                cmds.setAttr('%s.input2X' % offset_multiply, offset_value)
-
-                cmds.connectAttr('%s.outputX' % offset_multiply, '%s.input2X' % multiply)
-                cmds.connectAttr('%s.outputX' % offset_multiply, '%s.input1D[%s]' % (plus_total_offset, inc + 1))
-
-            if self.scale_offset == 1:
-                offset_variable.connect_out('%s.input2X' % multiply)
-                offset_variable.connect_out('%s.input1D[%s]' % (plus_total_offset, inc + 1))
-
-            stretch_offsets.append(multiply)
-
-        multiply = cmds.createNode('multiplyDivide', n=core.inc_name('multiplyDivide_orig_distance_%s' % self.name))
-
-        self.orig_distance = multiply
-
-        length = self._get_length()
-        cmds.setAttr('%s.input1X' % multiply, length)
-        cmds.connectAttr('%s.output1D' % plus_total_offset, '%s.input2X' % multiply)
-
-        self.stretch_offsets = stretch_offsets
-
-        return stretch_offsets
-
-    def _connect_scales(self):
-        for inc in range(0, len(self.joints) - 1):
-            cmds.connectAttr('%s.output%s' % (self.divide_distance, self.scale_axis),
-                             '%s.scale%s' % (self.joints[inc], self.scale_axis))
-
-    def _create_attributes(self, stretch_on_off):
-
-        if self._create_title:
-            attr.create_title(self.attribute_node, 'STRETCH')
-
-        stretch_on_off_var = attr.MayaNumberVariable(self.attribute_name)
-        stretch_on_off_var.set_node(self.attribute_node)
-        stretch_on_off_var.set_variable_type(stretch_on_off_var.TYPE_DOUBLE)
-        stretch_on_off_var.set_min_value(0)
-        stretch_on_off_var.set_max_value(1)
-        stretch_on_off_var.set_value(self._default_value)
-        stretch_on_off_var.create()
-
-        stretch_on_off_var.connect_out('%s.blender' % stretch_on_off)
-
-    def _create_offset_attributes(self, stretch_offsets):
-
-        for inc in range(0, len(stretch_offsets)):
-
-            stretch_offset = attr.MayaNumberVariable('stretch_%s' % (inc + 1))
-            stretch_offset.set_node(self.attribute_node)
-            stretch_offset.set_variable_type(stretch_offset.TYPE_DOUBLE)
-            if not self.per_joint_stretch:
-                stretch_offset.set_keyable(False)
-
-            stretch_offset.create()
-
-            stretch_offset.set_value(self.scale_offset)
-            stretch_offset.set_min_value(0.1)
-
-            stretch_offset.connect_out('%s.offset%s' % (stretch_offsets[inc], inc + 1))
-
-    def _create_other_distance_offset(self, distance_offset):
-
-        multiply = attr.MultiplyDivideNode('distanceOffset_%s' % self.name)
-
-        plug = '%s.input2X' % distance_offset
-
-        input_to_plug = attr.get_attribute_input('%s.input2X' % distance_offset)
-
-        multiply.input1X_in(input_to_plug)
-        multiply.input2X_in(self.distance_offset_attribute)
-        multiply.outputX_out(plug)
-
-    def _create_damp(self, distance_offset, plugs):
-
-        min_length = space.get_distance(self.joints[0], self.joints[-1])
-        # max_length = self._get_length()
-
-        damp = attr.MayaNumberVariable(self.damp_name)
-        damp.set_node(self.attribute_node)
-        damp.set_variable_type(damp.TYPE_DOUBLE)
-        damp.set_min_value(0)
-        damp.set_max_value(1)
-        damp.create()
-
-        remap = cmds.createNode("remapValue", n=core.inc_name("%s_remapValue_%s" % (self.damp_name, self.name)))
-        cmds.setAttr("%s.value[2].value_Position" % remap, 0.4)
-        cmds.setAttr("%s.value[2].value_FloatValue" % remap, 0.666)
-        cmds.setAttr("%s.value[2].value_Interp" % remap, 3)
-
-        cmds.setAttr("%s.value[3].value_Position" % remap, 0.7)
-        cmds.setAttr("%s.value[3].value_FloatValue" % remap, 0.9166)
-        cmds.setAttr("%s.value[3].value_Interp" % remap, 1)
-
-        multi = cmds.createNode("multiplyDivide", n=core.inc_name("%s_offset_%s" % (self.damp_name, self.name)))
-        add_double = cmds.createNode("addDoubleLinear",
-                                     n=core.inc_name("%s_addDouble_%s" % (self.damp_name, self.name)))
-
-        damp.connect_out('%s.input2X' % multi)
-
-        cmds.connectAttr('%s.outputX' % self.orig_distance, '%s.input1X' % multi)
-
-        cmds.connectAttr("%s.outputX" % multi, "%s.input1" % add_double)
-
-        cmds.connectAttr('%s.outputX' % self.orig_distance, '%s.input2' % add_double)
-
-        cmds.connectAttr("%s.output" % add_double, "%s.inputMax" % remap)
-
-        cmds.connectAttr('%s.outputX' % self.orig_distance, '%s.outputMax' % remap)
-
-        cmds.setAttr("%s.inputMin" % remap, min_length)
-        cmds.setAttr("%s.outputMin" % remap, min_length)
-
-        cmds.connectAttr("%s.outputX" % distance_offset, "%s.inputValue" % remap)
-
-        for plug in plugs:
-            cmds.connectAttr("%s.outValue" % remap, plug)
-
-    def _add_joint(self, joint):
-
-        inc = len(self.stretch_offsets) + 1
-
-        var_name = 'offset%s' % inc
-
-        multiply = attr.connect_multiply('%s.outputX' % self.divide_distance, '%s.scale%s' % (joint, self.scale_axis),
-                                         1)
-
-        offset_variable = attr.MayaNumberVariable(var_name)
-        offset_variable.set_variable_type(offset_variable.TYPE_DOUBLE)
-        offset_variable.set_node(multiply)
-
-        offset_variable.create()
-        offset_variable.set_value(1)
-        offset_variable.set_min_value(0.1)
-        offset_variable.connect_out('%s.input2X' % multiply)
-        offset_variable.connect_out('%s.input1D[%s]' % (self.plus_total_offset, inc))
-
-        stretch_offset = attr.MayaNumberVariable('stretch_%s' % inc)
-        stretch_offset.set_node(self.attribute_node)
-        stretch_offset.set_variable_type(stretch_offset.TYPE_DOUBLE)
-
-        if not self.per_joint_stretch:
-            stretch_offset.set_keyable(False)
-
-        stretch_offset.create()
-
-        stretch_offset.set_value(1)
-        stretch_offset.set_min_value(0.1)
-
-        stretch_offset.connect_out('%s.offset%s' % (multiply, inc))
-
-        child_joint = cmds.listRelatives(joint, type='joint')
-
-        if child_joint:
-            distance = space.get_distance(joint, child_joint[0])
-
-            length = cmds.getAttr('%s.input1X' % self.orig_distance)
-            length += distance
-
-            cmds.setAttr('%s.input1X' % self.orig_distance, length)
-
-    def set_joints(self, joints):
-        self.joints = joints
-
-    def set_node_for_attributes(self, node_name):
-        self.attribute_node = node_name
-
-    def set_scale_axis(self, axis_letter):
-        self.scale_axis = axis_letter.capitalize()
-
-    def set_distance_offset(self, attribute):
-        self.distance_offset_attribute = attribute
-
-    def set_vector_instead_of_matrix(self, bool_value):
-        self.vector = bool_value
-
-    def set_add_dampen(self, bool_value, damp_name=None):
-        self.set_add_damp(bool_value, damp_name)
-
-    def set_add_damp(self, bool_value, damp_name=None):
-        self.add_damp = bool_value
-
-        if damp_name:
-            self.damp_name = damp_name
-
-    def set_simple(self, bool_value):
-        self.simple = bool_value
-
-    def set_description(self, string_value):
-        self.name = '%s_%s' % (self.name, string_value)
-
-    def set_per_joint_stretch(self, bool_value):
-        self.per_joint_stretch = bool_value
-
-    def set_scale_attribute_offset(self, value):
-        self.scale_offset = value
-
-    def set_extra_joint(self, joint):
-        self.extra_joint = joint
-
-    def set_attribute_name(self, attribute_name):
-        self.attribute_name = attribute_name
-
-    def set_default_value(self, value):
-        self._default_value = value
-
-    def set_create_title(self, bool_value):
-        self._create_title = bool_value
-
-    def create(self):
-
-        top_locator, btm_locator = self._build_stretch_locators()
-
-        if self.simple:
-
-            for joint in self.joints[:-1]:
-                distance_offset = self._create_distance_offset()
-
-                stretch_distance = self._create_stretch_distance(top_locator,
-                                                                 btm_locator,
-                                                                 distance_offset)
-
-                divide_distance = self._create_divide_distance()
-
-                cmds.connectAttr('%s.outputX' % distance_offset, '%s.input1X' % divide_distance)
-
-                cmds.connectAttr('%s.outputX' % divide_distance, '%s.scale%s' % (joint, self.scale_axis))
-
-        if not self.simple:
-
-            stretch_condition = self._create_stretch_condition()
-
-            distance_offset = self._create_distance_offset(stretch_condition)
-
-            stretch_distance = self._create_stretch_distance(top_locator,
-                                                             btm_locator,
-                                                             distance_offset)
-
-            stretch_on_off = self._create_stretch_on_off(stretch_condition)
-
-            divide_distance = self._create_divide_distance(stretch_condition,
-                                                           stretch_on_off)
-
-            stretch_offsets = self._create_offsets(divide_distance, stretch_distance)
-
-            if self.attribute_node:
-                self._create_attributes(stretch_on_off)
-                self._create_offset_attributes(stretch_offsets)
-
-                if self.extra_joint:
-                    self._add_joint(self.extra_joint)
-
-                if self.add_damp:
-                    self._create_damp(distance_offset, ['%s.firstTerm' % stretch_condition,
-                                                        '%s.colorIfTrueR' % stretch_condition,
-                                                        '%s.color2R' % stretch_on_off,
-                                                        '%s.input2X' % divide_distance])
-
-            if self.distance_offset_attribute:
-                self._create_other_distance_offset(distance_offset)
-
-        return top_locator, btm_locator
-
-
-class StretchyElbowLock(object):
-
-    def __init__(self, three_joints, three_controls):
-        """
-        Create an elbow lock stretchy on the three joints
-
-        Args:
-            three_joints (list): For example the arm, elbow and wrist joint.  Can be any 3 joints though
-            three_controls (list): For example the top arm control, the pole vector control and the btm control.
-                Controls should transform that correspond to an ik setup.
-        """
-        self._parent = None
-        self.joints = three_joints
-        self.controls = three_controls
-        self.axis_letter = 'X'
-
-        self.attribute_control = three_controls[-1]
-        self.lock_attribute_control = three_controls[1]
-
-        self.description = 'rig'
-
-        self._use_translate = False
-        self._value = 0
-
-        self._distance_full = None
-
-        self._top_aim_transform = None
-
-        self.soft_locator = None
-        self._do_create_soft_ik = False
-
-    def _build_locs(self):
-        self.top_loc = cmds.spaceLocator(n=core.inc_name('distanceLocator_top_%s' % self.description))[0]
-        self.btm_loc = cmds.spaceLocator(n=core.inc_name('distanceLocator_btm_%s' % self.description))[0]
-
-        cmds.parent(self.top_loc, self.controls[0])
-        attr.zero_xform_channels(self.top_loc)
-
-        cmds.parent(self.btm_loc, self.controls[-1])
-        attr.zero_xform_channels(self.btm_loc)
-
-        cmds.hide(self.top_loc, self.btm_loc)
-
-        self.stretch_locators = [self.top_loc, self.btm_loc]
-
-    def _duplicate_joints(self):
-
-        dup_hier = space.DuplicateHierarchy(self.joints[0])
-        dup_hier.only_these(self.joints)
-        duplicates = dup_hier.create()
-
-        found = [cmds.rename(dup, 'default_%s' % orig) for dup, orig in zip(duplicates, self.joints)]
-        cmds.hide(found[0])
-
-        self.dup_joints = found
-
-        parent = cmds.listRelatives(found[0], p=True)
-        if not parent:
-            cmds.parent(found[0], self._parent)
-
-    def _create_distance(self, transform1, transform2):
-
-        distance_node = cmds.createNode('distanceBetween')
-
-        cmds.connectAttr('%s.worldMatrix' % transform1, '%s.inMatrix1' % distance_node)
-        cmds.connectAttr('%s.worldMatrix' % transform2, '%s.inMatrix2' % distance_node)
-
-        return distance_node
-
-    def _connect_double_linear(self, attribute1, attribute2, input_attribute=None):
-
-        add_double_linear = cmds.createNode('addDoubleLinear')
-
-        cmds.connectAttr(attribute1, '%s.input1' % add_double_linear)
-        cmds.connectAttr(attribute2, '%s.input2' % add_double_linear)
-
-        if input_attribute:
-            cmds.connectAttr('%s.output' % add_double_linear, input_attribute)
-
-        return add_double_linear
-
-    def _multiply_divide(self, attribute1, attribute2, input_attribute=None):
-
-        mult = cmds.createNode('multiplyDivide')
-
-        cmds.connectAttr(attribute1, '%s.input1X' % mult)
-        cmds.connectAttr(attribute2, '%s.input2X' % mult)
-
-        if input_attribute:
-            cmds.connectAttr('%s.outputX' % mult, input_attribute)
-
-        return mult
-
-    def _condition(self, color_if_true_attribute, first_term_attribute, second_term_attribute):
-
-        condition = cmds.createNode('condition')
-
-        cmds.connectAttr(color_if_true_attribute, '%s.colorIfTrueR' % condition)
-        cmds.connectAttr(first_term_attribute, '%s.firstTerm' % condition)
-        cmds.connectAttr(second_term_attribute, '%s.secondTerm' % condition)
-
-        return condition
-
-    def _blendTwoAttr(self, attribute1, attribute2, input_attribute=None):
-
-        blend_two = cmds.createNode('blendTwoAttr')
-
-        cmds.connectAttr(attribute1, '%s.input[0]' % blend_two)
-        cmds.connectAttr(attribute2, '%s.input[1]' % blend_two)
-
-        if input_attribute:
-            cmds.connectAttr('%s.output' % blend_two, input_attribute)
-
-        return blend_two
-
-    def _add_attribute(self, node, attribute_name, default=0):
-        attr.create_title(node, 'STRETCH')
-        cmds.addAttr(node, ln=attribute_name, k=True, dv=default)
-
-    def _rename(self, old_name, new_name):
-
-        return cmds.rename(old_name, core.inc_name('%s_%s_%s' % (cmds.nodeType(old_name), new_name, self.description)))
-
-    def set_stretch_axis(self, axis_letter):
-
-        self.axis_letter = axis_letter.upper()
-
-    def set_lock_attribute_control(self, name_of_a_control):
-
-        self.lock_attribute_control = name_of_a_control
-
-    def set_attribute_control(self, name_of_a_control):
-        self.attribute_control = name_of_a_control
-
-    def set_description(self, description):
-        self.description = description
-
-    def set_use_translate_for_stretch(self, bool_value):
-        self._use_translate = bool_value
-
-    def set_use_this_overall_distance_node(self, distance_node):
-        self._distance_full = distance_node
-
-    def set_default_value(self, value):
-        self._value = value
-
-    def set_top_aim_transform(self, transform):
-        self._top_aim_transform = transform
-
-    def set_parent(self, transform):
-        self._parent = transform
-
-    def set_create_soft_ik(self, bool_value):
-
-        self._do_create_soft_ik = bool_value
-
-    def create(self):
-
-        self._build_locs()
-
-        attribute_control = self.attribute_control
-        lock_control = self.lock_attribute_control
-
-        if not attribute_control:
-            attribute_control = self.controls[-1]
-
-        self._add_attribute(lock_control, 'lock')
-        cmds.addAttr('%s.lock' % lock_control, e=True, minValue=0, maxValue=1, hasMinValue=True, hasMaxValue=True)
-        self._add_attribute(attribute_control, 'stretch', self._value)
-        cmds.addAttr('%s.stretch' % attribute_control, e=True, minValue=0, maxValue=1, hasMinValue=True,
-                     hasMaxValue=True)
-        self._add_attribute(attribute_control, 'nudge')
-
-        # joint distance
-        self._duplicate_joints()
-
-        distance1 = self._create_distance(self.dup_joints[0], self.dup_joints[1])
-        distance2 = self._create_distance(self.dup_joints[1], self.dup_joints[2])
-
-        default_distance_double_linear = self._connect_double_linear('%s.distance' % distance1,
-                                                                     '%s.distance' % distance2)
-
-        distance1 = self._rename(distance1, 'defaultTop')
-        distance2 = self._rename(distance2, 'defaultBtm')
-
-        # control distance
-        if not self._distance_full:
-            distance_full = self._create_distance(self.top_loc, self.btm_loc)
-        else:
-            distance_full = self._distance_full
-
-        distance_top = self._create_distance(self.controls[0], self.controls[1])
-        distance_btm = self._create_distance(self.controls[1], self.controls[-1])
-
-        distance_full = self._rename(distance_full, 'full')
-        distance_top = self._rename(distance_top, 'top')
-        distance_btm = self._rename(distance_btm, 'btm')
-
-        mult = self._multiply_divide('%s.distance' % distance_full, '%s.output' % default_distance_double_linear)
-        cmds.setAttr('%s.operation' % mult, 2)
-
-        mult = self._rename(mult, 'stretch')
-
-        condition = self._condition('%s.outputX' % mult, '%s.distance' % distance_full,
-                                    '%s.output' % default_distance_double_linear)
-        cmds.setAttr('%s.operation' % condition, 2)
-
-        condition = self._rename(condition, 'stretch')
-
-        blend_two_stretch = cmds.createNode('blendTwoAttr')
-
-        blend_two_stretch = self._rename(blend_two_stretch, 'stretch')
-
-        cmds.setAttr('%s.input[0]' % blend_two_stretch, 1)
-        cmds.connectAttr('%s.outColorR' % condition, '%s.input[1]' % blend_two_stretch)
-        cmds.connectAttr('%s.stretch' % attribute_control, '%s.attributesBlender' % blend_two_stretch)
-
-        nudge_offset = cmds.createNode('multDoubleLinear')
-        nudge_offset = self._rename(nudge_offset, 'nudgeOffset')
-
-        cmds.connectAttr('%s.nudge' % attribute_control, '%s.input1' % nudge_offset)
-        cmds.setAttr('%s.input2' % nudge_offset, 0.001)
-
-        nudge_double_linear = self._connect_double_linear('%s.output' % blend_two_stretch, '%s.output' % nudge_offset)
-        nudge_double_linear = self._rename(nudge_double_linear, 'nudge')
-
-        mult_lock = self._multiply_divide('%s.distance' % distance_top, '%s.distance' % distance1)
-        mult_lock = self._rename(mult_lock, 'lock')
-        cmds.setAttr('%s.operation' % mult_lock, 2)
-
-        cmds.connectAttr('%s.distance' % distance_btm, '%s.input1Y' % mult_lock)
-        cmds.connectAttr('%s.distance' % distance2, '%s.input2Y' % mult_lock)
-
-        top_lock_blend = self._blendTwoAttr('%s.output' % nudge_double_linear,
-                                            '%s.outputX' % mult_lock)
-        top_lock_blend = self._rename(top_lock_blend, 'lockTop')
-
-        cmds.connectAttr('%s.lock' % lock_control, '%s.attributesBlender' % top_lock_blend)
-
-        btm_lock_blend = self._blendTwoAttr('%s.output' % nudge_double_linear,
-                                            '%s.outputY' % mult_lock)
-        btm_lock_blend = self._rename(btm_lock_blend, 'lockBtm')
-
-        cmds.connectAttr('%s.lock' % lock_control, '%s.attributesBlender' % btm_lock_blend)
-
-        top_mult = cmds.createNode('multDoubleLinear')
-        top_mult = self._rename(top_mult, 'top')
-        cmds.connectAttr('%s.output' % top_lock_blend, '%s.input2' % top_mult)
-
-        if self._use_translate:
-            cmds.setAttr('%s.input1' % top_mult, cmds.getAttr('%s.translate%s' % (self.joints[1], self.axis_letter)))
-            cmds.connectAttr('%s.output' % top_mult, '%s.translate%s' % (self.joints[1], self.axis_letter))
-        else:
-            cmds.setAttr('%s.input1' % top_mult, 1)
-            cmds.connectAttr('%s.output' % top_mult, '%s.scale%s' % (self.joints[0], self.axis_letter))
-
-        btm_mult = cmds.createNode('multDoubleLinear')
-        btm_mult = self._rename(btm_mult, 'btm')
-        cmds.connectAttr('%s.output' % btm_lock_blend, '%s.input2' % btm_mult)
-
-        if self._use_translate:
-            cmds.setAttr('%s.input1' % btm_mult, cmds.getAttr('%s.translate%s' % (self.joints[2], self.axis_letter)))
-            cmds.connectAttr('%s.output' % btm_mult, '%s.translate%s' % (self.joints[2], self.axis_letter))
-        else:
-            cmds.setAttr('%s.input1' % btm_mult, 1)
-            cmds.connectAttr('%s.output' % btm_mult, '%s.scale%s' % (self.joints[1], self.axis_letter))
-
-        if self._do_create_soft_ik:
-            soft = SoftIk(self.joints)
-            soft.set_attribute_control(self.attribute_control)
-            soft.set_control_distance_attribute('%s.distance' % distance_full)
-            soft.set_default_distance_attribute('%s.output' % default_distance_double_linear)
-            soft.set_description(self.description)
-            soft.set_top_aim_transform(self._top_aim_transform)
-            soft.set_btm_control(self.controls[-1])
-            soft.set_ik_locator_parent(self._parent)
-            soft_loc = soft.create()
-
-            self.soft_locator = soft_loc
-
-
-class SoftIk(object):
-
-    def __init__(self, joints):
-
-        self.description = None
-        self._ik_locator_parent = None
-        self._default_distance_attribute = None
-        self._joints = joints
-        self._attribute_control = None
-        self._control_distance_attribute = None
-        self._top_aim_transform = None
-        self._btm_control = None
-        self._attribute_name = 'softBuffer'
-        self._nice_attribute_name = 'soft'
-
-    def _rename(self, old_name, new_name):
-
-        return cmds.rename(old_name, core.inc_name('%s_%s_%s' % (cmds.nodeType(old_name), new_name, self.description)))
-
-    def _build_soft_graph(self):
-
-        chain_distance = space.get_chain_length(self._joints)
-        # control_distance = space.get_distance(self._joints[0], self._joints[-1])
-
-        subtract_soft = cmds.createNode('plusMinusAverage')
-        subtract_soft = self._rename(subtract_soft, 'subtractSoft')
-
-        self._create_attributes(subtract_soft)
-        soft_attr = subtract_soft + '.' + self._attribute_name
-
-        cmds.setAttr('%s.operation' % subtract_soft, 2)
-        if not self._default_distance_attribute:
-            cmds.setAttr('%s.input1D[0]' % subtract_soft, chain_distance)
-        else:
-            cmds.connectAttr(self._default_distance_attribute, '%s.input1D[0]' % subtract_soft)
-        cmds.connectAttr(soft_attr, '%s.input1D[1]' % subtract_soft)
-
-        subtract_soft_total = cmds.createNode('plusMinusAverage')
-        subtract_soft_total = self._rename(subtract_soft_total, 'subtractSoftTotal')
-        cmds.setAttr('%s.operation' % subtract_soft_total, 2)
-
-        cmds.connectAttr(self._control_distance_attribute, '%s.input1D[0]' % subtract_soft_total)
-        cmds.connectAttr('%s.output1D' % subtract_soft, '%s.input1D[1]' % subtract_soft_total)
-
-        divide_soft = cmds.createNode('multiplyDivide')
-        divide_soft = self._rename(divide_soft, 'divideSoft')
-
-        cmds.setAttr('%s.operation' % divide_soft, 2)
-        cmds.connectAttr('%s.output1D' % subtract_soft_total, '%s.input1X' % divide_soft)
-        cmds.connectAttr(soft_attr, '%s.input2X' % divide_soft)
-
-        negate = cmds.createNode('multiplyDivide')
-        negate = self._rename(negate, 'negateSoft')
-
-        cmds.setAttr('%s.input1X' % negate, -1)
-        cmds.connectAttr('%s.outputX' % divide_soft, '%s.input2X' % negate)
-
-        power_soft = cmds.createNode('multiplyDivide')
-        power_soft = self._rename(power_soft, 'powerSoft')
-
-        exp_value = math.exp(1)
-
-        cmds.setAttr('%s.operation' % power_soft, 3)
-        cmds.setAttr('%s.input1X' % power_soft, exp_value)
-        cmds.connectAttr('%s.outputX' % negate, '%s.input2X' % power_soft)
-
-        power_mult_soft = cmds.createNode('multiplyDivide')
-        power_mult_soft = self._rename(power_mult_soft, 'powerMultSoft')
-
-        cmds.connectAttr(soft_attr, '%s.input1X' % power_mult_soft)
-        cmds.connectAttr('%s.outputX' % power_soft, '%s.input2X' % power_mult_soft)
-
-        subtract_end_soft = cmds.createNode('plusMinusAverage')
-        subtract_end_soft = self._rename(subtract_end_soft, 'subtractEndSoft')
-
-        cmds.setAttr('%s.operation' % subtract_end_soft, 2)
-        if not self._default_distance_attribute:
-            cmds.setAttr('%s.input1D[0]' % subtract_end_soft, chain_distance)
-        else:
-            cmds.connectAttr(self._default_distance_attribute, '%s.input1D[0]' % subtract_end_soft)
-        cmds.connectAttr('%s.outputX' % power_mult_soft, '%s.input1D[1]' % subtract_end_soft)
-
-        inside_condition = cmds.createNode('condition')
-        inside_condition = self._rename(inside_condition, 'insideSoft')
-
-        cmds.connectAttr(self._control_distance_attribute, '%s.firstTerm' % inside_condition)
-        cmds.connectAttr('%s.output1D' % subtract_soft, '%s.secondTerm' % inside_condition)
-        cmds.setAttr('%s.operation' % inside_condition, 2)
-        cmds.connectAttr('%s.output1D' % subtract_end_soft, '%s.colorIfTrueR' % inside_condition)
-        cmds.connectAttr(self._control_distance_attribute, '%s.colorIfFalseR' % inside_condition)
-
-        # need to connect into locator now
-
-        locator = cmds.spaceLocator(n='locator_%s' % self.description)[0]
-
-        space.MatchSpace(self._joints[-1], locator).translation_rotation()
-
-        # cmds.parent(locator, self._joints[0])
-
-        if self._ik_locator_parent:
-            cmds.parent(locator, self._ik_locator_parent)
-
-        if self._top_aim_transform:
-            # cmds.parent(locator, self._top_aim_transform)
-            follow = space.create_follow_group(self._top_aim_transform, locator)
-            attr.zero_xform_channels(locator)
-            cmds.setAttr('%s.inheritsTransform' % follow, 0)
-
-            # cmds.makeIdentity(locator, t = True, r = True, apply = True)
-
-        cmds.connectAttr('%s.outColorR' % inside_condition, '%s.translateX' % locator)
-
-        if self._btm_control:
-            group = cmds.group(em=True, n=core.inc_name('softOnOff_%s' % self.description))
-            constraint = cmds.pointConstraint([locator, self._btm_control], group)[0]
-            constraint_edit = space.ConstraintEditor()
-
-            constraint_edit.create_switch(self._attribute_control, 'stretch', constraint)
-            locator = group
-
-        return locator
-
-    def _create_attributes(self, soft_buffer_node):
-
-        attribute = self._add_attribute(soft_buffer_node, self._attribute_name)
-        nice_attribute = self._add_attribute(self._attribute_control, self._nice_attribute_name, 0)
-        anim.quick_driven_key(nice_attribute, attribute, [0, 1], [0.001, 1], infinite=True)
-
-        cmds.setAttr(attribute, k=False)
-        cmds.addAttr(nice_attribute, e=True, minValue=0, maxValue=2, hasMinValue=True, hasMaxValue=True)
-
-    def _add_attribute(self, node, attribute_name, default=0):
-        # attr.create_title(node, 'SOFT')
-        cmds.addAttr(node, ln=attribute_name, k=True, dv=default)
-
-        return '%s.%s' % (node, attribute_name)
-
-    def set_attribute_control(self, control_name, attribute_name=None):
-        self._attribute_control = control_name
-        if attribute_name:
-            self._nice_attribute_name = attribute_name
-
-    def set_control_distance_attribute(self, control_distance_attribute):
-        self._control_distance_attribute = control_distance_attribute
-
-    def set_default_distance_attribute(self, default_distance_attribute):
-        self._default_distance_attribute = default_distance_attribute
-
-    def set_top_aim_transform(self, transform):
-        self._top_aim_transform = transform
-
-    def set_ik_locator_parent(self, transform):
-        self._ik_locator_parent = transform
-
-    def set_btm_control(self, control_name):
-        self._btm_control = control_name
-
-    def set_description(self, description):
-        self.description = description
-
-    def create(self):
-
-        locator = self._build_soft_graph()
-
-        return locator
-
-
-class RiggedLine(object):
-    """
-    rigs
-    """
-
-    def __init__(self, top_transform, btm_transform, name):
-        self.name = name
-        self.top = top_transform
-        self.btm = btm_transform
-        self.local = False
-        self.extra_joint = None
-
-    def _build_top_group(self):
-
-        self.top_group = cmds.group(em=True, n=core.inc_name('guideLineGroup_%s' % self.name))
-        cmds.setAttr('%s.inheritsTransform' % self.top_group, 0)
-
-    def _create_curve(self):
-        self.curve = cmds.curve(d=1, p=[(0, 0, 0), (0, 0, 0)], k=[0, 1], n=core.inc_name('guideLine_%s' % self.name))
-        cmds.delete(self.curve, ch=True)
-
-        shapes = core.get_shapes(self.curve)
-        new_name = cmds.rename(shapes[0], '%sShape' % self.curve)
-
-        cmds.setAttr('%s.template' % self.curve, 1)
-
-        cmds.parent(self.curve, self.top_group)
-
-    def _create_cluster(self, curve, cv):
-        cluster, transform = cmds.cluster('%s.cv[%s]' % (self.curve, cv))
-        transform = cmds.rename(transform, core.inc_name('guideLine_cluster_%s' % self.name))
-        cluster = cmds.rename('%sCluster' % transform, core.inc_name('cluster_guideline_%s' % self.name))
-        cmds.hide(transform)
-
-        cmds.parent(transform, self.top_group)
-
-        return [cluster, transform]
-
-    def _match_clusters(self):
-
-        match = space.MatchSpace(self.top, self.cluster1[1])
-        match.translation_to_rotate_pivot()
-
-        match = space.MatchSpace(self.btm, self.cluster2[1])
-        match.translation_to_rotate_pivot()
-
-    def _create_clusters(self):
-        self.cluster1 = self._create_cluster(self.curve, 0)
-        self.cluster2 = self._create_cluster(self.curve, 1)
-
-    def _constrain_clusters(self):
-
-        if self.local:
-            # CBB
-            offset1 = cmds.group(em=True, n=core.inc_name('xform_%s' % self.cluster1[1]))
-            offset2 = cmds.group(em=True, n=core.inc_name('xform_%s' % self.cluster2[1]))
-
-            cmds.parent(offset1, offset2, self.top_group)
-
-            cmds.parent(self.cluster1[1], offset1)
-            cmds.parent(self.cluster2[1], offset2)
-
-            match = space.MatchSpace(self.top, offset1)
-            match.translation()
-
-            match = space.MatchSpace(self.btm, offset2)
-            match.translation()
-
-            space.constrain_local(self.top, offset1)
-            space.constrain_local(self.btm, offset2)
-
-        if not self.local:
-            cmds.pointConstraint(self.top, self.cluster1[1])
-            cmds.pointConstraint(self.btm, self.cluster2[1])
-
-    def set_local(self, bool_value):
-        self.local = bool_value
-
-    def create(self):
-
-        self._build_top_group()
-
-        self._create_curve()
-        self._create_clusters()
-        self._match_clusters()
-        self._constrain_clusters()
-
-        return self.top_group
-
-
-class RigSwitch(object):
-    """
-    Create a switch between different rigs on a buffer joint.
-
-    Args:
-        switch_joint (str): The name of a buffer joint with switch attribute.
-    """
-
-    def __init__(self, switch_joint):
-
-        self.switch_joint = switch_joint
-
-        if not cmds.objExists('%s.switch' % switch_joint):
-            util.warning('%s is most likely not a buffer joint with switch attribute.' % switch_joint)
-
-        self.groups = {}
-
-        weight_count = self.get_weight_count()
-
-        if not weight_count:
-            util.warning('%s has no weights.' % weight_count)
-
-        for inc in range(0, weight_count):
-            self.groups[inc] = None
-
-        self.control_name = None
-        self.attribute_name = 'switch'
-
-    def get_weight_count(self):
-
-        edit_constraint = space.ConstraintEditor()
-        constraint = edit_constraint.get_constraint(self.switch_joint, 'parentConstraint')
-
-        weight_count = None
-        if constraint:
-            weight_count = edit_constraint.get_weight_count(constraint)
-        else:
-            switch_nodes = space.SpaceSwitch().get_space_switches(self.switch_joint)
-            if switch_nodes:
-                sources = space.SpaceSwitch().get_source(switch_nodes[0])
-                weight_count = len(sources)
-
-        return weight_count
-
-    def add_groups_to_index(self, index, groups):
-        """
-        A switch joint is meant to switch visibility between rigs.
-        By adding groups you define what their visibility is when the switch attribute changes.
-        An index of 0 means the groups will be visible when the switch is at 0, but invisible when the switch is at 1.
-
-        Args:
-            index (int): The index on the switch. Needs to be an integer value even though switch is a float.
-            groups (list): The list of groups that should have visibility attached to the index.
-        """
-
-        groups = util.convert_to_sequence(groups)
-
-        if not self.switch_joint or not cmds.objExists(self.switch_joint):
-            util.warning('Switch joint %s does not exist' % self.switch_joint)
-            return
-
-        weight_count = self.get_weight_count()
-
-        if weight_count < (index + 1):
-            util.warning('Adding groups to index %s is undefined.'
-                         ' %s.witch does not have that many inputs.'
-                         % (index, self.switch_joint))
-
-        self.groups[index] = groups
-
-    def set_attribute_control(self, transform):
-        """
-        Set where the switch attribute should live.
-
-        Args:
-            transform (str): The name of a transform
-        """
-
-        self.control_name = transform
-
-    def set_attribute_name(self, attribute_name):
-        """
-        Set the name of the switch attribute on the attribute_control.
-
-        Args:
-            attribute_name (str): The name for the attribute.
-        """
-
-        self.attribute_name = attribute_name
-
-    def create(self):
-
-        attribute_name = None
-        if self.control_name and cmds.objExists(self.control_name):
-
-            weight_count = self.get_weight_count()
-
-            var = attr.MayaNumberVariable(self.attribute_name)
-
-            var.set_min_value(0)
-
-            max_value = weight_count - 1
-            var_max_value = var.get_max_value()
-
-            if var_max_value is not None:
-                if max_value < var_max_value:
-                    max_value = var_max_value
-
-            var.set_max_value(max_value)
-            var.set_keyable(True)
-            var.create(self.control_name)
-
-            attribute_name = var.get_name()
-            cmds.connectAttr(attribute_name, '%s.switch' % self.switch_joint)
-        if not self.control_name or not cmds.objExists(self.control_name):
-            attribute_name = '%s.switch' % self.switch_joint
-
-        for key in self.groups.keys():
-
-            groups = self.groups[key]
-
-            if not groups:
-                continue
-
-            for group in groups:
-                attr.connect_equal_condition(attribute_name, '%s.visibility' % group, key)
-
-
-class MirrorControlKeyframes:
-
-    def __init__(self, node):
-        self.node = node
-
-    def _get_output_keyframes(self):
-
-        found = anim.get_output_keyframes(self.node)
-
-        return found
-
-    def _map_connections(self, connections):
-        new_connections = []
-
-        if not connections:
-            return new_connections
-
-        for connection in connections:
-            node, attribute = connection.split('.')
-
-            new_node = node
-
-            new_node = space.find_transform_left_side(node, check_if_exists=True)
-            if not new_node:
-                new_node = space.find_transform_right_side(node, check_if_exists=True)
-
-            new_connections.append('%s.%s' % (new_node, attribute))
-
-        return new_connections
-
-    def mirror_outputs(self, fix_translates=False):
-
-        found_keyframes = self._get_output_keyframes()
-
-        for keyframe in found_keyframes:
-
-            util.show('Working to mirror keyframe: %s' % keyframe)
-
-            cmds.dgeval(keyframe)
-            new_keyframe = cmds.duplicate(keyframe)[0]
-
-            connections = attr.Connections(keyframe)
-            outputs = connections.get_outputs()
-            inputs = connections.get_inputs()
-
-            mapped_output = self._map_connections(outputs)
-            mapped_input = self._map_connections(inputs)
-
-            if not mapped_output:
-                cmds.delete(new_keyframe)
-                util.warning('Keyframe %s has no outputs to mirror. Skipping' % keyframe)
-                continue
-
-            for inc in range(0, len(mapped_output), 2):
-
-                output = mapped_output[inc]
-                split_output = output.split('.')
-                new_output = '%s.%s' % (new_keyframe, split_output[1])
-
-                do_fix_translates = False
-
-                if mapped_output[inc + 1].find('.translate') > -1 and fix_translates:
-                    do_fix_translates = True
-
-                no_output = True
-
-                if cmds.objExists(mapped_output[inc + 1]) and not attr.get_inputs(mapped_output[inc + 1]):
-
-                    if not do_fix_translates:
-                        try:
-                            cmds.connectAttr(new_output, mapped_output[inc + 1], f=True)
-                        except:
-                            util.warning('Could not connect %s into %s' % (new_output, mapped_output[inc + 1]))
-                    if do_fix_translates:
-                        attr.connect_multiply(new_output, mapped_output[inc + 1], -1)
-
-                    no_output = False
-
-                if attr.get_inputs(mapped_output[inc + 1]):
-                    util.warning(
-                        'Could not output mirrored keyframe into %s. An input already exists for that attribute.' %
-                        mapped_output[inc + 1])
-
-            if no_output:  # TODO: Refactor, this is grabbing something from the scope of a for loop.
-                cmds.delete(new_keyframe)
-                continue
-
-            for inc in range(0, len(mapped_input), 2):
-                input_connection = mapped_input[inc + 1]
-                split_input = input_connection.split('.')
-                new_input = '%s.%s' % (new_keyframe, split_input[1])
-
-                cmds.connectAttr(mapped_input[inc], new_input, f=True)
-
-
-class TwistRibbon(object):
-
-    def __init__(self, joint, end_transform=None):
-        """
-        Takes a joint.
-        If no end_transform given, the code will take the first child of the joint as the end of the ribbon.
-        """
-        self.btm_joint = None
-        self.top_joint = None
-        self.surface_stretch_curve_node = None
-        self.surface_stretch_curve = None
-        self.joints = []
-        self.rivets = []
-        self.control_xforms = []
-        self.rivet_gr = None
-        self.surface = None
-        self.top_locator = None
-        self.btm_locator = None
-        self.joint_count = 5
-        self.group = None
-        self._joint = joint
-        self._end_transform = end_transform
-        self._description = 'section'
-        self._offset_axis = 'Y'
-        self._attach_directly = False
-        self._top_parent = None
-        self._btm_parent = None
-        self._top_constraint = None
-        self._top_constraint_type = None
-        self._btm_constraint = None
-        self._btm_constraint_type = None
-        self._btm_twist_fix = False
-        self._top_twist_fix = False
-        self._dual_quat = False
-        self._ribbon_offset = 1
-        self._rounded = False
-
-    def _create_top_twister_joint(self):
-
-        joint1, joint2, ik = space.create_pole_chain(self.top_locator, self.btm_locator,
-                                                     'twist_topFix_%s' % self._description, space.IkHandle.solver_rp)
-        cmds.hide(joint1, joint2)
-
-        self.top_ik = ik
-
-        xform = space.create_xform_group(joint1)
-        cmds.parent(xform, self.top_locator)
-        cmds.parent(self.top_joint, joint1)
-
-        cmds.parent(ik, self.btm_locator)
-        cmds.hide(joint1, ik)
-
-    def _create_btm_twister_joint(self):
-        joint1, joint2, ik = space.create_pole_chain(self.btm_locator, self.top_locator,
-                                                     'twist_btmFix_%s' % self._description, space.IkHandle.solver_rp)
-        cmds.hide(joint1, joint2)
-
-        self.btm_ik = ik
-
-        xform = space.create_xform_group(joint1)
-        cmds.parent(xform, self.btm_locator)
-        cmds.parent(self.btm_joint, joint1)
-
-        cmds.parent(ik, self.top_locator)
-
-        cmds.hide(joint1, ik)
-
-    def set_description(self, description):
-        self._description = description
-
-    def set_joint_count(self, int_value):
-        self.joint_count = int_value
-
-    def set_joints(self, joint_list):
-        self.joints = joint_list
-
-    def set_ribbon_offset_axis(self, axis_letter):
-        self._offset_axis = axis_letter
-
-    def set_attach_directly(self, bool_value):
-        self._attach_directly = bool_value
-
-    def set_top_parent(self, transform):
-        self._top_parent = transform
-
-    def set_btm_parent(self, transform):
-        self._btm_parent = transform
-
-    def set_top_constraint(self, transform, constraint_type='parentConstraint'):
-        self._top_constraint = transform
-        self._top_constraint_type = constraint_type
-
-    def set_btm_constraint(self, transform, constraint_type='parentConstraint'):
-        self._btm_constraint = transform
-        self._btm_constraint_type = constraint_type
-
-    def set_top_twist_fix(self, bool_value):
-        self._top_twist_fix = bool_value
-
-    def set_btm_twist_fix(self, bool_value):
-        self._btm_twist_fix = bool_value
-
-    def set_dual_quaternion(self, bool_value, turn_twist_fix_on=True):
-        self._dual_quat = bool_value
-        if turn_twist_fix_on:
-            self._top_twist_fix = True
-            self._btm_twist_fix = True
-
-    def set_ribbon_offset(self, value):
-        self._ribbon_offset = value
-
-    def set_rounded(self, bool_value):
-        self._rounded = bool_value
-
-    def create(self):
-
-        top_loc = cmds.spaceLocator(n=core.inc_name('locator_twistRibbonTop_%s' % self._description))[0]
-        btm_loc = cmds.spaceLocator(n=core.inc_name('locator_twistRibbonBtm_%s' % self._description))[0]
-
-        temp_group = None
-        if not self._end_transform:
-            children = cmds.listRelatives(self._joint, type='joint')
-            if not children:
-                util.warning('No child found for %s. Could not create strip' % self._joint)
-                return
-            temp_group = children[0]
-        if self._end_transform:
-            temp_group = self._end_transform
-        ribbon_gr = cmds.group(em=True, n=core.inc_name('twistRibbon_%s' % self._description))
-        self.group = ribbon_gr
-
-        spans = -1
-        if self._rounded:
-            spans = 1
-
-        self.surface = geo.transforms_to_nurb_surface([self._joint, temp_group], description=self._description,
-                                                      spans=spans, offset_axis=self._offset_axis,
-                                                      offset_amount=self._ribbon_offset)
-        if self._dual_quat:
-            cmds.rebuildSurface(self.surface,
-                                ch=False,
-                                rpo=1,
-                                rt=0,
-                                end=1,
-                                kr=0,
-                                kcp=0,
-                                kc=0,
-                                su=1,
-                                du=1,
-                                sv=2,
-                                dv=3,
-                                tol=0.01,
-                                fr=0,
-                                dir=2)
-
-        cmds.parent(self.surface, ribbon_gr)
-        if not self.joints:
-            self.joints = geo.nurb_surface_v_to_transforms(self.surface, self._description, count=self.joint_count)
-            cmds.parent(self.joints, ribbon_gr)
-
-        max_u = cmds.getAttr('%s.minMaxRangeU' % self.surface)[0][1]
-        u_value = max_u / 2.0
-        curve, curve_node = cmds.duplicateCurve(self.surface + '.u[' + str(u_value) + ']', ch=True, rn=0, local=0,
-                                                r=True, n=core.inc_name('liveCurve_%s' % self._description))
-        curve_node = cmds.rename(curve_node, core.inc_name('curveFromSurface_%s' % self._description))
-        self.surface_stretch_curve = curve
-        self.surface_stretch_curve_node = curve_node
-        cmds.parent(curve, ribbon_gr)
-
-        rivet_gr = cmds.group(em=True, n=core.inc_name('twistRibbon_rivets_%s' % self._description))
-        self.rivet_gr = rivet_gr
-        cmds.parent(rivet_gr, ribbon_gr)
-
-        self.control_xforms = []
-
-        for joint in self.joints:
-
-            cmds.delete(cmds.orientConstraint(self._joint, joint))
-            cmds.makeIdentity(joint, apply=True, r=True)
-
-            rivet = geo.attach_to_surface(joint, self.surface, constrain=self._attach_directly)
-
-            rel = cmds.listRelatives(rivet, type='transform')
-
-            if rel:
-                self.control_xforms.append(rel[1])
-
-            shapes = core.get_shapes(rivet)
-            cmds.hide(shapes)
-            cmds.parent(rivet, rivet_gr)
-
-            self.rivets.append(rivet)
-
-        skin_surface = deform.SkinJointSurface(self.surface, self._description)
-        if self._rounded:
-            skin_surface.set_join_ends(True)
-        skin_surface.set_joint_u(True)
-        skin_surface.create()
-
-        joints = skin_surface.get_joint_list()
-
-        if self._dual_quat:
-            cmds.delete(joints[1:-1])
-            joints = [joints[0], joints[-1]]
-        if not self._dual_quat:
-            cmds.setAttr('%s.skinningMethod' % skin_surface.skin_cluster, 0)
-
-        self.top_joint = joints[0]
-        self.btm_joint = joints[1]
-
-        space.MatchSpace(joints[0], top_loc).translation_to_rotate_pivot()
-        space.MatchSpace(joints[1], btm_loc).translation_to_rotate_pivot()
-
-        cmds.parent(joints[0], top_loc)
-        cmds.parent(joints[-1], btm_loc)
-
-        skin = skin_surface.get_skin()
-        cmds.skinPercent(skin, self.surface, normalize=True)
-
-        cmds.hide(joints)
-
-        self.top_locator = top_loc
-        self.btm_locator = btm_loc
-
-        if self._top_parent and cmds.objExists(self._top_parent):
-            cmds.parent(self.top_locator, self._top_parent)
-        if self._btm_parent and cmds.objExists(self._btm_parent):
-            cmds.parent(self.btm_locator, self._btm_parent)
-
-        if self._top_constraint and cmds.objExists(self._top_constraint):
-            eval('cmds.%s(%s,%s,mo = True)' % (self._top_constraint_type, self._top_constraint, top_loc))
-
-        if self._btm_constraint and cmds.objExists(self._btm_constraint):
-            eval('cmds.%s(%s,%s,mo = True)' % (self._btm_constraint_type, self._btm_constraint, btm_loc))
-
-        if self._top_twist_fix:
-            self._create_top_twister_joint()
-        if self._btm_twist_fix:
-            self._create_btm_twister_joint()
-
-        return [top_loc, btm_loc]
-
-
-class IkFkSwitch(object):
-    """
-    Not implemented, but would be nice to have the ik/fk switch behavior on any set. This class would help add it.
-    """
-
-    def __init__(self, fk_controls, ik_controls):
-        pass
-
-    def set_fk(self, fk_controls, fk_joints):
-        pass
-
-    def set_ik(self, ik_controls, ik_joints):
-        pass
-
-    def create(self):
-        pass
-
-
-def rename_control(old_name, new_name):
-    new_name = Control(old_name).rename(new_name)
-
-    return new_name
-
-
-def rename_message_groups(search_name, replace_name):
-    message_attrs = attr.get_message_attributes(search_name)
-
-    if message_attrs:
-
-        for attr_name in message_attrs:
-
-            attr_node = '%s.%s' % (search_name, attr_name)
-
-            if attr_name.startswith('group'):
-
-                node = attr.get_attribute_input(attr_node, True)
-
-                if node.find(search_name) > -1:
-                    new_node = node.replace(search_name, replace_name)
-
-                    rename_message_groups(node, new_node)
-
-                    constraints = cmds.listRelatives(node, type='constraint')
-
-                    if constraints:
-
-                        for constraint in constraints:
-                            new_constraint = constraint.replace(node, new_node)
-
-                            cmds.rename(constraint, new_constraint)
-
-                    cmds.rename(node, new_node)
-
-
-def create_joint_buffer(joint, connect_inverse=True):
-    fix_joint = cmds.joint(n=core.inc_name('bufferFix_%s' % joint))
-    cmds.setAttr('%s.drawStyle' % fix_joint, 2)
-    space.MatchSpace(joint, fix_joint).translation_rotation()
-    cmds.makeIdentity(fix_joint, apply=True, r=True)
-
-    parent = cmds.listRelatives(joint, p=True, f=True)
-
-    if parent:
-        parent = parent[0]
-        cmds.parent(fix_joint, parent)
-
-        if connect_inverse:
-            if not cmds.isConnected('%s.scale' % parent, '%s.inverseScale' % fix_joint):
-                cmds.connectAttr('%s.scale' % parent, '%s.inverseScale' % fix_joint)
-
-    cmds.parent(joint, fix_joint)
-
-    return fix_joint
-
-
-def create_distance_reader(xform1, xform2, on_distance=1, off_distance=-1, negative_value=False):
-    """
-    Create a distance reader between 2 transforms.
-    The command will create an attribute from 0 to one.
-    0 when the distance is greater than off_distance.
-    1 when the distance is less than on_distance.
-    -1 off distance uses the current distance between xform1 and xform2 as the off_distance.
-    where on distance tells when to activate based on distance, the negative_value activates at -1
-    when the value goes the other way.
-
-
-    Returns:
-        str: distance node name
-    """
-
-    distance = cmds.createNode('distanceBetween', n=core.inc_name('distanceBetween_%s' % xform1))
-
-    cmds.connectAttr('%s.worldMatrix' % xform1, '%s.inMatrix1' % distance)
-    cmds.connectAttr('%s.worldMatrix' % xform2, '%s.inMatrix2' % distance)
-
-    distance_value = cmds.getAttr('%s.distance' % distance)
-
-    cmds.addAttr(distance, ln='currentDistance', k=True)
-    cmds.addAttr(distance, ln='activate', min=0, max=1, dv=0, k=True)
-
-    if off_distance < 0:
-        off_distance = distance_value
-
-    cmds.connectAttr('%s.distance' % distance, '%s.currentDistance' % distance)
-
-    if not negative_value:
-        anim.quick_driven_key('%s.distance' % distance, '%s.activate' % distance, [off_distance, on_distance], [0, 1],
-                              infinite=True, tangent_type='linear')
-    if negative_value:
-        neg_value = (off_distance - on_distance) + off_distance
-
-        anim.quick_driven_key('%s.distance' % distance, '%s.activate' % distance,
-                              [neg_value, off_distance, on_distance], [-1, 0, 1], infinite=True, tangent_type='linear')
-
-    return distance
-
-
-def create_distance_scale(xform1, xform2, axis='X', offset=1):
-    """
-    Create a stretch effect on a transform by changing the scale when the distance changes between xform1 and xform2.
-
-    Args:
-        xform1 (str): The name of a transform.
-        xform2 (str): The name of a transform.
-        axis (str): "X", "Y", "Z" The axis to attach the stretch effect to.
-        offset (float): Add an offset to the value.
-
-    Returns:
-        tuple: (locator1, locator2) The names of the two locators used to calculate distance.
-    """
-    locator1 = cmds.spaceLocator(n=core.inc_name('locatorDistance_%s' % xform1))[0]
-
-    space.MatchSpace(xform1, locator1).translation()
-
-    locator2 = cmds.spaceLocator(n=core.inc_name('locatorDistance_%s' % xform2))[0]
-    space.MatchSpace(xform2, locator2).translation()
-
-    distance = cmds.createNode('distanceBetween', n=core.inc_name('distanceBetween_%s' % xform1))
-
-    multiply = cmds.createNode('multiplyDivide', n=core.inc_name('multiplyDivide_%s' % xform1))
-
-    cmds.connectAttr('%s.worldMatrix' % locator1, '%s.inMatrix1' % distance)
-    cmds.connectAttr('%s.worldMatrix' % locator2, '%s.inMatrix2' % distance)
-
-    distance_value = cmds.getAttr('%s.distance' % distance)
-
-    if offset != 1:
-        anim.quick_driven_key('%s.distance' % distance, '%s.input1X' % multiply, [distance_value, distance_value * 2],
-                              [distance_value, distance_value * 2 * offset], infinite=True)
-
-    if offset == 1:
-        cmds.connectAttr('%s.distance' % distance, '%s.input1X' % multiply)
-
-    cmds.setAttr('%s.input2X' % multiply, distance_value)
-    cmds.setAttr('%s.operation' % multiply, 2)
-
-    cmds.connectAttr('%s.outputX' % multiply, '%s.scale%s' % (xform1, axis))
-
-    return locator1, locator2
-
-
-def create_sparse_joints_on_curve(curve, joint_count, description):
-    """
-    Create joints on a curve that are evenly spaced and not in hierarchy.
-    """
-
-    cmds.select(cl=True)
-
-    total_length = cmds.arclen(curve)
-
-    part_length = total_length / (joint_count - 1)
-    current_length = 0
-
-    joints = []
-
-    percent = 0
-
-    segment = 1.00 / joint_count
-
-    for inc in range(0, joint_count):
-
-        param = geo.get_parameter_from_curve_length(curve, current_length)
-
-        position = geo.get_point_from_curve_parameter(curve, param)
-
-        cmds.select(cl=True)
-        joint = cmds.joint(p=position, n=core.inc_name('joint_%s' % description))
-
-        cmds.addAttr(joint, ln='param', at='double', dv=param)
-
-        if joints:
-            cmds.joint(joints[-1],
-                       e=True,
-                       zso=True,
-                       oj="xyz",
-                       sao="yup")
-
-        current_length += part_length
-
-        joints.append(joint)
-
-        percent += segment
-
-    return joints
-
-
-@core.undo_chunk
-def create_joints_on_curve(curve, joint_count, description, attach=True, create_controls=False):
-    """
-    Create joints on curve that do not aim at child.
-
-    Args:
-        curve (str): The name of a curve.
-        joint_count (int): The number of joints to create.
-        description (str): The description to give the joints.
-        attach (bool): Whether to attach the joints to the curve.
-        create_controls (bool): Whether to create controls on the joints.
-
-    Returns:
-        list: [ joints, group, control_group ] joints is a list of joints, group is the main group for the joints,
-            control_group is the main group above the controls.
-        If create_controls = False then control_group = None
-
-    """
-    group = cmds.group(em=True, n=core.inc_name('joints_%s' % curve))
-    control_group = None
-
-    if create_controls:
-        control_group = cmds.group(em=True, n=core.inc_name('controls_%s' % curve))
-        cmds.addAttr(control_group, ln='twist', k=True)
-        cmds.addAttr(control_group, ln='offsetScale', min=-1, dv=0, k=True)
-
-    cmds.select(cl=True)
-
-    total_length = cmds.arclen(curve)
-
-    part_length = total_length / (joint_count - 1)
-    current_length = 0
-
-    joints = []
-
-    cmds.select(cl=True)
-
-    percent = 0
-
-    segment = 1.00 / joint_count
-
-    for inc in range(0, joint_count):
-
-        param = geo.get_parameter_from_curve_length(curve, current_length)
-
-        position = geo.get_point_from_curve_parameter(curve, param)
-        if attach:
-            cmds.select(cl=True)
-
-        joint = cmds.joint(p=position, n=core.inc_name('joint_%s' % description))
-
-        cmds.addAttr(joint, ln='param', at='double', dv=param, k=True)
-
-        if joints:
-            cmds.joint(joints[-1],
-                       e=True,
-                       zso=True,
-                       oj="xyz",
-                       sao="yup")
-        attach_node = None
-        if attach:
-            attach_node = geo.attach_to_curve(joint, curve, parameter=param)
-            cmds.parent(joint, group)
-
-            cmds.connectAttr('%s.param' % joint, '%s.parameter' % attach_node)
-        current_length += part_length
-
-        if create_controls:
-            control = Control(core.inc_name('CNT_TWEAKER_%s' % description.upper()))
-            control.set_curve_type('pin')
-            control.rotate_shape(90, 0, 0)
-            control.hide_visibility_attribute()
-
-            control_name = control.get()
-
-            parameter_value = cmds.getAttr('%s.parameter' % attach_node)
-
-            percent_var = attr.MayaNumberVariable('percent')
-            percent_var.set_min_value(0)
-            percent_var.set_max_value(10)
-            percent_var.set_value(parameter_value * 10)
-            percent_var.create(control_name)
-
-            attr.connect_multiply(percent_var.get_name(), '%s.parameter' % attach_node, 0.1)
-
-            xform = space.create_xform_group(control_name)
-
-            cmds.connectAttr('%s.positionX' % attach_node, '%s.translateX' % xform)
-            cmds.connectAttr('%s.positionY' % attach_node, '%s.translateY' % xform)
-            cmds.connectAttr('%s.positionZ' % attach_node, '%s.translateZ' % xform)
-
-            side = control.color_respect_side(True, 0.1)
-
-            if side != 'C':
-                control_name = cmds.rename(control_name, core.inc_name(control_name[0:-3] + '1_%s' % side))
-
-            attr.connect_translate(control_name, joint)
-            attr.connect_rotate(control_name, joint)
-
-            offset = util_math.fade_sine(percent)
-
-            attr.connect_multiply('%s.twist' % control_group, '%s.rotateX' % joint, offset)
-
-            plus = cmds.createNode('plusMinusAverage', n=core.inc_name('plus_%s' % control_group))
-            cmds.setAttr('%s.input1D[0]' % plus, 1)
-
-            attr.connect_multiply('%s.offsetScale' % control_group, '%s.input1D[1]' % plus, offset, plus=False)
-
-            multiply = attr.MultiplyDivideNode(control_group)
-
-            multiply.input1X_in('%s.output1D' % plus)
-            multiply.input1Y_in('%s.output1D' % plus)
-            multiply.input1Z_in('%s.output1D' % plus)
-
-            multiply.input2X_in('%s.scaleX' % control_name)
-            multiply.input2Y_in('%s.scaleY' % control_name)
-            multiply.input2Z_in('%s.scaleZ' % control_name)
-
-            multiply.outputX_out('%s.scaleX' % joint)
-            multiply.outputY_out('%s.scaleY' % joint)
-            multiply.outputZ_out('%s.scaleZ' % joint)
-
-            cmds.parent(xform, control_group)
-
-        joints.append(joint)
-
-        percent += segment
-
-    if not attach:
-        cmds.parent(joints[0], group)
-
-    return joints, group, control_group
-
-
-def create_spline_ik_stretch(curve, joints, node_for_attribute=None, create_stretch_on_off=False, create_bulge=True,
-                             scale_axis='X'):
-    """
-    Makes the joints stretch on the curve.
-    Joints must be on a spline ik that is attached to the curve.
-
-    Args:
-        curve (str): The name of the curve that joints are attached to via spline ik.
-        joints (list): List of joints attached to spline ik.
-        node_for_attribute (str): The name of the node to create the attributes on.
-        create_stretch_on_off (bool): Whether to create extra attributes to slide the stretch value on/off.
-        create_bulge (bool): Whether to add bulging to the other axis that are not the scale axis.
-        scale_axis (str): 'X', 'Y', or 'Z', the axis that the joints stretch on.
-    """
-    scale_axis = scale_axis.capitalize()
-
-    arclen_node = cmds.arclen(curve, ch=True, n=core.inc_name('curveInfo_%s' % curve))
-
-    arclen_node = cmds.rename(arclen_node, core.inc_name('curveInfo_%s' % curve))
-
-    multiply_scale_offset = cmds.createNode('multiplyDivide', n=core.inc_name('multiplyDivide_offset_%s' % arclen_node))
-    cmds.setAttr('%s.operation' % multiply_scale_offset, 2)
-
-    multiply = cmds.createNode('multiplyDivide', n=core.inc_name('multiplyDivide_%s' % arclen_node))
-
-    cmds.connectAttr('%s.arcLength' % arclen_node, '%s.input1X' % multiply_scale_offset)
-
-    cmds.connectAttr('%s.outputX' % multiply_scale_offset, '%s.input1X' % multiply)
-
-    cmds.setAttr('%s.input2X' % multiply, cmds.getAttr('%s.arcLength' % arclen_node))
-    cmds.setAttr('%s.operation' % multiply, 2)
-
-    joint_count = len(joints)
-
-    segment = 1.00 / joint_count
-
-    percent = 0
-
-    for joint in joints:
-
-        attribute = '%s.outputX' % multiply
-
-        if create_stretch_on_off and node_for_attribute:
-            var = attr.MayaNumberVariable('stretchOnOff')
-            var.set_min_value(0)
-            var.set_max_value(1)
-            var.set_keyable(True)
-            var.create(node_for_attribute)
-
-            blend = cmds.createNode('blendColors', n=core.inc_name('blendColors_stretchOnOff_%s' % curve))
-
-            cmds.connectAttr(attribute, '%s.color1R' % blend)
-            cmds.setAttr('%s.color2R' % blend, 1)
-
-            cmds.connectAttr('%s.outputR' % blend, '%s.scale%s' % (joint, scale_axis))
-
-            cmds.connectAttr('%s.stretchOnOff' % node_for_attribute, '%s.blender' % blend)
-
-        if not create_stretch_on_off:
-            cmds.connectAttr(attribute, '%s.scale%s' % (joint, scale_axis))
-
-        if create_bulge:
-            # bulge cbb
-            plus = cmds.createNode('plusMinusAverage', n=core.inc_name('plusMinusAverage_scale_%s' % joint))
-
-            cmds.addAttr(plus, ln='scaleOffset', dv=1, k=True)
-            cmds.addAttr(plus, ln='bulge', dv=1, k=True)
-
-            arc_value = util_math.fade_sine(percent)
-
-            attr.connect_multiply('%s.outputX' % multiply_scale_offset, '%s.bulge' % plus, arc_value)
-
-            attr.connect_plus('%s.scaleOffset' % plus, '%s.input1D[0]' % plus)
-            attr.connect_plus('%s.bulge' % plus, '%s.input1D[1]' % plus)
-
-            scale_value = cmds.getAttr('%s.output1D' % plus)
-
-            multiply_offset = cmds.createNode('multiplyDivide', n=core.inc_name('multiply_%s' % joint))
-            cmds.setAttr('%s.operation' % multiply_offset, 2)
-            cmds.setAttr('%s.input1X' % multiply_offset, scale_value)
-
-            cmds.connectAttr('%s.output1D' % plus, '%s.input2X' % multiply_offset)
-
-            blend = cmds.createNode('blendColors', n=core.inc_name('blendColors_%s' % joint))
-
-            attribute = '%s.outputR' % blend
-
-            if node_for_attribute:
-                cmds.connectAttr('%s.outputX' % multiply_offset, '%s.color1R' % blend)
-
-                cmds.setAttr('%s.color2R' % blend, 1)
-
-                var = attr.MayaNumberVariable('stretchyBulge')
-                var.set_min_value(0)
-                var.set_max_value(10)
-                var.set_keyable(True)
-                var.create(node_for_attribute)
-
-                attr.connect_multiply('%s.stretchyBulge' % node_for_attribute,
-                                      '%s.blender' % blend, 0.1)
-
-            if not node_for_attribute:
-                attribute = '%s.outputX' % multiply_offset
-
-            if scale_axis == 'X':
-                cmds.connectAttr(attribute, '%s.scaleY' % joint)
-                cmds.connectAttr(attribute, '%s.scaleZ' % joint)
-            if scale_axis == 'Y':
-                cmds.connectAttr(attribute, '%s.scaleX' % joint)
-                cmds.connectAttr(attribute, '%s.scaleZ' % joint)
-            if scale_axis == 'Z':
-                cmds.connectAttr(attribute, '%s.scaleX' % joint)
-                cmds.connectAttr(attribute, '%s.scaleY' % joint)
-
-        percent += segment
-
-
-def create_simple_spline_ik_stretch(curve, joints, stretch_axis='Y'):
-    """
-    Stretch joints on curve. Joints must be attached to a spline ik.
-    This is a much simpler setup than create_spline_ik_stretch.
-
-    Args:
-        curve (str): The name of the curve that joints are attached to via spline ik.
-        joints (list): List of joints attached to spline ik.
-        stretch_axis (str): TODO: Fill description.
-    """
-    arclen_node = cmds.arclen(curve, ch=True, n=core.inc_name('curveInfo_%s' % curve))
-
-    arclen_node = cmds.rename(arclen_node, core.inc_name('curveInfo_%s' % curve))
-
-    multiply_scale_offset = cmds.createNode('multiplyDivide', n=core.inc_name('multiplyDivide_offset_%s' % arclen_node))
-    cmds.setAttr('%s.operation' % multiply_scale_offset, 2)
-
-    multiply = cmds.createNode('multiplyDivide', n=core.inc_name('multiplyDivide_%s' % arclen_node))
-
-    cmds.connectAttr('%s.arcLength' % arclen_node, '%s.input1X' % multiply_scale_offset)
-
-    cmds.connectAttr('%s.outputX' % multiply_scale_offset, '%s.input1X' % multiply)
-
-    cmds.setAttr('%s.input2X' % multiply, cmds.getAttr('%s.arcLength' % arclen_node))
-    cmds.setAttr('%s.operation' % multiply, 2)
-
-    joint_count = len(joints)
-
-    segment = 1.00 / joint_count
-
-    percent = 0
-
-    for joint in joints:
-        attribute = '%s.outputX' % multiply
-
-        cmds.connectAttr(attribute, '%s.scale%s' % (joint, stretch_axis))
-
-        percent += segment
-
-
-def create_bulge_chain(joints, control, max_value=15):
-    """
-    Adds scaling to a joint chain that mimics a cartoony water bulge moving along a tube.
-
-    Args:
-        joints (list): List of joints that the bulge effect should move along.
-        control (str): Name of the control to put the bulge slider on.
-        max_value (float): The maximum value of the slider.
-    """
-
-    control_and_attribute = '%s.bulge' % control
-
-    if not cmds.objExists(control_and_attribute):
-        var = attr.MayaNumberVariable('bulge')  # TODO: BUG this is referencing something that has not been defined.
-        var.set_variable_type(var.TYPE_DOUBLE)
-        var.set_min_value(0)
-        var.set_max_value(max_value)
-        var.create(control)
-
-    attributes = ['Y', 'Z']
-
-    joint_count = len(joints)
-
-    offset = 10.00 / joint_count
-
-    initial_driver_value = 0
-    default_scale_value = 1
-    scale_value = 2
-
-<<<<<<< HEAD
-    for inc, joint in enumerate(joints):
-=======
-    for joint in joints:
->>>>>>> e6480d62
-        for attr in attributes:
-            cmds.setDrivenKeyframe('%s.scale%s' % (joint, attr),
-                                   cd=control_and_attribute,
-                                   driverValue=initial_driver_value,
-                                   value=default_scale_value,
-                                   itt='linear',
-                                   ott='linear')
-
-            cmds.setDrivenKeyframe('%s.scale%s' % (joint, attr),
-                                   cd=control_and_attribute,
-                                   driverValue=initial_driver_value + offset * 3,
-                                   value=scale_value,
-                                   itt='linear',
-                                   ott='linear')
-
-            cmds.setDrivenKeyframe('%s.scale%s' % (joint, attr),
-                                   cd=control_and_attribute,
-                                   driverValue=initial_driver_value + (offset * 6),
-                                   value=default_scale_value,
-                                   itt='linear',
-                                   ott='linear')
-
-        initial_driver_value += offset
-
-
-def create_distance_falloff(source_transform,
-                            source_local_vector=None,
-                            target_world_vector=None,
-                            description='falloff'):
-    """
-    Under development.
-    """
-
-    if source_local_vector is None:
-        source_local_vector = [1, 0, 0]
-    if target_world_vector is None:
-        target_world_vector = [1, 0, 0]
-    distance_between = cmds.createNode('distanceBetween',
-                                       n=core.inc_name('distanceBetween_%s' % description))
-
-    cmds.addAttr(distance_between, ln='falloff', at='double', k=True)
-
-    follow_locator = cmds.spaceLocator(n=core.inc_name('follow_%s' % distance_between))[0]
-    match = space.MatchSpace(source_transform, follow_locator)
-    match.translation_rotation()
-    cmds.parent(follow_locator, source_transform)
-    cmds.move(source_local_vector[0], source_local_vector[1], source_local_vector[2], follow_locator, r=True, os=True)
-
-    attr.set_color(follow_locator, 6)
-
-    target_locator = cmds.spaceLocator(n=core.inc_name('target_%s' % distance_between))[0]
-    match = space.MatchSpace(source_transform, target_locator)
-    match.translation_rotation()
-
-    attr.set_color(target_locator, 13)
-
-    parent = cmds.listRelatives(source_transform, p=True)
-
-    if parent:
-        parent = parent[0]
-        cmds.parent(target_locator, parent)
-
-    cmds.move(target_world_vector[0], target_world_vector[1], target_world_vector[2], target_locator, r=True, ws=True)
-
-    cmds.parent(follow_locator, target_locator)
-
-    cmds.parentConstraint(source_transform, follow_locator, mo=True)
-
-    cmds.connectAttr('%s.worldMatrix' % follow_locator,
-                     '%s.inMatrix1' % distance_between)
-
-    cmds.connectAttr('%s.worldMatrix' % target_locator,
-                     '%s.inMatrix2' % distance_between)
-
-    distance_value = cmds.getAttr('%s.distance' % distance_between)
-
-    driver = '%s.distance' % distance_between
-    driven = '%s.falloff' % distance_between
-
-    cmds.setDrivenKeyframe(driven,
-                           cd=driver,
-                           driverValue=distance_value,
-                           value=0,
-                           itt='linear',
-                           ott='linear')
-
-    cmds.setDrivenKeyframe(driven,
-                           cd=driver,
-                           driverValue=0,
-                           value=1,
-                           itt='linear',
-                           ott='linear')
-
-    return distance_between
-
-
-def create_attribute_lag(source, attribute, targets):
-    """
-    Add lag to the targets based on a source attribute.
-    A lag attribute will also be added to source to turn the effect on and off.
-    If you are animating the rotation of a control inputs are as follows:
-
-    create_attribute_lag( 'CNT_FIN_1_L', 'rotateY', ['driver_CNT_FIN_2_L, 'driver_CNT_FIN_3_L', 'driver_CNT_FIN_4_L'] )
-
-    Args:
-        source (str): The node where the attribute lives. Also, a lag attribute will be created here.
-        attribute (str): The attribute to lag. Sometimes can be rotateX, rotateY or rotateZ.
-        targets (list): A list of targets to connect the lag into. The attribute arg will be used as the attribute to
-            connect into on each target.
-    """
-
-    var = attr.MayaNumberVariable('lag')
-    var.set_value(0)
-    var.set_min_value(0)
-    var.set_max_value(1)
-    var.create(source)
-
-    frame_cache = cmds.createNode('frameCache', n=core.inc_name('frameCache_%s_%s' % (source, attribute)))
-
-    cmds.connectAttr('%s.%s' % (source, attribute), '%s.stream' % frame_cache)
-
-    target_count = len(targets)
-
-    for inc in range(0, target_count):
-        cmds.createNode('blendColors')
-        blend = attr.connect_blend('%s.past[%s]' % (frame_cache, inc + 1),
-                                   '%s.%s' % (source, attribute),
-                                   '%s.%s' % (targets[inc], attribute))
-
-        attr.connect_plus('%s.lag' % source, '%s.blender' % blend)
-
-
-def create_attribute_spread(control, transforms, name='spread', axis='Y', invert=False, create_driver=False):
-    """
-    Given a list of transforms, create a spread attribute which will cause them to rotate apart.
-
-    Args:
-        control (str): The name of a control where the spread attribute should be created.
-        transforms (list): A list of transforms that should spread apart by rotation.
-        name (str): The name of the attribute to create.
-        axis (str): Can be 'X','Y','Z'
-        invert (bool): Whether to invert the spread behavior, so it can mirror.
-        create_driver (bool): Whether to create a driver group above the transform.
-    """
-
-    found = [transform for transform in transforms if transform and cmds.objExists(transform)]
-
-
-    if not found:
-        util.warning('No transforms found to spead.')
-        return
-
-    variable = '%s.%s' % (control, name)
-
-    transforms = found
-
-    count = len(transforms)
-
-    section = 2.00 / (count - 1)
-
-    spread_offset = 1.00
-
-    if not cmds.objExists('%s.SPREAD' % control):
-        title = attr.MayaEnumVariable('SPREAD')
-        title.create(control)
-
-    if not cmds.objExists(variable):
-        spread = attr.MayaNumberVariable(name)
-        spread.create(control)
-
-    for transform in transforms:
-
-        if create_driver:
-            transform = space.create_xform_group(transform, 'spread')
-
-        spread_offset_value = None
-        if invert:
-            spread_offset_value = -1 * spread_offset
-        if not invert:
-            spread_offset_value = spread_offset
-
-        attr.connect_multiply(variable, '%s.rotate%s' % (transform, axis), spread_offset_value)
-
-        spread_offset -= section
-
-
-def create_attribute_spread_translate(control, transforms, name='spread', axis='Z', invert=False):
-    """
-    Given a list of transforms, create a spread attribute which will cause them to translate apart.
-    This is good for fingers that are rigged with ik handles.
-
-    Args:
-        control (str): The name of a control where the spread attribute should be created.
-        transforms (list): A list of transforms that should spread apart by translation.
-        name (str): The name of the attribute to create.
-        axis (str): Can be 'X','Y','Z'
-        invert (bool): Whether to invert the spread behavior, so it can mirror.
-    """
-
-    variable = '%s.%s' % (control, name)
-
-    count = len(transforms)
-
-    section = 2.00 / (count - 1)
-
-    spread_offset = 1.00
-
-    if invert == True:
-        spread_offset = -1.00
-
-    if not cmds.objExists('%s.SPREAD' % control):
-        title = attr.MayaEnumVariable('SPREAD')
-        title.create(control)
-
-    if not cmds.objExists(variable):
-        spread = attr.MayaNumberVariable(name)
-        spread.create(control)
-
-    for transform in transforms:
-        attr.connect_multiply(variable, '%s.translate%s' % (transform, axis), spread_offset)
-
-        if invert == False:
-            spread_offset -= section
-        if invert == True:
-            spread_offset += section
-
-
-def create_offset_sequence(attribute, target_transforms, target_attributes):
-    """
-    Create an offset where target_transforms lag behind the attribute.
-    """
-    # split = attribute.split('.')
-
-    count = len(target_transforms)
-    section = 1.00 / count
-    offset = 0
-
-    anim_curve = cmds.createNode('animCurveTU', n=core.inc_name('animCurveTU_%s' % attribute.replace('.', '_')))
-    # cmds.connectAttr(attribute, '%s.input' % anim_curve)
-
-    for inc, transform in enumerate(target_transforms):
-        frame_cache = cmds.createNode('frameCache', n=core.inc_name('frameCache_%s' % transform))
-        cmds.setAttr('%s.varyTime' % frame_cache, inc)
-        cmds.connectAttr('%s.output' % anim_curve, '%s.stream' % frame_cache)
-        cmds.setKeyframe(frame_cache, attribute='stream', t=inc)
-        for target_attribute in target_attributes:
-            cmds.connectAttr('%s.varying' % frame_cache,
-                             '%s.%s' % (transform, target_attribute))
-<<<<<<< HEAD
-
-=======
->>>>>>> e6480d62
-        offset += section
-
-
-def is_control(transform):
-    is_control = False
-
-    maybe_control = False
-
-    if transform.endswith('_CON'):
-        maybe_control = True
-
-    if transform.startswith('CNT_'):
-        maybe_control = True
-
-    if cmds.objExists('%s.control' % transform):
-        return True
-
-    if cmds.objExists('%s.tag' % transform):
-
-        value = cmds.getAttr('%s.tag' % transform)
-
-        if value:
-            maybe_control = True
-
-    if cmds.objExists('%s.curveType' % transform):
-        if maybe_control:
-
-            if not core.has_shape_of_type(transform, 'nurbsCurve'):
-                return False
-
-            return True
-
-    if maybe_control:
-        if core.has_shape_of_type(transform, 'nurbsCurve') or core.has_shape_of_type(transform, 'nurbsSurface'):
-            return True
-
-
-def get_controls(namespace=''):
-    """
-    Get the controls in a scene.
-
-    It follows these rules
-
-    First check if a transform starts with "CNT_"
-    Second check if a transform has an attribute named control.
-    Third check if a transform has an attribute named tag and is a nurbsCurve, and that tag has a value.
-    Fourth check if a transform has an attribute called curveType.
-
-    If it matches any of these conditions it is considered a control.
-
-    Returns:
-        list: List of control names.
-    """
-
-    name = '*'
-    if namespace:
-        name = '%s:*' % namespace
-
-    transforms = cmds.ls(name, type='transform')
-    joints = cmds.ls(name, type='joint')
-
-    if joints:
-        transforms += joints
-
-    found = []
-    found_with_value = []
-    # TODO: Refactor with short circuit evaluation.
-    for transform_node in transforms:
-
-        if cmds.objExists('%s.POSE' % transform_node):
-            continue
-
-        transform = core.remove_namespace_from_string(transform_node)
-
-        if transform.startswith('CNT_'):
-            found.append(transform_node)
-            continue
-
-        # temporary until I change the prefix behavior
-        if transform.startswith('xform_'):
-            continue
-        if transform.startswith('driver_'):
-            continue
-        if transform.startswith('follow_'):
-            continue
-        if transform.startswith('offset_'):
-            continue
-        if transform.find('driver_') > -1:
-            continue
-
-        if transform.endswith('_CON'):
-            found.append(transform_node)
-            continue
-
-        if transform.endswith('_Ctrl'):
-            found.append(transform_node)
-            continue
-
-        if cmds.objExists('%s.control' % transform_node):
-            found.append(transform_node)
-            continue
-
-        if cmds.objExists('%s.tag' % transform_node):
-
-            if core.has_shape_of_type(transform_node, 'nurbsCurve'):
-
-                found.append(transform_node)
-                value = cmds.getAttr('%s.tag' % transform_node)
-
-                if value:
-                    found_with_value.append(transform_node)
-
-            continue
-
-        if cmds.objExists('%s.curveType' % transform_node):
-            found.append(transform_node)
-            continue
-
-    if found_with_value:
-        found = found_with_value
-
-    return found
-
-
-def select_controls(namespace=''):
-    controls = get_controls(namespace)
-    cmds.select(controls)
-
-
-def key_controls(namespace=''):
-    controls = get_controls(namespace)
-    cmds.setKeyframe(controls, shape=0, controlPoints=0, hierarchy='none', breakdown=0)
-
-
-@core.undo_chunk
-def mirror_control(control):
-    """
-    Find the right side control of a left side control, and mirror the control cvs.
-
-    It follows these rules:
-    It will only match if the corresponding right side name exists.
-
-    Replace _L with _R at the end of a control name.
-    Replace L_ with R_ at the start of a control name.
-    Replace lf with rt inside the control name
-    """
-    if not control:
-        return
-
-    shapes = core.get_shapes(control)
-
-    if not shapes:
-        return
-
-    shape = shapes[0]
-
-    if not cmds.objExists('%s.cc' % shape):
-        return
-
-    other_control = space.find_transform_right_side(control)
-
-    if not other_control or not cmds.objExists(other_control):
-        return
-
-    other_shapes = core.get_shapes(other_control)
-    if not other_shapes:
-        return
-
-    for inc in range(0, len(shapes)):
-        shape = shapes[inc]
-        other_shape = other_shapes[inc]
-
-        if not cmds.objExists('%s.cc' % other_shape):
-            return
-
-        cvs = cmds.ls('%s.cv[*]' % shape, flatten=True)
-        other_cvs = cmds.ls('%s.cv[*]' % other_shape, flatten=True)
-
-        if len(cvs) != len(other_cvs):
-            return
-
-        for inc in range(0, len(cvs)):
-            position = cmds.pointPosition(cvs[inc], world=True)
-
-            x_value = position[0] * -1
-
-            cmds.move(x_value, position[1], position[2], other_cvs[inc], worldSpace=True)
-
-    return other_control
-
-
-@core.undo_chunk
-def mirror_controls():
-    """
-    Mirror cv positions of all controls in the scene.
-    See get_controls() and mirror_control() for rules.
-    """
-    # selection = cmds.ls(sl = True)
-
-    controls = get_controls()
-
-    found = []
-
-    """
-    if selection:
-        for selection in selection:
-            if selection in controls:
-                found.append(selection)
-
-    if not selection or not found:
-        found = controls
-    """
-
-    found = controls
-
-    mirrored_controls = []
-
-    for control in found:
-
-        if control in mirrored_controls:
-            continue
-
-        other_control = mirror_control(control)
-
-        mirrored_controls.append(other_control)
-
-
-def mirror_mesh_to_matching_mesh(left_mesh, right_mesh):
-    """
-    given 2 meshes under different transforms
-    using the positions from left mesh,
-    calculate the right position and set the verts on the right mesh.
-    """
-    verts = cmds.ls('%s.vtx[*]' % left_mesh, flatten=True)
-    vert_count = len(verts)
-
-    transform_pos = cmds.xform(left_mesh, q=True, ws=True, t=True)
-
-    new_pos = transform_pos
-    new_pos[0] = (new_pos[0] * -1)
-
-    cmds.xform(right_mesh, ws=True, t=new_pos)
-
-    other_verts = cmds.ls('%s.vtx[*]' % right_mesh, flatten=True)
-
-    compatible = geo.is_mesh_compatible(left_mesh, right_mesh)
-    if not compatible:
-        cmds.warning('left and right mesh not compatible')
-        return
-
-    for inc in range(0, vert_count):
-        position = cmds.xform(verts[inc], q=True, ws=True, t=True)
-
-        new_position = list(position)
-        new_position[0] = (position[0] * -1)
-
-        cmds.xform(other_verts[inc], ws=True, t=new_position)
-
-
-def mirror_curve(prefix=None):
-    """
-    Mirror curves in a scene if the end in _L and _R
-    """
-
-    curves = None
-
-    if prefix:
-        curves = cmds.ls('%s*' % prefix, type='transform')
-    if not prefix:
-        found = []
-
-        curve_shapes = cmds.ls(type='nurbsCurve')
-
-        for shape in curve_shapes:
-            parent = cmds.listRelatives(shape, type='transform', p=True)[0]
-
-            if parent not in found:
-                found.append(parent)
-
-        if found:
-            curves = found
-
-    if not curves:
-        return
-
-    for curve in curves:
-        if curve.endswith('_R'):
-            continue
-
-        other_curve = None
-
-        if curve.endswith('_L'):
-            other_curve = curve[:-1] + 'R'
-
-        cvs = cmds.ls('%s.cv[*]' % curve, flatten=True)
-
-        if not other_curve:
-
-            cv_count = len(cvs)
-
-            for inc in range(0, cv_count):
-
-                cv = '%s.cv[%s]' % (curve, inc)
-                other_cv = '%s.cv[%s]' % (curve, cv_count - (inc + 1))
-
-                position = cmds.xform(cv, q=True, ws=True, t=True)
-
-                new_position = list(position)
-
-                new_position[0] = position[0] * -1
-
-                cmds.xform(other_cv, ws=True, t=new_position)
-
-                if inc == cv_count:
-                    break
-
-        if other_curve:
-
-            transform_pos = cmds.xform(curve, q=True, ws=True, t=True)
-
-            new_pos = transform_pos
-            new_pos[0] = (new_pos[0] * -1)
-
-            cmds.xform(other_curve, ws=True, t=new_pos)
-
-            other_cvs = cmds.ls('%s.cv[*]' % other_curve, flatten=True)
-
-            if len(cvs) != len(other_cvs):
-                continue
-
-            for inc in range(0, len(cvs)):
-                position = cmds.xform(cvs[inc], q=True, ws=True, t=True)
-
-                new_position = list(position)
-                new_position[0] = (position[0] * -1)
-
-                cmds.xform(other_cvs[inc], ws=True, t=new_position)
-
-
-def process_joint_weight_to_parent(mesh):
-    """
-    Sometimes joints have a sub joint added to help hold weighting and help with heat weighting.
-    This will do it for all joints with name matching process_ at the beginning on the mesh arg that is skinned.
-
-    Args:
-        mesh (str): A mesh skinned to process joints.
-    """
-    scope = cmds.ls('process_*', type='joint')
-
-    progress = core.ProgressBar('process to parent %s' % mesh, len(scope))
-
-    for joint in scope:
-        progress.status('process to parent %s: %s' % (mesh, joint))
-
-        deform.transfer_weight_from_joint_to_parent(joint, mesh)
-
-        progress.inc()
-
-        if util.break_signaled():
-            break
-
-        if progress.break_signaled():
-            break
-
-    progress.end()
-
-    cmds.delete(scope)
-
-
-@core.undo_chunk
-def joint_axis_visibility(bool_value):
-    """
-    Show/hide the axis orientation of each joint.
-    """
-    joints = cmds.ls(type='joint')
-
-    for joint in joints:
-        cmds.setAttr('%s.displayLocalAxis' % joint, bool_value)
-
-
-def hook_ik_fk(control, joint, groups=None, attribute='ikFk'):
-    """
-    Convenience for hooking up ik fk.
-
-    Args:
-        control (str): The name of the control where the attribute arg should be created.
-        joint (str): The joint with the switch attribute. When adding multiple rigs to one joint chain, the first joint
-            will have a switch attribute added.
-        groups (list): The ik control group name and the fk control group name.
-        attribute (str): The name to give the attribute on the control. Usually 'ikFk'
-    """
-    if not cmds.objExists('%s.%s' % (control, attribute)):
-        cmds.addAttr(control, ln=attribute, min=0, max=1, dv=0, k=True)
-
-    attribute_ikfk = '%s.%s' % (control, attribute)
-
-    cmds.connectAttr(attribute_ikfk, '%s.switch' % joint)
-
-    if groups:
-        for inc in range(0, len(groups)):
-            attr.connect_equal_condition(attribute_ikfk, '%s.visibility' % groups[inc], inc)
-
-    nodes = attr.get_attribute_outputs('%s.switch' % joint, node_only=False)
-
-    for node in nodes:
-
-        good = False
-
-        nice_node_name = core.get_basename(node, remove_attribute=True)
-
-        if node.find('.visibility') > -1:
-            good = True
-
-        if cmds.nodeType(node) == 'condition':
-
-            nodes = attr.get_attribute_outputs('%s.outColorR' % nice_node_name, node_only=True)
-
-            if nodes:
-                nice_node_name = nodes[0]
-                good = True
-
-        if good:
-            attr.connect_message(control, nice_node_name, 'switch')
-
-
-def fix_fade(target_curve, follow_fade_multiplies):
-    """
-    This fixes multiplyDivides so that they will multiply by a value that has them match the curve when they move.
-
-    For example if eye_lid_locator is multiplyDivided in translate to move with CNT_EYELID.
-    Pass its multiplyDivide node to this function with a curve that matches the btm eyelid.
-    The function will find the amount the multiplyDivide.input2X needs to move,
-    so that when CNT_EYELID moves on Y it will match the curvature of target_curve.
-
-    Args:
-        target_curve (str): The name of the curve to match to.
-        follow_fade_multiplies (str): A list of a multiplyDivides.
-    """
-    multiplies = follow_fade_multiplies
-
-    mid_control = multiplies[0]['source']
-
-    control_position = cmds.xform(mid_control, q=True, ws=True, t=True)
-    control_position_y = [0, control_position[1], 0]
-
-    parameter = geo.get_y_intersection(target_curve, control_position)
-
-    control_at_curve_position = cmds.pointOnCurve(target_curve, parameter=parameter)
-    control_at_curve_y = [0, control_at_curve_position[1], 0]
-
-    total_distance = util_math.get_distance(control_position_y, control_at_curve_y)
-
-    multi_count = len(multiplies)
-
-    for inc in range(0, multi_count):
-        multi = multiplies[inc]['node']
-        driver = multiplies[inc]['target']
-
-        driver_position = cmds.xform(driver, q=True, ws=True, t=True)
-        driver_position_y = [0, driver_position[1], 0]
-
-        parameter = geo.get_y_intersection(target_curve, driver_position)
-
-        driver_at_curve = cmds.pointOnCurve(target_curve, parameter=parameter)
-        driver_at_curve_y = [0, driver_at_curve[1], 0]
-
-        driver_distance = util_math.get_distance(driver_position_y, driver_at_curve_y)
-
-        value = (driver_distance / total_distance)
-
-        cmds.setAttr('%s.input2Y' % multi, value)
-
-
-@core.undo_chunk
-def scale_controls(value):
-    things = get_controls()
-
-    if not things:
-        return
-
-    if things:
-        for thing in things:
-
-            shapes = core.get_shapes(thing)
-
-            components = core.get_components_from_shapes(shapes)
-
-            pivot = cmds.xform(thing, q=True, rp=True, ws=True)
-
-            if components:
-                cmds.scale(value, value, value, components, p=pivot, r=True)
-
-
-@core.undo_chunk
-def fix_sub_controls(controls=None):
-    if not controls:
-        scope = cmds.ls(sl=True)
-        if scope:
-            controls = scope
-    if not controls:
-        return
-
-    controls = util.convert_to_sequence(controls)
-
-    found = []
-
-    for control in controls:
-        if not core.has_shape_of_type(control, 'nurbsCurve'):
-            continue
-
-        if not cmds.objExists('%s.subVisibility' % control):
-            continue
-
-        outputs = attr.get_attribute_outputs('%s.subVisibility' % control, node_only=True)
-        outputs.sort()
-
-        scale_offset = .85
-
-        if not outputs:
-            util.warning(
-                'No controls connected to subVisibility. Check that the subVisibility attribute was not edited.')
-
-        visited = {}
-
-        for output_node in outputs:
-
-            if output_node in visited:
-                continue
-
-            if cmds.nodeType(output_node) == 'nurbsCurve':
-                parent = cmds.listRelative(output_node, p=True)[0]
-
-                if parent in visited:
-                    continue
-
-                visited[parent[0]] = None
-            else:
-                visited[output_node] = None
-
-            transform = output_node
-            shape = None
-
-            if cmds.nodeType(output_node) == 'nurbsCurve':
-                transform = cmds.listRelative(output_node, p=True)
-                shape = output_node
-
-            shapes = None
-            if not shape:
-                if not core.has_shape_of_type(transform, 'nurbsCurve'):
-                    continue
-                shapes = core.get_shapes(transform, 'nurbsCurve')
-
-            control_shapes = core.get_shapes(control)
-
-            if len(shapes) != len(control_shapes):
-                continue
-
-            for inc in range(0, len(control_shapes)):
-
-                if not geo.is_cv_count_same(control_shapes[inc], shapes[inc]):
-                    continue
-
-                geo.match_cv_position(control_shapes[inc], shapes[inc])
-
-            control_inst = Control(transform)
-            control_inst.scale_shape(scale_offset, scale_offset, scale_offset, use_pivot=False)
-            found.append(transform)
-
-            scale_offset -= .1
-
-    cmds.select(found)
-
-
-def set_control_space(x, y, z, control, compensate_cvs=True):
-    xform = space.get_xform_group(control)
-
-    cmds.setAttr('%s.scaleX' % xform, x)
-    cmds.setAttr('%s.scaleY' % xform, y)
-    cmds.setAttr('%s.scaleZ' % xform, z)
-
-    if compensate_cvs:
-        offset_x = 1.0 / x
-        offset_y = 1.0 / y
-        offset_z = 1.0 / z
-
-        control_inst = Control(control)
-        control_inst.scale_shape(offset_x, offset_y, offset_z)
-
-
-def mesh_border_to_control_shape(mesh, control, offset=.1):
-    new_curve = geo.create_curve_from_mesh_border(mesh, offset)
-    control_inst = Control(control)
-    control_inst.copy_shapes(new_curve)
-
-    cmds.delete(new_curve)
-
-
-def edge_loop_to_control_shape(edge, control, offset=.1):
-    new_curve = geo.create_curve_from_edge_loop(edge, offset)
-    control_inst = Control(control)
-    control_inst.copy_shapes(new_curve)
-
-    cmds.delete(new_curve)
-
-
-def is_control_group(control_group):
-    if cmds.objExists('%s.rigControlGroup' % control_group):
-        return True
-    return False
-
-
-def get_control_groups():
-    transforms = cmds.ls(type='transform')
-    found = [transform for transform in transforms if is_control_group(transform)]
-    return found
-
-
-def get_important_info(control_group):
-    """
-    Returns a dictionary with ud attributes and values
-    """
-    ud_attrs = cmds.listAttr(control_group, ud=True)
-
-    found_dict = {}
-
-    controls = []
-    sub_controls = []
-    all_controls = []
-    joints = []
-
-    for attr_name in ud_attrs:
-
-        node_and_attr = '%s.%s' % (control_group, attr_name)
-
-        found_dict[attr_name] = None
-        value = None
-        if cmds.getAttr(node_and_attr, type=True) == 'message':
-            value = attr.get_message_input(control_group, attr_name)
-        else:
-            value = cmds.getAttr(node_and_attr)
-
-        if attr_name.startswith('control') and attr_name != 'controlVisibility':
-            controls.append(value)
-            all_controls.append(value)
-        if attr_name.startswith('subControl'):
-            sub_controls.append(value)
-            if value:
-                all_controls.append(value)
-        if attr_name.startswith('joint'):
-            joints.append(value)
-
-        found_dict[attr_name] = value
-
-    found_dict['all_controls'] = all_controls
-    found_dict['controls'] = controls
-    found_dict['sub_controls'] = sub_controls
-    found_dict['joints'] = joints
-
-    found_dict['hasSwtich'] = has_switch(control_group)
-
-    return found_dict
-
-
-def get_control_group_info(control_group):
-    """
-    Returns a class with ud attributes and values
-    """
-    return ControlGroup(control_group)
-
-
-def has_switch(control):
-    group = get_control_group_with_switch(control)
-
-    if group:
-        return True
-
-    return False
-
-
-def get_control_group_with_switch(control):
-    connected = attr.get_attribute_outputs('%s.message' % control, node_only=True)
-    parent_connected = attr.get_attribute_input('%s.switchParent' % control, node_only=True)
-
-    if parent_connected:
-        connected = [parent_connected]
-        # this code needs to be reverted in order to do children first then parent
-        # if connected:
-        #    connected += [parent_connected]
-        # if not connected:
-        #    connected = [parent_connected]
-
-    if not connected:
-        return False
-
-    for connection in connected:
-        if cmds.objExists('%s.joint1' % connection):
-            joint1 = attr.get_message_input(connection, 'joint1')
-            if cmds.objExists('%s.switch' % joint1):
-                return connection
-
-    return False
-
-
-def match_to_joints(control_group, info_dict=None, auto_key=False):
-    if info_dict is None:
-        info_dict = {}
-    if not info_dict:
-        info_dict = get_important_info(control_group)
-
-    controls = info_dict['controls']
-    sub_controls = info_dict['sub_controls']
-    joints = info_dict['joints']
-    rig_type = info_dict['className']
-
-    found = []
-
-    if rig_type.find('Fk') > -1:
-        util.show('Match Fk to Ik')
-        for inc in range(0, len(controls)):
-
-            control = controls[inc]
-            sub_control = sub_controls[inc]
-            joint = joints[inc]
-
-            if sub_control:
-                space.orig_matrix_match(sub_control, joint)
-                found.append(sub_control)
-
-            space.orig_matrix_match(control, joint)
-            found.append(control)
-
-    if rig_type.find('IkAppendageRig') > -1:
-        util.show('Match Ik to Fk')
-
-        for inc in range(0, len(controls)):
-
-            control = controls[inc]
-            sub_control = sub_controls[inc]
-            joint = joints[inc]
-
-            space.orig_matrix_match(control, joint)
-            found.append(control)
-
-            if sub_control:
-                space.zero_out_transform_channels(sub_control)
-                found.append(sub_control)
-
-            if cmds.objExists('%s.autoTwist' % control):
-                cmds.setAttr('%s.autoTwist' % control, 0)
-
-    if auto_key and found:
-        cmds.setKeyframe(found,
-                         attribute=['translateX', 'translateY', 'translateZ', 'rotateX', 'rotateY', 'rotateZ', 'scaleX',
-                                    'scaleY', 'scaleZ'])
-        cmds.select(found)
-
-
-def match_switch_rigs(control_group, auto_key=False):
-    info_dict = get_important_info(control_group)
-
-    joints = info_dict['joints']
-    if not joints:
-        return
-
-    switch = '%s.switch' % joints[0]
-    switch = attr.search_for_open_input(switch)
-
-    switch_value = cmds.getAttr(switch)
-
-    rig1 = attr.get_message_input(joints[0], 'rig1')
-    rig2 = attr.get_message_input(joints[0], 'rig2')
-
-    if rig1 == control_group:
-        rig1_info = info_dict
-        rig2_info = get_important_info(rig2)
-    else:
-        rig1_info = get_important_info(rig1)
-        rig2_info = info_dict
-
-    if switch_value < 0.1:
-
-        match_to_joints(rig2, rig2_info, auto_key)
-        cmds.setAttr(switch, 1)
-        if auto_key:
-            cmds.setKeyframe(switch)
-
-    if switch_value > 0.9:
-
-        match_to_joints(rig1, rig1_info, auto_key)
-        cmds.setAttr(switch, 0)
-        if auto_key:
-            cmds.setKeyframe(switch)
-
-
-def match_switch_rigs_over_time(control_group, start_frame, end_frame):
-    """
-    this will switch to the control group supplied
-    if the control_group is rig1 than the switch will be set to rig2 before the match happens.
-    """
-
-    if start_frame is None:
-        return
-
-    info_dict = get_important_info(control_group)
-    joints = info_dict['joints']
-    if not joints:
-        return
-
-    switch = '%s.switch' % joints[0]
-
-    switch = attr.search_for_open_input(switch)
-
-    rig1 = attr.get_message_input(joints[0], 'rig1')
-    rig2 = attr.get_message_input(joints[0], 'rig2')
-
-    current_switch = cmds.getAttr(switch)
-
-    if current_switch == 0:
-        control_group = rig2
-    else:
-        control_group = rig1
-
-    switch_value = None
-    if rig1 == control_group:
-        switch_value = 1
-    if rig2 == control_group:
-        switch_value = 0
-
-    frames = end_frame - start_frame + 1
-    current_frame = start_frame
-
-    for _ in range(0, frames):
-        cmds.currentTime(current_frame)
-        cmds.setAttr(switch, switch_value)
-        match_switch_rigs(control_group, auto_key=True)
-        cmds.setKeyframe(switch)
-        current_frame += 1
-
-
-def get_rigs_from_control_group(control_group):
-    info_dict = get_important_info(control_group)
-
-    joints = info_dict['joints']
-    if not joints:
-        return
-
-    rig1 = attr.get_message_input(joints[0], 'rig1')
-    rig2 = attr.get_message_input(joints[0], 'rig2')
-
-    return rig1, rig2
-
-
-def get_rigs_from_control(control):
-    control_group = get_control_group_with_switch(control)
-
-    return get_rigs_from_control_group(control_group)
-
-
-def match_switch_rigs_from_control(control, auto_key=False):
-    group = get_control_group_with_switch(control)
-    match_switch_rigs(group, auto_key)
-
-
-def set_switch_parent(controls, parent_switch):
-    """
-    Args:
-        parent_switch (str): The name of a control group that has a switch (the control group has a switch when its 1
-            of 2 rigs are on 1 joint chain)
-    """
-
-    controls = util.convert_to_sequence(controls)
-    for control in controls:
-        attr.connect_message(parent_switch, control, 'switchParent')
-
-
-def setup_zip_fade(left_zip_attr, right_zip_attr, fade_attributes, description='zip'):
-    """
-    This may be removed in the future.  This attempts to add zip attribute.  Zip needs to be setup with constraint with
-        weight between source and midpoint.
-    """
-    for side in 'LR':
-
-        node_and_attr = None
-        if side == 'L':
-            node_and_attr = left_zip_attr
-        if side == 'R':
-            node_and_attr = right_zip_attr
-
-        if not cmds.objExists(node_and_attr):
-            node, attribute = attr.get_node_and_attribute(node_and_attr)
-            cmds.addAttr(node, ln=attribute, min=0, max=10, k=True)
-
-        count = len(fade_attributes)
-
-        time_offset = 1.0 / count
-        time_accum = None
-        if side == 'L':
-            time_accum = 0
-        if side == 'R':
-            time_accum = 1 - time_offset
-
-        for inc in range(0, count):
-
-            target_attr = fade_attributes[inc]
-
-            input_node = attr.get_attribute_input(target_attr, node_only=True)
-            plus_node = None
-
-            if cmds.nodeType(input_node) == 'clamp':
-                input_node = attr.get_attribute_input('%s.inputR' % input_node, node_only=True)
-                if cmds.nodeType(input_node) == 'plusMinusAverage':
-                    plus_node = input_node
-
-            else:
-                plus_node = cmds.createNode('plusMinusAverage',
-                                            n=core.inc_name('%sPlus_%s_%s' % (description, inc + 1, side)))
-
-                zip_clamp = cmds.createNode('clamp', n=core.inc_name('%sClamp_%s_%s' % (description, inc + 1, side)))
-                cmds.setAttr('%s.maxR' % zip_clamp, 1)
-
-                cmds.connectAttr('%s.output1D' % plus_node, '%s.inputR' % zip_clamp)
-                cmds.connectAttr('%s.outputR' % zip_clamp, target_attr)
-
-            slot = attr.get_available_slot('%s.input1D' % plus_node)
-
-            target_attr = '%s.input1D[%s]' % (plus_node, slot)
-
-            fade_time = util_math.easeInSine(time_accum + time_offset)
-
-            log.debug(side, '   ', inc, description, '   ----  ', time_accum, fade_time)
-
-            anim.quick_driven_key(node_and_attr, target_attr, [time_accum, fade_time], [0, 1], tangent_type='linear')
-
-            if side == 'L':
-                time_accum += time_offset
-            if side == 'R':
-                time_accum -= time_offset
-
-
-def create_joint_sharpen(joint, rotate_axis='Z', scale_axis='X', offset_axis='Y', offset_amount=1, invert=False,
-                         name=None):
-    """
-    Creates a joint section
-    """
-
-    invert_value = 1
-
-    if invert:
-        invert_value = -1
-        offset_amount *= invert_value
-
-    if not name:
-        name = 'joint_sharpen'
-
-    cmds.select(cl=True)
-    sharp_joint = cmds.joint(n=core.inc_name(name))
-
-    children = cmds.listRelatives(joint, type='joint')
-    child = children[0]
-
-    if not children:
-        util.warning('Create joint sharpen needs %s to have a child that is a joint' % joint)
-
-    space.MatchSpace(child, sharp_joint).translation_rotation()
-    cmds.makeIdentity(sharp_joint, apply=True, r=True)
-
-    radius = cmds.getAttr('%s.radius' % joint)
-    radius_offset = radius * .1
-    cmds.setAttr('%s.radius' % sharp_joint, radius_offset)
-
-    cmds.parent(sharp_joint, joint)
-
-    offset_amount_neg = 1
-
-    if offset_axis.startswith('-'):
-        offset_axis = offset_axis[1:]
-        offset_amount_neg = -1
-
-    cmds.setAttr('%s.translate%s' % (sharp_joint, offset_axis), offset_amount * offset_amount_neg)
-
-    rotate = 90
-
-    if rotate_axis.startswith('-'):
-        rotate = -90
-        rotate_axis = rotate_axis[1:]
-
-    plus = cmds.createNode('plusMinusAverage', n=core.inc_name('plus_' + sharp_joint))
-
-    cmds.setAttr('%s.input3D[0].input3D%s' % (plus, offset_axis.lower()), offset_amount * offset_amount_neg)
-
-    cmds.connectAttr('%s.translateX' % child, '%s.input3D[1].input3Dx' % plus)
-    cmds.connectAttr('%s.translateY' % child, '%s.input3D[1].input3Dy' % plus)
-    cmds.connectAttr('%s.translateZ' % child, '%s.input3D[1].input3Dz' % plus)
-
-    cmds.connectAttr('%s.output3Dx' % plus, '%s.translateX' % sharp_joint)
-    cmds.connectAttr('%s.output3Dy' % plus, '%s.translateY' % sharp_joint)
-    cmds.connectAttr('%s.output3Dz' % plus, '%s.translateZ' % sharp_joint)
-
-    translate_input = '%s.input3D[2].input3D%s' % (plus, scale_axis.lower())
-
-    anim.quick_driven_key('%s.rotate%s' % (child, rotate_axis), '%s.input3D[2].input3D%s' % (plus, scale_axis.lower()),
-                          [-1 * rotate, 0, rotate],
-                          [-1 * invert_value * offset_amount_neg, 0, 1 * invert_value * offset_amount_neg])
-    anim.quick_driven_key('%s.rotate%s' % (child, rotate_axis), '%s.scale%s' % (sharp_joint, scale_axis),
-                          [-1 * rotate, 0, rotate], [.5, 1, .5])
-
-    cmds.setAttr('%s.segmentScaleCompensate' % sharp_joint, 0)
-    mult1 = attr.insert_multiply(translate_input, 1)
-    # mult2 = attr.insert_multiply('%s.scale%s' % (sharp_joint, scale_axis), 1)
-
-    cmds.addAttr(sharp_joint, ln='push', k=True, dv=1)
-    cmds.addAttr(sharp_joint, ln='sharpenBulge', k=True, dv=1)
-
-    cmds.connectAttr('%s.push' % sharp_joint, '%s.input2X' % mult1)
-    # cmds.connectAttr('%s.sharpenBulge' % sharp_joint, '%s.input2X' % mult2)
-
-    return sharp_joint
-
-
-def get_controls_not_in_control_set(top_group, control_set=None):
-    if not control_set:
-        control_set = 'set_controls'
-
-    potential_controls = get_potential_controls(top_group)
-
-    if not cmds.objExists(control_set):
-        return potential_controls
-
-    set_controls = core.get_set_children(control_set)
-
-    if not set_controls:
-        return potential_controls
-
-    if not potential_controls:
-        return
-
-    set_controls = set(set_controls)
-    potential_controls = set(potential_controls)
-
-    potential_controls.difference_update(set_controls)
-
-    potential_controls = list(potential_controls)
-    potential_controls.sort()
-
-    return potential_controls
-
-
-def get_potential_top_control(top_group):
-    util.show('Getting controls')
-    controls = get_potential_controls(top_group)
-
-    found = []
-    util.show('Finding controls without a parent control')
-    for control in controls:
-
-        long_name = cmds.ls(control, l=True)[0]
-
-        has_parent = False
-
-        for other_control in controls:
-            if control == other_control:
-                continue
-
-            other_long_name = cmds.ls(other_control, l=True)[0]
-
-            if long_name.find(other_long_name) > -1:
-                has_parent = True
-                break
-
-        if not has_parent:
-            found.append(control)
-
-    if len(found) == 1:
-        return found
-
-    found2 = []
-    util.show('Finding controls without a constraint')
-
-    for control in found:
-
-        parent = cmds.listRelatives(control, p=True, f=True)
-        if parent:
-            parent = parent[0]
-
-        has_transform_connection = False
-        last_parent = parent
-        while parent:
-
-            for attribute in ['translate', 'rotate']:
-
-                if attr.get_attribute_input(parent + '.' + attribute, node_only=True):
-                    has_transform_connection = True
-                    break
-
-                for axis in 'XYZ':
-                    attribute_to_test = '%s%s' % (attribute, axis)
-
-                    if attr.get_attribute_input(parent + '.' + attribute_to_test, node_only=True):
-                        has_transform_connection = True
-                        break
-
-                if has_transform_connection:
-                    break
-
-            if has_transform_connection:
-                break
-
-            new_parent = cmds.listRelatives(last_parent, p=True)
-            last_parent = parent
-            parent = new_parent
-
-            if parent:
-                parent = parent[0]
-
-        if not has_transform_connection:
-            found2.append(control)
-
-    if not found2:
-        return found[0]
-    return found2[0]
-
-
-def get_potential_controls(top_group, namespace=None):
-    if not cmds.objExists(top_group):
-        return
-
-    if not namespace:
-        namespace = core.get_namespace(top_group)
-
-    rels = cmds.listRelatives(top_group, type='transform', ad=True, f=True)
-    rels.append(top_group)
-
-    rel_count = {}
-
-    for rel in rels:
-        count = rel.count('|')
-
-        if count not in rel_count:
-            rel_count[count] = []
-
-        rel_count[count].append(rel)
-
-    counts = list(rel_count.keys())
-    counts.sort()
-
-    rels = []
-    for count in counts:
-        rel_list = rel_count[count]
-        rel_list.reverse()
-        rels.extend(rel_list)
-
-    found = []
-
-    for rel in rels:
-
-        passed = True
-
-        good_shape = is_control_shape_good(rel)
-        if not good_shape:
-            passed = False
-            continue
-
-        vis_attr = '%s.visibility' % rel
-
-        if not cmds.getAttr(vis_attr):
-            if not cmds.listConnections(vis_attr, s=True, d=False, p=True):
-                passed = False
-                continue
-
-        attrs = cmds.listAttr(rel, k=True)
-        if not attrs:
-            passed = False
-            continue
-
-        if attrs == [u'visibility']:
-            passed = False
-            continue
-
-        has_channel = False
-
-        for attr in attrs:
-            if attr == 'visibility':
-                continue
-            full_name = '%s.%s' % (rel, attr)
-            if not cmds.objExists(full_name):
-                continue
-            if not cmds.getAttr(full_name, l=True) and not cmds.listConnections(full_name, s=True, d=False, p=True):
-                has_channel = True
-                break
-
-        if not has_channel:
-            passed = False
-            continue
-
-        parent_invisible = core.is_parent_hidden(rel)
-
-        if parent_invisible:
-            passed = False
-            continue
-
-        if passed:
-            found.append(rel)
-
-    return found
-
-
-def is_control_shape_good(control):
-    shapes = cmds.listRelatives(control, type='shape', f=True)
-
-    if not shapes:
-        return False
-
-    possible_control_shape_types = ['mesh', 'nurbsCurve', 'nurbsSurface', 'locator']
-
-    passed = True
-
-    for shape in shapes:
-        this_node_type = cmds.nodeType(shape)
-
-        if this_node_type not in possible_control_shape_types:
-            passed = False
-            break
-
-    return passed
-
-
-def create_matejczyk_compression_hinge(two_rig_joints, three_guide_joints, description, translate_limit=10):
-    """
-    If you were connecting this setup to a rig, using the example of an arm rig
-    two_rig joints would be the arm and the elbow joints.
-    three_guide joints would be a guide for the arm, elbow and wrist.
-    These would be offset from the rig joints but arm and wrist guides would be close to the elbow.
-    The guide joints need to aim at each other.
-
-
-    """
-
-    if not space.is_rotate_default(three_guide_joints[1]):
-        util.warning('Please zero out the rotates on %s before creating compression hinge' % three_guide_joints[1])
-        return
-
-    if not space.is_rotate_default(two_rig_joints[1]):
-        util.warning('Please zero out the rotates on %s before creating compression hinge' % three_guide_joints[1])
-        return
-
-    orig_rot = cmds.getAttr('%s.jointOrient' % two_rig_joints[1])[0]
-
-    cmds.setAttr('%s.jointOrient' % three_guide_joints[1], *[0, 0, 0])
-    cmds.setAttr('%s.jointOrient' % two_rig_joints[1], *[0, 0, 0])
-
-    xform_group = cmds.group(em=True, n=core.inc_name('xform_%s' % description))
-    top_group = cmds.group(em=True, n=core.inc_name('offset_%s' % description))
-    cmds.parent(top_group, xform_group)
-
-    space.MatchSpace(three_guide_joints[1], xform_group).translation_rotation()
-    space.MatchSpace(three_guide_joints[1], top_group).translation_rotation()
-
-    loc_mid = cmds.spaceLocator(n=core.inc_name('locator_mid_%s' % description))[0]
-    loc_btm = cmds.spaceLocator(n=core.inc_name('locator_btm_%s' % description))[0]
-
-    cmds.parent(loc_mid, xform_group)
-    cmds.parent(loc_btm, loc_mid)
-
-    space.MatchSpace(three_guide_joints[1], loc_mid).translation_rotation()
-    space.MatchSpace(three_guide_joints[2], loc_btm).translation_rotation()
-
-    vec_prod1 = cmds.createNode('vectorProduct', n=core.inc_name('vectorProduct_positionNormal_%s' % description))
-    vec_prod2 = cmds.createNode('vectorProduct', n=core.inc_name('vectorProduct_normal_%s' % description))
-
-    cmds.connectAttr('%s.translateX' % loc_mid, '%s.input1X' % vec_prod1)
-    cmds.connectAttr('%s.translateY' % loc_mid, '%s.input1Y' % vec_prod1)
-    cmds.connectAttr('%s.translateZ' % loc_mid, '%s.input1Z' % vec_prod1)
-
-    cmds.connectAttr('%s.translateX' % loc_btm, '%s.input2X' % vec_prod1)
-    cmds.connectAttr('%s.translateY' % loc_btm, '%s.input2Y' % vec_prod1)
-    cmds.connectAttr('%s.translateZ' % loc_btm, '%s.input2Z' % vec_prod1)
-
-    vec_btm = cmds.getAttr('%s.translate' % loc_btm)[0]
-
-    cmds.setAttr('%s.input1' % vec_prod2, *vec_btm)
-    cmds.connectAttr('%s.translateX' % loc_btm, '%s.input2X' % vec_prod2)
-    cmds.connectAttr('%s.translateY' % loc_btm, '%s.input2Y' % vec_prod2)
-    cmds.connectAttr('%s.translateZ' % loc_btm, '%s.input2Z' % vec_prod2)
-
-    mult_int = cmds.createNode('multiplyDivide', n=core.inc_name('multiplyDivide_intersection_%s' % description))
-    cmds.setAttr('%s.operation' % mult_int, 2)
-
-    mult_dist = cmds.createNode('multiplyDivide', n=core.inc_name('multiplyDivide_distance_%s' % description))
-
-    cmds.connectAttr('%s.outputX' % vec_prod1, '%s.input1X' % mult_int)
-    cmds.connectAttr('%s.outputY' % vec_prod1, '%s.input1Y' % mult_int)
-    cmds.connectAttr('%s.outputZ' % vec_prod1, '%s.input1Z' % mult_int)
-
-    cmds.connectAttr('%s.outputX' % vec_prod2, '%s.input2X' % mult_int)
-    cmds.connectAttr('%s.outputY' % vec_prod2, '%s.input2Y' % mult_int)
-    cmds.connectAttr('%s.outputZ' % vec_prod2, '%s.input2Z' % mult_int)
-
-    cmds.setAttr('%s.input1' % mult_dist, *vec_btm)
-    cmds.connectAttr('%s.outputX' % mult_int, '%s.input2X' % mult_dist)
-    cmds.connectAttr('%s.outputY' % mult_int, '%s.input2Y' % mult_dist)
-    cmds.connectAttr('%s.outputZ' % mult_int, '%s.input2Z' % mult_dist)
-
-    cmds.connectAttr('%s.outputX' % mult_dist, '%s.translateX' % top_group)
-    cmds.connectAttr('%s.outputY' % mult_dist, '%s.translateY' % top_group)
-    cmds.connectAttr('%s.outputZ' % mult_dist, '%s.translateZ' % top_group)
-
-    cmds.orientConstraint(two_rig_joints[1], three_guide_joints[1])
-
-    cmds.setAttr('%s.jointOrient' % two_rig_joints[1], *orig_rot)
-
-    cmds.parentConstraint(two_rig_joints, loc_mid, mo=True, sr=['x', 'y', 'z'])
-    cmds.parentConstraint(two_rig_joints, loc_btm, mo=True, sr=['x', 'y', 'z'])
-
-    cmds.parentConstraint(top_group, three_guide_joints[0], mo=True)
-    cmds.parentConstraint(two_rig_joints[0], xform_group, mo=True)
-
-    cmds.transformLimits(top_group, tx=(-translate_limit, translate_limit), ty=(-translate_limit, translate_limit),
-                         tz=(-translate_limit, translate_limit))
-    cmds.transformLimits(top_group, etx=(True, True), ety=(True, True), etz=(True, True))
-
-    return xform_group
-
-
-def create_compression_joint(joint, end_parent, description, point_constraint=False):
-    """
-    joint need to be a joint with a child joint. Child joint is automatically found.
-    """
-
-    end_joint = cmds.listRelatives(joint, c=True, type='joint')
-    parent_transform = cmds.listRelatives(joint, p=True)
-
-    if end_joint:
-        end_joint = end_joint[0]
-
-    handle = space.IkHandle(description)
-    handle.set_start_joint(joint)
-    handle.set_end_joint(end_joint)
-    handle.set_solver(handle.solver_sc)
-    handle.set_full_name(core.inc_name('ik_%s' % description))
-    ik_handle = handle.create()
-
-    group = cmds.group(em=True, n=core.inc_name('setup_%s' % description))
-    loc = cmds.spaceLocator(n=core.inc_name('locator_%s' % description))[0]
-    loc_end = cmds.spaceLocator(n=core.inc_name('locatorEnd_%s' % description))[0]
-    space.MatchSpace(joint, loc).translation_rotation()
-    space.MatchSpace(end_joint, loc_end).translation_rotation()
-
-    cmds.parent(loc, loc_end, group)
-    cmds.parent(ik_handle, loc)
-
-    cmds.parentConstraint(parent_transform, loc, mo=True)
-    if not point_constraint:
-        cmds.parentConstraint(end_parent, loc_end, mo=True)
-    else:
-        cmds.pointConstraint(end_parent, loc_end, mo=True)
-    cmds.pointConstraint(loc_end, ik_handle, mo=True)
-
-    distance = cmds.createNode('distanceBetween', n=core.inc_name('distance_%s' % description))
-
-    cmds.connectAttr('%s.worldMatrix' % loc, '%s.inMatrix1' % distance)
-    cmds.connectAttr('%s.worldMatrix' % loc_end, '%s.inMatrix2' % distance)
-
-    axis = space.get_axis_letter_aimed_at_child(joint)
-
-    if axis:
-        if len(axis) == 2:
-            axis = axis[1]
-
-    mult = cmds.createNode('multiplyDivide', n=core.inc_name('mult_%s' % description))
-
-    mult_scale = cmds.createNode('multiplyDivide', n=core.inc_name('multiplyDivide_scaleOffset_%s' % description))
-
-    # cmds.connectAttr('%s.distance' % distance, '%s.input1X' % mult_scale)
-
-    distance_value = cmds.getAttr('%s.distance' % distance)
-    cmds.connectAttr('%s.distance' % distance, '%s.input1X' % mult)
-    cmds.connectAttr('%s.outputX' % mult_scale, '%s.input2X' % mult)
-    cmds.setAttr('%s.input1X' % mult_scale, distance_value)
-    # cmds.setAttr('%s.input2X' % mult, distance_value)
-    cmds.setAttr('%s.operation' % mult, 2)
-
-    scale_condition = cmds.createNode('condition', n=core.inc_name('scaleCondition_%s' % description))
-    cmds.connectAttr('%s.outputX' % mult, '%s.firstTerm' % scale_condition)
-    cmds.setAttr('%s.secondTerm' % scale_condition, 1)
-
-    neg_scale_blend = cmds.createNode('blendTwoAttr', n=core.inc_name('negScaleBlend_%s' % description))
-    pos_scale_blend = cmds.createNode('blendTwoAttr', n=core.inc_name('poseScaleBlend_%s' % description))
-
-    cmds.setAttr('%s.input[0]' % neg_scale_blend, 1)
-    cmds.connectAttr('%s.outputX' % mult, '%s.input[1]' % neg_scale_blend)
-
-    cmds.setAttr('%s.input[0]' % pos_scale_blend, 1)
-    cmds.connectAttr('%s.outputX' % mult, '%s.input[1]' % pos_scale_blend)
-
-    cmds.connectAttr('%s.output' % neg_scale_blend, '%s.colorIfTrueR' % scale_condition)
-    cmds.connectAttr('%s.output' % pos_scale_blend, '%s.colorIfFalseR' % scale_condition)
-
-    cmds.connectAttr('%s.outColorR' % scale_condition, '%s.scale%s' % (joint, axis))
-
-    if not cmds.objExists('%s.compression' % joint):
-        cmds.addAttr(joint, ln='compression', min=0, max=1, dv=1, k=True)
-    if not cmds.objExists('%s.stretch' % joint):
-        cmds.addAttr(joint, ln='stretch', min=0, max=1, dv=1, k=True)
-
-    cmds.connectAttr('%s.stretch' % joint, '%s.attributesBlender' % neg_scale_blend)
-    cmds.connectAttr('%s.compression' % joint, '%s.attributesBlender' % pos_scale_blend)
-
-    cmds.hide(group)
-
-    return group
+# Copyright (C) 2022 Louis Vottero louis.vot@gmail.com    All rights reserved.
+
+from __future__ import absolute_import
+
+import string
+import math
+
+from .. import util, util_math
+
+if util.is_in_maya():
+    import maya.cmds as cmds
+
+from . import api
+from . import core
+from . import attr
+from . import space
+from . import anim
+from . import curve
+from . import geo
+from . import deform
+
+from vtool import logger
+
+log = logger.get_logger(__name__)
+
+
+class Control(object):
+    """
+    Convenience for creating controls
+
+    Args:
+        name (str): The name of a control that exists or that should be created.
+    """
+
+    def __init__(self, name, tag=True):
+
+        self.control = name
+        self.curve_type = None
+
+        if not cmds.objExists(self.control):
+            self._create(tag)
+
+        self.shapes = core.get_shapes(self.control)
+
+        if not self.shapes:
+            util.warning('%s has no shapes' % self.control)
+
+    def _create(self, tag=True):
+
+        self.control = cmds.circle(ch=False, n=self.control, normal=[1, 0, 0])[0]
+
+        if self.curve_type:
+            self.set_curve_type(self.curve_type)
+
+        if tag:
+            try:
+                cmds.controller(self.control)
+            except:
+                pass
+
+    def _get_components(self):
+
+        self.shapes = core.get_shapes(self.control)
+
+        return core.get_components_from_shapes(self.shapes)
+
+    def set_curve_type(self, type_name):
+        """
+        Set the curve type. The type of shape the curve should have.
+
+        Args:
+
+            type_name (str): e.g. 'circle', 'square', 'cube', 'pin_round'
+        """
+
+        shapes = core.get_shapes(self.control)
+        color = attr.get_color(shapes[0], as_float=True)
+        lod_input = attr.get_attribute_input('%s.lodVisibility' % shapes[0])
+
+        curve_data = curve.CurveDataInfo()
+        curve_data.set_active_library('default_curves')
+        curve_data.set_shape_to_curve(self.control, type_name)
+
+        self.shapes = core.get_shapes(self.control)
+
+        if isinstance(color, list):
+            attr.set_color_rgb(self.shapes, *color)
+        else:
+            attr.set_color(self.shapes, color)
+
+        if lod_input:
+            for shape in self.shapes:
+                try:
+                    cmds.connectAttr(lod_input, '%s.lodVisibility' % shape)
+                except:
+                    pass
+
+    def set_curve_as_text(self, text):
+
+        shapes = core.get_shapes(self.control)
+
+        color = attr.get_color(shapes[0])
+
+        curve.set_shapes_as_text_curves(self.control, text)
+
+        self.shapes = core.get_shapes(self.control)
+
+        attr.set_color(self.shapes, color)
+
+    def set_to_joint(self, joint=None, scale_compensate=False):
+        """
+        Set the control to have a joint as its main transform type.
+
+        Args:
+            joint (str): The name of a joint to use. If none joint will be created automatically.
+            scale_compensate (bool): Whether to connect scale of parent to inverseScale of joint.
+            This causes the group above the joint to be able to change scale value without affecting the control's look.
+        """
+
+        cmds.select(cl=True)
+        name = self.get()
+
+        joint_given = True
+        temp_parent = None
+
+        if not joint:
+            joint = cmds.joint()
+
+            cmds.delete(cmds.parentConstraint(name, joint))
+            cmds.delete(cmds.scaleConstraint(name, joint))
+            # space.MatchSpace(name, joint).translation_rotation()
+
+            buffer_group = cmds.group(em=True, n=core.inc_name('temp_%s' % joint))
+
+            cmds.parent(buffer_group, self.control)
+            cmds.parent(joint, buffer_group)
+            cmds.makeIdentity(buffer_group, t=True, r=True, s=True, jo=True, apply=True)
+
+            cmds.parent(joint, w=True)
+
+            temp_parent = cmds.listRelatives(joint, p=True)
+
+            cmds.delete(buffer_group)
+
+            joint_given = False
+
+        shapes = core.get_shapes(self.control, shape_type='nurbsCurve')
+
+        for shape in shapes:
+            cmds.parent(shape, joint, r=True, s=True)
+
+        if not joint_given:
+
+            parent = cmds.listRelatives(name, p=True)
+
+            if parent:
+                cmds.parent(joint, parent)
+                if temp_parent:
+                    cmds.delete(temp_parent)
+                cmds.makeIdentity(joint, r=True, s=True, apply=True)
+
+            space.transfer_relatives(name, joint)
+
+            if scale_compensate:
+                parent = cmds.listRelatives(joint, p=True)
+                if parent:
+                    cmds.connectAttr('%s.scale' % parent[0], '%s.inverseScale' % joint)
+
+        if joint_given:
+            space.transfer_relatives(name, joint, reparent=False)
+
+        transfer = attr.TransferVariables()
+        transfer.transfer_control(name, joint)
+        attr.transfer_output_connections(name, joint)
+
+        cmds.setAttr('%s.radius' % joint, l=True, k=False, cb=False)
+        cmds.setAttr('%s.drawStyle' % joint, 2)
+
+        curve_type_value = ''
+
+        if cmds.objExists('%s.curveType' % name):
+            curve_type_value = cmds.getAttr('%s.curveType' % name)
+
+        cmds.delete(name)
+
+        if not joint_given:
+            joint = cmds.rename(joint, name)
+
+        self.control = joint
+
+        if joint_given:
+            core.rename_shapes(self.control)
+
+        var = attr.MayaStringVariable('curveType')
+        var.create(joint)
+        var.set_value(curve_type_value)
+
+    def translate_shape(self, x, y, z):
+        """
+        Translate the shape curve cvs in object space.
+
+        Args:
+            x (float)
+            y (float)
+            z (float)
+        """
+        components = self._get_components()
+
+        if components:
+            cmds.move(x, y, z, components, relative=True, os=True, wd=True)
+
+    def rotate_shape(self, x, y, z):
+        """
+        Rotate the shape curve cvs in object space
+
+        Args:
+            x (float)
+            y (float)
+            z (float)
+        """
+        components = self._get_components()
+
+        if components:
+            cmds.rotate(x, y, z, components, relative=True)
+
+    def scale_shape(self, x, y, z, use_pivot=True):
+        """
+        Scale the shape curve cvs relative to the current scale.
+
+        Args:
+            x (float)
+            y (float)
+            z (float)
+            use_pivot (bool)
+        """
+
+        components = self._get_components()
+
+        pivot = None
+        if use_pivot:
+            pivot = cmds.xform(self.control, q=True, rp=True, ws=True)
+        if not use_pivot:
+            shapes = core.get_shapes(self.control, shape_type='nurbsCurve')
+            components = core.get_components_from_shapes(shapes)
+            bounding = space.BoundingBox(components)
+            pivot = bounding.get_center()
+
+        if components:
+            cmds.scale(x, y, z, components, pivot=pivot, r=True)
+
+    def color(self, value):
+        """
+        Set the color of the curve.
+
+        Args:
+            value (int): This corresponds to Maya's color override value.
+        """
+        shapes = core.get_shapes(self.control)
+
+        if isinstance(value, list) or isinstance(value, tuple):
+            attr.set_color_rgb(shapes, *value)
+        else:
+            attr.set_color(shapes, value)
+
+    def color_rgb(self, r=0, g=0, b=0):
+        """
+        Maya 2015 and above.
+        Set to zero by default.
+        Max value is 1.0.
+        """
+
+        shapes = core.get_shapes(self.control)
+
+        attr.set_color_rgb(shapes, r, g, b)
+
+    def get_color(self):
+
+        shapes = core.get_shapes(self.control)
+
+        color = attr.get_color(shapes[0], as_float=True)
+
+        if not isinstance(color, list):
+            color = attr.color_to_rgb(color)
+
+        return color
+
+    def set_color_hue(self, value):
+        color = self.get_color()
+        color = attr.set_color_hue(color, value)
+        self.color_rgb(*color)
+
+    def set_color_saturation(self, value):
+        color = self.get_color()
+        color = attr.set_color_saturation(color, value)
+        self.color_rgb(*color)
+
+    def set_color_value(self, value):
+
+        color = self.get_color()
+        color = attr.set_color_value(color, value)
+        self.color_rgb(*color)
+
+    def show_rotate_attributes(self):
+        """
+        Unlock and set keyable the control's rotate attributes.
+        """
+        cmds.setAttr('%s.rotateX' % self.control, l=False, k=True)
+        cmds.setAttr('%s.rotateY' % self.control, l=False, k=True)
+        cmds.setAttr('%s.rotateZ' % self.control, l=False, k=True)
+
+    def show_scale_attributes(self):
+        """
+        Unlock and set keyable the control's scale attributes.
+        """
+        cmds.setAttr('%s.scaleX' % self.control, l=False, k=True)
+        cmds.setAttr('%s.scaleY' % self.control, l=False, k=True)
+        cmds.setAttr('%s.scaleZ' % self.control, l=False, k=True)
+
+    def hide_attributes(self, attributes=None):
+        """
+        Lock and hide the given attributes on the control.
+        If no attributes given, hide translate, rotate, scale and visibility.
+
+        Args:
+
+            attributes (list): List of attributes, e.g. ['translateX', 'translateY']
+        """
+        if attributes:
+            attr.hide_attributes(self.control, attributes)
+
+        if not attributes:
+            self.hide_translate_attributes()
+            self.hide_rotate_attributes()
+            self.hide_scale_and_visibility_attributes()
+
+    def hide_translate_attributes(self):
+        """
+        Lock and hide the translation attributes on the control.
+        """
+
+        attr.hide_attributes(self.control, ['translateX',
+                                            'translateY',
+                                            'translateZ'])
+
+    def hide_rotate_attributes(self):
+        """
+        Lock and hide the rotate attributes on the control.
+        """
+        attr.hide_rotate(self.control)
+
+    def hide_scale_attributes(self):
+        """
+        Lock and hide the scale attributes on the control.
+        """
+        attr.hide_attributes(self.control, ['scaleX',
+                                            'scaleY',
+                                            'scaleZ'])
+
+    def hide_visibility_attribute(self):
+        """
+        Lock and hide the visibility attribute on the control.
+        """
+        attr.hide_attributes(self.control, ['visibility'])
+
+    def hide_scale_and_visibility_attributes(self):
+        """
+        Lock and hide the visibility and scale attributes on the control.
+        """
+        self.hide_scale_attributes()
+        self.hide_visibility_attribute()
+
+    def hide_keyable_attributes(self):
+        """
+        Lock and hide all keyable attributes on the control.
+        """
+        attr.hide_keyable_attributes(self.control)
+
+    def rotate_order(self, xyz_order):
+        """
+        Set the rotate order on a control.
+        """
+
+        if isinstance(xyz_order, int):
+            value = xyz_order
+        else:
+            value = 0
+
+            if xyz_order == 'xyz':
+                value = 0
+            if xyz_order == 'yzx':
+                value = 1
+            if xyz_order == 'zxy':
+                value = 2
+            if xyz_order == 'xzy':
+                value = 3
+            if xyz_order == 'yxz':
+                value = 4
+            if xyz_order == 'zyx':
+                value = 5
+
+        cmds.setAttr('%s.rotateOrder' % self.control, value)
+
+    def color_respect_side(self, sub=False, center_tolerance=0.001, offset=0):
+        """
+        Look at the position of a control, and color it according to its side on left, right or center.
+
+        Args:
+            sub (bool): Whether to set the color to sub colors.
+            center_tolerance (float): The distance the control can be from the center before its
+                considered left or right.
+            offset (int): TODO: Fill description.
+
+        Returns:
+            str: The side the control is on in a letter. Can be 'L','R' or 'C'
+        """
+        position = cmds.xform(self.control, q=True, ws=True, t=True)
+
+        color_value = None
+        side = None
+        if position[0] > offset:
+            color_value = attr.get_color_of_side('L', sub)
+            side = 'L'
+
+        if position[0] < offset:
+            color_value = attr.get_color_of_side('R', sub)
+            side = 'R'
+
+        if position[0] < (center_tolerance + offset) and position[0] > ((center_tolerance * -1) + offset):
+            color_value = attr.get_color_of_side('C', sub)
+            side = 'C'
+
+        self.color(color_value)
+
+        return side
+
+    def get(self):
+        """
+        Returns:
+            str: The name of the control.
+        """
+        return self.control
+
+    def get_uuid(self):
+        return core.get_uuid(self.control)
+
+    def get_xform_group(self, name='xform'):
+        """
+        This returns a xform group above the control.
+
+        Args:
+            name (str): The prefix name supplied when creating the xform group.  Usually xform or driver.
+
+        """
+
+        return space.get_xform_group(self.control, name)
+
+    def create_xform(self, prefix='xform'):
+        """
+        Create a xform above the control.
+
+        Returns:
+            str: The name of the xform group.
+        """
+
+        xform = space.create_xform_group(self.control, prefix)
+
+        return xform
+
+    def rename(self, new_name):
+        """
+        Give the control a new name.
+
+        Args:
+
+            new_name (str): The new name.
+        """
+
+        new_name = core.inc_name(new_name)
+
+        rename_message_groups(self.control, new_name)
+
+        new_name = cmds.rename(self.control, new_name)
+
+        constraints = cmds.listRelatives(new_name, type='constraint')
+
+        if constraints:
+            for constraint in constraints:
+                new_constraint = constraint.replace(self.control, new_name)
+                cmds.rename(constraint, new_constraint)
+
+        self.control = new_name
+        core.rename_shapes(self.control)
+
+        return self.control
+
+    def delete_shapes(self):
+        """
+        Delete the shapes beneath the control.
+        """
+        self.shapes = core.get_shapes(self.control)
+
+        cmds.delete(self.shapes)
+        self.shapes = []
+
+    def copy_shapes(self, transform):
+
+        if not core.has_shape_of_type(transform, 'nurbsCurve'):
+            return
+
+        orig_shapes = core.get_shapes(self.control, shape_type='nurbsCurve')
+
+        temp = cmds.duplicate(transform)[0]
+
+        cmds.parent(temp, self.control)
+        cmds.makeIdentity(temp, apply=True, t=True, r=True, s=True)
+
+        shapes = core.get_shapes(temp, shape_type='nurbsCurve')
+
+        color = None
+
+        colors = {}
+
+        if shapes:
+            for inc, shape in enumerate(shapes):
+                if inc < len(orig_shapes) and inc < len(shapes):
+                    color = attr.get_color(orig_shapes[inc], as_float=True)
+                colors[shape] = color
+                if color:
+                    if not isinstance(color, list):
+                        attr.set_color(shape, color)
+                    if isinstance(color, list):
+                        attr.set_color_rgb(shape, color[0], color[1], color[2])
+                cmds.parent(shape, self.control, r=True, shape=True)
+
+        cmds.delete(orig_shapes)
+        cmds.delete(temp)
+
+        core.rename_shapes(self.control)
+
+    def fix_sub_control_shapes(self):
+
+        fix_sub_controls(self.control)
+
+
+class ControlGroup(object):
+
+    def __init__(self, control_group):
+        self.control_group = control_group
+
+        self.controls = []
+        self.sub_controls = []
+        self.joints = []
+        self.all_controls = []
+        self.dict = {}
+        self._get_dict_data()
+
+    def _get_dict_data(self):
+        control_group = self.control_group
+
+        found_dict = get_important_info(control_group)
+
+        self.load_data(found_dict)
+
+    def load_data(self, attr_dict):
+        self.dict = attr_dict
+        for key, value in attr_dict.items():
+            exec('self.%s = "%s"' % (key, value))
+
+
+class StoreControlData(attr.StoreData):
+
+    def __init__(self, node=None):
+        super(StoreControlData, self).__init__(node)
+
+        self.controls = []
+
+        self.side_replace = ['_L', '_R', 'end']
+
+        self._namespace = None
+
+    def _get_single_control_data(self, control):
+
+        if not control:
+            return
+
+        attributes = cmds.listAttr(control, k=True)
+
+        if not attributes:
+            attributes = []
+
+        sub_attributes = {}
+
+        shapes = core.get_shapes(control, no_intermediate=True)
+
+        if shapes:
+            for shape in shapes:
+                sub_attribute = cmds.listAttr(shape, k=True)
+
+                if sub_attribute:
+
+                    for sub in sub_attribute:
+                        sub_attributes[sub] = None
+
+        if sub_attributes:
+            attributes += list(sub_attributes.keys())
+
+        if not attributes:
+            return
+
+        attribute_data = {}
+
+        for attribute in attributes:
+
+            attribute_name = '%s.%s' % (control, attribute)
+
+            if not cmds.objExists(attribute_name):
+                continue
+
+            if cmds.getAttr(attribute_name, type=True) == 'message':
+                continue
+
+            if cmds.getAttr(attribute_name, type=True) == 'string':
+                continue
+
+            value = cmds.getAttr(attribute_name)
+            attribute_data[attribute] = value
+
+        return attribute_data
+
+    def _get_control_data(self):
+
+        controls = []
+
+        if self.controls:
+            controls = self.controls
+
+        if not self.controls:
+            controls = get_controls()
+
+        control_data = {}
+
+        for control in controls:
+
+            if cmds.objExists('%s.POSE' % control):
+                continue
+
+            attribute_data = self._get_single_control_data(control)
+
+            if attribute_data:
+                control_data[control] = attribute_data
+
+        return control_data
+
+    def _has_transform_value(self, control):
+        attributes = ['translate', 'rotate']
+        axis = ['X', 'Y', 'Z']
+
+        for attribute in attributes:
+            for a in axis:
+
+                attribute_name = '%s.%s%s' % (control, attribute, a)
+
+                if not cmds.objExists(attribute_name):
+                    return False
+
+                value = cmds.getAttr(attribute_name)
+
+                if abs(value) > 0.01:
+                    return True
+
+    def _get_constraint_type(self, control):
+
+        translate = True
+        rotate = True
+
+        # attributes = ['translate', 'rotate']
+        axis = ['X', 'Y', 'Z']
+
+        for a in axis:
+            attribute_name = '%s.translate%s' % (control, a)
+
+            if cmds.getAttr(attribute_name, l=True):
+                translate = False
+                break
+
+        for a in axis:
+            attribute_name = '%s.rotate%s' % (control, a)
+
+            if cmds.getAttr(attribute_name, l=True):
+                rotate = False
+                break
+
+        if translate and rotate:
+            return 'parent'
+
+        if translate:
+            return 'point'
+
+        if rotate:
+            return 'orient'
+
+    def _set_control_data_in_dict(self, control, attribute_data):
+
+        data = self.eval_data(return_only=True)
+
+        if data:
+            data[control] = attribute_data
+
+            self.set_data(data)
+
+    def _set_control_data(self, control, data):
+
+        for attribute in data:
+
+            attribute_name = control + '.' + attribute
+
+            try:
+                cmds.setAttr(attribute_name, data[attribute])
+            except:
+                pass
+
+    def _find_other_side(self, control, side):
+
+        other_control = None
+
+        if side == 'L':
+            other_control = space.find_transform_right_side(control)
+
+        if side == 'R':
+            other_control = space.find_transform_left_side(control)
+
+        return other_control
+
+    def remove_data(self, control):
+
+        data = self.get_data()
+
+        if data:
+            data = eval(data)
+
+        if control in data:
+            data.pop(control)
+
+        self.set_data(data)
+
+    def remove_pose_control_data(self):
+
+        data = self.get_data()
+
+        if data:
+            data = eval(data)
+
+        found_keys = [key for key in data if cmds.objExists('%s.POSE' % key)]
+        for key in found_keys:
+            data.pop(key)
+
+        self.set_data(data)
+
+    def set_data(self, data=None):
+
+        self.data.set_locked(False)
+
+        if data is None:
+            data = self._get_control_data()
+
+        super(StoreControlData, self).set_data(data)
+        self.data.set_locked(True)
+
+    def set_namesapce(self, namespace):
+        self._namespace = namespace
+
+    def set_control_data_attribute(self, control, data=None):
+
+        if not data:
+            data = self._get_single_control_data(control)
+
+        if data:
+            self._set_control_data_in_dict(control, data)
+        if not data:
+            util.warning('Error setting data for %s' % control)
+
+    def set_controls(self, controls):
+
+        self.controls = controls
+
+    def set_side_replace(self, replace_string, pattern_string, position_string):
+        # position can be 'start', 'end', 'first', or 'inside'
+
+        self.side_replace = [replace_string, pattern_string, position_string]
+
+    def eval_data(self, return_only=False):
+
+        data = super(StoreControlData, self).eval_data()
+
+        if return_only:
+            return data
+
+        if not data:
+            return
+
+        missing_controls = []
+
+        for control in data:
+
+            attribute_data = data[control]
+
+            if self._namespace:
+                base_control = core.get_basename(control, remove_namespace=True)
+
+                namespace_name = self._namespace + ':' + base_control
+
+                control = namespace_name
+
+            if cmds.objExists('%s.POSE' % control):
+                continue
+            if not cmds.objExists(control):
+                missing_controls.append(control)
+
+            self._set_control_data(control, attribute_data)
+
+        if missing_controls:
+            util.warning(
+                '%s is trying to set values on the following controls which are absent from the scene.\n %s' % (
+                    self.node, missing_controls))
+
+        return data
+
+    def eval_mirror_data(self, side='L'):
+
+        data_list = self.eval_data(return_only=True)
+
+        for control in data_list:
+
+            other_control = self._find_other_side(control, side)
+
+            if not other_control or not cmds.objExists(other_control):
+                continue
+
+            if cmds.objExists('%s.ikFk' % control):
+                value = cmds.getAttr('%s.ikFk' % control)
+                other_value = cmds.getAttr('%s.ikFk' % other_control)
+                cmds.setAttr('%s.ikFk' % control, other_value)
+                cmds.setAttr('%s.ikFk' % other_control, value)
+
+            if not self._has_transform_value(control):
+                continue
+
+            temp_group = cmds.duplicate(control, n='temp_%s' % control, po=True)[0]
+            attr.unlock_attributes(temp_group, only_keyable=True)
+
+            space.MatchSpace(control, temp_group).translation_rotation()
+            parent_group = cmds.group(em=True)
+            cmds.parent(temp_group, parent_group)
+
+            cmds.setAttr('%s.scaleX' % parent_group, -1)
+
+            attr.zero_xform_channels(control)
+
+            try:
+                const1 = cmds.pointConstraint(temp_group, other_control)[0]
+                cmds.delete(const1)
+            except:
+                pass
+
+            try:
+                const2 = cmds.orientConstraint(temp_group, other_control)[0]
+                cmds.delete(const2)
+            except:
+                pass
+
+            cmds.delete([temp_group, parent_group])
+
+    def eval_multi_transform_data(self, data_list):
+
+        controls = {}
+
+        for data in data_list:
+
+            last_temp_group = None
+
+            for control in data:
+
+                if cmds.objExists('%s.POSE' % control):
+                    continue
+
+                if not self._has_transform_value(control):
+                    continue
+
+                if control not in controls:
+                    controls[control] = []
+
+                temp_group = cmds.group(em=True, n=core.inc_name('temp_%s' % control))
+
+                if not len(controls[control]):
+                    space.MatchSpace(control, temp_group).translation_rotation()
+
+                if len(controls[control]):
+                    last_temp_group = controls[control][-1]
+
+                    cmds.parent(temp_group, last_temp_group)
+
+                    self._set_control_data(temp_group, data[control])
+
+                controls[control].append(temp_group)
+
+        for control in controls:
+
+            constraint_type = self._get_constraint_type(control)
+
+            if constraint_type == 'parent':
+                cmds.delete(cmds.parentConstraint(controls[control][-1], control, mo=False))
+            if constraint_type == 'point':
+                cmds.delete(cmds.pointConstraint(controls[control][-1], control, mo=False))
+            if constraint_type == 'orient':
+                cmds.delete(cmds.orientConstraint(controls[control][-1], control, mo=False))
+
+            cmds.delete(controls[control][0])
+
+
+class StretchyChain:
+    """
+    rigs
+    """
+
+    def __init__(self):
+        self.joints = None
+        self.side = 'C'
+        self.inputs = []
+        self.attribute_node = None
+        self.distance_offset_attribute = None
+        self.add_damp = False
+        self.stretch_offsets = []
+        self.distance_offset = None
+        self.scale_axis = 'X'
+        self.name = 'stretch'
+        self.simple = False
+        self.per_joint_stretch = True
+        self.vector = False
+        self.extra_joint = None
+        self.damp_name = 'dampen'
+        self.scale_offset = 1
+        self.attribute_name = 'autoStretch'
+        self._default_value = 0
+        self._create_title = True
+        self.stretch_condition = None
+
+    def _get_joint_count(self):
+        return len(self.joints)
+
+    def _get_length(self):
+        length = 0
+
+        joint_count = self._get_joint_count()
+
+        for inc in range(0, joint_count):
+            if inc + 1 == joint_count:
+                break
+
+            current_joint = self.joints[inc]
+            next_joint = self.joints[inc + 1]
+
+            distance = space.get_distance(current_joint, next_joint)
+
+            length += distance
+
+        return length
+
+    def _build_stretch_locators(self):
+
+        top_distance_locator = cmds.group(empty=True, n=core.inc_name('locator_topDistance_%s' % self.name))
+        match = space.MatchSpace(self.joints[0], top_distance_locator)
+        match.translation_rotation()
+
+        btm_distance_locator = cmds.group(empty=True, n=core.inc_name('locator_btmDistance_%s' % self.name))
+        match = space.MatchSpace(self.joints[-1], btm_distance_locator)
+        match.translation_rotation()
+
+        if not self.attribute_node:
+            self.attribute_node = top_distance_locator
+
+        return top_distance_locator, btm_distance_locator
+
+    def _create_stretch_condition(self):
+
+        total_length = self._get_length()
+
+        condition = cmds.createNode("condition", n=core.inc_name("condition_%s" % self.name))
+        cmds.setAttr("%s.operation" % condition, 2)
+        cmds.setAttr("%s.firstTerm" % condition, total_length)
+        cmds.setAttr("%s.colorIfTrueR" % condition, total_length)
+
+        self.stretch_condition = condition
+
+        return condition
+
+    def _create_distance_offset(self, stretch_condition=None):
+
+        multiply = attr.MultiplyDivideNode('offset_%s' % self.name)
+        multiply.set_operation(2)
+        multiply.set_input2(1, 1, 1)
+
+        if stretch_condition:
+            multiply.outputX_out('%s.secondTerm' % stretch_condition)
+            multiply.outputX_out('%s.colorIfFalseR' % stretch_condition)
+
+        self.distance_offset = multiply.node
+
+        return self.distance_offset
+
+    def _create_stretch_distance(self, top_locator, btm_locator, distance_offset):
+
+        distance_between = cmds.createNode('distanceBetween',
+                                           n=core.inc_name('distanceBetween_%s' % self.name))
+
+        if self.vector:
+            cmds.connectAttr('%s.translate' % top_locator, '%s.point1' % distance_between)
+            cmds.connectAttr('%s.translate' % btm_locator, '%s.point2' % distance_between)
+
+        if not self.vector:
+            cmds.connectAttr('%s.worldMatrix' % top_locator,
+                             '%s.inMatrix1' % distance_between)
+
+            cmds.connectAttr('%s.worldMatrix' % btm_locator,
+                             '%s.inMatrix2' % distance_between)
+
+        cmds.connectAttr('%s.distance' % distance_between, '%s.input1X' % distance_offset)
+
+        return distance_between
+
+    def _create_stretch_on_off(self, stretch_condition):
+
+        blend = cmds.createNode('blendColors', n=core.inc_name('blendColors_%s' % self.name))
+        cmds.setAttr('%s.color2R' % blend, self._get_length())
+        cmds.setAttr('%s.blender' % blend, 1)
+        cmds.connectAttr('%s.outColorR' % stretch_condition, '%s.color1R' % blend)
+
+        return blend
+
+    def _create_divide_distance(self, stretch_condition=None, stretch_on_off=None):
+
+        multiply = attr.MultiplyDivideNode('distance_%s' % self.name)
+
+        multiply.set_operation(2)
+        multiply.set_input2(self._get_length(), 1, 1)
+
+        if stretch_condition:
+            if stretch_on_off:
+                multiply.input1X_in('%s.outputR' % stretch_on_off)
+            if not stretch_on_off:
+                multiply.input1X_in('%s.outColorR' % stretch_condition)
+        if not stretch_condition:
+            pass
+
+        self.divide_distance = multiply.node
+
+        return multiply.node
+
+    def _create_offsets(self, divide_distance, distance_node):
+        stretch_offsets = []
+
+        plus_total_offset = cmds.createNode('plusMinusAverage',
+                                            n=core.inc_name('plusMinusAverage_total_offset_%s' % self.name))
+        self.plus_total_offset = plus_total_offset
+
+        cmds.setAttr('%s.operation' % plus_total_offset, 3)
+
+        for inc in range(0, self._get_joint_count() - 1):
+
+            var_name = 'offset%s' % (inc + 1)
+
+            multiply = attr.connect_multiply('%s.outputX' % divide_distance,
+                                             '%s.scale%s' % (self.joints[inc], self.scale_axis), 1)
+
+            offset_variable = attr.MayaNumberVariable(var_name)
+            offset_variable.set_variable_type(offset_variable.TYPE_DOUBLE)
+            offset_variable.set_node(multiply)
+
+            offset_variable.create()
+            offset_variable.set_value(self.scale_offset)
+            offset_variable.set_min_value(0.1)
+
+            if self.scale_offset != 1:
+                offset_multiply = cmds.createNode('multiplyDivide', n=core.inc_name('multiplyDivide_scaleOffset'))
+                offset_variable.connect_out('%s.input1X' % offset_multiply)
+
+                offset_value = 1.0 / self.scale_offset
+
+                cmds.setAttr('%s.input2X' % offset_multiply, offset_value)
+
+                cmds.connectAttr('%s.outputX' % offset_multiply, '%s.input2X' % multiply)
+                cmds.connectAttr('%s.outputX' % offset_multiply, '%s.input1D[%s]' % (plus_total_offset, inc + 1))
+
+            if self.scale_offset == 1:
+                offset_variable.connect_out('%s.input2X' % multiply)
+                offset_variable.connect_out('%s.input1D[%s]' % (plus_total_offset, inc + 1))
+
+            stretch_offsets.append(multiply)
+
+        multiply = cmds.createNode('multiplyDivide', n=core.inc_name('multiplyDivide_orig_distance_%s' % self.name))
+
+        self.orig_distance = multiply
+
+        length = self._get_length()
+        cmds.setAttr('%s.input1X' % multiply, length)
+        cmds.connectAttr('%s.output1D' % plus_total_offset, '%s.input2X' % multiply)
+
+        self.stretch_offsets = stretch_offsets
+
+        return stretch_offsets
+
+    def _connect_scales(self):
+        for inc in range(0, len(self.joints) - 1):
+            cmds.connectAttr('%s.output%s' % (self.divide_distance, self.scale_axis),
+                             '%s.scale%s' % (self.joints[inc], self.scale_axis))
+
+    def _create_attributes(self, stretch_on_off):
+
+        if self._create_title:
+            attr.create_title(self.attribute_node, 'STRETCH')
+
+        stretch_on_off_var = attr.MayaNumberVariable(self.attribute_name)
+        stretch_on_off_var.set_node(self.attribute_node)
+        stretch_on_off_var.set_variable_type(stretch_on_off_var.TYPE_DOUBLE)
+        stretch_on_off_var.set_min_value(0)
+        stretch_on_off_var.set_max_value(1)
+        stretch_on_off_var.set_value(self._default_value)
+        stretch_on_off_var.create()
+
+        stretch_on_off_var.connect_out('%s.blender' % stretch_on_off)
+
+    def _create_offset_attributes(self, stretch_offsets):
+
+        for inc in range(0, len(stretch_offsets)):
+
+            stretch_offset = attr.MayaNumberVariable('stretch_%s' % (inc + 1))
+            stretch_offset.set_node(self.attribute_node)
+            stretch_offset.set_variable_type(stretch_offset.TYPE_DOUBLE)
+            if not self.per_joint_stretch:
+                stretch_offset.set_keyable(False)
+
+            stretch_offset.create()
+
+            stretch_offset.set_value(self.scale_offset)
+            stretch_offset.set_min_value(0.1)
+
+            stretch_offset.connect_out('%s.offset%s' % (stretch_offsets[inc], inc + 1))
+
+    def _create_other_distance_offset(self, distance_offset):
+
+        multiply = attr.MultiplyDivideNode('distanceOffset_%s' % self.name)
+
+        plug = '%s.input2X' % distance_offset
+
+        input_to_plug = attr.get_attribute_input('%s.input2X' % distance_offset)
+
+        multiply.input1X_in(input_to_plug)
+        multiply.input2X_in(self.distance_offset_attribute)
+        multiply.outputX_out(plug)
+
+    def _create_damp(self, distance_offset, plugs):
+
+        min_length = space.get_distance(self.joints[0], self.joints[-1])
+        # max_length = self._get_length()
+
+        damp = attr.MayaNumberVariable(self.damp_name)
+        damp.set_node(self.attribute_node)
+        damp.set_variable_type(damp.TYPE_DOUBLE)
+        damp.set_min_value(0)
+        damp.set_max_value(1)
+        damp.create()
+
+        remap = cmds.createNode("remapValue", n=core.inc_name("%s_remapValue_%s" % (self.damp_name, self.name)))
+        cmds.setAttr("%s.value[2].value_Position" % remap, 0.4)
+        cmds.setAttr("%s.value[2].value_FloatValue" % remap, 0.666)
+        cmds.setAttr("%s.value[2].value_Interp" % remap, 3)
+
+        cmds.setAttr("%s.value[3].value_Position" % remap, 0.7)
+        cmds.setAttr("%s.value[3].value_FloatValue" % remap, 0.9166)
+        cmds.setAttr("%s.value[3].value_Interp" % remap, 1)
+
+        multi = cmds.createNode("multiplyDivide", n=core.inc_name("%s_offset_%s" % (self.damp_name, self.name)))
+        add_double = cmds.createNode("addDoubleLinear",
+                                     n=core.inc_name("%s_addDouble_%s" % (self.damp_name, self.name)))
+
+        damp.connect_out('%s.input2X' % multi)
+
+        cmds.connectAttr('%s.outputX' % self.orig_distance, '%s.input1X' % multi)
+
+        cmds.connectAttr("%s.outputX" % multi, "%s.input1" % add_double)
+
+        cmds.connectAttr('%s.outputX' % self.orig_distance, '%s.input2' % add_double)
+
+        cmds.connectAttr("%s.output" % add_double, "%s.inputMax" % remap)
+
+        cmds.connectAttr('%s.outputX' % self.orig_distance, '%s.outputMax' % remap)
+
+        cmds.setAttr("%s.inputMin" % remap, min_length)
+        cmds.setAttr("%s.outputMin" % remap, min_length)
+
+        cmds.connectAttr("%s.outputX" % distance_offset, "%s.inputValue" % remap)
+
+        for plug in plugs:
+            cmds.connectAttr("%s.outValue" % remap, plug)
+
+    def _add_joint(self, joint):
+
+        inc = len(self.stretch_offsets) + 1
+
+        var_name = 'offset%s' % inc
+
+        multiply = attr.connect_multiply('%s.outputX' % self.divide_distance, '%s.scale%s' % (joint, self.scale_axis),
+                                         1)
+
+        offset_variable = attr.MayaNumberVariable(var_name)
+        offset_variable.set_variable_type(offset_variable.TYPE_DOUBLE)
+        offset_variable.set_node(multiply)
+
+        offset_variable.create()
+        offset_variable.set_value(1)
+        offset_variable.set_min_value(0.1)
+        offset_variable.connect_out('%s.input2X' % multiply)
+        offset_variable.connect_out('%s.input1D[%s]' % (self.plus_total_offset, inc))
+
+        stretch_offset = attr.MayaNumberVariable('stretch_%s' % inc)
+        stretch_offset.set_node(self.attribute_node)
+        stretch_offset.set_variable_type(stretch_offset.TYPE_DOUBLE)
+
+        if not self.per_joint_stretch:
+            stretch_offset.set_keyable(False)
+
+        stretch_offset.create()
+
+        stretch_offset.set_value(1)
+        stretch_offset.set_min_value(0.1)
+
+        stretch_offset.connect_out('%s.offset%s' % (multiply, inc))
+
+        child_joint = cmds.listRelatives(joint, type='joint')
+
+        if child_joint:
+            distance = space.get_distance(joint, child_joint[0])
+
+            length = cmds.getAttr('%s.input1X' % self.orig_distance)
+            length += distance
+
+            cmds.setAttr('%s.input1X' % self.orig_distance, length)
+
+    def set_joints(self, joints):
+        self.joints = joints
+
+    def set_node_for_attributes(self, node_name):
+        self.attribute_node = node_name
+
+    def set_scale_axis(self, axis_letter):
+        self.scale_axis = axis_letter.capitalize()
+
+    def set_distance_offset(self, attribute):
+        self.distance_offset_attribute = attribute
+
+    def set_vector_instead_of_matrix(self, bool_value):
+        self.vector = bool_value
+
+    def set_add_dampen(self, bool_value, damp_name=None):
+        self.set_add_damp(bool_value, damp_name)
+
+    def set_add_damp(self, bool_value, damp_name=None):
+        self.add_damp = bool_value
+
+        if damp_name:
+            self.damp_name = damp_name
+
+    def set_simple(self, bool_value):
+        self.simple = bool_value
+
+    def set_description(self, string_value):
+        self.name = '%s_%s' % (self.name, string_value)
+
+    def set_per_joint_stretch(self, bool_value):
+        self.per_joint_stretch = bool_value
+
+    def set_scale_attribute_offset(self, value):
+        self.scale_offset = value
+
+    def set_extra_joint(self, joint):
+        self.extra_joint = joint
+
+    def set_attribute_name(self, attribute_name):
+        self.attribute_name = attribute_name
+
+    def set_default_value(self, value):
+        self._default_value = value
+
+    def set_create_title(self, bool_value):
+        self._create_title = bool_value
+
+    def create(self):
+
+        top_locator, btm_locator = self._build_stretch_locators()
+
+        if self.simple:
+
+            for joint in self.joints[:-1]:
+                distance_offset = self._create_distance_offset()
+
+                stretch_distance = self._create_stretch_distance(top_locator,
+                                                                 btm_locator,
+                                                                 distance_offset)
+
+                divide_distance = self._create_divide_distance()
+
+                cmds.connectAttr('%s.outputX' % distance_offset, '%s.input1X' % divide_distance)
+
+                cmds.connectAttr('%s.outputX' % divide_distance, '%s.scale%s' % (joint, self.scale_axis))
+
+        if not self.simple:
+
+            stretch_condition = self._create_stretch_condition()
+
+            distance_offset = self._create_distance_offset(stretch_condition)
+
+            stretch_distance = self._create_stretch_distance(top_locator,
+                                                             btm_locator,
+                                                             distance_offset)
+
+            stretch_on_off = self._create_stretch_on_off(stretch_condition)
+
+            divide_distance = self._create_divide_distance(stretch_condition,
+                                                           stretch_on_off)
+
+            stretch_offsets = self._create_offsets(divide_distance, stretch_distance)
+
+            if self.attribute_node:
+                self._create_attributes(stretch_on_off)
+                self._create_offset_attributes(stretch_offsets)
+
+                if self.extra_joint:
+                    self._add_joint(self.extra_joint)
+
+                if self.add_damp:
+                    self._create_damp(distance_offset, ['%s.firstTerm' % stretch_condition,
+                                                        '%s.colorIfTrueR' % stretch_condition,
+                                                        '%s.color2R' % stretch_on_off,
+                                                        '%s.input2X' % divide_distance])
+
+            if self.distance_offset_attribute:
+                self._create_other_distance_offset(distance_offset)
+
+        return top_locator, btm_locator
+
+
+class StretchyElbowLock(object):
+
+    def __init__(self, three_joints, three_controls):
+        """
+        Create an elbow lock stretchy on the three joints
+
+        Args:
+            three_joints (list): For example the arm, elbow and wrist joint.  Can be any 3 joints though
+            three_controls (list): For example the top arm control, the pole vector control and the btm control.
+                Controls should transform that correspond to an ik setup.
+        """
+        self._parent = None
+        self.joints = three_joints
+        self.controls = three_controls
+        self.axis_letter = 'X'
+
+        self.attribute_control = three_controls[-1]
+        self.lock_attribute_control = three_controls[1]
+
+        self.description = 'rig'
+
+        self._use_translate = False
+        self._value = 0
+
+        self._distance_full = None
+
+        self._top_aim_transform = None
+
+        self.soft_locator = None
+        self._do_create_soft_ik = False
+
+    def _build_locs(self):
+        self.top_loc = cmds.spaceLocator(n=core.inc_name('distanceLocator_top_%s' % self.description))[0]
+        self.btm_loc = cmds.spaceLocator(n=core.inc_name('distanceLocator_btm_%s' % self.description))[0]
+
+        cmds.parent(self.top_loc, self.controls[0])
+        attr.zero_xform_channels(self.top_loc)
+
+        cmds.parent(self.btm_loc, self.controls[-1])
+        attr.zero_xform_channels(self.btm_loc)
+
+        cmds.hide(self.top_loc, self.btm_loc)
+
+        self.stretch_locators = [self.top_loc, self.btm_loc]
+
+    def _duplicate_joints(self):
+
+        dup_hier = space.DuplicateHierarchy(self.joints[0])
+        dup_hier.only_these(self.joints)
+        duplicates = dup_hier.create()
+
+        found = [cmds.rename(dup, 'default_%s' % orig) for dup, orig in zip(duplicates, self.joints)]
+        cmds.hide(found[0])
+
+        self.dup_joints = found
+
+        parent = cmds.listRelatives(found[0], p=True)
+        if not parent:
+            cmds.parent(found[0], self._parent)
+
+    def _create_distance(self, transform1, transform2):
+
+        distance_node = cmds.createNode('distanceBetween')
+
+        cmds.connectAttr('%s.worldMatrix' % transform1, '%s.inMatrix1' % distance_node)
+        cmds.connectAttr('%s.worldMatrix' % transform2, '%s.inMatrix2' % distance_node)
+
+        return distance_node
+
+    def _connect_double_linear(self, attribute1, attribute2, input_attribute=None):
+
+        add_double_linear = cmds.createNode('addDoubleLinear')
+
+        cmds.connectAttr(attribute1, '%s.input1' % add_double_linear)
+        cmds.connectAttr(attribute2, '%s.input2' % add_double_linear)
+
+        if input_attribute:
+            cmds.connectAttr('%s.output' % add_double_linear, input_attribute)
+
+        return add_double_linear
+
+    def _multiply_divide(self, attribute1, attribute2, input_attribute=None):
+
+        mult = cmds.createNode('multiplyDivide')
+
+        cmds.connectAttr(attribute1, '%s.input1X' % mult)
+        cmds.connectAttr(attribute2, '%s.input2X' % mult)
+
+        if input_attribute:
+            cmds.connectAttr('%s.outputX' % mult, input_attribute)
+
+        return mult
+
+    def _condition(self, color_if_true_attribute, first_term_attribute, second_term_attribute):
+
+        condition = cmds.createNode('condition')
+
+        cmds.connectAttr(color_if_true_attribute, '%s.colorIfTrueR' % condition)
+        cmds.connectAttr(first_term_attribute, '%s.firstTerm' % condition)
+        cmds.connectAttr(second_term_attribute, '%s.secondTerm' % condition)
+
+        return condition
+
+    def _blendTwoAttr(self, attribute1, attribute2, input_attribute=None):
+
+        blend_two = cmds.createNode('blendTwoAttr')
+
+        cmds.connectAttr(attribute1, '%s.input[0]' % blend_two)
+        cmds.connectAttr(attribute2, '%s.input[1]' % blend_two)
+
+        if input_attribute:
+            cmds.connectAttr('%s.output' % blend_two, input_attribute)
+
+        return blend_two
+
+    def _add_attribute(self, node, attribute_name, default=0):
+        attr.create_title(node, 'STRETCH')
+        cmds.addAttr(node, ln=attribute_name, k=True, dv=default)
+
+    def _rename(self, old_name, new_name):
+
+        return cmds.rename(old_name, core.inc_name('%s_%s_%s' % (cmds.nodeType(old_name), new_name, self.description)))
+
+    def set_stretch_axis(self, axis_letter):
+
+        self.axis_letter = axis_letter.upper()
+
+    def set_lock_attribute_control(self, name_of_a_control):
+
+        self.lock_attribute_control = name_of_a_control
+
+    def set_attribute_control(self, name_of_a_control):
+        self.attribute_control = name_of_a_control
+
+    def set_description(self, description):
+        self.description = description
+
+    def set_use_translate_for_stretch(self, bool_value):
+        self._use_translate = bool_value
+
+    def set_use_this_overall_distance_node(self, distance_node):
+        self._distance_full = distance_node
+
+    def set_default_value(self, value):
+        self._value = value
+
+    def set_top_aim_transform(self, transform):
+        self._top_aim_transform = transform
+
+    def set_parent(self, transform):
+        self._parent = transform
+
+    def set_create_soft_ik(self, bool_value):
+
+        self._do_create_soft_ik = bool_value
+
+    def create(self):
+
+        self._build_locs()
+
+        attribute_control = self.attribute_control
+        lock_control = self.lock_attribute_control
+
+        if not attribute_control:
+            attribute_control = self.controls[-1]
+
+        self._add_attribute(lock_control, 'lock')
+        cmds.addAttr('%s.lock' % lock_control, e=True, minValue=0, maxValue=1, hasMinValue=True, hasMaxValue=True)
+        self._add_attribute(attribute_control, 'stretch', self._value)
+        cmds.addAttr('%s.stretch' % attribute_control, e=True, minValue=0, maxValue=1, hasMinValue=True,
+                     hasMaxValue=True)
+        self._add_attribute(attribute_control, 'nudge')
+
+        # joint distance
+        self._duplicate_joints()
+
+        distance1 = self._create_distance(self.dup_joints[0], self.dup_joints[1])
+        distance2 = self._create_distance(self.dup_joints[1], self.dup_joints[2])
+
+        default_distance_double_linear = self._connect_double_linear('%s.distance' % distance1,
+                                                                     '%s.distance' % distance2)
+
+        distance1 = self._rename(distance1, 'defaultTop')
+        distance2 = self._rename(distance2, 'defaultBtm')
+
+        # control distance
+        if not self._distance_full:
+            distance_full = self._create_distance(self.top_loc, self.btm_loc)
+        else:
+            distance_full = self._distance_full
+
+        distance_top = self._create_distance(self.controls[0], self.controls[1])
+        distance_btm = self._create_distance(self.controls[1], self.controls[-1])
+
+        distance_full = self._rename(distance_full, 'full')
+        distance_top = self._rename(distance_top, 'top')
+        distance_btm = self._rename(distance_btm, 'btm')
+
+        mult = self._multiply_divide('%s.distance' % distance_full, '%s.output' % default_distance_double_linear)
+        cmds.setAttr('%s.operation' % mult, 2)
+
+        mult = self._rename(mult, 'stretch')
+
+        condition = self._condition('%s.outputX' % mult, '%s.distance' % distance_full,
+                                    '%s.output' % default_distance_double_linear)
+        cmds.setAttr('%s.operation' % condition, 2)
+
+        condition = self._rename(condition, 'stretch')
+
+        blend_two_stretch = cmds.createNode('blendTwoAttr')
+
+        blend_two_stretch = self._rename(blend_two_stretch, 'stretch')
+
+        cmds.setAttr('%s.input[0]' % blend_two_stretch, 1)
+        cmds.connectAttr('%s.outColorR' % condition, '%s.input[1]' % blend_two_stretch)
+        cmds.connectAttr('%s.stretch' % attribute_control, '%s.attributesBlender' % blend_two_stretch)
+
+        nudge_offset = cmds.createNode('multDoubleLinear')
+        nudge_offset = self._rename(nudge_offset, 'nudgeOffset')
+
+        cmds.connectAttr('%s.nudge' % attribute_control, '%s.input1' % nudge_offset)
+        cmds.setAttr('%s.input2' % nudge_offset, 0.001)
+
+        nudge_double_linear = self._connect_double_linear('%s.output' % blend_two_stretch, '%s.output' % nudge_offset)
+        nudge_double_linear = self._rename(nudge_double_linear, 'nudge')
+
+        mult_lock = self._multiply_divide('%s.distance' % distance_top, '%s.distance' % distance1)
+        mult_lock = self._rename(mult_lock, 'lock')
+        cmds.setAttr('%s.operation' % mult_lock, 2)
+
+        cmds.connectAttr('%s.distance' % distance_btm, '%s.input1Y' % mult_lock)
+        cmds.connectAttr('%s.distance' % distance2, '%s.input2Y' % mult_lock)
+
+        top_lock_blend = self._blendTwoAttr('%s.output' % nudge_double_linear,
+                                            '%s.outputX' % mult_lock)
+        top_lock_blend = self._rename(top_lock_blend, 'lockTop')
+
+        cmds.connectAttr('%s.lock' % lock_control, '%s.attributesBlender' % top_lock_blend)
+
+        btm_lock_blend = self._blendTwoAttr('%s.output' % nudge_double_linear,
+                                            '%s.outputY' % mult_lock)
+        btm_lock_blend = self._rename(btm_lock_blend, 'lockBtm')
+
+        cmds.connectAttr('%s.lock' % lock_control, '%s.attributesBlender' % btm_lock_blend)
+
+        top_mult = cmds.createNode('multDoubleLinear')
+        top_mult = self._rename(top_mult, 'top')
+        cmds.connectAttr('%s.output' % top_lock_blend, '%s.input2' % top_mult)
+
+        if self._use_translate:
+            cmds.setAttr('%s.input1' % top_mult, cmds.getAttr('%s.translate%s' % (self.joints[1], self.axis_letter)))
+            cmds.connectAttr('%s.output' % top_mult, '%s.translate%s' % (self.joints[1], self.axis_letter))
+        else:
+            cmds.setAttr('%s.input1' % top_mult, 1)
+            cmds.connectAttr('%s.output' % top_mult, '%s.scale%s' % (self.joints[0], self.axis_letter))
+
+        btm_mult = cmds.createNode('multDoubleLinear')
+        btm_mult = self._rename(btm_mult, 'btm')
+        cmds.connectAttr('%s.output' % btm_lock_blend, '%s.input2' % btm_mult)
+
+        if self._use_translate:
+            cmds.setAttr('%s.input1' % btm_mult, cmds.getAttr('%s.translate%s' % (self.joints[2], self.axis_letter)))
+            cmds.connectAttr('%s.output' % btm_mult, '%s.translate%s' % (self.joints[2], self.axis_letter))
+        else:
+            cmds.setAttr('%s.input1' % btm_mult, 1)
+            cmds.connectAttr('%s.output' % btm_mult, '%s.scale%s' % (self.joints[1], self.axis_letter))
+
+        if self._do_create_soft_ik:
+            soft = SoftIk(self.joints)
+            soft.set_attribute_control(self.attribute_control)
+            soft.set_control_distance_attribute('%s.distance' % distance_full)
+            soft.set_default_distance_attribute('%s.output' % default_distance_double_linear)
+            soft.set_description(self.description)
+            soft.set_top_aim_transform(self._top_aim_transform)
+            soft.set_btm_control(self.controls[-1])
+            soft.set_ik_locator_parent(self._parent)
+            soft_loc = soft.create()
+
+            self.soft_locator = soft_loc
+
+
+class SoftIk(object):
+
+    def __init__(self, joints):
+
+        self.description = None
+        self._ik_locator_parent = None
+        self._default_distance_attribute = None
+        self._joints = joints
+        self._attribute_control = None
+        self._control_distance_attribute = None
+        self._top_aim_transform = None
+        self._btm_control = None
+        self._attribute_name = 'softBuffer'
+        self._nice_attribute_name = 'soft'
+
+    def _rename(self, old_name, new_name):
+
+        return cmds.rename(old_name, core.inc_name('%s_%s_%s' % (cmds.nodeType(old_name), new_name, self.description)))
+
+    def _build_soft_graph(self):
+
+        chain_distance = space.get_chain_length(self._joints)
+        # control_distance = space.get_distance(self._joints[0], self._joints[-1])
+
+        subtract_soft = cmds.createNode('plusMinusAverage')
+        subtract_soft = self._rename(subtract_soft, 'subtractSoft')
+
+        self._create_attributes(subtract_soft)
+        soft_attr = subtract_soft + '.' + self._attribute_name
+
+        cmds.setAttr('%s.operation' % subtract_soft, 2)
+        if not self._default_distance_attribute:
+            cmds.setAttr('%s.input1D[0]' % subtract_soft, chain_distance)
+        else:
+            cmds.connectAttr(self._default_distance_attribute, '%s.input1D[0]' % subtract_soft)
+        cmds.connectAttr(soft_attr, '%s.input1D[1]' % subtract_soft)
+
+        subtract_soft_total = cmds.createNode('plusMinusAverage')
+        subtract_soft_total = self._rename(subtract_soft_total, 'subtractSoftTotal')
+        cmds.setAttr('%s.operation' % subtract_soft_total, 2)
+
+        cmds.connectAttr(self._control_distance_attribute, '%s.input1D[0]' % subtract_soft_total)
+        cmds.connectAttr('%s.output1D' % subtract_soft, '%s.input1D[1]' % subtract_soft_total)
+
+        divide_soft = cmds.createNode('multiplyDivide')
+        divide_soft = self._rename(divide_soft, 'divideSoft')
+
+        cmds.setAttr('%s.operation' % divide_soft, 2)
+        cmds.connectAttr('%s.output1D' % subtract_soft_total, '%s.input1X' % divide_soft)
+        cmds.connectAttr(soft_attr, '%s.input2X' % divide_soft)
+
+        negate = cmds.createNode('multiplyDivide')
+        negate = self._rename(negate, 'negateSoft')
+
+        cmds.setAttr('%s.input1X' % negate, -1)
+        cmds.connectAttr('%s.outputX' % divide_soft, '%s.input2X' % negate)
+
+        power_soft = cmds.createNode('multiplyDivide')
+        power_soft = self._rename(power_soft, 'powerSoft')
+
+        exp_value = math.exp(1)
+
+        cmds.setAttr('%s.operation' % power_soft, 3)
+        cmds.setAttr('%s.input1X' % power_soft, exp_value)
+        cmds.connectAttr('%s.outputX' % negate, '%s.input2X' % power_soft)
+
+        power_mult_soft = cmds.createNode('multiplyDivide')
+        power_mult_soft = self._rename(power_mult_soft, 'powerMultSoft')
+
+        cmds.connectAttr(soft_attr, '%s.input1X' % power_mult_soft)
+        cmds.connectAttr('%s.outputX' % power_soft, '%s.input2X' % power_mult_soft)
+
+        subtract_end_soft = cmds.createNode('plusMinusAverage')
+        subtract_end_soft = self._rename(subtract_end_soft, 'subtractEndSoft')
+
+        cmds.setAttr('%s.operation' % subtract_end_soft, 2)
+        if not self._default_distance_attribute:
+            cmds.setAttr('%s.input1D[0]' % subtract_end_soft, chain_distance)
+        else:
+            cmds.connectAttr(self._default_distance_attribute, '%s.input1D[0]' % subtract_end_soft)
+        cmds.connectAttr('%s.outputX' % power_mult_soft, '%s.input1D[1]' % subtract_end_soft)
+
+        inside_condition = cmds.createNode('condition')
+        inside_condition = self._rename(inside_condition, 'insideSoft')
+
+        cmds.connectAttr(self._control_distance_attribute, '%s.firstTerm' % inside_condition)
+        cmds.connectAttr('%s.output1D' % subtract_soft, '%s.secondTerm' % inside_condition)
+        cmds.setAttr('%s.operation' % inside_condition, 2)
+        cmds.connectAttr('%s.output1D' % subtract_end_soft, '%s.colorIfTrueR' % inside_condition)
+        cmds.connectAttr(self._control_distance_attribute, '%s.colorIfFalseR' % inside_condition)
+
+        # need to connect into locator now
+
+        locator = cmds.spaceLocator(n='locator_%s' % self.description)[0]
+
+        space.MatchSpace(self._joints[-1], locator).translation_rotation()
+
+        # cmds.parent(locator, self._joints[0])
+
+        if self._ik_locator_parent:
+            cmds.parent(locator, self._ik_locator_parent)
+
+        if self._top_aim_transform:
+            # cmds.parent(locator, self._top_aim_transform)
+            follow = space.create_follow_group(self._top_aim_transform, locator)
+            attr.zero_xform_channels(locator)
+            cmds.setAttr('%s.inheritsTransform' % follow, 0)
+
+            # cmds.makeIdentity(locator, t = True, r = True, apply = True)
+
+        cmds.connectAttr('%s.outColorR' % inside_condition, '%s.translateX' % locator)
+
+        if self._btm_control:
+            group = cmds.group(em=True, n=core.inc_name('softOnOff_%s' % self.description))
+            constraint = cmds.pointConstraint([locator, self._btm_control], group)[0]
+            constraint_edit = space.ConstraintEditor()
+
+            constraint_edit.create_switch(self._attribute_control, 'stretch', constraint)
+            locator = group
+
+        return locator
+
+    def _create_attributes(self, soft_buffer_node):
+
+        attribute = self._add_attribute(soft_buffer_node, self._attribute_name)
+        nice_attribute = self._add_attribute(self._attribute_control, self._nice_attribute_name, 0)
+        anim.quick_driven_key(nice_attribute, attribute, [0, 1], [0.001, 1], infinite=True)
+
+        cmds.setAttr(attribute, k=False)
+        cmds.addAttr(nice_attribute, e=True, minValue=0, maxValue=2, hasMinValue=True, hasMaxValue=True)
+
+    def _add_attribute(self, node, attribute_name, default=0):
+        # attr.create_title(node, 'SOFT')
+        cmds.addAttr(node, ln=attribute_name, k=True, dv=default)
+
+        return '%s.%s' % (node, attribute_name)
+
+    def set_attribute_control(self, control_name, attribute_name=None):
+        self._attribute_control = control_name
+        if attribute_name:
+            self._nice_attribute_name = attribute_name
+
+    def set_control_distance_attribute(self, control_distance_attribute):
+        self._control_distance_attribute = control_distance_attribute
+
+    def set_default_distance_attribute(self, default_distance_attribute):
+        self._default_distance_attribute = default_distance_attribute
+
+    def set_top_aim_transform(self, transform):
+        self._top_aim_transform = transform
+
+    def set_ik_locator_parent(self, transform):
+        self._ik_locator_parent = transform
+
+    def set_btm_control(self, control_name):
+        self._btm_control = control_name
+
+    def set_description(self, description):
+        self.description = description
+
+    def create(self):
+
+        locator = self._build_soft_graph()
+
+        return locator
+
+
+class RiggedLine(object):
+    """
+    rigs
+    """
+
+    def __init__(self, top_transform, btm_transform, name):
+        self.name = name
+        self.top = top_transform
+        self.btm = btm_transform
+        self.local = False
+        self.extra_joint = None
+
+    def _build_top_group(self):
+
+        self.top_group = cmds.group(em=True, n=core.inc_name('guideLineGroup_%s' % self.name))
+        cmds.setAttr('%s.inheritsTransform' % self.top_group, 0)
+
+    def _create_curve(self):
+        self.curve = cmds.curve(d=1, p=[(0, 0, 0), (0, 0, 0)], k=[0, 1], n=core.inc_name('guideLine_%s' % self.name))
+        cmds.delete(self.curve, ch=True)
+
+        shapes = core.get_shapes(self.curve)
+        new_name = cmds.rename(shapes[0], '%sShape' % self.curve)
+
+        cmds.setAttr('%s.template' % self.curve, 1)
+
+        cmds.parent(self.curve, self.top_group)
+
+    def _create_cluster(self, curve, cv):
+        cluster, transform = cmds.cluster('%s.cv[%s]' % (self.curve, cv))
+        transform = cmds.rename(transform, core.inc_name('guideLine_cluster_%s' % self.name))
+        cluster = cmds.rename('%sCluster' % transform, core.inc_name('cluster_guideline_%s' % self.name))
+        cmds.hide(transform)
+
+        cmds.parent(transform, self.top_group)
+
+        return [cluster, transform]
+
+    def _match_clusters(self):
+
+        match = space.MatchSpace(self.top, self.cluster1[1])
+        match.translation_to_rotate_pivot()
+
+        match = space.MatchSpace(self.btm, self.cluster2[1])
+        match.translation_to_rotate_pivot()
+
+    def _create_clusters(self):
+        self.cluster1 = self._create_cluster(self.curve, 0)
+        self.cluster2 = self._create_cluster(self.curve, 1)
+
+    def _constrain_clusters(self):
+
+        if self.local:
+            # CBB
+            offset1 = cmds.group(em=True, n=core.inc_name('xform_%s' % self.cluster1[1]))
+            offset2 = cmds.group(em=True, n=core.inc_name('xform_%s' % self.cluster2[1]))
+
+            cmds.parent(offset1, offset2, self.top_group)
+
+            cmds.parent(self.cluster1[1], offset1)
+            cmds.parent(self.cluster2[1], offset2)
+
+            match = space.MatchSpace(self.top, offset1)
+            match.translation()
+
+            match = space.MatchSpace(self.btm, offset2)
+            match.translation()
+
+            space.constrain_local(self.top, offset1)
+            space.constrain_local(self.btm, offset2)
+
+        if not self.local:
+            cmds.pointConstraint(self.top, self.cluster1[1])
+            cmds.pointConstraint(self.btm, self.cluster2[1])
+
+    def set_local(self, bool_value):
+        self.local = bool_value
+
+    def create(self):
+
+        self._build_top_group()
+
+        self._create_curve()
+        self._create_clusters()
+        self._match_clusters()
+        self._constrain_clusters()
+
+        return self.top_group
+
+
+class RigSwitch(object):
+    """
+    Create a switch between different rigs on a buffer joint.
+
+    Args:
+        switch_joint (str): The name of a buffer joint with switch attribute.
+    """
+
+    def __init__(self, switch_joint):
+
+        self.switch_joint = switch_joint
+
+        if not cmds.objExists('%s.switch' % switch_joint):
+            util.warning('%s is most likely not a buffer joint with switch attribute.' % switch_joint)
+
+        self.groups = {}
+
+        weight_count = self.get_weight_count()
+
+        if not weight_count:
+            util.warning('%s has no weights.' % weight_count)
+
+        for inc in range(0, weight_count):
+            self.groups[inc] = None
+
+        self.control_name = None
+        self.attribute_name = 'switch'
+
+    def get_weight_count(self):
+
+        edit_constraint = space.ConstraintEditor()
+        constraint = edit_constraint.get_constraint(self.switch_joint, 'parentConstraint')
+
+        weight_count = None
+        if constraint:
+            weight_count = edit_constraint.get_weight_count(constraint)
+        else:
+            switch_nodes = space.SpaceSwitch().get_space_switches(self.switch_joint)
+            if switch_nodes:
+                sources = space.SpaceSwitch().get_source(switch_nodes[0])
+                weight_count = len(sources)
+
+        return weight_count
+
+    def add_groups_to_index(self, index, groups):
+        """
+        A switch joint is meant to switch visibility between rigs.
+        By adding groups you define what their visibility is when the switch attribute changes.
+        An index of 0 means the groups will be visible when the switch is at 0, but invisible when the switch is at 1.
+
+        Args:
+            index (int): The index on the switch. Needs to be an integer value even though switch is a float.
+            groups (list): The list of groups that should have visibility attached to the index.
+        """
+
+        groups = util.convert_to_sequence(groups)
+
+        if not self.switch_joint or not cmds.objExists(self.switch_joint):
+            util.warning('Switch joint %s does not exist' % self.switch_joint)
+            return
+
+        weight_count = self.get_weight_count()
+
+        if weight_count < (index + 1):
+            util.warning('Adding groups to index %s is undefined.'
+                         ' %s.witch does not have that many inputs.'
+                         % (index, self.switch_joint))
+
+        self.groups[index] = groups
+
+    def set_attribute_control(self, transform):
+        """
+        Set where the switch attribute should live.
+
+        Args:
+            transform (str): The name of a transform
+        """
+
+        self.control_name = transform
+
+    def set_attribute_name(self, attribute_name):
+        """
+        Set the name of the switch attribute on the attribute_control.
+
+        Args:
+            attribute_name (str): The name for the attribute.
+        """
+
+        self.attribute_name = attribute_name
+
+    def create(self):
+
+        attribute_name = None
+        if self.control_name and cmds.objExists(self.control_name):
+
+            weight_count = self.get_weight_count()
+
+            var = attr.MayaNumberVariable(self.attribute_name)
+
+            var.set_min_value(0)
+
+            max_value = weight_count - 1
+            var_max_value = var.get_max_value()
+
+            if var_max_value is not None:
+                if max_value < var_max_value:
+                    max_value = var_max_value
+
+            var.set_max_value(max_value)
+            var.set_keyable(True)
+            var.create(self.control_name)
+
+            attribute_name = var.get_name()
+            cmds.connectAttr(attribute_name, '%s.switch' % self.switch_joint)
+        if not self.control_name or not cmds.objExists(self.control_name):
+            attribute_name = '%s.switch' % self.switch_joint
+
+        for key in self.groups.keys():
+
+            groups = self.groups[key]
+
+            if not groups:
+                continue
+
+            for group in groups:
+                attr.connect_equal_condition(attribute_name, '%s.visibility' % group, key)
+
+
+class MirrorControlKeyframes:
+
+    def __init__(self, node):
+        self.node = node
+
+    def _get_output_keyframes(self):
+
+        found = anim.get_output_keyframes(self.node)
+
+        return found
+
+    def _map_connections(self, connections):
+        new_connections = []
+
+        if not connections:
+            return new_connections
+
+        for connection in connections:
+            node, attribute = connection.split('.')
+
+            new_node = node
+
+            new_node = space.find_transform_left_side(node, check_if_exists=True)
+            if not new_node:
+                new_node = space.find_transform_right_side(node, check_if_exists=True)
+
+            new_connections.append('%s.%s' % (new_node, attribute))
+
+        return new_connections
+
+    def mirror_outputs(self, fix_translates=False):
+
+        found_keyframes = self._get_output_keyframes()
+
+        for keyframe in found_keyframes:
+
+            util.show('Working to mirror keyframe: %s' % keyframe)
+
+            cmds.dgeval(keyframe)
+            new_keyframe = cmds.duplicate(keyframe)[0]
+
+            connections = attr.Connections(keyframe)
+            outputs = connections.get_outputs()
+            inputs = connections.get_inputs()
+
+            mapped_output = self._map_connections(outputs)
+            mapped_input = self._map_connections(inputs)
+
+            if not mapped_output:
+                cmds.delete(new_keyframe)
+                util.warning('Keyframe %s has no outputs to mirror. Skipping' % keyframe)
+                continue
+
+            for inc in range(0, len(mapped_output), 2):
+
+                output = mapped_output[inc]
+                split_output = output.split('.')
+                new_output = '%s.%s' % (new_keyframe, split_output[1])
+
+                do_fix_translates = False
+
+                if mapped_output[inc + 1].find('.translate') > -1 and fix_translates:
+                    do_fix_translates = True
+
+                no_output = True
+
+                if cmds.objExists(mapped_output[inc + 1]) and not attr.get_inputs(mapped_output[inc + 1]):
+
+                    if not do_fix_translates:
+                        try:
+                            cmds.connectAttr(new_output, mapped_output[inc + 1], f=True)
+                        except:
+                            util.warning('Could not connect %s into %s' % (new_output, mapped_output[inc + 1]))
+                    if do_fix_translates:
+                        attr.connect_multiply(new_output, mapped_output[inc + 1], -1)
+
+                    no_output = False
+
+                if attr.get_inputs(mapped_output[inc + 1]):
+                    util.warning(
+                        'Could not output mirrored keyframe into %s. An input already exists for that attribute.' %
+                        mapped_output[inc + 1])
+
+            if no_output:  # TODO: Refactor, this is grabbing something from the scope of a for loop.
+                cmds.delete(new_keyframe)
+                continue
+
+            for inc in range(0, len(mapped_input), 2):
+                input_connection = mapped_input[inc + 1]
+                split_input = input_connection.split('.')
+                new_input = '%s.%s' % (new_keyframe, split_input[1])
+
+                cmds.connectAttr(mapped_input[inc], new_input, f=True)
+
+
+class TwistRibbon(object):
+
+    def __init__(self, joint, end_transform=None):
+        """
+        Takes a joint.
+        If no end_transform given, the code will take the first child of the joint as the end of the ribbon.
+        """
+        self.btm_joint = None
+        self.top_joint = None
+        self.surface_stretch_curve_node = None
+        self.surface_stretch_curve = None
+        self.joints = []
+        self.rivets = []
+        self.control_xforms = []
+        self.rivet_gr = None
+        self.surface = None
+        self.top_locator = None
+        self.btm_locator = None
+        self.joint_count = 5
+        self.group = None
+        self._joint = joint
+        self._end_transform = end_transform
+        self._description = 'section'
+        self._offset_axis = 'Y'
+        self._attach_directly = False
+        self._top_parent = None
+        self._btm_parent = None
+        self._top_constraint = None
+        self._top_constraint_type = None
+        self._btm_constraint = None
+        self._btm_constraint_type = None
+        self._btm_twist_fix = False
+        self._top_twist_fix = False
+        self._dual_quat = False
+        self._ribbon_offset = 1
+        self._rounded = False
+
+    def _create_top_twister_joint(self):
+
+        joint1, joint2, ik = space.create_pole_chain(self.top_locator, self.btm_locator,
+                                                     'twist_topFix_%s' % self._description, space.IkHandle.solver_rp)
+        cmds.hide(joint1, joint2)
+
+        self.top_ik = ik
+
+        xform = space.create_xform_group(joint1)
+        cmds.parent(xform, self.top_locator)
+        cmds.parent(self.top_joint, joint1)
+
+        cmds.parent(ik, self.btm_locator)
+        cmds.hide(joint1, ik)
+
+    def _create_btm_twister_joint(self):
+        joint1, joint2, ik = space.create_pole_chain(self.btm_locator, self.top_locator,
+                                                     'twist_btmFix_%s' % self._description, space.IkHandle.solver_rp)
+        cmds.hide(joint1, joint2)
+
+        self.btm_ik = ik
+
+        xform = space.create_xform_group(joint1)
+        cmds.parent(xform, self.btm_locator)
+        cmds.parent(self.btm_joint, joint1)
+
+        cmds.parent(ik, self.top_locator)
+
+        cmds.hide(joint1, ik)
+
+    def set_description(self, description):
+        self._description = description
+
+    def set_joint_count(self, int_value):
+        self.joint_count = int_value
+
+    def set_joints(self, joint_list):
+        self.joints = joint_list
+
+    def set_ribbon_offset_axis(self, axis_letter):
+        self._offset_axis = axis_letter
+
+    def set_attach_directly(self, bool_value):
+        self._attach_directly = bool_value
+
+    def set_top_parent(self, transform):
+        self._top_parent = transform
+
+    def set_btm_parent(self, transform):
+        self._btm_parent = transform
+
+    def set_top_constraint(self, transform, constraint_type='parentConstraint'):
+        self._top_constraint = transform
+        self._top_constraint_type = constraint_type
+
+    def set_btm_constraint(self, transform, constraint_type='parentConstraint'):
+        self._btm_constraint = transform
+        self._btm_constraint_type = constraint_type
+
+    def set_top_twist_fix(self, bool_value):
+        self._top_twist_fix = bool_value
+
+    def set_btm_twist_fix(self, bool_value):
+        self._btm_twist_fix = bool_value
+
+    def set_dual_quaternion(self, bool_value, turn_twist_fix_on=True):
+        self._dual_quat = bool_value
+        if turn_twist_fix_on:
+            self._top_twist_fix = True
+            self._btm_twist_fix = True
+
+    def set_ribbon_offset(self, value):
+        self._ribbon_offset = value
+
+    def set_rounded(self, bool_value):
+        self._rounded = bool_value
+
+    def create(self):
+
+        top_loc = cmds.spaceLocator(n=core.inc_name('locator_twistRibbonTop_%s' % self._description))[0]
+        btm_loc = cmds.spaceLocator(n=core.inc_name('locator_twistRibbonBtm_%s' % self._description))[0]
+
+        temp_group = None
+        if not self._end_transform:
+            children = cmds.listRelatives(self._joint, type='joint')
+            if not children:
+                util.warning('No child found for %s. Could not create strip' % self._joint)
+                return
+            temp_group = children[0]
+        if self._end_transform:
+            temp_group = self._end_transform
+        ribbon_gr = cmds.group(em=True, n=core.inc_name('twistRibbon_%s' % self._description))
+        self.group = ribbon_gr
+
+        spans = -1
+        if self._rounded:
+            spans = 1
+
+        self.surface = geo.transforms_to_nurb_surface([self._joint, temp_group], description=self._description,
+                                                      spans=spans, offset_axis=self._offset_axis,
+                                                      offset_amount=self._ribbon_offset)
+        if self._dual_quat:
+            cmds.rebuildSurface(self.surface,
+                                ch=False,
+                                rpo=1,
+                                rt=0,
+                                end=1,
+                                kr=0,
+                                kcp=0,
+                                kc=0,
+                                su=1,
+                                du=1,
+                                sv=2,
+                                dv=3,
+                                tol=0.01,
+                                fr=0,
+                                dir=2)
+
+        cmds.parent(self.surface, ribbon_gr)
+        if not self.joints:
+            self.joints = geo.nurb_surface_v_to_transforms(self.surface, self._description, count=self.joint_count)
+            cmds.parent(self.joints, ribbon_gr)
+
+        max_u = cmds.getAttr('%s.minMaxRangeU' % self.surface)[0][1]
+        u_value = max_u / 2.0
+        curve, curve_node = cmds.duplicateCurve(self.surface + '.u[' + str(u_value) + ']', ch=True, rn=0, local=0,
+                                                r=True, n=core.inc_name('liveCurve_%s' % self._description))
+        curve_node = cmds.rename(curve_node, core.inc_name('curveFromSurface_%s' % self._description))
+        self.surface_stretch_curve = curve
+        self.surface_stretch_curve_node = curve_node
+        cmds.parent(curve, ribbon_gr)
+
+        rivet_gr = cmds.group(em=True, n=core.inc_name('twistRibbon_rivets_%s' % self._description))
+        self.rivet_gr = rivet_gr
+        cmds.parent(rivet_gr, ribbon_gr)
+
+        self.control_xforms = []
+
+        for joint in self.joints:
+
+            cmds.delete(cmds.orientConstraint(self._joint, joint))
+            cmds.makeIdentity(joint, apply=True, r=True)
+
+            rivet = geo.attach_to_surface(joint, self.surface, constrain=self._attach_directly)
+
+            rel = cmds.listRelatives(rivet, type='transform')
+
+            if rel:
+                self.control_xforms.append(rel[1])
+
+            shapes = core.get_shapes(rivet)
+            cmds.hide(shapes)
+            cmds.parent(rivet, rivet_gr)
+
+            self.rivets.append(rivet)
+
+        skin_surface = deform.SkinJointSurface(self.surface, self._description)
+        if self._rounded:
+            skin_surface.set_join_ends(True)
+        skin_surface.set_joint_u(True)
+        skin_surface.create()
+
+        joints = skin_surface.get_joint_list()
+
+        if self._dual_quat:
+            cmds.delete(joints[1:-1])
+            joints = [joints[0], joints[-1]]
+        if not self._dual_quat:
+            cmds.setAttr('%s.skinningMethod' % skin_surface.skin_cluster, 0)
+
+        self.top_joint = joints[0]
+        self.btm_joint = joints[1]
+
+        space.MatchSpace(joints[0], top_loc).translation_to_rotate_pivot()
+        space.MatchSpace(joints[1], btm_loc).translation_to_rotate_pivot()
+
+        cmds.parent(joints[0], top_loc)
+        cmds.parent(joints[-1], btm_loc)
+
+        skin = skin_surface.get_skin()
+        cmds.skinPercent(skin, self.surface, normalize=True)
+
+        cmds.hide(joints)
+
+        self.top_locator = top_loc
+        self.btm_locator = btm_loc
+
+        if self._top_parent and cmds.objExists(self._top_parent):
+            cmds.parent(self.top_locator, self._top_parent)
+        if self._btm_parent and cmds.objExists(self._btm_parent):
+            cmds.parent(self.btm_locator, self._btm_parent)
+
+        if self._top_constraint and cmds.objExists(self._top_constraint):
+            eval('cmds.%s(%s,%s,mo = True)' % (self._top_constraint_type, self._top_constraint, top_loc))
+
+        if self._btm_constraint and cmds.objExists(self._btm_constraint):
+            eval('cmds.%s(%s,%s,mo = True)' % (self._btm_constraint_type, self._btm_constraint, btm_loc))
+
+        if self._top_twist_fix:
+            self._create_top_twister_joint()
+        if self._btm_twist_fix:
+            self._create_btm_twister_joint()
+
+        return [top_loc, btm_loc]
+
+
+class IkFkSwitch(object):
+    """
+    Not implemented, but would be nice to have the ik/fk switch behavior on any set. This class would help add it.
+    """
+
+    def __init__(self, fk_controls, ik_controls):
+        pass
+
+    def set_fk(self, fk_controls, fk_joints):
+        pass
+
+    def set_ik(self, ik_controls, ik_joints):
+        pass
+
+    def create(self):
+        pass
+
+
+def rename_control(old_name, new_name):
+    new_name = Control(old_name).rename(new_name)
+
+    return new_name
+
+
+def rename_message_groups(search_name, replace_name):
+    message_attrs = attr.get_message_attributes(search_name)
+
+    if message_attrs:
+
+        for attr_name in message_attrs:
+
+            attr_node = '%s.%s' % (search_name, attr_name)
+
+            if attr_name.startswith('group'):
+
+                node = attr.get_attribute_input(attr_node, True)
+
+                if node.find(search_name) > -1:
+                    new_node = node.replace(search_name, replace_name)
+
+                    rename_message_groups(node, new_node)
+
+                    constraints = cmds.listRelatives(node, type='constraint')
+
+                    if constraints:
+
+                        for constraint in constraints:
+                            new_constraint = constraint.replace(node, new_node)
+
+                            cmds.rename(constraint, new_constraint)
+
+                    cmds.rename(node, new_node)
+
+
+def create_joint_buffer(joint, connect_inverse=True):
+    fix_joint = cmds.joint(n=core.inc_name('bufferFix_%s' % joint))
+    cmds.setAttr('%s.drawStyle' % fix_joint, 2)
+    space.MatchSpace(joint, fix_joint).translation_rotation()
+    cmds.makeIdentity(fix_joint, apply=True, r=True)
+
+    parent = cmds.listRelatives(joint, p=True, f=True)
+
+    if parent:
+        parent = parent[0]
+        cmds.parent(fix_joint, parent)
+
+        if connect_inverse:
+            if not cmds.isConnected('%s.scale' % parent, '%s.inverseScale' % fix_joint):
+                cmds.connectAttr('%s.scale' % parent, '%s.inverseScale' % fix_joint)
+
+    cmds.parent(joint, fix_joint)
+
+    return fix_joint
+
+
+def create_distance_reader(xform1, xform2, on_distance=1, off_distance=-1, negative_value=False):
+    """
+    Create a distance reader between 2 transforms.
+    The command will create an attribute from 0 to one.
+    0 when the distance is greater than off_distance.
+    1 when the distance is less than on_distance.
+    -1 off distance uses the current distance between xform1 and xform2 as the off_distance.
+    where on distance tells when to activate based on distance, the negative_value activates at -1
+    when the value goes the other way.
+
+
+    Returns:
+        str: distance node name
+    """
+
+    distance = cmds.createNode('distanceBetween', n=core.inc_name('distanceBetween_%s' % xform1))
+
+    cmds.connectAttr('%s.worldMatrix' % xform1, '%s.inMatrix1' % distance)
+    cmds.connectAttr('%s.worldMatrix' % xform2, '%s.inMatrix2' % distance)
+
+    distance_value = cmds.getAttr('%s.distance' % distance)
+
+    cmds.addAttr(distance, ln='currentDistance', k=True)
+    cmds.addAttr(distance, ln='activate', min=0, max=1, dv=0, k=True)
+
+    if off_distance < 0:
+        off_distance = distance_value
+
+    cmds.connectAttr('%s.distance' % distance, '%s.currentDistance' % distance)
+
+    if not negative_value:
+        anim.quick_driven_key('%s.distance' % distance, '%s.activate' % distance, [off_distance, on_distance], [0, 1],
+                              infinite=True, tangent_type='linear')
+    if negative_value:
+        neg_value = (off_distance - on_distance) + off_distance
+
+        anim.quick_driven_key('%s.distance' % distance, '%s.activate' % distance,
+                              [neg_value, off_distance, on_distance], [-1, 0, 1], infinite=True, tangent_type='linear')
+
+    return distance
+
+
+def create_distance_scale(xform1, xform2, axis='X', offset=1):
+    """
+    Create a stretch effect on a transform by changing the scale when the distance changes between xform1 and xform2.
+
+    Args:
+        xform1 (str): The name of a transform.
+        xform2 (str): The name of a transform.
+        axis (str): "X", "Y", "Z" The axis to attach the stretch effect to.
+        offset (float): Add an offset to the value.
+
+    Returns:
+        tuple: (locator1, locator2) The names of the two locators used to calculate distance.
+    """
+    locator1 = cmds.spaceLocator(n=core.inc_name('locatorDistance_%s' % xform1))[0]
+
+    space.MatchSpace(xform1, locator1).translation()
+
+    locator2 = cmds.spaceLocator(n=core.inc_name('locatorDistance_%s' % xform2))[0]
+    space.MatchSpace(xform2, locator2).translation()
+
+    distance = cmds.createNode('distanceBetween', n=core.inc_name('distanceBetween_%s' % xform1))
+
+    multiply = cmds.createNode('multiplyDivide', n=core.inc_name('multiplyDivide_%s' % xform1))
+
+    cmds.connectAttr('%s.worldMatrix' % locator1, '%s.inMatrix1' % distance)
+    cmds.connectAttr('%s.worldMatrix' % locator2, '%s.inMatrix2' % distance)
+
+    distance_value = cmds.getAttr('%s.distance' % distance)
+
+    if offset != 1:
+        anim.quick_driven_key('%s.distance' % distance, '%s.input1X' % multiply, [distance_value, distance_value * 2],
+                              [distance_value, distance_value * 2 * offset], infinite=True)
+
+    if offset == 1:
+        cmds.connectAttr('%s.distance' % distance, '%s.input1X' % multiply)
+
+    cmds.setAttr('%s.input2X' % multiply, distance_value)
+    cmds.setAttr('%s.operation' % multiply, 2)
+
+    cmds.connectAttr('%s.outputX' % multiply, '%s.scale%s' % (xform1, axis))
+
+    return locator1, locator2
+
+
+def create_sparse_joints_on_curve(curve, joint_count, description):
+    """
+    Create joints on a curve that are evenly spaced and not in hierarchy.
+    """
+
+    cmds.select(cl=True)
+
+    total_length = cmds.arclen(curve)
+
+    part_length = total_length / (joint_count - 1)
+    current_length = 0
+
+    joints = []
+
+    percent = 0
+
+    segment = 1.00 / joint_count
+
+    for inc in range(0, joint_count):
+
+        param = geo.get_parameter_from_curve_length(curve, current_length)
+
+        position = geo.get_point_from_curve_parameter(curve, param)
+
+        cmds.select(cl=True)
+        joint = cmds.joint(p=position, n=core.inc_name('joint_%s' % description))
+
+        cmds.addAttr(joint, ln='param', at='double', dv=param)
+
+        if joints:
+            cmds.joint(joints[-1],
+                       e=True,
+                       zso=True,
+                       oj="xyz",
+                       sao="yup")
+
+        current_length += part_length
+
+        joints.append(joint)
+
+        percent += segment
+
+    return joints
+
+
+@core.undo_chunk
+def create_joints_on_curve(curve, joint_count, description, attach=True, create_controls=False):
+    """
+    Create joints on curve that do not aim at child.
+
+    Args:
+        curve (str): The name of a curve.
+        joint_count (int): The number of joints to create.
+        description (str): The description to give the joints.
+        attach (bool): Whether to attach the joints to the curve.
+        create_controls (bool): Whether to create controls on the joints.
+
+    Returns:
+        list: [ joints, group, control_group ] joints is a list of joints, group is the main group for the joints,
+            control_group is the main group above the controls.
+        If create_controls = False then control_group = None
+
+    """
+    group = cmds.group(em=True, n=core.inc_name('joints_%s' % curve))
+    control_group = None
+
+    if create_controls:
+        control_group = cmds.group(em=True, n=core.inc_name('controls_%s' % curve))
+        cmds.addAttr(control_group, ln='twist', k=True)
+        cmds.addAttr(control_group, ln='offsetScale', min=-1, dv=0, k=True)
+
+    cmds.select(cl=True)
+
+    total_length = cmds.arclen(curve)
+
+    part_length = total_length / (joint_count - 1)
+    current_length = 0
+
+    joints = []
+
+    cmds.select(cl=True)
+
+    percent = 0
+
+    segment = 1.00 / joint_count
+
+    for inc in range(0, joint_count):
+
+        param = geo.get_parameter_from_curve_length(curve, current_length)
+
+        position = geo.get_point_from_curve_parameter(curve, param)
+        if attach:
+            cmds.select(cl=True)
+
+        joint = cmds.joint(p=position, n=core.inc_name('joint_%s' % description))
+
+        cmds.addAttr(joint, ln='param', at='double', dv=param, k=True)
+
+        if joints:
+            cmds.joint(joints[-1],
+                       e=True,
+                       zso=True,
+                       oj="xyz",
+                       sao="yup")
+        attach_node = None
+        if attach:
+            attach_node = geo.attach_to_curve(joint, curve, parameter=param)
+            cmds.parent(joint, group)
+
+            cmds.connectAttr('%s.param' % joint, '%s.parameter' % attach_node)
+        current_length += part_length
+
+        if create_controls:
+            control = Control(core.inc_name('CNT_TWEAKER_%s' % description.upper()))
+            control.set_curve_type('pin')
+            control.rotate_shape(90, 0, 0)
+            control.hide_visibility_attribute()
+
+            control_name = control.get()
+
+            parameter_value = cmds.getAttr('%s.parameter' % attach_node)
+
+            percent_var = attr.MayaNumberVariable('percent')
+            percent_var.set_min_value(0)
+            percent_var.set_max_value(10)
+            percent_var.set_value(parameter_value * 10)
+            percent_var.create(control_name)
+
+            attr.connect_multiply(percent_var.get_name(), '%s.parameter' % attach_node, 0.1)
+
+            xform = space.create_xform_group(control_name)
+
+            cmds.connectAttr('%s.positionX' % attach_node, '%s.translateX' % xform)
+            cmds.connectAttr('%s.positionY' % attach_node, '%s.translateY' % xform)
+            cmds.connectAttr('%s.positionZ' % attach_node, '%s.translateZ' % xform)
+
+            side = control.color_respect_side(True, 0.1)
+
+            if side != 'C':
+                control_name = cmds.rename(control_name, core.inc_name(control_name[0:-3] + '1_%s' % side))
+
+            attr.connect_translate(control_name, joint)
+            attr.connect_rotate(control_name, joint)
+
+            offset = util_math.fade_sine(percent)
+
+            attr.connect_multiply('%s.twist' % control_group, '%s.rotateX' % joint, offset)
+
+            plus = cmds.createNode('plusMinusAverage', n=core.inc_name('plus_%s' % control_group))
+            cmds.setAttr('%s.input1D[0]' % plus, 1)
+
+            attr.connect_multiply('%s.offsetScale' % control_group, '%s.input1D[1]' % plus, offset, plus=False)
+
+            multiply = attr.MultiplyDivideNode(control_group)
+
+            multiply.input1X_in('%s.output1D' % plus)
+            multiply.input1Y_in('%s.output1D' % plus)
+            multiply.input1Z_in('%s.output1D' % plus)
+
+            multiply.input2X_in('%s.scaleX' % control_name)
+            multiply.input2Y_in('%s.scaleY' % control_name)
+            multiply.input2Z_in('%s.scaleZ' % control_name)
+
+            multiply.outputX_out('%s.scaleX' % joint)
+            multiply.outputY_out('%s.scaleY' % joint)
+            multiply.outputZ_out('%s.scaleZ' % joint)
+
+            cmds.parent(xform, control_group)
+
+        joints.append(joint)
+
+        percent += segment
+
+    if not attach:
+        cmds.parent(joints[0], group)
+
+    return joints, group, control_group
+
+
+def create_spline_ik_stretch(curve, joints, node_for_attribute=None, create_stretch_on_off=False, create_bulge=True,
+                             scale_axis='X'):
+    """
+    Makes the joints stretch on the curve.
+    Joints must be on a spline ik that is attached to the curve.
+
+    Args:
+        curve (str): The name of the curve that joints are attached to via spline ik.
+        joints (list): List of joints attached to spline ik.
+        node_for_attribute (str): The name of the node to create the attributes on.
+        create_stretch_on_off (bool): Whether to create extra attributes to slide the stretch value on/off.
+        create_bulge (bool): Whether to add bulging to the other axis that are not the scale axis.
+        scale_axis (str): 'X', 'Y', or 'Z', the axis that the joints stretch on.
+    """
+    scale_axis = scale_axis.capitalize()
+
+    arclen_node = cmds.arclen(curve, ch=True, n=core.inc_name('curveInfo_%s' % curve))
+
+    arclen_node = cmds.rename(arclen_node, core.inc_name('curveInfo_%s' % curve))
+
+    multiply_scale_offset = cmds.createNode('multiplyDivide', n=core.inc_name('multiplyDivide_offset_%s' % arclen_node))
+    cmds.setAttr('%s.operation' % multiply_scale_offset, 2)
+
+    multiply = cmds.createNode('multiplyDivide', n=core.inc_name('multiplyDivide_%s' % arclen_node))
+
+    cmds.connectAttr('%s.arcLength' % arclen_node, '%s.input1X' % multiply_scale_offset)
+
+    cmds.connectAttr('%s.outputX' % multiply_scale_offset, '%s.input1X' % multiply)
+
+    cmds.setAttr('%s.input2X' % multiply, cmds.getAttr('%s.arcLength' % arclen_node))
+    cmds.setAttr('%s.operation' % multiply, 2)
+
+    joint_count = len(joints)
+
+    segment = 1.00 / joint_count
+
+    percent = 0
+
+    for joint in joints:
+
+        attribute = '%s.outputX' % multiply
+
+        if create_stretch_on_off and node_for_attribute:
+            var = attr.MayaNumberVariable('stretchOnOff')
+            var.set_min_value(0)
+            var.set_max_value(1)
+            var.set_keyable(True)
+            var.create(node_for_attribute)
+
+            blend = cmds.createNode('blendColors', n=core.inc_name('blendColors_stretchOnOff_%s' % curve))
+
+            cmds.connectAttr(attribute, '%s.color1R' % blend)
+            cmds.setAttr('%s.color2R' % blend, 1)
+
+            cmds.connectAttr('%s.outputR' % blend, '%s.scale%s' % (joint, scale_axis))
+
+            cmds.connectAttr('%s.stretchOnOff' % node_for_attribute, '%s.blender' % blend)
+
+        if not create_stretch_on_off:
+            cmds.connectAttr(attribute, '%s.scale%s' % (joint, scale_axis))
+
+        if create_bulge:
+            # bulge cbb
+            plus = cmds.createNode('plusMinusAverage', n=core.inc_name('plusMinusAverage_scale_%s' % joint))
+
+            cmds.addAttr(plus, ln='scaleOffset', dv=1, k=True)
+            cmds.addAttr(plus, ln='bulge', dv=1, k=True)
+
+            arc_value = util_math.fade_sine(percent)
+
+            attr.connect_multiply('%s.outputX' % multiply_scale_offset, '%s.bulge' % plus, arc_value)
+
+            attr.connect_plus('%s.scaleOffset' % plus, '%s.input1D[0]' % plus)
+            attr.connect_plus('%s.bulge' % plus, '%s.input1D[1]' % plus)
+
+            scale_value = cmds.getAttr('%s.output1D' % plus)
+
+            multiply_offset = cmds.createNode('multiplyDivide', n=core.inc_name('multiply_%s' % joint))
+            cmds.setAttr('%s.operation' % multiply_offset, 2)
+            cmds.setAttr('%s.input1X' % multiply_offset, scale_value)
+
+            cmds.connectAttr('%s.output1D' % plus, '%s.input2X' % multiply_offset)
+
+            blend = cmds.createNode('blendColors', n=core.inc_name('blendColors_%s' % joint))
+
+            attribute = '%s.outputR' % blend
+
+            if node_for_attribute:
+                cmds.connectAttr('%s.outputX' % multiply_offset, '%s.color1R' % blend)
+
+                cmds.setAttr('%s.color2R' % blend, 1)
+
+                var = attr.MayaNumberVariable('stretchyBulge')
+                var.set_min_value(0)
+                var.set_max_value(10)
+                var.set_keyable(True)
+                var.create(node_for_attribute)
+
+                attr.connect_multiply('%s.stretchyBulge' % node_for_attribute,
+                                      '%s.blender' % blend, 0.1)
+
+            if not node_for_attribute:
+                attribute = '%s.outputX' % multiply_offset
+
+            if scale_axis == 'X':
+                cmds.connectAttr(attribute, '%s.scaleY' % joint)
+                cmds.connectAttr(attribute, '%s.scaleZ' % joint)
+            if scale_axis == 'Y':
+                cmds.connectAttr(attribute, '%s.scaleX' % joint)
+                cmds.connectAttr(attribute, '%s.scaleZ' % joint)
+            if scale_axis == 'Z':
+                cmds.connectAttr(attribute, '%s.scaleX' % joint)
+                cmds.connectAttr(attribute, '%s.scaleY' % joint)
+
+        percent += segment
+
+
+def create_simple_spline_ik_stretch(curve, joints, stretch_axis='Y'):
+    """
+    Stretch joints on curve. Joints must be attached to a spline ik.
+    This is a much simpler setup than create_spline_ik_stretch.
+
+    Args:
+        curve (str): The name of the curve that joints are attached to via spline ik.
+        joints (list): List of joints attached to spline ik.
+        stretch_axis (str): TODO: Fill description.
+    """
+    arclen_node = cmds.arclen(curve, ch=True, n=core.inc_name('curveInfo_%s' % curve))
+
+    arclen_node = cmds.rename(arclen_node, core.inc_name('curveInfo_%s' % curve))
+
+    multiply_scale_offset = cmds.createNode('multiplyDivide', n=core.inc_name('multiplyDivide_offset_%s' % arclen_node))
+    cmds.setAttr('%s.operation' % multiply_scale_offset, 2)
+
+    multiply = cmds.createNode('multiplyDivide', n=core.inc_name('multiplyDivide_%s' % arclen_node))
+
+    cmds.connectAttr('%s.arcLength' % arclen_node, '%s.input1X' % multiply_scale_offset)
+
+    cmds.connectAttr('%s.outputX' % multiply_scale_offset, '%s.input1X' % multiply)
+
+    cmds.setAttr('%s.input2X' % multiply, cmds.getAttr('%s.arcLength' % arclen_node))
+    cmds.setAttr('%s.operation' % multiply, 2)
+
+    joint_count = len(joints)
+
+    segment = 1.00 / joint_count
+
+    percent = 0
+
+    for joint in joints:
+        attribute = '%s.outputX' % multiply
+
+        cmds.connectAttr(attribute, '%s.scale%s' % (joint, stretch_axis))
+
+        percent += segment
+
+
+def create_bulge_chain(joints, control, max_value=15):
+    """
+    Adds scaling to a joint chain that mimics a cartoony water bulge moving along a tube.
+
+    Args:
+        joints (list): List of joints that the bulge effect should move along.
+        control (str): Name of the control to put the bulge slider on.
+        max_value (float): The maximum value of the slider.
+    """
+
+    control_and_attribute = '%s.bulge' % control
+
+    if not cmds.objExists(control_and_attribute):
+        var = attr.MayaNumberVariable('bulge')  # TODO: BUG this is referencing something that has not been defined.
+        var.set_variable_type(var.TYPE_DOUBLE)
+        var.set_min_value(0)
+        var.set_max_value(max_value)
+        var.create(control)
+
+    attributes = ['Y', 'Z']
+
+    joint_count = len(joints)
+
+    offset = 10.00 / joint_count
+
+    initial_driver_value = 0
+    default_scale_value = 1
+    scale_value = 2
+
+    for joint in joints:
+        for attr in attributes:
+            cmds.setDrivenKeyframe('%s.scale%s' % (joint, attr),
+                                   cd=control_and_attribute,
+                                   driverValue=initial_driver_value,
+                                   value=default_scale_value,
+                                   itt='linear',
+                                   ott='linear')
+
+            cmds.setDrivenKeyframe('%s.scale%s' % (joint, attr),
+                                   cd=control_and_attribute,
+                                   driverValue=initial_driver_value + offset * 3,
+                                   value=scale_value,
+                                   itt='linear',
+                                   ott='linear')
+
+            cmds.setDrivenKeyframe('%s.scale%s' % (joint, attr),
+                                   cd=control_and_attribute,
+                                   driverValue=initial_driver_value + (offset * 6),
+                                   value=default_scale_value,
+                                   itt='linear',
+                                   ott='linear')
+
+        initial_driver_value += offset
+
+
+def create_distance_falloff(source_transform,
+                            source_local_vector=None,
+                            target_world_vector=None,
+                            description='falloff'):
+    """
+    Under development.
+    """
+
+    if source_local_vector is None:
+        source_local_vector = [1, 0, 0]
+    if target_world_vector is None:
+        target_world_vector = [1, 0, 0]
+    distance_between = cmds.createNode('distanceBetween',
+                                       n=core.inc_name('distanceBetween_%s' % description))
+
+    cmds.addAttr(distance_between, ln='falloff', at='double', k=True)
+
+    follow_locator = cmds.spaceLocator(n=core.inc_name('follow_%s' % distance_between))[0]
+    match = space.MatchSpace(source_transform, follow_locator)
+    match.translation_rotation()
+    cmds.parent(follow_locator, source_transform)
+    cmds.move(source_local_vector[0], source_local_vector[1], source_local_vector[2], follow_locator, r=True, os=True)
+
+    attr.set_color(follow_locator, 6)
+
+    target_locator = cmds.spaceLocator(n=core.inc_name('target_%s' % distance_between))[0]
+    match = space.MatchSpace(source_transform, target_locator)
+    match.translation_rotation()
+
+    attr.set_color(target_locator, 13)
+
+    parent = cmds.listRelatives(source_transform, p=True)
+
+    if parent:
+        parent = parent[0]
+        cmds.parent(target_locator, parent)
+
+    cmds.move(target_world_vector[0], target_world_vector[1], target_world_vector[2], target_locator, r=True, ws=True)
+
+    cmds.parent(follow_locator, target_locator)
+
+    cmds.parentConstraint(source_transform, follow_locator, mo=True)
+
+    cmds.connectAttr('%s.worldMatrix' % follow_locator,
+                     '%s.inMatrix1' % distance_between)
+
+    cmds.connectAttr('%s.worldMatrix' % target_locator,
+                     '%s.inMatrix2' % distance_between)
+
+    distance_value = cmds.getAttr('%s.distance' % distance_between)
+
+    driver = '%s.distance' % distance_between
+    driven = '%s.falloff' % distance_between
+
+    cmds.setDrivenKeyframe(driven,
+                           cd=driver,
+                           driverValue=distance_value,
+                           value=0,
+                           itt='linear',
+                           ott='linear')
+
+    cmds.setDrivenKeyframe(driven,
+                           cd=driver,
+                           driverValue=0,
+                           value=1,
+                           itt='linear',
+                           ott='linear')
+
+    return distance_between
+
+
+def create_attribute_lag(source, attribute, targets):
+    """
+    Add lag to the targets based on a source attribute.
+    A lag attribute will also be added to source to turn the effect on and off.
+    If you are animating the rotation of a control inputs are as follows:
+
+    create_attribute_lag( 'CNT_FIN_1_L', 'rotateY', ['driver_CNT_FIN_2_L, 'driver_CNT_FIN_3_L', 'driver_CNT_FIN_4_L'] )
+
+    Args:
+        source (str): The node where the attribute lives. Also, a lag attribute will be created here.
+        attribute (str): The attribute to lag. Sometimes can be rotateX, rotateY or rotateZ.
+        targets (list): A list of targets to connect the lag into. The attribute arg will be used as the attribute to
+            connect into on each target.
+    """
+
+    var = attr.MayaNumberVariable('lag')
+    var.set_value(0)
+    var.set_min_value(0)
+    var.set_max_value(1)
+    var.create(source)
+
+    frame_cache = cmds.createNode('frameCache', n=core.inc_name('frameCache_%s_%s' % (source, attribute)))
+
+    cmds.connectAttr('%s.%s' % (source, attribute), '%s.stream' % frame_cache)
+
+    target_count = len(targets)
+
+    for inc in range(0, target_count):
+        cmds.createNode('blendColors')
+        blend = attr.connect_blend('%s.past[%s]' % (frame_cache, inc + 1),
+                                   '%s.%s' % (source, attribute),
+                                   '%s.%s' % (targets[inc], attribute))
+
+        attr.connect_plus('%s.lag' % source, '%s.blender' % blend)
+
+
+def create_attribute_spread(control, transforms, name='spread', axis='Y', invert=False, create_driver=False):
+    """
+    Given a list of transforms, create a spread attribute which will cause them to rotate apart.
+
+    Args:
+        control (str): The name of a control where the spread attribute should be created.
+        transforms (list): A list of transforms that should spread apart by rotation.
+        name (str): The name of the attribute to create.
+        axis (str): Can be 'X','Y','Z'
+        invert (bool): Whether to invert the spread behavior, so it can mirror.
+        create_driver (bool): Whether to create a driver group above the transform.
+    """
+
+    found = [transform for transform in transforms if transform and cmds.objExists(transform)]
+
+
+    if not found:
+        util.warning('No transforms found to spead.')
+        return
+
+    variable = '%s.%s' % (control, name)
+
+    transforms = found
+
+    count = len(transforms)
+
+    section = 2.00 / (count - 1)
+
+    spread_offset = 1.00
+
+    if not cmds.objExists('%s.SPREAD' % control):
+        title = attr.MayaEnumVariable('SPREAD')
+        title.create(control)
+
+    if not cmds.objExists(variable):
+        spread = attr.MayaNumberVariable(name)
+        spread.create(control)
+
+    for transform in transforms:
+
+        if create_driver:
+            transform = space.create_xform_group(transform, 'spread')
+
+        spread_offset_value = None
+        if invert:
+            spread_offset_value = -1 * spread_offset
+        if not invert:
+            spread_offset_value = spread_offset
+
+        attr.connect_multiply(variable, '%s.rotate%s' % (transform, axis), spread_offset_value)
+
+        spread_offset -= section
+
+
+def create_attribute_spread_translate(control, transforms, name='spread', axis='Z', invert=False):
+    """
+    Given a list of transforms, create a spread attribute which will cause them to translate apart.
+    This is good for fingers that are rigged with ik handles.
+
+    Args:
+        control (str): The name of a control where the spread attribute should be created.
+        transforms (list): A list of transforms that should spread apart by translation.
+        name (str): The name of the attribute to create.
+        axis (str): Can be 'X','Y','Z'
+        invert (bool): Whether to invert the spread behavior, so it can mirror.
+    """
+
+    variable = '%s.%s' % (control, name)
+
+    count = len(transforms)
+
+    section = 2.00 / (count - 1)
+
+    spread_offset = 1.00
+
+    if invert == True:
+        spread_offset = -1.00
+
+    if not cmds.objExists('%s.SPREAD' % control):
+        title = attr.MayaEnumVariable('SPREAD')
+        title.create(control)
+
+    if not cmds.objExists(variable):
+        spread = attr.MayaNumberVariable(name)
+        spread.create(control)
+
+    for transform in transforms:
+        attr.connect_multiply(variable, '%s.translate%s' % (transform, axis), spread_offset)
+
+        if invert == False:
+            spread_offset -= section
+        if invert == True:
+            spread_offset += section
+
+
+def create_offset_sequence(attribute, target_transforms, target_attributes):
+    """
+    Create an offset where target_transforms lag behind the attribute.
+    """
+    # split = attribute.split('.')
+
+    count = len(target_transforms)
+    section = 1.00 / count
+    offset = 0
+
+    anim_curve = cmds.createNode('animCurveTU', n=core.inc_name('animCurveTU_%s' % attribute.replace('.', '_')))
+    # cmds.connectAttr(attribute, '%s.input' % anim_curve)
+
+    for inc, transform in enumerate(target_transforms):
+        frame_cache = cmds.createNode('frameCache', n=core.inc_name('frameCache_%s' % transform))
+        cmds.setAttr('%s.varyTime' % frame_cache, inc)
+        cmds.connectAttr('%s.output' % anim_curve, '%s.stream' % frame_cache)
+        cmds.setKeyframe(frame_cache, attribute='stream', t=inc)
+        for target_attribute in target_attributes:
+            cmds.connectAttr('%s.varying' % frame_cache,
+                             '%s.%s' % (transform, target_attribute))
+        offset += section
+
+
+def is_control(transform):
+    is_control = False
+
+    maybe_control = False
+
+    if transform.endswith('_CON'):
+        maybe_control = True
+
+    if transform.startswith('CNT_'):
+        maybe_control = True
+
+    if cmds.objExists('%s.control' % transform):
+        return True
+
+    if cmds.objExists('%s.tag' % transform):
+
+        value = cmds.getAttr('%s.tag' % transform)
+
+        if value:
+            maybe_control = True
+
+    if cmds.objExists('%s.curveType' % transform):
+        if maybe_control:
+
+            if not core.has_shape_of_type(transform, 'nurbsCurve'):
+                return False
+
+            return True
+
+    if maybe_control:
+        if core.has_shape_of_type(transform, 'nurbsCurve') or core.has_shape_of_type(transform, 'nurbsSurface'):
+            return True
+
+
+def get_controls(namespace=''):
+    """
+    Get the controls in a scene.
+
+    It follows these rules
+
+    First check if a transform starts with "CNT_"
+    Second check if a transform has an attribute named control.
+    Third check if a transform has an attribute named tag and is a nurbsCurve, and that tag has a value.
+    Fourth check if a transform has an attribute called curveType.
+
+    If it matches any of these conditions it is considered a control.
+
+    Returns:
+        list: List of control names.
+    """
+
+    name = '*'
+    if namespace:
+        name = '%s:*' % namespace
+
+    transforms = cmds.ls(name, type='transform')
+    joints = cmds.ls(name, type='joint')
+
+    if joints:
+        transforms += joints
+
+    found = []
+    found_with_value = []
+    # TODO: Refactor with short circuit evaluation.
+    for transform_node in transforms:
+
+        if cmds.objExists('%s.POSE' % transform_node):
+            continue
+
+        transform = core.remove_namespace_from_string(transform_node)
+
+        if transform.startswith('CNT_'):
+            found.append(transform_node)
+            continue
+
+        # temporary until I change the prefix behavior
+        if transform.startswith('xform_'):
+            continue
+        if transform.startswith('driver_'):
+            continue
+        if transform.startswith('follow_'):
+            continue
+        if transform.startswith('offset_'):
+            continue
+        if transform.find('driver_') > -1:
+            continue
+
+        if transform.endswith('_CON'):
+            found.append(transform_node)
+            continue
+
+        if transform.endswith('_Ctrl'):
+            found.append(transform_node)
+            continue
+
+        if cmds.objExists('%s.control' % transform_node):
+            found.append(transform_node)
+            continue
+
+        if cmds.objExists('%s.tag' % transform_node):
+
+            if core.has_shape_of_type(transform_node, 'nurbsCurve'):
+
+                found.append(transform_node)
+                value = cmds.getAttr('%s.tag' % transform_node)
+
+                if value:
+                    found_with_value.append(transform_node)
+
+            continue
+
+        if cmds.objExists('%s.curveType' % transform_node):
+            found.append(transform_node)
+            continue
+
+    if found_with_value:
+        found = found_with_value
+
+    return found
+
+
+def select_controls(namespace=''):
+    controls = get_controls(namespace)
+    cmds.select(controls)
+
+
+def key_controls(namespace=''):
+    controls = get_controls(namespace)
+    cmds.setKeyframe(controls, shape=0, controlPoints=0, hierarchy='none', breakdown=0)
+
+
+@core.undo_chunk
+def mirror_control(control):
+    """
+    Find the right side control of a left side control, and mirror the control cvs.
+
+    It follows these rules:
+    It will only match if the corresponding right side name exists.
+
+    Replace _L with _R at the end of a control name.
+    Replace L_ with R_ at the start of a control name.
+    Replace lf with rt inside the control name
+    """
+    if not control:
+        return
+
+    shapes = core.get_shapes(control)
+
+    if not shapes:
+        return
+
+    shape = shapes[0]
+
+    if not cmds.objExists('%s.cc' % shape):
+        return
+
+    other_control = space.find_transform_right_side(control)
+
+    if not other_control or not cmds.objExists(other_control):
+        return
+
+    other_shapes = core.get_shapes(other_control)
+    if not other_shapes:
+        return
+
+    for inc in range(0, len(shapes)):
+        shape = shapes[inc]
+        other_shape = other_shapes[inc]
+
+        if not cmds.objExists('%s.cc' % other_shape):
+            return
+
+        cvs = cmds.ls('%s.cv[*]' % shape, flatten=True)
+        other_cvs = cmds.ls('%s.cv[*]' % other_shape, flatten=True)
+
+        if len(cvs) != len(other_cvs):
+            return
+
+        for inc in range(0, len(cvs)):
+            position = cmds.pointPosition(cvs[inc], world=True)
+
+            x_value = position[0] * -1
+
+            cmds.move(x_value, position[1], position[2], other_cvs[inc], worldSpace=True)
+
+    return other_control
+
+
+@core.undo_chunk
+def mirror_controls():
+    """
+    Mirror cv positions of all controls in the scene.
+    See get_controls() and mirror_control() for rules.
+    """
+    # selection = cmds.ls(sl = True)
+
+    controls = get_controls()
+
+    found = []
+
+    """
+    if selection:
+        for selection in selection:
+            if selection in controls:
+                found.append(selection)
+
+    if not selection or not found:
+        found = controls
+    """
+
+    found = controls
+
+    mirrored_controls = []
+
+    for control in found:
+
+        if control in mirrored_controls:
+            continue
+
+        other_control = mirror_control(control)
+
+        mirrored_controls.append(other_control)
+
+
+def mirror_mesh_to_matching_mesh(left_mesh, right_mesh):
+    """
+    given 2 meshes under different transforms
+    using the positions from left mesh,
+    calculate the right position and set the verts on the right mesh.
+    """
+    verts = cmds.ls('%s.vtx[*]' % left_mesh, flatten=True)
+    vert_count = len(verts)
+
+    transform_pos = cmds.xform(left_mesh, q=True, ws=True, t=True)
+
+    new_pos = transform_pos
+    new_pos[0] = (new_pos[0] * -1)
+
+    cmds.xform(right_mesh, ws=True, t=new_pos)
+
+    other_verts = cmds.ls('%s.vtx[*]' % right_mesh, flatten=True)
+
+    compatible = geo.is_mesh_compatible(left_mesh, right_mesh)
+    if not compatible:
+        cmds.warning('left and right mesh not compatible')
+        return
+
+    for inc in range(0, vert_count):
+        position = cmds.xform(verts[inc], q=True, ws=True, t=True)
+
+        new_position = list(position)
+        new_position[0] = (position[0] * -1)
+
+        cmds.xform(other_verts[inc], ws=True, t=new_position)
+
+
+def mirror_curve(prefix=None):
+    """
+    Mirror curves in a scene if the end in _L and _R
+    """
+
+    curves = None
+
+    if prefix:
+        curves = cmds.ls('%s*' % prefix, type='transform')
+    if not prefix:
+        found = []
+
+        curve_shapes = cmds.ls(type='nurbsCurve')
+
+        for shape in curve_shapes:
+            parent = cmds.listRelatives(shape, type='transform', p=True)[0]
+
+            if parent not in found:
+                found.append(parent)
+
+        if found:
+            curves = found
+
+    if not curves:
+        return
+
+    for curve in curves:
+        if curve.endswith('_R'):
+            continue
+
+        other_curve = None
+
+        if curve.endswith('_L'):
+            other_curve = curve[:-1] + 'R'
+
+        cvs = cmds.ls('%s.cv[*]' % curve, flatten=True)
+
+        if not other_curve:
+
+            cv_count = len(cvs)
+
+            for inc in range(0, cv_count):
+
+                cv = '%s.cv[%s]' % (curve, inc)
+                other_cv = '%s.cv[%s]' % (curve, cv_count - (inc + 1))
+
+                position = cmds.xform(cv, q=True, ws=True, t=True)
+
+                new_position = list(position)
+
+                new_position[0] = position[0] * -1
+
+                cmds.xform(other_cv, ws=True, t=new_position)
+
+                if inc == cv_count:
+                    break
+
+        if other_curve:
+
+            transform_pos = cmds.xform(curve, q=True, ws=True, t=True)
+
+            new_pos = transform_pos
+            new_pos[0] = (new_pos[0] * -1)
+
+            cmds.xform(other_curve, ws=True, t=new_pos)
+
+            other_cvs = cmds.ls('%s.cv[*]' % other_curve, flatten=True)
+
+            if len(cvs) != len(other_cvs):
+                continue
+
+            for inc in range(0, len(cvs)):
+                position = cmds.xform(cvs[inc], q=True, ws=True, t=True)
+
+                new_position = list(position)
+                new_position[0] = (position[0] * -1)
+
+                cmds.xform(other_cvs[inc], ws=True, t=new_position)
+
+
+def process_joint_weight_to_parent(mesh):
+    """
+    Sometimes joints have a sub joint added to help hold weighting and help with heat weighting.
+    This will do it for all joints with name matching process_ at the beginning on the mesh arg that is skinned.
+
+    Args:
+        mesh (str): A mesh skinned to process joints.
+    """
+    scope = cmds.ls('process_*', type='joint')
+
+    progress = core.ProgressBar('process to parent %s' % mesh, len(scope))
+
+    for joint in scope:
+        progress.status('process to parent %s: %s' % (mesh, joint))
+
+        deform.transfer_weight_from_joint_to_parent(joint, mesh)
+
+        progress.inc()
+
+        if util.break_signaled():
+            break
+
+        if progress.break_signaled():
+            break
+
+    progress.end()
+
+    cmds.delete(scope)
+
+
+@core.undo_chunk
+def joint_axis_visibility(bool_value):
+    """
+    Show/hide the axis orientation of each joint.
+    """
+    joints = cmds.ls(type='joint')
+
+    for joint in joints:
+        cmds.setAttr('%s.displayLocalAxis' % joint, bool_value)
+
+
+def hook_ik_fk(control, joint, groups=None, attribute='ikFk'):
+    """
+    Convenience for hooking up ik fk.
+
+    Args:
+        control (str): The name of the control where the attribute arg should be created.
+        joint (str): The joint with the switch attribute. When adding multiple rigs to one joint chain, the first joint
+            will have a switch attribute added.
+        groups (list): The ik control group name and the fk control group name.
+        attribute (str): The name to give the attribute on the control. Usually 'ikFk'
+    """
+    if not cmds.objExists('%s.%s' % (control, attribute)):
+        cmds.addAttr(control, ln=attribute, min=0, max=1, dv=0, k=True)
+
+    attribute_ikfk = '%s.%s' % (control, attribute)
+
+    cmds.connectAttr(attribute_ikfk, '%s.switch' % joint)
+
+    if groups:
+        for inc in range(0, len(groups)):
+            attr.connect_equal_condition(attribute_ikfk, '%s.visibility' % groups[inc], inc)
+
+    nodes = attr.get_attribute_outputs('%s.switch' % joint, node_only=False)
+
+    for node in nodes:
+
+        good = False
+
+        nice_node_name = core.get_basename(node, remove_attribute=True)
+
+        if node.find('.visibility') > -1:
+            good = True
+
+        if cmds.nodeType(node) == 'condition':
+
+            nodes = attr.get_attribute_outputs('%s.outColorR' % nice_node_name, node_only=True)
+
+            if nodes:
+                nice_node_name = nodes[0]
+                good = True
+
+        if good:
+            attr.connect_message(control, nice_node_name, 'switch')
+
+
+def fix_fade(target_curve, follow_fade_multiplies):
+    """
+    This fixes multiplyDivides so that they will multiply by a value that has them match the curve when they move.
+
+    For example if eye_lid_locator is multiplyDivided in translate to move with CNT_EYELID.
+    Pass its multiplyDivide node to this function with a curve that matches the btm eyelid.
+    The function will find the amount the multiplyDivide.input2X needs to move,
+    so that when CNT_EYELID moves on Y it will match the curvature of target_curve.
+
+    Args:
+        target_curve (str): The name of the curve to match to.
+        follow_fade_multiplies (str): A list of a multiplyDivides.
+    """
+    multiplies = follow_fade_multiplies
+
+    mid_control = multiplies[0]['source']
+
+    control_position = cmds.xform(mid_control, q=True, ws=True, t=True)
+    control_position_y = [0, control_position[1], 0]
+
+    parameter = geo.get_y_intersection(target_curve, control_position)
+
+    control_at_curve_position = cmds.pointOnCurve(target_curve, parameter=parameter)
+    control_at_curve_y = [0, control_at_curve_position[1], 0]
+
+    total_distance = util_math.get_distance(control_position_y, control_at_curve_y)
+
+    multi_count = len(multiplies)
+
+    for inc in range(0, multi_count):
+        multi = multiplies[inc]['node']
+        driver = multiplies[inc]['target']
+
+        driver_position = cmds.xform(driver, q=True, ws=True, t=True)
+        driver_position_y = [0, driver_position[1], 0]
+
+        parameter = geo.get_y_intersection(target_curve, driver_position)
+
+        driver_at_curve = cmds.pointOnCurve(target_curve, parameter=parameter)
+        driver_at_curve_y = [0, driver_at_curve[1], 0]
+
+        driver_distance = util_math.get_distance(driver_position_y, driver_at_curve_y)
+
+        value = (driver_distance / total_distance)
+
+        cmds.setAttr('%s.input2Y' % multi, value)
+
+
+@core.undo_chunk
+def scale_controls(value):
+    things = get_controls()
+
+    if not things:
+        return
+
+    if things:
+        for thing in things:
+
+            shapes = core.get_shapes(thing)
+
+            components = core.get_components_from_shapes(shapes)
+
+            pivot = cmds.xform(thing, q=True, rp=True, ws=True)
+
+            if components:
+                cmds.scale(value, value, value, components, p=pivot, r=True)
+
+
+@core.undo_chunk
+def fix_sub_controls(controls=None):
+    if not controls:
+        scope = cmds.ls(sl=True)
+        if scope:
+            controls = scope
+    if not controls:
+        return
+
+    controls = util.convert_to_sequence(controls)
+
+    found = []
+
+    for control in controls:
+        if not core.has_shape_of_type(control, 'nurbsCurve'):
+            continue
+
+        if not cmds.objExists('%s.subVisibility' % control):
+            continue
+
+        outputs = attr.get_attribute_outputs('%s.subVisibility' % control, node_only=True)
+        outputs.sort()
+
+        scale_offset = .85
+
+        if not outputs:
+            util.warning(
+                'No controls connected to subVisibility. Check that the subVisibility attribute was not edited.')
+
+        visited = {}
+
+        for output_node in outputs:
+
+            if output_node in visited:
+                continue
+
+            if cmds.nodeType(output_node) == 'nurbsCurve':
+                parent = cmds.listRelative(output_node, p=True)[0]
+
+                if parent in visited:
+                    continue
+
+                visited[parent[0]] = None
+            else:
+                visited[output_node] = None
+
+            transform = output_node
+            shape = None
+
+            if cmds.nodeType(output_node) == 'nurbsCurve':
+                transform = cmds.listRelative(output_node, p=True)
+                shape = output_node
+
+            shapes = None
+            if not shape:
+                if not core.has_shape_of_type(transform, 'nurbsCurve'):
+                    continue
+                shapes = core.get_shapes(transform, 'nurbsCurve')
+
+            control_shapes = core.get_shapes(control)
+
+            if len(shapes) != len(control_shapes):
+                continue
+
+            for inc in range(0, len(control_shapes)):
+
+                if not geo.is_cv_count_same(control_shapes[inc], shapes[inc]):
+                    continue
+
+                geo.match_cv_position(control_shapes[inc], shapes[inc])
+
+            control_inst = Control(transform)
+            control_inst.scale_shape(scale_offset, scale_offset, scale_offset, use_pivot=False)
+            found.append(transform)
+
+            scale_offset -= .1
+
+    cmds.select(found)
+
+
+def set_control_space(x, y, z, control, compensate_cvs=True):
+    xform = space.get_xform_group(control)
+
+    cmds.setAttr('%s.scaleX' % xform, x)
+    cmds.setAttr('%s.scaleY' % xform, y)
+    cmds.setAttr('%s.scaleZ' % xform, z)
+
+    if compensate_cvs:
+        offset_x = 1.0 / x
+        offset_y = 1.0 / y
+        offset_z = 1.0 / z
+
+        control_inst = Control(control)
+        control_inst.scale_shape(offset_x, offset_y, offset_z)
+
+
+def mesh_border_to_control_shape(mesh, control, offset=.1):
+    new_curve = geo.create_curve_from_mesh_border(mesh, offset)
+    control_inst = Control(control)
+    control_inst.copy_shapes(new_curve)
+
+    cmds.delete(new_curve)
+
+
+def edge_loop_to_control_shape(edge, control, offset=.1):
+    new_curve = geo.create_curve_from_edge_loop(edge, offset)
+    control_inst = Control(control)
+    control_inst.copy_shapes(new_curve)
+
+    cmds.delete(new_curve)
+
+
+def is_control_group(control_group):
+    if cmds.objExists('%s.rigControlGroup' % control_group):
+        return True
+    return False
+
+
+def get_control_groups():
+    transforms = cmds.ls(type='transform')
+    found = [transform for transform in transforms if is_control_group(transform)]
+    return found
+
+
+def get_important_info(control_group):
+    """
+    Returns a dictionary with ud attributes and values
+    """
+    ud_attrs = cmds.listAttr(control_group, ud=True)
+
+    found_dict = {}
+
+    controls = []
+    sub_controls = []
+    all_controls = []
+    joints = []
+
+    for attr_name in ud_attrs:
+
+        node_and_attr = '%s.%s' % (control_group, attr_name)
+
+        found_dict[attr_name] = None
+        value = None
+        if cmds.getAttr(node_and_attr, type=True) == 'message':
+            value = attr.get_message_input(control_group, attr_name)
+        else:
+            value = cmds.getAttr(node_and_attr)
+
+        if attr_name.startswith('control') and attr_name != 'controlVisibility':
+            controls.append(value)
+            all_controls.append(value)
+        if attr_name.startswith('subControl'):
+            sub_controls.append(value)
+            if value:
+                all_controls.append(value)
+        if attr_name.startswith('joint'):
+            joints.append(value)
+
+        found_dict[attr_name] = value
+
+    found_dict['all_controls'] = all_controls
+    found_dict['controls'] = controls
+    found_dict['sub_controls'] = sub_controls
+    found_dict['joints'] = joints
+
+    found_dict['hasSwtich'] = has_switch(control_group)
+
+    return found_dict
+
+
+def get_control_group_info(control_group):
+    """
+    Returns a class with ud attributes and values
+    """
+    return ControlGroup(control_group)
+
+
+def has_switch(control):
+    group = get_control_group_with_switch(control)
+
+    if group:
+        return True
+
+    return False
+
+
+def get_control_group_with_switch(control):
+    connected = attr.get_attribute_outputs('%s.message' % control, node_only=True)
+    parent_connected = attr.get_attribute_input('%s.switchParent' % control, node_only=True)
+
+    if parent_connected:
+        connected = [parent_connected]
+        # this code needs to be reverted in order to do children first then parent
+        # if connected:
+        #    connected += [parent_connected]
+        # if not connected:
+        #    connected = [parent_connected]
+
+    if not connected:
+        return False
+
+    for connection in connected:
+        if cmds.objExists('%s.joint1' % connection):
+            joint1 = attr.get_message_input(connection, 'joint1')
+            if cmds.objExists('%s.switch' % joint1):
+                return connection
+
+    return False
+
+
+def match_to_joints(control_group, info_dict=None, auto_key=False):
+    if info_dict is None:
+        info_dict = {}
+    if not info_dict:
+        info_dict = get_important_info(control_group)
+
+    controls = info_dict['controls']
+    sub_controls = info_dict['sub_controls']
+    joints = info_dict['joints']
+    rig_type = info_dict['className']
+
+    found = []
+
+    if rig_type.find('Fk') > -1:
+        util.show('Match Fk to Ik')
+        for inc in range(0, len(controls)):
+
+            control = controls[inc]
+            sub_control = sub_controls[inc]
+            joint = joints[inc]
+
+            if sub_control:
+                space.orig_matrix_match(sub_control, joint)
+                found.append(sub_control)
+
+            space.orig_matrix_match(control, joint)
+            found.append(control)
+
+    if rig_type.find('IkAppendageRig') > -1:
+        util.show('Match Ik to Fk')
+
+        for inc in range(0, len(controls)):
+
+            control = controls[inc]
+            sub_control = sub_controls[inc]
+            joint = joints[inc]
+
+            space.orig_matrix_match(control, joint)
+            found.append(control)
+
+            if sub_control:
+                space.zero_out_transform_channels(sub_control)
+                found.append(sub_control)
+
+            if cmds.objExists('%s.autoTwist' % control):
+                cmds.setAttr('%s.autoTwist' % control, 0)
+
+    if auto_key and found:
+        cmds.setKeyframe(found,
+                         attribute=['translateX', 'translateY', 'translateZ', 'rotateX', 'rotateY', 'rotateZ', 'scaleX',
+                                    'scaleY', 'scaleZ'])
+        cmds.select(found)
+
+
+def match_switch_rigs(control_group, auto_key=False):
+    info_dict = get_important_info(control_group)
+
+    joints = info_dict['joints']
+    if not joints:
+        return
+
+    switch = '%s.switch' % joints[0]
+    switch = attr.search_for_open_input(switch)
+
+    switch_value = cmds.getAttr(switch)
+
+    rig1 = attr.get_message_input(joints[0], 'rig1')
+    rig2 = attr.get_message_input(joints[0], 'rig2')
+
+    if rig1 == control_group:
+        rig1_info = info_dict
+        rig2_info = get_important_info(rig2)
+    else:
+        rig1_info = get_important_info(rig1)
+        rig2_info = info_dict
+
+    if switch_value < 0.1:
+
+        match_to_joints(rig2, rig2_info, auto_key)
+        cmds.setAttr(switch, 1)
+        if auto_key:
+            cmds.setKeyframe(switch)
+
+    if switch_value > 0.9:
+
+        match_to_joints(rig1, rig1_info, auto_key)
+        cmds.setAttr(switch, 0)
+        if auto_key:
+            cmds.setKeyframe(switch)
+
+
+def match_switch_rigs_over_time(control_group, start_frame, end_frame):
+    """
+    this will switch to the control group supplied
+    if the control_group is rig1 than the switch will be set to rig2 before the match happens.
+    """
+
+    if start_frame is None:
+        return
+
+    info_dict = get_important_info(control_group)
+    joints = info_dict['joints']
+    if not joints:
+        return
+
+    switch = '%s.switch' % joints[0]
+
+    switch = attr.search_for_open_input(switch)
+
+    rig1 = attr.get_message_input(joints[0], 'rig1')
+    rig2 = attr.get_message_input(joints[0], 'rig2')
+
+    current_switch = cmds.getAttr(switch)
+
+    if current_switch == 0:
+        control_group = rig2
+    else:
+        control_group = rig1
+
+    switch_value = None
+    if rig1 == control_group:
+        switch_value = 1
+    if rig2 == control_group:
+        switch_value = 0
+
+    frames = end_frame - start_frame + 1
+    current_frame = start_frame
+
+    for _ in range(0, frames):
+        cmds.currentTime(current_frame)
+        cmds.setAttr(switch, switch_value)
+        match_switch_rigs(control_group, auto_key=True)
+        cmds.setKeyframe(switch)
+        current_frame += 1
+
+
+def get_rigs_from_control_group(control_group):
+    info_dict = get_important_info(control_group)
+
+    joints = info_dict['joints']
+    if not joints:
+        return
+
+    rig1 = attr.get_message_input(joints[0], 'rig1')
+    rig2 = attr.get_message_input(joints[0], 'rig2')
+
+    return rig1, rig2
+
+
+def get_rigs_from_control(control):
+    control_group = get_control_group_with_switch(control)
+
+    return get_rigs_from_control_group(control_group)
+
+
+def match_switch_rigs_from_control(control, auto_key=False):
+    group = get_control_group_with_switch(control)
+    match_switch_rigs(group, auto_key)
+
+
+def set_switch_parent(controls, parent_switch):
+    """
+    Args:
+        parent_switch (str): The name of a control group that has a switch (the control group has a switch when its 1
+            of 2 rigs are on 1 joint chain)
+    """
+
+    controls = util.convert_to_sequence(controls)
+    for control in controls:
+        attr.connect_message(parent_switch, control, 'switchParent')
+
+
+def setup_zip_fade(left_zip_attr, right_zip_attr, fade_attributes, description='zip'):
+    """
+    This may be removed in the future.  This attempts to add zip attribute.  Zip needs to be setup with constraint with
+        weight between source and midpoint.
+    """
+    for side in 'LR':
+
+        node_and_attr = None
+        if side == 'L':
+            node_and_attr = left_zip_attr
+        if side == 'R':
+            node_and_attr = right_zip_attr
+
+        if not cmds.objExists(node_and_attr):
+            node, attribute = attr.get_node_and_attribute(node_and_attr)
+            cmds.addAttr(node, ln=attribute, min=0, max=10, k=True)
+
+        count = len(fade_attributes)
+
+        time_offset = 1.0 / count
+        time_accum = None
+        if side == 'L':
+            time_accum = 0
+        if side == 'R':
+            time_accum = 1 - time_offset
+
+        for inc in range(0, count):
+
+            target_attr = fade_attributes[inc]
+
+            input_node = attr.get_attribute_input(target_attr, node_only=True)
+            plus_node = None
+
+            if cmds.nodeType(input_node) == 'clamp':
+                input_node = attr.get_attribute_input('%s.inputR' % input_node, node_only=True)
+                if cmds.nodeType(input_node) == 'plusMinusAverage':
+                    plus_node = input_node
+
+            else:
+                plus_node = cmds.createNode('plusMinusAverage',
+                                            n=core.inc_name('%sPlus_%s_%s' % (description, inc + 1, side)))
+
+                zip_clamp = cmds.createNode('clamp', n=core.inc_name('%sClamp_%s_%s' % (description, inc + 1, side)))
+                cmds.setAttr('%s.maxR' % zip_clamp, 1)
+
+                cmds.connectAttr('%s.output1D' % plus_node, '%s.inputR' % zip_clamp)
+                cmds.connectAttr('%s.outputR' % zip_clamp, target_attr)
+
+            slot = attr.get_available_slot('%s.input1D' % plus_node)
+
+            target_attr = '%s.input1D[%s]' % (plus_node, slot)
+
+            fade_time = util_math.easeInSine(time_accum + time_offset)
+
+            log.debug(side, '   ', inc, description, '   ----  ', time_accum, fade_time)
+
+            anim.quick_driven_key(node_and_attr, target_attr, [time_accum, fade_time], [0, 1], tangent_type='linear')
+
+            if side == 'L':
+                time_accum += time_offset
+            if side == 'R':
+                time_accum -= time_offset
+
+
+def create_joint_sharpen(joint, rotate_axis='Z', scale_axis='X', offset_axis='Y', offset_amount=1, invert=False,
+                         name=None):
+    """
+    Creates a joint section
+    """
+
+    invert_value = 1
+
+    if invert:
+        invert_value = -1
+        offset_amount *= invert_value
+
+    if not name:
+        name = 'joint_sharpen'
+
+    cmds.select(cl=True)
+    sharp_joint = cmds.joint(n=core.inc_name(name))
+
+    children = cmds.listRelatives(joint, type='joint')
+    child = children[0]
+
+    if not children:
+        util.warning('Create joint sharpen needs %s to have a child that is a joint' % joint)
+
+    space.MatchSpace(child, sharp_joint).translation_rotation()
+    cmds.makeIdentity(sharp_joint, apply=True, r=True)
+
+    radius = cmds.getAttr('%s.radius' % joint)
+    radius_offset = radius * .1
+    cmds.setAttr('%s.radius' % sharp_joint, radius_offset)
+
+    cmds.parent(sharp_joint, joint)
+
+    offset_amount_neg = 1
+
+    if offset_axis.startswith('-'):
+        offset_axis = offset_axis[1:]
+        offset_amount_neg = -1
+
+    cmds.setAttr('%s.translate%s' % (sharp_joint, offset_axis), offset_amount * offset_amount_neg)
+
+    rotate = 90
+
+    if rotate_axis.startswith('-'):
+        rotate = -90
+        rotate_axis = rotate_axis[1:]
+
+    plus = cmds.createNode('plusMinusAverage', n=core.inc_name('plus_' + sharp_joint))
+
+    cmds.setAttr('%s.input3D[0].input3D%s' % (plus, offset_axis.lower()), offset_amount * offset_amount_neg)
+
+    cmds.connectAttr('%s.translateX' % child, '%s.input3D[1].input3Dx' % plus)
+    cmds.connectAttr('%s.translateY' % child, '%s.input3D[1].input3Dy' % plus)
+    cmds.connectAttr('%s.translateZ' % child, '%s.input3D[1].input3Dz' % plus)
+
+    cmds.connectAttr('%s.output3Dx' % plus, '%s.translateX' % sharp_joint)
+    cmds.connectAttr('%s.output3Dy' % plus, '%s.translateY' % sharp_joint)
+    cmds.connectAttr('%s.output3Dz' % plus, '%s.translateZ' % sharp_joint)
+
+    translate_input = '%s.input3D[2].input3D%s' % (plus, scale_axis.lower())
+
+    anim.quick_driven_key('%s.rotate%s' % (child, rotate_axis), '%s.input3D[2].input3D%s' % (plus, scale_axis.lower()),
+                          [-1 * rotate, 0, rotate],
+                          [-1 * invert_value * offset_amount_neg, 0, 1 * invert_value * offset_amount_neg])
+    anim.quick_driven_key('%s.rotate%s' % (child, rotate_axis), '%s.scale%s' % (sharp_joint, scale_axis),
+                          [-1 * rotate, 0, rotate], [.5, 1, .5])
+
+    cmds.setAttr('%s.segmentScaleCompensate' % sharp_joint, 0)
+    mult1 = attr.insert_multiply(translate_input, 1)
+    # mult2 = attr.insert_multiply('%s.scale%s' % (sharp_joint, scale_axis), 1)
+
+    cmds.addAttr(sharp_joint, ln='push', k=True, dv=1)
+    cmds.addAttr(sharp_joint, ln='sharpenBulge', k=True, dv=1)
+
+    cmds.connectAttr('%s.push' % sharp_joint, '%s.input2X' % mult1)
+    # cmds.connectAttr('%s.sharpenBulge' % sharp_joint, '%s.input2X' % mult2)
+
+    return sharp_joint
+
+
+def get_controls_not_in_control_set(top_group, control_set=None):
+    if not control_set:
+        control_set = 'set_controls'
+
+    potential_controls = get_potential_controls(top_group)
+
+    if not cmds.objExists(control_set):
+        return potential_controls
+
+    set_controls = core.get_set_children(control_set)
+
+    if not set_controls:
+        return potential_controls
+
+    if not potential_controls:
+        return
+
+    set_controls = set(set_controls)
+    potential_controls = set(potential_controls)
+
+    potential_controls.difference_update(set_controls)
+
+    potential_controls = list(potential_controls)
+    potential_controls.sort()
+
+    return potential_controls
+
+
+def get_potential_top_control(top_group):
+    util.show('Getting controls')
+    controls = get_potential_controls(top_group)
+
+    found = []
+    util.show('Finding controls without a parent control')
+    for control in controls:
+
+        long_name = cmds.ls(control, l=True)[0]
+
+        has_parent = False
+
+        for other_control in controls:
+            if control == other_control:
+                continue
+
+            other_long_name = cmds.ls(other_control, l=True)[0]
+
+            if long_name.find(other_long_name) > -1:
+                has_parent = True
+                break
+
+        if not has_parent:
+            found.append(control)
+
+    if len(found) == 1:
+        return found
+
+    found2 = []
+    util.show('Finding controls without a constraint')
+
+    for control in found:
+
+        parent = cmds.listRelatives(control, p=True, f=True)
+        if parent:
+            parent = parent[0]
+
+        has_transform_connection = False
+        last_parent = parent
+        while parent:
+
+            for attribute in ['translate', 'rotate']:
+
+                if attr.get_attribute_input(parent + '.' + attribute, node_only=True):
+                    has_transform_connection = True
+                    break
+
+                for axis in 'XYZ':
+                    attribute_to_test = '%s%s' % (attribute, axis)
+
+                    if attr.get_attribute_input(parent + '.' + attribute_to_test, node_only=True):
+                        has_transform_connection = True
+                        break
+
+                if has_transform_connection:
+                    break
+
+            if has_transform_connection:
+                break
+
+            new_parent = cmds.listRelatives(last_parent, p=True)
+            last_parent = parent
+            parent = new_parent
+
+            if parent:
+                parent = parent[0]
+
+        if not has_transform_connection:
+            found2.append(control)
+
+    if not found2:
+        return found[0]
+    return found2[0]
+
+
+def get_potential_controls(top_group, namespace=None):
+    if not cmds.objExists(top_group):
+        return
+
+    if not namespace:
+        namespace = core.get_namespace(top_group)
+
+    rels = cmds.listRelatives(top_group, type='transform', ad=True, f=True)
+    rels.append(top_group)
+
+    rel_count = {}
+
+    for rel in rels:
+        count = rel.count('|')
+
+        if count not in rel_count:
+            rel_count[count] = []
+
+        rel_count[count].append(rel)
+
+    counts = list(rel_count.keys())
+    counts.sort()
+
+    rels = []
+    for count in counts:
+        rel_list = rel_count[count]
+        rel_list.reverse()
+        rels.extend(rel_list)
+
+    found = []
+
+    for rel in rels:
+
+        passed = True
+
+        good_shape = is_control_shape_good(rel)
+        if not good_shape:
+            passed = False
+            continue
+
+        vis_attr = '%s.visibility' % rel
+
+        if not cmds.getAttr(vis_attr):
+            if not cmds.listConnections(vis_attr, s=True, d=False, p=True):
+                passed = False
+                continue
+
+        attrs = cmds.listAttr(rel, k=True)
+        if not attrs:
+            passed = False
+            continue
+
+        if attrs == [u'visibility']:
+            passed = False
+            continue
+
+        has_channel = False
+
+        for attr in attrs:
+            if attr == 'visibility':
+                continue
+            full_name = '%s.%s' % (rel, attr)
+            if not cmds.objExists(full_name):
+                continue
+            if not cmds.getAttr(full_name, l=True) and not cmds.listConnections(full_name, s=True, d=False, p=True):
+                has_channel = True
+                break
+
+        if not has_channel:
+            passed = False
+            continue
+
+        parent_invisible = core.is_parent_hidden(rel)
+
+        if parent_invisible:
+            passed = False
+            continue
+
+        if passed:
+            found.append(rel)
+
+    return found
+
+
+def is_control_shape_good(control):
+    shapes = cmds.listRelatives(control, type='shape', f=True)
+
+    if not shapes:
+        return False
+
+    possible_control_shape_types = ['mesh', 'nurbsCurve', 'nurbsSurface', 'locator']
+
+    passed = True
+
+    for shape in shapes:
+        this_node_type = cmds.nodeType(shape)
+
+        if this_node_type not in possible_control_shape_types:
+            passed = False
+            break
+
+    return passed
+
+
+def create_matejczyk_compression_hinge(two_rig_joints, three_guide_joints, description, translate_limit=10):
+    """
+    If you were connecting this setup to a rig, using the example of an arm rig
+    two_rig joints would be the arm and the elbow joints.
+    three_guide joints would be a guide for the arm, elbow and wrist.
+    These would be offset from the rig joints but arm and wrist guides would be close to the elbow.
+    The guide joints need to aim at each other.
+
+
+    """
+
+    if not space.is_rotate_default(three_guide_joints[1]):
+        util.warning('Please zero out the rotates on %s before creating compression hinge' % three_guide_joints[1])
+        return
+
+    if not space.is_rotate_default(two_rig_joints[1]):
+        util.warning('Please zero out the rotates on %s before creating compression hinge' % three_guide_joints[1])
+        return
+
+    orig_rot = cmds.getAttr('%s.jointOrient' % two_rig_joints[1])[0]
+
+    cmds.setAttr('%s.jointOrient' % three_guide_joints[1], *[0, 0, 0])
+    cmds.setAttr('%s.jointOrient' % two_rig_joints[1], *[0, 0, 0])
+
+    xform_group = cmds.group(em=True, n=core.inc_name('xform_%s' % description))
+    top_group = cmds.group(em=True, n=core.inc_name('offset_%s' % description))
+    cmds.parent(top_group, xform_group)
+
+    space.MatchSpace(three_guide_joints[1], xform_group).translation_rotation()
+    space.MatchSpace(three_guide_joints[1], top_group).translation_rotation()
+
+    loc_mid = cmds.spaceLocator(n=core.inc_name('locator_mid_%s' % description))[0]
+    loc_btm = cmds.spaceLocator(n=core.inc_name('locator_btm_%s' % description))[0]
+
+    cmds.parent(loc_mid, xform_group)
+    cmds.parent(loc_btm, loc_mid)
+
+    space.MatchSpace(three_guide_joints[1], loc_mid).translation_rotation()
+    space.MatchSpace(three_guide_joints[2], loc_btm).translation_rotation()
+
+    vec_prod1 = cmds.createNode('vectorProduct', n=core.inc_name('vectorProduct_positionNormal_%s' % description))
+    vec_prod2 = cmds.createNode('vectorProduct', n=core.inc_name('vectorProduct_normal_%s' % description))
+
+    cmds.connectAttr('%s.translateX' % loc_mid, '%s.input1X' % vec_prod1)
+    cmds.connectAttr('%s.translateY' % loc_mid, '%s.input1Y' % vec_prod1)
+    cmds.connectAttr('%s.translateZ' % loc_mid, '%s.input1Z' % vec_prod1)
+
+    cmds.connectAttr('%s.translateX' % loc_btm, '%s.input2X' % vec_prod1)
+    cmds.connectAttr('%s.translateY' % loc_btm, '%s.input2Y' % vec_prod1)
+    cmds.connectAttr('%s.translateZ' % loc_btm, '%s.input2Z' % vec_prod1)
+
+    vec_btm = cmds.getAttr('%s.translate' % loc_btm)[0]
+
+    cmds.setAttr('%s.input1' % vec_prod2, *vec_btm)
+    cmds.connectAttr('%s.translateX' % loc_btm, '%s.input2X' % vec_prod2)
+    cmds.connectAttr('%s.translateY' % loc_btm, '%s.input2Y' % vec_prod2)
+    cmds.connectAttr('%s.translateZ' % loc_btm, '%s.input2Z' % vec_prod2)
+
+    mult_int = cmds.createNode('multiplyDivide', n=core.inc_name('multiplyDivide_intersection_%s' % description))
+    cmds.setAttr('%s.operation' % mult_int, 2)
+
+    mult_dist = cmds.createNode('multiplyDivide', n=core.inc_name('multiplyDivide_distance_%s' % description))
+
+    cmds.connectAttr('%s.outputX' % vec_prod1, '%s.input1X' % mult_int)
+    cmds.connectAttr('%s.outputY' % vec_prod1, '%s.input1Y' % mult_int)
+    cmds.connectAttr('%s.outputZ' % vec_prod1, '%s.input1Z' % mult_int)
+
+    cmds.connectAttr('%s.outputX' % vec_prod2, '%s.input2X' % mult_int)
+    cmds.connectAttr('%s.outputY' % vec_prod2, '%s.input2Y' % mult_int)
+    cmds.connectAttr('%s.outputZ' % vec_prod2, '%s.input2Z' % mult_int)
+
+    cmds.setAttr('%s.input1' % mult_dist, *vec_btm)
+    cmds.connectAttr('%s.outputX' % mult_int, '%s.input2X' % mult_dist)
+    cmds.connectAttr('%s.outputY' % mult_int, '%s.input2Y' % mult_dist)
+    cmds.connectAttr('%s.outputZ' % mult_int, '%s.input2Z' % mult_dist)
+
+    cmds.connectAttr('%s.outputX' % mult_dist, '%s.translateX' % top_group)
+    cmds.connectAttr('%s.outputY' % mult_dist, '%s.translateY' % top_group)
+    cmds.connectAttr('%s.outputZ' % mult_dist, '%s.translateZ' % top_group)
+
+    cmds.orientConstraint(two_rig_joints[1], three_guide_joints[1])
+
+    cmds.setAttr('%s.jointOrient' % two_rig_joints[1], *orig_rot)
+
+    cmds.parentConstraint(two_rig_joints, loc_mid, mo=True, sr=['x', 'y', 'z'])
+    cmds.parentConstraint(two_rig_joints, loc_btm, mo=True, sr=['x', 'y', 'z'])
+
+    cmds.parentConstraint(top_group, three_guide_joints[0], mo=True)
+    cmds.parentConstraint(two_rig_joints[0], xform_group, mo=True)
+
+    cmds.transformLimits(top_group, tx=(-translate_limit, translate_limit), ty=(-translate_limit, translate_limit),
+                         tz=(-translate_limit, translate_limit))
+    cmds.transformLimits(top_group, etx=(True, True), ety=(True, True), etz=(True, True))
+
+    return xform_group
+
+
+def create_compression_joint(joint, end_parent, description, point_constraint=False):
+    """
+    joint need to be a joint with a child joint. Child joint is automatically found.
+    """
+
+    end_joint = cmds.listRelatives(joint, c=True, type='joint')
+    parent_transform = cmds.listRelatives(joint, p=True)
+
+    if end_joint:
+        end_joint = end_joint[0]
+
+    handle = space.IkHandle(description)
+    handle.set_start_joint(joint)
+    handle.set_end_joint(end_joint)
+    handle.set_solver(handle.solver_sc)
+    handle.set_full_name(core.inc_name('ik_%s' % description))
+    ik_handle = handle.create()
+
+    group = cmds.group(em=True, n=core.inc_name('setup_%s' % description))
+    loc = cmds.spaceLocator(n=core.inc_name('locator_%s' % description))[0]
+    loc_end = cmds.spaceLocator(n=core.inc_name('locatorEnd_%s' % description))[0]
+    space.MatchSpace(joint, loc).translation_rotation()
+    space.MatchSpace(end_joint, loc_end).translation_rotation()
+
+    cmds.parent(loc, loc_end, group)
+    cmds.parent(ik_handle, loc)
+
+    cmds.parentConstraint(parent_transform, loc, mo=True)
+    if not point_constraint:
+        cmds.parentConstraint(end_parent, loc_end, mo=True)
+    else:
+        cmds.pointConstraint(end_parent, loc_end, mo=True)
+    cmds.pointConstraint(loc_end, ik_handle, mo=True)
+
+    distance = cmds.createNode('distanceBetween', n=core.inc_name('distance_%s' % description))
+
+    cmds.connectAttr('%s.worldMatrix' % loc, '%s.inMatrix1' % distance)
+    cmds.connectAttr('%s.worldMatrix' % loc_end, '%s.inMatrix2' % distance)
+
+    axis = space.get_axis_letter_aimed_at_child(joint)
+
+    if axis:
+        if len(axis) == 2:
+            axis = axis[1]
+
+    mult = cmds.createNode('multiplyDivide', n=core.inc_name('mult_%s' % description))
+
+    mult_scale = cmds.createNode('multiplyDivide', n=core.inc_name('multiplyDivide_scaleOffset_%s' % description))
+
+    # cmds.connectAttr('%s.distance' % distance, '%s.input1X' % mult_scale)
+
+    distance_value = cmds.getAttr('%s.distance' % distance)
+    cmds.connectAttr('%s.distance' % distance, '%s.input1X' % mult)
+    cmds.connectAttr('%s.outputX' % mult_scale, '%s.input2X' % mult)
+    cmds.setAttr('%s.input1X' % mult_scale, distance_value)
+    # cmds.setAttr('%s.input2X' % mult, distance_value)
+    cmds.setAttr('%s.operation' % mult, 2)
+
+    scale_condition = cmds.createNode('condition', n=core.inc_name('scaleCondition_%s' % description))
+    cmds.connectAttr('%s.outputX' % mult, '%s.firstTerm' % scale_condition)
+    cmds.setAttr('%s.secondTerm' % scale_condition, 1)
+
+    neg_scale_blend = cmds.createNode('blendTwoAttr', n=core.inc_name('negScaleBlend_%s' % description))
+    pos_scale_blend = cmds.createNode('blendTwoAttr', n=core.inc_name('poseScaleBlend_%s' % description))
+
+    cmds.setAttr('%s.input[0]' % neg_scale_blend, 1)
+    cmds.connectAttr('%s.outputX' % mult, '%s.input[1]' % neg_scale_blend)
+
+    cmds.setAttr('%s.input[0]' % pos_scale_blend, 1)
+    cmds.connectAttr('%s.outputX' % mult, '%s.input[1]' % pos_scale_blend)
+
+    cmds.connectAttr('%s.output' % neg_scale_blend, '%s.colorIfTrueR' % scale_condition)
+    cmds.connectAttr('%s.output' % pos_scale_blend, '%s.colorIfFalseR' % scale_condition)
+
+    cmds.connectAttr('%s.outColorR' % scale_condition, '%s.scale%s' % (joint, axis))
+
+    if not cmds.objExists('%s.compression' % joint):
+        cmds.addAttr(joint, ln='compression', min=0, max=1, dv=1, k=True)
+    if not cmds.objExists('%s.stretch' % joint):
+        cmds.addAttr(joint, ln='stretch', min=0, max=1, dv=1, k=True)
+
+    cmds.connectAttr('%s.stretch' % joint, '%s.attributesBlender' % neg_scale_blend)
+    cmds.connectAttr('%s.compression' % joint, '%s.attributesBlender' % pos_scale_blend)
+
+    cmds.hide(group)
+
+    return group