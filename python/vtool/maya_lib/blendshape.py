--- conflicted
+++ resolved
@@ -1,3449 +1,3420 @@
-# Copyright (C) 2022 Louis Vottero louis.vot@gmail.com    All rights reserved.
-
-from __future__ import absolute_import
-
-import string
-import re
-
-from .. import util
-
-if util.is_in_maya():
-    import maya.cmds as cmds
-
-from . import core
-from . import attr
-from . import deform
-from . import anim
-from . import geo
-from . import api
-
-
-class BlendShape(object):
-    """
-    Convenience for working with blendshapes.
-    
-    Args:
-        blendshape_name (str): The name of the blendshape to work on. 
-    """
-
-    def __init__(self, blendshape_name=None):
-        self.blendshape = blendshape_name
-
-        self.meshes = []
-        self.targets = {}
-        self.target_list = []
-        self.weight_indices = []
-
-        # if self.blendshape:
-        #    self.set(blendshape_name)
-
-        self.mesh_index = 0
-
-        self.prune_compare_mesh = None
-        self.prune_distance = -1
-
-    def _store_meshes(self, force=False):
-        if not self.blendshape:
-            return
-
-        if not self.meshes or force:
-            meshes = cmds.deformer(self.blendshape, q=True, geometry=True)
-            self.meshes = meshes
-
-    def _store_targets(self):
-
-        if not self.blendshape:
-            return
-
-        target_attrs = []
-
-        if cmds.objExists(self._get_input_target(0)):
-            target_attrs = cmds.listAttr(self._get_input_target(0), multi=True)
-
-        if not target_attrs:
-            return
-
-        alias_index_map = deform.map_blend_target_alias_to_index(self.blendshape)
-
-        if not alias_index_map:
-            return
-
-        for index in alias_index_map:
-            alias = alias_index_map[index]
-
-            self._store_target(alias, index)
-
-    def _store_target(self, name, index):
-        target = BlendShapeTarget(name, index)
-
-        self.targets[name] = target
-        self.target_list.append(name)
-        self.weight_indices.append(index)
-
-        self.weight_indices.sort()
-
-    def _get_target_attr(self, name):
-        return '%s.%s' % (self.blendshape, name)
-
-    def _get_weight(self, name):
-
-        name = name.replace(' ', '_')
-
-        if not self.targets:
-            self._store_targets()
-
-        target_index = None
-
-        if name in self.targets:
-            target_index = self.targets[name].index
-<<<<<<< HEAD
-
-        if target_index == None:
-=======
-        
-        if target_index is None:
->>>>>>> 5bee9bd5
-            return
-
-        return '%s.weight[%s]' % (self.blendshape, target_index)
-
-    def _get_weights(self, target_name=None, mesh_index=0):
-
-        if not self.meshes:
-            self._store_meshes()
-
-        mesh = self.meshes[mesh_index]
-
-        vertex_count = core.get_component_count(mesh)
-
-        if not target_name:
-            attribute = self._get_input_target_base_weights_attribute(mesh_index)
-
-        if target_name:
-            attribute = self._get_input_target_group_weights_attribute(target_name, mesh_index)
-
-        weights = []
-
-        for inc in range(0, vertex_count):
-            weight = cmds.getAttr('%s[%s]' % (attribute, inc))
-
-            weights.append(weight)
-
-        return weights
-
-    def _get_input_target(self, mesh_index=0):
-
-        attribute = [self.blendshape,
-                     'inputTarget[%s]' % mesh_index]
-
-        attribute = '.'.join(attribute)
-        return attribute
-
-    def _get_input_target_base_weights_attribute(self, mesh_index=0):
-        input_attribute = self._get_input_target(mesh_index)
-
-        attribute = [input_attribute,
-                     'baseWeights']
-
-        attribute = '.'.join(attribute)
-
-        return attribute
-
-    def _get_input_target_group(self, name, mesh_index=0):
-
-        if not self.targets:
-            self._store_targets()
-
-        if not name in self.targets:
-            return
-
-        target_index = self.targets[name].index
-
-        input_attribute = self._get_input_target(mesh_index)
-
-        attribute = [input_attribute,
-                     'inputTargetGroup[%s]' % target_index]
-
-        attribute = '.'.join(attribute)
-        return attribute
-
-    def _get_input_target_group_weights_attribute(self, name, mesh_index=0):
-        input_attribute = self._get_input_target_group(name, mesh_index)
-
-        attribute = [input_attribute,
-                     'targetWeights']
-
-        attribute = '.'.join(attribute)
-
-        return attribute
-
-    def _get_mesh_input_for_target(self, name, inbetween=1):
-
-        name = core.get_basename(name, remove_namespace=True)
-
-        if not self.targets:
-            self._store_targets()
-
-        target_index = self.targets[name].index
-
-        value = inbetween * 1000 + 5000
-
-        attribute = [self.blendshape,
-                     'inputTarget[%s]' % self.mesh_index,
-                     'inputTargetGroup[%s]' % target_index,
-                     'inputTargetItem[%s]' % value,
-                     'inputGeomTarget']
-
-        attribute = '.'.join(attribute)
-
-        return attribute
-
-    def _get_next_index(self):
-
-        if self.weight_indices:
-            return (self.weight_indices[-1] + 1)
-        if not self.weight_indices:
-            return 0
-
-    def _disconnect_targets(self):
-
-        if not self.targets:
-            self._store_targets()
-
-        for target in self.targets:
-            self._disconnect_target(target)
-
-    def _disconnect_target(self, name):
-
-        if not self.targets:
-            self._store_targets()
-
-        target_attr = self._get_target_attr(name)
-
-        connection = attr.get_attribute_input(target_attr)
-
-        if not connection:
-            return
-
-        cmds.disconnectAttr(connection, target_attr)
-
-        self.targets[name].connection = connection
-
-    def _zero_target_weights(self):
-
-        if not self.targets:
-            self._store_targets()
-
-        for target in self.targets:
-            attr = self._get_target_attr(target)
-            value = cmds.getAttr(attr)
-
-            self.set_weight(target, 0)
-
-            self.targets[target].value = value
-
-    def _restore_target_weights(self):
-
-        if not self.targets:
-            self._store_targets()
-
-        for target in self.targets:
-            self.set_weight(target, self.targets[target].value)
-
-    def _restore_connections(self):
-
-        if not self.targets:
-            self._store_targets()
-
-        for target in self.targets:
-
-            connection = self.targets[target].connection
-
-            if not connection:
-                continue
-
-            cmds.connectAttr(connection, self._get_target_attr(target))
-
-    @core.undo_off
-    def _connect_target(self, target_mesh, blend_input):
-
-        temp_target = None
-
-        if self.prune_compare_mesh and self.prune_distance > -1:
-            target_mesh = self._get_pruned_target(target_mesh)
-            temp_target = target_mesh
-
-        cmds.connectAttr('%s.outMesh' % target_mesh, blend_input)
-
-        if temp_target:
-            cmds.delete(temp_target)
-
-    def _maya_add_target(self, target_mesh, name, inbetween=1):
-
-        temp_target = None
-        if self.prune_compare_mesh and self.prune_distance > -1:
-            target_mesh = self._get_pruned_target(target_mesh)
-            temp_target = target_mesh
-
-        index_value = self.targets[name].index
-        self._store_meshes()
-
-        if inbetween == 1:
-            cmds.blendShape(self.blendshape, edit=True, t=(self.meshes[self.mesh_index], index_value, target_mesh, 1.0),
-                            tc=False)
-        else:
-            cmds.blendShape(self.blendshape, edit=True, ib=True,
-                            t=(self.meshes[self.mesh_index], index_value, target_mesh, inbetween), tc=False)
-
-        if temp_target:
-            cmds.delete(temp_target)
-
-    def _get_pruned_target(self, target_mesh):
-        found = False
-
-        temp_target = cmds.duplicate(target_mesh)[0]
-
-        if geo.is_mesh_compatible(target_mesh, self.prune_compare_mesh):
-
-            target_object = api.nodename_to_mobject(target_mesh)
-            target_fn = api.MeshFunction(target_object)
-            target_positions = target_fn.get_vertex_positions()
-
-            compare_object = api.nodename_to_mobject(self.prune_compare_mesh)
-            compare_fn = api.MeshFunction(compare_object)
-            compare_positions = compare_fn.get_vertex_positions()
-
-            target_vtx_count = len(target_positions)
-
-            bar = core.ProgressBar('pruning verts on %s' % core.get_basename(target_mesh), target_vtx_count)
-
-            positions = target_positions
-
-            for inc in range(0, target_vtx_count):
-
-                target_pos = target_positions[inc]
-                compare_pos = compare_positions[inc]
-
-                compare_x = False
-                compare_y = False
-                compare_z = False
-
-                if target_pos[0] == compare_pos[0]:
-                    compare_x = True
-                if target_pos[1] == compare_pos[1]:
-                    compare_y = True
-                if target_pos[2] == compare_pos[2]:
-                    compare_z = True
-
-                if compare_x and compare_y and compare_z:
-                    continue
-
-                x_offset = 0
-                y_offset = 0
-                z_offset = 0
-
-                if not compare_x:
-                    x_offset = abs(target_pos[0] - compare_pos[0])
-                if not compare_y:
-                    y_offset = abs(target_pos[1] - compare_pos[1])
-                if not compare_z:
-                    z_offset = abs(target_pos[2] - compare_pos[2])
-
-                if x_offset == 0 and y_offset == 0 and z_offset == 0:
-                    continue
-
-                if x_offset > self.prune_distance:
-                    continue
-                if y_offset > self.prune_distance:
-                    continue
-                if z_offset > self.prune_distance:
-                    continue
-
-                positions[inc] = compare_pos
-
-                found = True
-
-                bar.next()
-
-                if util.break_signaled():
-                    break
-
-                if bar.break_signaled():
-                    break
-
-            bar.end()
-
-        if found:
-            target_object = api.nodename_to_mobject(temp_target)
-            target_fn = api.MeshFunction(target_object)
-            target_fn.set_vertex_positions(positions)
-
-            target_mesh = temp_target
-
-            return target_mesh
-
-    # --- blendshape deformer
-
-    def create(self, mesh):
-        """
-        Create an empty blendshape on the mesh.
-        
-        Args:
-            mesh (str): The name of the mesh.
-        """
-        blendshape = cmds.deformer(mesh, type='blendShape', foc=True)[0]
-
-        mesh_name = core.get_basename(mesh)
-
-        if not self.blendshape:
-            base_mesh_name = core.get_basename(mesh_name, remove_namespace=True)
-            new_name = 'blendshape_%s' % base_mesh_name
-            self.blendshape = cmds.rename(blendshape, new_name)
-
-        self._store_targets()
-        self._store_meshes()
-
-        return blendshape
-
-    def rename(self, name):
-        """
-        Rename the blendshape.
-        
-        Args:
-            name (str): The ne name of the blendshape.
-        """
-        self.blendshape = cmds.rename(self.blendshape, name)
-        self.set(self.blendshape)
-
-    def set_envelope(self, value):
-        """
-        Set the envelope value of the blendshape node.
-        
-        Args:
-            value (float)
-        """
-
-        cmds.setAttr('%s.envelope' % self.blendshape, value)
-
-    def set(self, blendshape_name):
-        """
-        Set the name of the blendshape to work on.
-        
-        Args:
-            blendshape_name (str): The name of a blendshape.
-        """
-
-        self.blendshape = blendshape_name
-
-        self._store_targets()
-        self._store_meshes()
-
-    def set_mesh_index(self, index):
-        self.mesh_index = index
-
-    def set_prune_distance(self, distance, comparison_mesh):
-
-        self.prune_compare_mesh = comparison_mesh
-        self.prune_distance = distance
-
-    def get_mesh_index(self, mesh):
-        """
-        Wip
-        """
-        geo = cmds.blendshape(self.blendshape, q=True, geometry=True)
-
-    def get_mesh_count(self):
-        meshes = cmds.deformer(self.blendshape, q=True, geometry=True)
-        self.meshes = meshes
-
-        return len(meshes)
-
-    # --- target
-
-    def is_target(self, name):
-        """
-        Check if name is a target on the blendshape.
-        
-        Args:
-            name (str): The name of a target.
-        """
-
-        if not self.targets:
-            self._store_targets()
-
-        name = core.get_basename(name, remove_namespace=True)
-
-        if name in self.targets:
-            return True
-
-    def is_target_connected(self, name):
-
-        attribute = self._get_target_attr(name)
-
-        input_value = attr.get_attribute_input(attribute)
-
-        if input_value:
-            return True
-
-        if not input_value:
-            return False
-
-    def get_target_names(self):
-        if not self.targets:
-            self._store_targets()
-
-        return list(self.target_list)
-
-    @core.undo_chunk
-    def create_target(self, name, mesh=None, inbetween=1):
-        """
-        Add a target to the blendshape.
-        
-        Args:
-            name (str): The name for the new target.
-            mesh (str): The mesh to use as the target. If None, the target weight attribute will be created only.
-            inbetween (float): The inbetween value. 0.5 will have the target activate when the weight is set to 0.5.
-        """
-
-        name = name.replace(' ', '_')
-
-        if not self.is_target(name):
-
-            current_index = self._get_next_index()
-
-            nice_name = core.get_basename(name, remove_namespace=True)
-            self._store_target(nice_name, current_index)
-
-            # mesh_input = self._get_mesh_input_for_target(nice_name, inbetween)
-
-            if mesh and cmds.objExists(mesh):
-                self._maya_add_target(mesh, nice_name, inbetween)
-                # self._connect_target(mesh, mesh_input)
-
-            attr_name = core.get_basename(name)
-
-            if not cmds.objExists('%s.%s' % (self.blendshape, name)):
-
-                cmds.setAttr('%s.weight[%s]' % (self.blendshape, current_index), 1)
-                if not cmds.objExists('%s.%s' % (self.blendshape, attr_name)):
-                    cmds.aliasAttr(attr_name, '%s.weight[%s]' % (self.blendshape, current_index))
-                cmds.setAttr('%s.weight[%s]' % (self.blendshape, current_index), 0)
-
-            attr = '%s.%s' % (self.blendshape, attr_name)
-            return attr
-
-        if self.is_target(name):
-            util.show('Could not add target %s, it already exist.' % name)
-
-    def insert_target(self, name, mesh, index):
-        """
-        Not implemented.
-        """
-        pass
-
-    def replace_target(self, name, mesh, leave_connected=False):
-        """
-        Replace the mesh at the target.
-        
-        Args:
-            name (str): The name of a target on the blendshape.
-            mesh (str): The mesh to connect to the target.
-        """
-
-        if not mesh or not cmds.objExists(mesh):
-            return
-
-        name = name.replace(' ', '_')
-
-        if self.is_target(name):
-
-            mesh_input = self._get_mesh_input_for_target(name)
-            current_input = attr.get_attribute_input(mesh_input)
-
-            if not cmds.isConnected('%s.outMesh' % mesh, mesh_input):
-
-                if current_input:
-                    attr.disconnect_attribute(mesh_input)
-
-                self._connect_target(mesh, mesh_input)
-                # cmds.connectAttr('%s.outMesh' % mesh, mesh_input)
-
-                if not leave_connected:
-                    cmds.disconnectAttr('%s.outMesh' % mesh, mesh_input)
-            else:
-                if not leave_connected:
-                    cmds.disconnectAttr('%s.outMesh' % mesh, mesh_input)
-
-        if not self.is_target(name):
-            util.show('Could not replace target %s, it does not exist' % name)
-
-    def remove_target(self, name):
-        """
-        Remove the named target.
-        
-        Args:
-            name (str): The name of a target on the blendshape.
-        """
-
-        if not self.targets:
-            self._store_targets()
-
-        target_group = self._get_input_target_group(name)
-        if target_group and cmds.objExists(target_group):
-            cmds.removeMultiInstance(target_group, b=True)
-        weight_attr = self._get_weight(name)
-        if weight_attr and cmds.objExists(weight_attr):
-            cmds.removeMultiInstance(weight_attr, b=True)
-
-        if name in self.targets:
-            self.weight_indices.remove(self.targets[name].index)
-            self.targets.pop(name)
-
-        if name in self.target_list:
-            self.target_list.remove(name)
-
-        blend_attr = '%s.%s' % (self.blendshape, name)
-        if cmds.objExists(blend_attr):
-            cmds.aliasAttr(blend_attr, rm=True)
-        else:
-            util.warning('%s not in targets' % name)
-
-        self.weight_indices.sort()
-
-    def get_target_attr_input(self, name):
-
-        target_name = self._get_target_attr(name)
-        input_attr = attr.get_attribute_input(target_name)
-
-        return input_attr
-
-    def get_target_attr_output(self, name):
-
-        target_name = self._get_target_attr(name)
-
-        output_attrs = attr.get_attribute_outputs(target_name)
-
-        return output_attrs
-
-    def get_target_input(self, name, inbetween=1):
-
-        return self._get_mesh_input_for_target(name, inbetween)
-
-    def disconnect_target(self, name, inbetween=1):
-        """
-        Disconnect a target on the blendshape.
-        
-        Args:
-            name (str): The name of a target on the blendshape.
-            inbetween (float): 0-1 value of an inbetween to disconnect.
-        """
-        target = self._get_mesh_input_for_target(name, inbetween)
-
-        attr.disconnect_attribute(target)
-
-    def connect_target_attr(self, name, input_attr=None, output_attrs=[]):
-
-        basename = core.get_basename(name)
-
-        target_attr = self._get_target_attr(basename)
-
-        if input_attr:
-            cmds.connectAttr(input_attr, target_attr)
-
-        if output_attrs:
-            for output_attr in output_attrs:
-                attr.disconnect_attribute(output_attr)
-                cmds.connectAttr(target_attr, output_attr)
-
-    def rename_target(self, old_name, new_name):
-        """
-        Rename a target on the blendshape.
-        
-        Args:
-            old_name (str): The current name of the target.
-            new_name (str): The new name to give the target.
-        """
-        if not self.targets:
-            self._store_targets()
-
-        if not old_name in self.targets:
-            return old_name
-
-        if new_name in self.targets:
-            return old_name
-
-        old_name = old_name.replace(' ', '_')
-        new_name = new_name.replace(' ', '_')
-
-        weight_attr = self._get_weight(old_name)
-        index = self.targets[old_name].index
-
-        cmds.aliasAttr('%s.%s' % (self.blendshape, old_name), rm=True)
-        cmds.aliasAttr(new_name, weight_attr)
-
-        self.targets.pop(old_name)
-        self._store_target(new_name, index)
-
-        return new_name
-
-    def recreate_target(self, name, value=1.0, mesh=None):
-        """
-        Recreate a target on a new mesh from a blendshape. 
-        If you wrap a mesh to the blendshaped mesh, you can specify it with the mesh arg.
-        The target will be recreated from the mesh specified.
-        
-        Args:
-            name (str): The name of a target.
-            value (float):  The weight value to recreate the target it.
-            mesh (float): The mesh to duplicate. This can be a mesh that doesn't have the blendshape in its deformation stack.
-            
-        Returns: 
-            str: The name of the recreated target.
-        """
-
-        name = core.get_basename(name, remove_namespace=True)
-
-        if not self.is_target(name):
-            return
-
-        new_name = core.inc_name(name)
-
-        if not value == -1:
-            self._disconnect_targets()
-            self._zero_target_weights()
-            self.set_weight(name, value)
-
-        output_attribute = '%s.outputGeometry[%s]' % (self.blendshape, self.mesh_index)
-
-        if not mesh:
-            mesh = cmds.deformer(self.blendshape, q=True, geometry=True)[0]
-
-        if mesh:
-            new_mesh = cmds.duplicate(mesh, name=new_name)[0]
-
-            cmds.connectAttr(output_attribute, '%s.inMesh' % new_mesh)
-            cmds.disconnectAttr(output_attribute, '%s.inMesh' % new_mesh)
-
-        if not value == -1:
-            self._restore_target_weights()
-            self._restore_connections()
-
-        return new_mesh
-
-    def recreate_all(self, mesh=None):
-        """
-        Recreate all the targets on new meshes from the blendshape.
-        
-        If you wrap a mesh to the blendshaped mesh, you can specify it with the mesh arg.
-        The target will be recreated from the mesh specified.
-        
-        Args:
-            mesh (float): The mesh to duplicate. This can be a mesh that doesn't have the blendshape in its deformation stack.
-            
-        Returns: 
-            str: The name of the recreated target.
-        """
-
-        self._disconnect_targets()
-        self._zero_target_weights()
-
-        meshes = []
-
-        if not self.targets:
-            self._store_targets()
-
-        for target in self.targets:
-            new_name = core.inc_name(target)
-
-            self.set_weight(target, 1)
-
-            output_attribute = '%s.outputGeometry[%s]' % (self.blendshape, self.mesh_index)
-
-            if not mesh:
-                mesh = cmds.deformer(self.blendshape, q=True, geometry=True)[0]
-
-            if mesh:
-                new_mesh = geo.create_shape_from_shape(mesh, new_name)
-
-                # new_mesh = cmds.duplicate(mesh, name = new_name)[0]
-
-                # cmds.connectAttr(output_attribute, '%s.inMesh' % new_mesh)
-                # cmds.disconnectAttr(output_attribute, '%s.inMesh' % new_mesh)
-
-            self.set_weight(target, 0)
-
-            meshes.append(new_mesh)
-
-        self._restore_connections()
-        self._restore_target_weights()
-
-        return meshes
-
-    def set_targets_to_zero(self):
-        """
-        Set all the target weights to zero.
-        
-        """
-        self._zero_target_weights()
-
-    # --- weights
-
-    def set_weight(self, name, value):
-        """
-        Set the weight of a target.
-        
-        Args:
-            name (str): The name of a target.
-            value (float): The value to set the target to.
-        """
-        if self.is_target(name):
-
-            attribute_name = self._get_target_attr(name)
-
-            if not cmds.getAttr(attribute_name, l=True) and not attr.is_connected(attribute_name):
-                cmds.setAttr(attribute_name, value)
-
-    def set_post_deformation_mode(self, name, value):
-
-        attribute = self._get_input_target_group(name)
-
-        attribute = '.'.join([attribute, 'postDeformersMode'])
-
-        cmds.setAttr(attribute, value)
-
-    def connect_target_matrix(self, name, matrix_attribute):
-
-        attribute = self._get_input_target_group(name)
-        attribute = '.'.join([attribute, 'targetMatrix'])
-
-        cmds.connectAttr(matrix_attribute, attribute, f=True)
-
-    def set_weights(self, weights, target_name=None, mesh_index=0):
-        """
-        Set the vertex weights on the blendshape. If no taget name is specified than the base weights are changed.
-        
-        Args:
-            weights (list): A list of weight values. If a float is given, the float will be converted into a list of the same float with a count equal to the number of vertices.
-            target_name (str): The name of the target.  If no target given, return the overall weights for the blendshape. 
-            mesh_index (int): The index of the mesh in the blendshape. If the blendshape is affecting multiple meshes. Usually index is 0.
-        """
-
-        weights = util.convert_to_sequence(weights)
-        weight_count = len(weights)
-
-        if weight_count == 1:
-
-            if not self.meshes:
-                self._store_meshes()
-
-            mesh = self.meshes[mesh_index]
-
-            vertex_count = core.get_component_count(mesh)
-
-            weights = weights * vertex_count
-
-        attribute = None
-<<<<<<< HEAD
-
-        if target_name == None:
-=======
-        
-        if target_name is None:
-            
->>>>>>> 5bee9bd5
-            attribute = self._get_input_target_base_weights_attribute(mesh_index)
-
-        if target_name:
-            attribute = self._get_input_target_group_weights_attribute(target_name, mesh_index)
-
-        try:
-            set_attr = attribute + '[0:%s]' % (len(weights) - 1)
-            cmds.setAttr(set_attr, *weights, size=len(weights))
-
-        except:
-            # then its probably base weights
-            for inc in range(weight_count):
-                attribute_name = attribute + '[%s]' % inc
-
-                cmds.setAttr(attribute_name, weights[inc])
-
-        """
-        #not sure which is faster, this or api, might try plug array in the future
-        plug = api.get_plug(attribute)
-        
-        for inc in range(weight_count):
-            plug.elementByLogicalIndex(inc).setFloat(weights[inc])
-        """
-
-    def get_weights(self, target_name=None, mesh_index=0):
-
-        if not self.meshes:
-            self._store_meshes()
-
-        mesh = self.meshes[mesh_index]
-<<<<<<< HEAD
-
-        vertex_count = core.get_component_count(mesh)
-
-        if target_name == None:
-
-=======
-        
-        vertex_count  = core.get_component_count(mesh)
-        
-        
-        if target_name is None:
-        
->>>>>>> 5bee9bd5
-            weights = []
-
-            for inc in range(0, vertex_count):
-                attribute = self._get_input_target_base_weights_attribute(mesh_index)
-
-                weight = cmds.getAttr('%s[%s]' % (attribute, inc))
-                weights.append(weight)
-
-        if target_name:
-
-            weights = []
-
-            for inc in range(0, vertex_count):
-                attribute = self._get_input_target_group_weights_attribute(target_name, mesh_index)
-
-                weight = cmds.getAttr('%s[%s]' % (attribute, inc))
-                weights.append(weight)
-
-        return weights
-
-    def set_invert_weights(self, target_name=None, mesh_index=0):
-        """
-        Invert the blendshape weights at the target. If no target given, the base weights are inverted.
-        
-        Args:
-            target_name (str): The name of a target.
-            mesh_index (int): The index of the mesh in the blendshape. If the blendshape is affecting multiple meshes. Usually index is 0.
-        """
-
-        weights = self._get_weights(target_name, mesh_index)
-
-        new_weights = []
-
-        for weight in weights:
-            new_weight = 1 - weight
-
-            new_weights.append(new_weight)
-
-        self.set_weights(new_weights, target_name, mesh_index)
-
-    def disconnect_inputs(self):
-        self._disconnect_targets()
-
-    def reconnect_inputs(self):
-        self._restore_connections()
-
-
-class BlendShapeTarget(object):
-    """
-    Convenience for storing target information.
-    """
-
-    def __init__(self, name, index):
-        self.name = name
-        self.index = index
-        self.connection = None
-        self.value = 0
-
-
-class ShapeComboManager(object):
-    """
-    Convenience for editing blendshape combos. 
-    """
-
-    vetala_type = 'ShapeComboManager'
-
-    def __init__(self):
-
-        self.setup_group = None
-        self.setup_prefix = 'shapeCombo'
-
-        self.home = 'home'
-        self.blendshape = {}
-        self.blendshaped_meshes_list = []
-        self._prune_distance = -1
-
-    def _get_mesh(self):
-
-        mesh = attr.get_attribute_input('%s.mesh' % self.setup_group, node_only=True)
-
-        if not mesh:
-            return
-
-        return mesh
-
-    def _get_list_in_nice_names(self, things):
-
-        new_list = []
-
-        for thing in things:
-            new_name = core.get_basename(thing, remove_namespace=True)
-            new_list.append(new_name)
-
-        return new_list
-
-    def _get_sub_meshes(self):
-        mesh = self._get_mesh()
-
-        meshes = core.get_shapes_in_hierarchy(mesh, 'mesh')
-
-        return meshes
-
-    def _get_home_mesh(self):
-        if not cmds.objExists('%s.home' % self.setup_group):
-            return
-
-        mesh = attr.get_attribute_input('%s.home' % self.setup_group, node_only=True)
-
-        if not mesh:
-            return
-
-        return mesh
-
-    def _get_home_dict(self):
-
-        base = self._get_mesh()
-        home = self._get_home_mesh()
-
-        if not base or not cmds.objExists(base):
-            util.warning('No base mesh found')
-            return
-
-        if not home or not cmds.objExists(home):
-            util.warning('No home mesh found')
-            return
-
-        meshes = core.get_shapes_in_hierarchy(base, 'mesh')
-
-        home_meshes = core.get_shapes_in_hierarchy(home, 'mesh')
-
-        if len(meshes) != len(home_meshes):
-            util.warning('Base mesh does not match home mesh!')
-
-        home_dict = {}
-
-        if len(meshes) == len(home_meshes):
-            for inc in range(0, len(meshes)):
-                home_dict[meshes[inc]] = home_meshes[inc]
-
-        return home_dict
-
-    def _get_blendshape(self):
-
-        base = self._get_mesh()
-
-        if not base:
-            return
-
-        meshes = self._get_sub_meshes()
-
-        blendshape_dict = {}
-        blendshaped_meshes_list = []
-        home_dict = self._get_home_dict()
-
-        if not home_dict:
-            return
-
-        for mesh in meshes:
-
-            blendshape = deform.find_deformer_by_type(mesh, 'blendShape')
-
-            if not blendshape:
-                return
-
-            blendshaped_meshes_list.append(mesh)
-
-            blend_inst = BlendShape(blendshape)
-
-            blendshape_dict[mesh] = blend_inst
-
-            if self._prune_distance > -1:
-                blend_inst.set_prune_distance(self._prune_distance, home_dict[mesh])
-
-        self.blendshape = blendshape_dict
-        self.blendshaped_meshes_list = blendshaped_meshes_list
-
-        return self.blendshape
-
-    def _create_home(self, home_mesh):
-        home = self._get_home_mesh()
-
-        if home:
-            cmds.delete(home)
-
-        meshes = core.get_shapes_in_hierarchy(home_mesh, 'mesh')
-
-        for mesh in meshes:
-            env_history = deform.EnvelopeHistory(mesh)
-            env_history.turn_off()
-
-        self.home = cmds.duplicate(home_mesh, n='home_%s' % core.get_basename(home_mesh, remove_namespace=True))[0]
-
-        for mesh in meshes:
-            env_history.turn_on(True)
-
-        new_meshes = core.get_shapes_in_hierarchy(self.home, return_parent=True, skip_first_relative=True)
-
-        if new_meshes:
-            for mesh in new_meshes:
-                cmds.rename(mesh, 'home_' + core.get_basename(mesh, remove_namespace=True))
-
-        cmds.parent(self.home, self.setup_group)
-        attr.connect_message(self.home, self.setup_group, 'home')
-        cmds.hide(self.home)
-
-    def _create_blendshape(self):
-
-        mesh = self._get_mesh()
-
-        if not mesh:
-            return
-
-        children = core.get_shapes_in_hierarchy(mesh, 'mesh')
-
-        for child in children:
-            found = deform.find_deformer_by_type(child, 'blendShape')
-
-            blendshape = BlendShape()
-
-            if found:
-                blendshape.set_targets_to_zero()
-                return
-
-            parent = cmds.listRelatives(child, p=True, f=True)[0]
-
-            blendshape.create(parent)
-
-            blendshape.rename('blendshape_%s' % core.get_basename(parent, remove_namespace=True))
-
-    def _is_variable(self, target):
-        if cmds.objExists('%s.%s' % (self.setup_group, target)):
-            return True
-
-        return False
-
-    def _is_target(self, name):
-
-        for key in self.blendshape:
-            blend_inst = self.blendshape[key]
-
-            if blend_inst.is_target(name):
-                return True
-
-            break
-
-        return False
-
-    def _get_variable_name(self, target):
-
-        return '%s.%s' % (self.setup_group, target)
-
-    def _get_variable(self, target):
-        attributes = attr.Attributes(self.setup_group)
-
-        var = attributes.get_variable(target)
-
-        return var
-
-    def _add_variable(self, shape, negative=False):
-
-        shape = core.get_basename(shape, remove_namespace=True)
-
-        if self.is_inbetween(shape):
-            inbetween_parent = self.get_inbetween_parent(shape)
-            if inbetween_parent:
-                shape = inbetween_parent
-
-        if negative:
-            negative_parent = self.get_negative_parent(shape)
-            if negative_parent:
-                shape = negative_parent
-
-        var = attr.MayaNumberVariable(shape)
-
-        if not negative:
-            var.set_min_value(0)
-        if negative:
-            var.set_min_value(-1)
-
-        var.set_max_value(1)
-
-        if not var.exists(True):
-            var.set_variable_type('float')
-            var.create(self.setup_group)
-
-    def _get_combo_delta(self, corrective_mesh, combo, home, blendshape_inst):
-
-        temp_targets = []
-
-        sub_value = 1
-
-        shapes = self.get_shapes_in_combo(combo, include_combos=True)
-
-        for shape in shapes:
-            if self._is_target(shape):
-
-                new_shape = blendshape_inst.recreate_target(shape)
-                temp_targets.append(new_shape)
-
-                between_value = util.get_trailing_number(shape, as_string=False, number_count=2)
-
-                if between_value:
-                    sub_value *= (between_value * 0.01)
-
-        delta = deform.get_blendshape_delta(home, temp_targets, corrective_mesh, replace=False)
-
-        cmds.delete(temp_targets)
-
-        return delta
-
-    def _find_manager_for_mesh(self, mesh):
-
-        managers = attr.get_vetala_nodes('ShapeComboManager')
-
-        for manager in managers:
-
-            found_mesh = attr.get_attribute_input('%s.mesh' % manager, node_only=True)
-
-            if found_mesh == mesh:
-                return manager
-
-    def _remove_target_keyframe(self, shape_name, blendshape):
-
-        attribute = '%s.%s' % (blendshape, shape_name)
-
-        keyframe = anim.get_keyframe(attribute)
-
-        if keyframe:
-            cmds.delete(keyframe)
-
-    def _get_target_keyframe(self, shape_name, blendshape):
-
-        attribute = '%s.%s' % (blendshape, shape_name)
-
-        keyframe = anim.get_keyframe(attribute)
-
-        if keyframe:
-            return keyframe
-
-    def _setup_shape_connections(self, name):
-
-        name = core.get_basename(name, remove_namespace=True)
-
-        blendshape_dict = self._get_blendshape()
-
-        if not blendshape_dict:
-            return
-
-        shape_keyframe = None
-        inbetween_keyframe = None
-        parent_inbetween_keframe = None
-
-        for key in blendshape_dict:
-
-            blend_inst = blendshape_dict[key]
-            blendshape = blend_inst.blendshape
-
-            blend_attr = '%s.%s' % (blendshape, name)
-
-            inbetween_parent = self.get_inbetween_parent(name)
-
-            if inbetween_parent:
-                name = inbetween_parent
-
-            has_negative = self.has_negative(name)
-
-            setup_name = name
-
-            inbetweens = self.get_inbetweens(name)
-
-            negative_value = 1
-
-            negative_parent = self.get_negative_parent(name)
-            if negative_parent:
-
-                setup_name = negative_parent
-
-                if negative_parent:
-                    negative_value = -1
-
-            setup_attr = '%s.%s' % (self.setup_group, setup_name)
-
-            self._remove_target_keyframe(name, blendshape)
-
-            if not inbetweens:
-                value = 1
-                value = value * negative_value
-
-                infinite_value = True
-
-                if has_negative:
-                    infinite_value = 'post_only'
-                if negative_parent:
-                    infinite_value = 'pre_only'
-
-                if shape_keyframe:
-                    cmds.connectAttr('%s.output' % shape_keyframe, blend_attr)
-
-                if not shape_keyframe:
-                    shape_keyframe = anim.quick_driven_key(setup_attr, blend_attr, [0, value], [0, 1],
-                                                           tangent_type='clamped', infinite=infinite_value)
-
-                    if negative_parent:
-
-                        keyframe = self._get_target_keyframe(negative_parent, blendshape)
-
-                        if keyframe:
-                            key = api.KeyframeFunction(keyframe)
-                            key.set_pre_infinity(key.constant)
-
-            if inbetweens:
-
-                values, value_dict = self.get_inbetween_values(name, inbetweens)
-
-                last_control_value = 0
-
-                value_count = len(values)
-
-                first_value = None
-
-                if inbetween_keyframe:
-                    cmds.connectAttr('%s.output' % inbetween_keyframe, blend_attr)
-
-                if not inbetween_keyframe:
-                    for inc in range(0, value_count):
-
-                        inbetween = value_dict[values[inc]]
-
-                        blend_attr = '%s.%s' % (blendshape, inbetween)
-
-                        self._remove_target_keyframe(inbetween, blendshape)
-
-                        control_value = values[inc] * .01 * negative_value
-
-                        if inc == 0:
-
-                            pre_value = 'pre_only'
-
-                            if not has_negative:
-                                pre_value = False
-                            if negative_parent:
-                                pre_value = False
-
-                            inbetween_keyframe = anim.quick_driven_key(setup_attr, blend_attr,
-                                                                       [last_control_value, control_value], [0, 1],
-                                                                       tangent_type='linear', infinite=pre_value)
-                            first_value = last_control_value
-                            second_value = control_value
-
-                        if inc > 0:
-                            inbetween_keyframe = anim.quick_driven_key(setup_attr, blend_attr,
-                                                                       [last_control_value, control_value], [0, 1],
-                                                                       tangent_type='linear')
-
-                        if value_count > inc + 1:
-                            future_control_value = values[inc + 1] * .01 * negative_value
-                            inbetween_keyframe = anim.quick_driven_key(setup_attr, blend_attr,
-                                                                       [control_value, future_control_value], [1, 0],
-                                                                       tangent_type='linear')
-
-                        last_control_value = control_value
-
-                    value = 1 * negative_value
-
-                    inbetween_keyframe = anim.quick_driven_key(setup_attr, blend_attr, [control_value, value], [1, 0],
-                                                               tangent_type='linear', infinite=False)
-
-                    if first_value == 0:
-                        if not has_negative and not negative_parent:
-                            cmds.keyTangent(blendshape, edit=True, float=(first_value, first_value),
-                                            attribute=inbetween, absolute=True, itt='clamped', ott='linear')
-                            cmds.keyTangent(blendshape, edit=True, float=(second_value, second_value),
-                                            attribute=inbetween, absolute=True, itt='linear', ott='linear')
-
-                # switching to parent shape
-                blend_attr = '%s.%s' % (blendshape, name)
-
-                if parent_inbetween_keframe:
-                    cmds.connectAttr('%s.output' % parent_inbetween_keframe, blend_attr)
-
-                if not parent_inbetween_keframe:
-
-                    if not negative_parent:
-                        parent_inbetween_keframe = anim.quick_driven_key(setup_attr, blend_attr, [control_value, value],
-                                                                         [0, 1], tangent_type='linear',
-                                                                         infinite='post_only')
-                        cmds.keyTangent(blendshape, edit=True, float=(value, value), absolute=True, attribute=name,
-                                        itt='linear', ott='clamped', lock=False, ox=1, oy=1)
-
-                    if negative_parent:
-                        parent_inbetween_keframe = anim.quick_driven_key(setup_attr, blend_attr, [control_value, value],
-                                                                         [0, 1], tangent_type='linear',
-                                                                         infinite='pre_only')
-                        cmds.keyTangent(blendshape, edit=True, float=(value, value), absolute=True, attribute=name,
-                                        itt='clamped', ott='linear', lock=False, ix=1, iy=-1)
-
-    def _setup_combo_connections(self, combo, skip_update_others=False):
-
-        for key in self.blendshape:
-
-            blend_inst = self.blendshape[key]
-            blendshape = blend_inst.blendshape
-
-            self._remove_combo_multiplies(combo, blendshape)
-
-            last_multiply = None
-
-            sub_shapes = self.get_shapes_in_combo(combo, include_combos=False)
-
-            inbetween_combo_parent = self.get_inbetween_combo_parent(combo)
-
-            target_combo = '%s.%s' % (blendshape, combo)
-
-            if not cmds.objExists(target_combo):
-                continue
-
-            if not inbetween_combo_parent:
-
-                for sub_shape in sub_shapes:
-
-                    source = '%s.%s' % (blendshape, sub_shape)
-
-                    if not cmds.objExists(source):
-                        continue
-
-                    if not last_multiply:
-                        multiply = attr.connect_multiply(source, target_combo, 1)
-
-                    if last_multiply:
-                        multiply = attr.connect_multiply(source, '%s.input2X' % last_multiply, 1)
-
-                    self._handle_special_case_combo(sub_shape, multiply)
-
-                    last_multiply = multiply
-
-            if inbetween_combo_parent:
-
-                for sub_shape in sub_shapes:
-
-                    source = '%s.%s' % (blendshape, sub_shape)
-
-                    if not cmds.objExists(source):
-                        continue
-
-                    if not last_multiply:
-                        multiply = attr.connect_multiply(source, target_combo, 1)
-
-                    if last_multiply:
-                        multiply = attr.connect_multiply(source, '%s.input2X' % last_multiply, 1)
-
-                    multiply = cmds.rename(multiply, core.inc_name('multiply_combo_%s_1' % combo))
-
-                    last_multiply = multiply
-
-                self._handle_special_case_parent_combo(inbetween_combo_parent, blendshape)
-
-    def _handle_special_case_parent_combo(self, combo, blendshape):
-
-        multiplies = self._get_combo_multiplies(combo, blendshape)
-
-        if not multiplies:
-            return
-
-        for multiply in multiplies:
-            input_node = attr.get_attribute_input('%s.input1X' % multiply, node_only=True)
-
-            if input_node:
-                if cmds.nodeType(input_node).find('animCurve') > -1:
-                    values = cmds.keyframe(input_node, q=True, vc=True)
-
-                    input_node_attr = attr.get_attribute_input('%s.input' % input_node)
-
-                    shape = attr.get_attribute_name(input_node_attr)
-
-                    if values[-1] == -1:
-                        shape = self.get_negative_name(shape)
-
-                    if cmds.objExists(input_node):
-                        cmds.delete(input_node)
-
-                    cmds.connectAttr('%s.%s' % (blendshape, shape), '%s.input1X' % multiply)
-
-    def _handle_special_case_combo(self, shape, multiply):
-        """
-        handle combo with shapes that have inbetweens but no the combo has no combo inbetweens
-        """
-        if self.is_inbetween(shape):
-            return
-
-        inbetweens = self.get_inbetweens(shape)
-
-        if not inbetweens:
-            return
-
-        offset = 1
-
-        negative_parent = self.get_negative_parent(shape)
-        if negative_parent:
-            shape = negative_parent
-            offset = -1
-
-        attr.disconnect_attribute('%s.input1X' % multiply)
-
-        anim.quick_driven_key('%s.%s' % (self.setup_group, shape), '%s.input1X' % multiply, [0, offset], [0, 1])
-
-    def _get_combo_multiplies(self, combo, blendshape):
-
-        input_node = attr.get_attribute_input('%s.%s' % (blendshape, combo), node_only=True)
-
-        if not input_node:
-            return
-
-        mult_nodes = [input_node]
-
-        while input_node:
-
-            if cmds.nodeType(input_node) == 'multiplyDivide':
-                input_node = attr.get_attribute_input('%s.input2X' % input_node, node_only=True)
-                mult_nodes.append(input_node)
-
-            if not cmds.nodeType(input_node) == 'multiplyDivide':
-                input_node = None
-
-        return mult_nodes
-
-    def _remove_combo_multiplies(self, combo, blendshape):
-
-        mult_nodes = self._get_combo_multiplies(combo, blendshape)
-
-        if not mult_nodes:
-            return
-
-        for node in mult_nodes:
-            if node and cmds.objExists(node):
-                cmds.delete(node)
-
-    def _rename_shape_negative(self, old_name, new_name):
-
-        negative = self.get_negative_name(old_name)
-        new_negative = self.get_negative_name(new_name)
-
-        for key in self.blendshape:
-            blend_inst = self.blendshape[key]
-
-            if blend_inst.is_target(new_negative):
-
-                if blend_inst.is_target(negative):
-                    blend_inst.remove_target(negative)
-
-            if not blend_inst.is_target(new_negative):
-
-                if blend_inst.is_target(negative):
-                    blend_inst.rename_target(negative, new_negative)
-
-    def _rename_shape_inbetweens(self, old_name, new_name):
-        inbetweens = self.get_inbetweens(old_name)
-
-        for inbetween in inbetweens:
-
-            value = self.get_inbetween_value(inbetween)
-
-            if value:
-
-                for key in self.blendshape:
-                    blend_inst = self.blendshape[key]
-                    blend_inst.rename_target(inbetween, new_name + str(value))
-
-    def _rename_shape_combos(self, old_name, new_name):
-
-        combos = self.get_combos()
-
-        for combo in combos:
-
-            combo_name = []
-
-            shapes = combo.split('_')
-
-            for shape in shapes:
-
-                test_name = shape
-
-                inbetween_parent = self.get_inbetween_parent(shape)
-
-                if inbetween_parent:
-                    test_name = inbetween_parent
-
-                negative_parent = self.get_negative_parent(test_name)
-
-                if negative_parent:
-                    test_name = negative_parent
-
-                if test_name == old_name:
-                    name = shape.replace(old_name, new_name)
-                    combo_name.append(name)
-
-                if test_name != old_name:
-                    combo_name.append(shape)
-
-            new_combo_name = '_'.join(combo_name)
-
-            for key in self.blendshape:
-                blend_inst = self.blendshape[key]
-                blend_inst.rename_target(combo, new_combo_name)
-
-    def _get_inbetween_combo_value_dict(self, combo):
-
-        inbetween_combo_parent = self.get_inbetween_combo_parent(combo)
-
-        if inbetween_combo_parent:
-            combo = inbetween_combo_parent
-
-        inbetweens = self.get_inbetween_combos(combo)
-
-        value_dict = {}
-
-        for inbetween in inbetweens:
-
-            shapes = inbetween.split('_')
-
-            for shape in shapes:
-
-                if self.is_inbetween(shape):
-
-                    inbetween_parent = self.get_inbetween_parent(shape)
-
-                    if not inbetween_parent in value_dict:
-                        value_dict[inbetween_parent] = []
-
-                    if inbetween_parent:
-
-                        value = self.get_inbetween_value(shape)
-
-                        if not value in value_dict[inbetween_parent]:
-                            value_dict[inbetween_parent].append(value)
-
-        for key in value_dict:
-            value_dict[key].sort()
-
-        return value_dict
-
-    def _load_blendshape(self):
-        shapes = self.get_shapes()
-        combos = self.get_combos()
-
-        shapes = shapes + combos
-
-        shapes, combos, inbetweens = self.get_shape_and_combo_lists(shapes)
-
-        if shapes:
-
-            bar = core.ProgressBar('Loading shapes', len(shapes))
-
-            for shape in shapes:
-
-                bar.status('Loading shape: %s' % shape)
-
-                if not attr.is_connected(self._get_variable(shape)):
-                    self._add_shape_variable_and_connections(shape)
-
-                bar.next()
-            bar.end()
-
-        if inbetweens:
-            bar = core.ProgressBar('Loading inbetweens', len(shapes))
-
-            for shape in inbetweens:
-                bar.status('Loading inbetween: %s' % shape)
-
-                if not attr.is_connected(self._get_variable(shape)):
-                    self._add_shape_variable_and_connections(shape, add_variable=False)
-
-                bar.next()
-
-            bar.end()
-
-        if combos:
-
-            bar = core.ProgressBar('Loading combos', len(combos))
-
-            for combo in combos:
-                bar.status('Loading combo: %s' % combo)
-
-                if not attr.is_connected(self._get_variable(combo)):
-                    self._setup_combo_connections(combo)
-
-                bar.next()
-
-            bar.end()
-
-    def _add_shape_variable_and_connections(self, name, add_variable=True):
-
-        name = core.get_basename(name, remove_namespace=True)
-        # name can be a group of meshes
-
-        if self._is_target(name):
-
-            if add_variable:
-                self._add_variable(name, self.is_negative(name))
-
-            self._setup_shape_connections(name)
-
-    def is_shape_combo_manager(self, group):
-
-        is_shape_combo_manager(group)
-
-    @core.undo_chunk
-    def create(self, base):
-
-        manager = self._find_manager_for_mesh(base)
-
-        if manager:
-            status = self.load(manager)
-
-            if not status:
-                util.warning('Error loading manager: %s     Creating new one.  Please delete %s.' % (manager, manager))
-
-            if status:
-                return
-
-        name = self.setup_prefix + '_' + base
-
-        self.setup_group = cmds.group(em=True, n=core.inc_name(name))
-
-        attr.hide_keyable_attributes(self.setup_group)
-        attr.create_vetala_type(self.setup_group, self.vetala_type)
-
-        self._create_home(base)
-        attr.disconnect_attribute('%s.mesh' % self.setup_group)
-        attr.connect_message(base, self.setup_group, 'mesh')
-
-        self._create_blendshape()
-
-        self._load_blendshape()
-
-        return self.setup_group
-
-    def load(self, manager_group, sync=True):
-
-        if is_shape_combo_manager(manager_group):
-            self.setup_group = manager_group
-
-        if sync:
-            blendshape = self._get_blendshape()
-<<<<<<< HEAD
-
-            if blendshape == None:
-=======
-            
-            if blendshape is None:
->>>>>>> 5bee9bd5
-                return False
-            self._load_blendshape()
-
-        cmds.select(self.setup_group)
-
-        return True
-
-    @core.undo_chunk
-    def zero_out(self):
-
-        if not self.setup_group or not cmds.objExists(self.setup_group):
-            return
-
-        attrs = cmds.listAttr(self.setup_group, ud=True, k=True)
-
-        for attr in attrs:
-            try:
-                cmds.setAttr('%s.%s' % (self.setup_group, attr), 0)
-            except:
-                pass
-
-    @core.undo_off
-    def add_meshes(self, meshes, preserve_combos=False, preserve_inbetweens=False, delete_shape_on_add=False):
-
-        meshes = util.convert_to_sequence(meshes)
-
-        shapes, combos, inbetweens = self.get_shape_and_combo_lists(meshes)
-
-        home = self._get_home_mesh()
-        base_mesh = self._get_mesh()
-
-        util.show('Adding shapes.')
-
-        for shape in shapes:
-
-            if shape == base_mesh:
-                util.warning('Cannot add base into the system.')
-                continue
-
-            if shape == home:
-                util.warning('Cannot add home into the system.')
-                continue
-
-            self.add_shape(shape, preserve_combos=preserve_combos, preserve_inbetweens=preserve_inbetweens)
-
-            if delete_shape_on_add:
-                if cmds.objExists(shape):
-                    cmds.delete(shape)
-                    cmds.flushUndo()
-
-        util.show('Adding inbetweens.')
-
-        for inbetween in inbetweens:
-
-            inbetween_nice_name = core.get_basename(inbetween, remove_namespace=True)
-
-            last_number = util.get_trailing_number(inbetween_nice_name, as_string=True, number_count=2)
-
-            if not last_number:
-                continue
-
-            if inbetween == base_mesh:
-                util.warning('Cannot add base mesh into the system.')
-                continue
-
-            if inbetween == home:
-                util.warning('Cannot add home mesh into the system.')
-                continue
-
-            self.add_shape(inbetween, preserve_combos=preserve_combos, preserve_inbetweens=preserve_inbetweens)
-
-            if delete_shape_on_add:
-                if cmds.objExists(inbetween):
-                    cmds.delete(inbetween)
-
-        util.show('Adding combos.')
-
-        for combo in combos:
-
-            if combo == base_mesh:
-                util.warning('Cannot add base mesh into the system.')
-                continue
-
-            if combo == home:
-                util.warning('Cannot add home mesh into the system.')
-                continue
-
-            for mesh in meshes:
-                if mesh == combo:
-                    self.add_combo(mesh)
-
-                    if delete_shape_on_add:
-                        if cmds.objExists(mesh):
-                            cmds.delete(mesh)
-
-        return shapes, combos, inbetweens
-
-    @core.undo_off
-    def recreate_all(self):
-
-        self.zero_out()
-
-        mesh = self._get_mesh()
-
-        targets_gr = cmds.group(em=True, n=core.inc_name('targets_%s_gr' % mesh))
-
-        shapes = self.get_shapes()
-        combos = self.get_combos()
-
-        progress = core.ProgressBar('Recreate shapes', len(shapes))
-
-        for shape in shapes:
-
-            if self.is_negative(shape):
-                continue
-
-            if self.is_inbetween(shape):
-                continue
-
-            # if base has sub shapes then mesh count would be greater than 1
-            mesh_count = len(self.blendshaped_meshes_list)
-            shape_group = None
-            for inc in range(0, mesh_count):
-
-                mesh = self.blendshaped_meshes_list[inc]
-                mesh_parent = cmds.listRelatives(mesh, p=True, f=True)[0]
-                mesh_nice_name = core.get_basename(mesh_parent, remove_namespace=True)
-
-                blend_inst = self.blendshape[mesh]
-                new_shape = blend_inst.recreate_target(shape)
-
-                if mesh_count > 1:
-
-                    if not shape_group:
-                        shape_group = cmds.group(em=True, n='temp' + new_shape)
-
-                    cmds.parent(new_shape, shape_group)
-                    cmds.rename(new_shape, mesh_nice_name)
-
-            if shape_group:
-                shape_group = cmds.rename(shape_group, shape)
-                new_shape = shape_group
-
-            shape_inbetweens = self.get_inbetweens(shape)
-
-            negative = self.get_negative_name(shape)
-
-            if self.is_negative(negative):
-                shape_inbetweens.append(negative)
-                negative_inbetweens = self.get_inbetweens(negative)
-                if negative_inbetweens:
-                    shape_inbetweens += negative_inbetweens
-
-            new_inbetweens = []
-            shape_gr = new_shape
-
-            for inbetween in shape_inbetweens:
-
-                mesh_count = len(self.blendshaped_meshes_list)
-                shape_group = None
-                for inc in range(0, mesh_count):
-
-                    mesh = self.blendshaped_meshes_list[inc]
-                    mesh_parent = cmds.listRelatives(mesh, p=True, f=True)[0]
-                    mesh_nice_name = core.get_basename(mesh_parent, remove_namespace=True)
-
-                    blend_inst = self.blendshape[mesh]
-
-                    inbetween_shape = blend_inst.recreate_target(inbetween)
-
-                    if mesh_count > 1:
-
-                        if not shape_group:
-                            shape_group = cmds.group(em=True, n='temp' + new_shape)
-
-                        cmds.parent(inbetween_shape, shape_group)
-                        cmds.rename(inbetween_shape, mesh_nice_name)
-
-                if shape_group:
-                    shape_group = cmds.rename(shape_group, inbetween)
-                    inbetween_shape = shape_group
-
-                new_inbetweens.append(inbetween_shape)
-
-            if new_inbetweens:
-
-                shape_gr = cmds.group(em=True, n='%s_gr' % shape)
-
-                for inc in range(0, len(shape_inbetweens)):
-
-                    new_inbetween = new_inbetweens[inc]
-
-                    new_names = cmds.parent(new_inbetween, shape_gr)
-                    if new_names:
-                        cmds.rename(new_names[0], shape_inbetweens[inc])
-
-                new_names = cmds.parent(new_shape, shape_gr)
-
-                if new_names:
-                    cmds.rename(new_names[0], shape)
-
-            new_names = cmds.parent(shape_gr, targets_gr)
-
-            if not new_inbetweens:
-                if new_names:
-                    cmds.rename(new_names[0], shape)
-
-            progress.next()
-            if util.break_signaled():
-                break
-
-            if progress.break_signaled():
-                break
-        progress.end()
-
-        if combos:
-            combos_gr = cmds.group(em=True, n='combos_gr')
-
-            progress = core.ProgressBar('Recreate combos', len(combos))
-
-            for combo in combos:
-
-                new_combo = self.recreate_shape(combo)
-                cmds.parent(new_combo, combos_gr)
-
-                progress.next()
-                if util.break_signaled():
-                    break
-
-                if progress.break_signaled():
-                    break
-
-            progress.end()
-
-            cmds.parent(combos_gr, targets_gr)
-
-        return targets_gr
-
-    def get_shapes_in_group(self, group_name):
-
-        relatives = cmds.listRelatives(group_name, f=True)
-
-        meshes = geo.get_meshes_in_list(relatives)
-
-        shapes, combos, inbetweens = [], [], []
-
-        for mesh in meshes:
-            if self.is_inbetween(mesh):
-                inbetweens.append(mesh)
-                continue
-
-            if self.is_combo(mesh):
-                combos.append(mesh)
-                continue
-
-            shapes.append(mesh)
-
-        return shapes, combos, inbetweens
-
-    def get_all_shape_names(self):
-
-        shapes = self.get_shapes()
-
-        combos = self.get_combos()
-
-        shapes = shapes + combos
-
-        return shapes
-
-    def set_tag(self, tag_name, tag_value, append=True):
-
-        tag_value = util.convert_to_sequence(tag_value)
-
-        tag_value = list(dict.fromkeys(tag_value))
-
-        store = attr.StoreData(self.setup_group)
-
-        data_dict = store.eval_data()
-
-        if not data_dict:
-            data_dict = {}
-
-        if type(data_dict) == list:
-            raise
-
-        if not tag_name in data_dict:
-            data_dict[tag_name] = []
-
-        if append:
-            new_tag_value = data_dict[tag_name] + tag_value
-            tag_value = list(dict.fromkeys(new_tag_value))
-
-        data_dict[tag_name] = tag_value
-
-        store.set_data(data_dict)
-
-    def set_tag_dictionary(self, dictionary={}):
-
-        store = attr.StoreData(self.setup_group)
-
-        store.eval_data()
-        store.set_data(dictionary)
-
-    def get_tag(self, tag_name):
-
-        tag_name = str(tag_name)
-
-        store = attr.StoreData(self.setup_group)
-
-        data_dict = store.eval_data()
-
-        if not data_dict:
-            return
-
-        if tag_name in data_dict:
-            data_list = data_dict[tag_name]
-            data_list = list(dict.fromkeys(data_list))
-            return data_list
-
-    def get_tags(self):
-        store = attr.StoreData(self.setup_group)
-
-        data_dict = store.eval_data()
-
-        if not data_dict:
-            return
-
-        # cleanup needed incase of duplicates
-        for key in data_dict:
-            data_list = data_dict[key]
-            data_list = list(dict.fromkeys(data_list))
-            data_dict[key] = data_list
-            store.set_data(data_dict)
-
-        return list(data_dict.keys())
-
-    def get_tags_from_shape(self, shape):
-
-        store = attr.StoreData(self.setup_group)
-
-        data_dict = store.eval_data()
-
-        if not data_dict:
-            return
-
-        found = []
-
-        for key in data_dict:
-            shapes = self.get_tag(key)
-
-            shapes = util.convert_to_sequence(shapes)
-
-            if shape in shapes:
-                found.append(key)
-
-        return found
-
-    def get_tag_shapes(self, tag_name):
-
-        tag_name = str(tag_name)
-
-        store = attr.StoreData(self.setup_group)
-
-        data_dict = store.eval_data()
-
-        if not data_dict:
-            return
-
-        if not tag_name in data_dict:
-            return
-
-        shapes = self.get_tag(tag_name)
-
-        return shapes
-
-    def remove_tag(self, tag_name):
-
-        store = attr.StoreData(self.setup_group)
-        data_dict = store.eval_data()
-
-        if not data_dict:
-            return
-
-        shapes = self.get_tag(tag_name)
-
-        if tag_name in data_dict:
-            data_dict.pop(tag_name)
-
-        store.set_data(data_dict)
-
-        return shapes
-
-    def remove_tag_shapes(self, tag_name, shapes):
-
-        shapes = util.convert_to_sequence(shapes)
-
-        store = attr.StoreData(self.setup_group)
-
-        data_dict = store.eval_data()
-
-        if not data_dict:
-            return
-
-        if not tag_name in data_dict:
-            return
-
-        tag_shapes = self.get_tag(tag_name)
-        result_shapes = list(tag_shapes)
-
-        for tag_shape in tag_shapes:
-            # this could use a pythong set instead
-            for shape in shapes:
-                if tag_shape == shape:
-                    result_shapes.remove(shape)
-
-        if result_shapes:
-            self.set_tag(tag_name, result_shapes, append=False)
-        if not result_shapes:
-            data_dict.pop(tag_name)
-            store.set_data(data_dict)
-
-    # --- shapes
-
-    @core.undo_chunk
-    def add_shape(self, name, mesh=None, preserve_combos=False, preserve_inbetweens=False):
-
-        name_orig = name
-        name = core.get_basename(name, remove_namespace=True)
-
-        is_negative = False
-
-        home_dict = self._get_home_dict()
-
-        if not mesh:
-            mesh = name_orig
-
-        if mesh == self._get_mesh():
-            mesh = name_orig
-
-        if not preserve_inbetweens:
-
-            inbetweens = self.get_inbetweens(name)
-
-            if inbetweens:
-                orig_shape = self.recreate_shape(name)
-                orig_shape = cmds.rename(orig_shape, 'orig_%s' % orig_shape)
-
-                mesh_count = len(self.blendshaped_meshes_list)
-
-                for inc in range(0, mesh_count):
-
-                    base_mesh = self.blendshaped_meshes_list[inc]
-
-                    home = home_dict[base_mesh]
-
-                    home = cmds.listRelatives(home, p=True)[0]
-
-                    delta = deform.get_blendshape_delta(home, orig_shape, mesh, replace=False)
-
-                    for inbetween in inbetweens:
-                        temp_home = cmds.duplicate(home)[0]
-
-                        inbetween_value = self.get_inbetween_value(inbetween)
-
-                        inbetween_mesh = self.blendshape[base_mesh].recreate_target(inbetween)
-
-                        deform.quick_blendshape(delta, temp_home, inbetween_value * .01)
-                        deform.quick_blendshape(inbetween_mesh, temp_home, 1)
-
-                        self.blendshape[base_mesh].replace_target(inbetween, temp_home)
-
-                        cmds.delete([temp_home, inbetween_mesh])
-
-                    cmds.delete(delta)
-
-                cmds.delete(orig_shape)
-
-        if preserve_combos:
-            combos = self.get_associated_combos(name)
-
-            preserve_these = {}
-
-            for combo in combos:
-                new_combo = self.recreate_combo(combo)
-                preserve_these[combo] = new_combo
-
-        shape = name
-
-        negative_parent = self.get_negative_parent(name)
-
-        if negative_parent:
-            shape = negative_parent
-
-        blendshape = self._get_blendshape()
-
-        if not blendshape:
-            util.warning('No blendshape.')
-            return
-
-        target_meshes = core.get_shapes_in_hierarchy(mesh, 'mesh')
-
-        for inc in range(0, len(self.blendshaped_meshes_list)):
-
-            blend_inst = blendshape[self.blendshaped_meshes_list[inc]]
-            target_mesh = target_meshes[inc]
-
-            mesh_is_home = False
-
-            for key in home_dict:
-                home_mesh = home_dict[key]
-
-                if key == home_mesh:
-                    mesh_is_home = True
-
-            if mesh_is_home:
-                continue
-
-            is_target = blend_inst.is_target(name)
-
-            if is_target:
-                blend_inst.replace_target(name, target_mesh)
-            if not is_target:
-                blend_inst.create_target(name, target_mesh)
-                blend_inst.disconnect_target(name)
-
-        if self.is_inbetween(name):
-            inbetween_parent = self.get_inbetween_parent(name)
-            shape = inbetween_parent
-
-            negative_parent = self.get_negative_parent(shape)
-
-            if negative_parent:
-                shape = negative_parent
-
-        if negative_parent:
-            is_negative = True
-
-        if not self.is_inbetween(name) and not self.is_combo(name):
-            self._add_variable(shape, is_negative)
-
-        self._setup_shape_connections(name)
-
-        if preserve_combos:
-
-            if not combos:
-                return
-
-            for combo in combos:
-                self.add_combo(combo, preserve_these[combo])
-                cmds.delete(preserve_these[combo])
-
-    def turn_on_shape(self, name, value=1):
-
-        name = core.get_basename(name)
-
-        last_number = util.get_trailing_number(name, as_string=True, number_count=2)
-
-        if last_number:
-
-            first_part = name[:-2]
-
-            for key in self.blendshape:
-
-                blend_inst = self.blendshape[key]
-
-                if blend_inst.is_target(first_part):
-                    last_number_value = int(last_number)
-                    value = last_number_value * .01 * value
-
-                    self.set_shape_weight(first_part, value)
-
-                    name = first_part
-
-                # don't need to test all the meshes, just the first one will do
-                break
-
-        if not last_number:
-            self.set_shape_weight(name, 1 * value)
-
-        return name
-
-    def set_shape_weight(self, name, value):
-
-        value = value
-
-        for key in self.blendshape:
-
-            blend_inst = self.blendshape[key]
-
-            if not blend_inst.is_target(name):
-                return
-
-            # don't need to test all the meshes, just the first one will do
-            break
-
-        if name.count('_') > 0:
-            return
-
-        negative_parent = self.get_negative_parent(name)
-
-        if negative_parent:
-            value *= -1
-            name = negative_parent
-
-        if not cmds.objExists(self.setup_group):
-            util.warning('%s does not exist. Could not set %s attribute.' % (self.setup_group, name))
-            return
-
-        if value < 0:
-            var = attr.MayaNumberVariable(name)
-            var.set_min_value(-1)
-            var.set_max_value(1)
-            var.create(self.setup_group)
-
-        if cmds.objExists('%s.%s' % (self.setup_group, name)):
-            cmds.setAttr('%s.%s' % (self.setup_group, name), value)
-        if not cmds.objExists('%s.%s' % (self.setup_group, name)):
-            util.warning('Could not turn on shape %s' % name)
-
-    def set_prune_distance(self, distance):
-        self._prune_distance = distance
-
-    def get_mesh(self):
-        return self._get_mesh()
-
-    def get_shapes(self):
-
-        blendshape = self._get_blendshape()
-
-        if not blendshape:
-            return []
-
-        for key in blendshape:
-
-            blend_inst = blendshape[key]
-
-            found = []
-
-            for target in blend_inst.get_target_names():
-
-                split_target = target.split('_')
-
-                if split_target and len(split_target) == 1:
-                    found.append(target)
-
-            found.sort()
-
-            # only need one shape list, meshes should have the same shapes
-            return found
-
-    def recreate_shape(self, name, from_shape_combo_channels=False):
-
-        target = self.turn_on_shape(name)
-
-        if from_shape_combo_channels:
-            target = cmds.duplicate(self._get_mesh())[0]
-
-        if not from_shape_combo_channels:
-
-            shape_group = None
-            mesh_count = len(self.blendshaped_meshes_list)
-            home_dict = self._get_home_dict()
-
-            for inc in range(0, mesh_count):
-
-                mesh = self.blendshaped_meshes_list[inc]
-                blend_inst = self.blendshape[mesh]
-
-                if name.count('_') < 1:
-
-                    if blend_inst.is_target(target):
-                        target = blend_inst.recreate_target(target, -1)
-
-                    if not cmds.objExists(target):
-                        target = cmds.duplicate(mesh)[0]
-
-                if name.count('_') > 0:
-
-                    sub_shapes = self.get_shapes_in_combo(name, include_combos=True)
-                    sub_shapes.append(name)
-
-                    new_combo = cmds.duplicate(home_dict[mesh])[0]
-
-                    new_shapes = []
-
-                    for shape in sub_shapes:
-
-                        if not blend_inst.is_target(shape):
-                            continue
-
-                        new_shape = blend_inst.recreate_target(shape)
-
-                        deform.quick_blendshape(new_shape, new_combo)
-                        new_shapes.append(new_shape)
-
-                    cmds.delete(new_combo, ch=True)
-                    cmds.delete(new_shapes)
-
-                    if mesh_count == 1:
-                        new_combo = cmds.rename(new_combo, name)
-
-                    cmds.showHidden(new_combo)
-                    target = new_combo
-
-                if mesh_count > 1:
-
-                    if not shape_group:
-                        shape_group = cmds.group(em=True, n='temp_%s' % name)
-                        shape_group = '|%s' % shape_group
-
-                    target = cmds.parent(target, shape_group)[0]
-                    mesh_nice_name = core.get_basename(cmds.listRelatives(mesh, p=True)[0], remove_namespace=True)
-
-                    cmds.rename(target, mesh_nice_name)
-
-                    target = shape_group
-
-        if target != name:
-            target = cmds.rename(target, name)
-            if not target.startswith('|'):
-                target = '|%s' % target
-
-        parent = cmds.listRelatives(target, p=True)
-        if parent:
-            target = cmds.parent(target, w=True)[0]
-
-        if cmds.objExists(target):
-            attr.unlock_attributes(target)
-
-        return target
-
-    def rename_shape(self, old_name, new_name):
-
-        mesh_count = len(self.blendshaped_meshes_list)
-
-        name = None
-
-        for inc in range(0, mesh_count):
-
-            mesh = self.blendshaped_meshes_list[inc]
-            blend_inst = self.blendshape[mesh]
-
-            if blend_inst.is_target(new_name):
-                continue
-
-            self._rename_shape_inbetweens(old_name, new_name)
-            self._rename_shape_negative(old_name, new_name)
-            self._rename_shape_combos(old_name, new_name)
-
-            name = blend_inst.rename_target(old_name, new_name)
-
-            if not self.is_negative(name):
-
-                new_attr_name = '%s.%s' % (self.setup_group, old_name)
-
-                if cmds.objExists(new_attr_name):
-                    attributes = attr.Attributes(self.setup_group)
-                    attributes.rename_variable(old_name, name)
-                if not cmds.objExists(new_attr_name):
-                    self._add_variable(name)
-
-                self._setup_shape_connections(name)
-
-            if self.is_negative(name):
-                attributes = attr.Attributes(self.setup_group)
-                attributes.delete(old_name)
-
-                parent_name = self.get_negative_parent(new_name)
-                self.set_shape_weight(parent_name, 0)
-                self._setup_shape_connections(name)
-<<<<<<< HEAD
-
-        if name == None:
-=======
-        
-        if name is None:
->>>>>>> 5bee9bd5
-            util.warning('Could not find shape named %s to rename.' % old_name)
-
-        return name
-
-    def remove_shape(self, name):
-
-        delete_attr = True
-
-        inbetween_parent = self.get_inbetween_parent(name)
-
-        if not inbetween_parent:
-
-            inbetweens = self.get_inbetweens(name)
-            if inbetweens:
-                for inbetween in inbetweens:
-
-                    for key in self.blendshape:
-                        blend_inst = self.blendshape[key]
-                        blend_inst.remove_target(inbetween)
-
-                    combos = self.get_associated_combos(inbetween)
-
-                    for combo in combos:
-                        self.remove_combo(combo)
-
-        negative = self.get_negative_name(name)
-
-        if self.is_negative(negative):
-            delete_attr = False
-
-        attr_shape = name
-        negative_parent = self.get_negative_parent(name)
-        if negative_parent:
-            delete_attr = False
-
-        for key in self.blendshape:
-            blend_inst = self.blendshape[key]
-
-            target = '%s.%s' % (blend_inst, name)
-
-            input_node = attr.get_attribute_input(target, node_only=True)
-
-            if input_node and input_node != self.setup_group:
-                cmds.delete(input_node)
-
-            blend_inst.remove_target(name)
-
-        if inbetween_parent:
-            self._setup_shape_connections(inbetween_parent)
-
-        if not self.is_inbetween(name) and delete_attr:
-            attr_name = self.setup_group + '.' + attr_shape
-            if cmds.objExists(attr_name):
-                cmds.deleteAttr(attr_name)
-
-        combos = self.get_associated_combos(name)
-
-        for combo in combos:
-            self.remove_combo(combo)
-
-    def key_shapes(self, start_frame=0):
-
-        shapes = self.get_shapes()
-
-        offset = start_frame
-
-        for shape in shapes:
-
-            offset_next = 10
-            negative = False
-
-            if self.has_negative(shape):
-                negative = True
-                offset_next = 30
-
-            cmds.setKeyframe(self.setup_group, t=offset, at=shape, v=0)
-            cmds.setKeyframe(self.setup_group, t=offset + 10, at=shape, v=1)
-
-            if not negative:
-                cmds.setKeyframe(self.setup_group, t=offset + 20, at=shape, v=0)
-
-            if negative:
-                cmds.setKeyframe(self.setup_group, t=offset + 20, at=shape, v=0)
-                cmds.setKeyframe(self.setup_group, t=offset + 30, at=shape, v=-1)
-                cmds.setKeyframe(self.setup_group, t=offset + 40, at=shape, v=0)
-
-            offset += offset_next
-
-    # ---  combos
-
-    def is_combo(self, name):
-
-        if name.count('_') > 1:
-            return True
-
-        return False
-
-    def is_combo_valid(self, name, return_invalid_shapes=False):
-
-        shapes = self.get_shapes_in_combo(name)
-
-        found = []
-
-        for shape in shapes:
-            if not self._is_target(shape):
-                if not return_invalid_shapes:
-                    return False
-                found.append(shape)
-
-        if found and return_invalid_shapes:
-            return found
-
-        return True
-
-    def is_combo_inbetween(self, combo):
-
-        split_combo = combo.split('_')
-
-        for shape in split_combo:
-            inbetween_parent = self.get_inbetween_parent(shape)
-
-            if inbetween_parent:
-                return True
-
-        return False
-
-    def add_combo(self, name, mesh=None):
-
-        if not mesh:
-            mesh = name
-
-        nice_name = core.get_basename(name, remove_namespace=True)
-
-        result = self.is_combo_valid(nice_name, return_invalid_shapes=True)
-
-        if type(result) == list:
-            util.warning('Could not add combo %s, targets missing: %s' % (name, result))
-            return
-
-        home = self._get_mesh()
-
-        if home == mesh:
-            return
-
-        blendshape = self._get_blendshape()
-
-        if not blendshape:
-            util.warning('No blendshape.')
-            return
-
-        combo_meshes = core.get_shapes_in_hierarchy(mesh, shape_type='mesh')
-
-        home_dict = self._get_home_dict()
-
-        for inc in range(0, len(self.blendshaped_meshes_list)):
-
-            base_mesh = self.blendshaped_meshes_list[inc]
-
-            blend_inst = self.blendshape[base_mesh]
-
-            home = home_dict[base_mesh]
-
-            combo_mesh = combo_meshes[inc]
-
-            delta = self._get_combo_delta(combo_mesh, nice_name, home, blend_inst)
-
-            if blend_inst.is_target(nice_name):
-                blend_inst.replace_target(nice_name, delta)
-
-            if not blend_inst.is_target(nice_name):
-                blend_inst.create_target(nice_name, delta)
-
-            cmds.delete(delta)
-
-        self._setup_combo_connections(nice_name)
-
-    def recreate_combo(self, name, from_shape_combo_channels=False):
-
-        shape = self.recreate_shape(name, from_shape_combo_channels)
-
-        return shape
-
-    def remove_combo(self, name):
-
-        inbetween_combo_parent = self.get_inbetween_combo_parent(name)
-
-        if inbetween_combo_parent and self._is_target(inbetween_combo_parent):
-            self._setup_combo_connections(name)
-
-        inbetweens = self.get_inbetween_combos(name)
-
-        if inbetweens:
-            for inbetween in inbetweens:
-                self._setup_combo_connections(inbetween, skip_update_others=True)
-
-        for key in self.blendshape:
-            blend_inst = self.blendshape[key]
-
-            blend_inst.remove_target(name)
-            self._remove_combo_multiplies(name, blend_inst.blendshape)
-
-    def get_combos(self):
-
-        blendshape = self._get_blendshape()
-
-        if not blendshape:
-            return []
-
-        found = []
-
-        for key in blendshape:
-
-            blend_inst = blendshape[key]
-
-            for target in blend_inst.get_target_names():
-
-                split_target = target.split('_')
-
-                if split_target and len(split_target) > 1:
-                    found.append(target)
-
-            found.sort()
-
-            # all meshes should have the same shape.
-            return found
-
-    def find_possible_combos(self, shapes):
-
-        return util.find_possible_combos(shapes)
-
-    def get_shapes_in_combo(self, combo_name, include_combos=False):
-
-        shapes = combo_name.split('_')
-
-        combos = []
-
-        if include_combos:
-            combos = self.find_possible_combos(shapes)
-            if combo_name in combos:
-                combos.remove(combo_name)
-
-        possible = shapes + combos
-
-        return possible
-
-    def get_associated_combos(self, shapes):
-
-        shapes = util.convert_to_sequence(shapes)
-
-        combos = self.get_combos()
-
-        found_combos = []
-
-        for shape in shapes:
-
-            for combo in combos:
-
-                split_combo = combo.split('_')
-                if shape in split_combo:
-                    found_combos.append(combo)
-
-        return found_combos
-
-    def get_inbetween_combos(self, combo):
-
-        if self.is_combo_inbetween(combo):
-            return
-
-        combos = self.get_combos()
-
-        found = []
-
-        for other_combo in combos:
-
-            if other_combo == combo:
-                continue
-
-            other_combo_inbetween_parent = self.get_inbetween_combo_parent(other_combo)
-
-            if other_combo_inbetween_parent:
-                found.append(other_combo)
-
-        return found
-
-    def get_inbetween_combo_parent(self, combo):
-
-        split_combo = combo.split('_')
-
-        parents = []
-        passed = False
-
-        for shape in split_combo:
-            inbetween_parent = self.get_inbetween_parent(shape)
-
-            if inbetween_parent:
-                parents.append(inbetween_parent)
-                passed = True
-
-            if not inbetween_parent:
-                parents.append(shape)
-
-        parent = '_'.join(parents)
-
-        if passed:
-            return parent
-
-    def get_shape_and_combo_lists(self, meshes):
-
-        shapes = []
-        combos = []
-        inbetweens = []
-
-        underscore_count = {}
-        inbetween_underscore_count = {}
-
-        meshes.sort()
-
-        nice_name_meshes = self._get_list_in_nice_names(meshes)
-
-        for mesh in meshes:
-
-            nice_name = core.get_basename(mesh, remove_namespace=True)
-
-            if nice_name.count('_') == 0:
-
-                inbetween_parent = self.get_inbetween_parent(nice_name)
-
-                if inbetween_parent:
-
-                    if inbetween_parent in nice_name_meshes or self._is_target(inbetween_parent):
-                        inbetweens.append(mesh)
-
-                if not inbetween_parent:
-                    shapes.append(mesh)
-
-                continue
-
-            split_shape = nice_name.split('_')
-
-            if len(split_shape) > 1:
-
-                underscore_number = mesh.count('_')
-
-                inbetween = False
-
-                for split_name in split_shape:
-
-                    if self.is_inbetween(split_name, check_exists=False):
-                        inbetween = True
-                        break
-
-                if inbetween:
-
-                    if not underscore_number in inbetween_underscore_count:
-                        inbetween_underscore_count[underscore_number] = []
-
-                    inbetween_underscore_count[underscore_number].append(mesh)
-
-                if not inbetween:
-
-                    if not underscore_number in underscore_count:
-                        underscore_count[underscore_number] = []
-
-                    underscore_count[underscore_number].append(mesh)
-
-        combo_keys = list(underscore_count.keys())
-        combo_keys.sort()
-
-        inbetween_combo_keys = list(inbetween_underscore_count.keys())
-        inbetween_combo_keys.sort()
-
-        for key in combo_keys:
-            combos += underscore_count[key]
-
-        for key in inbetween_combo_keys:
-            combos += inbetween_underscore_count[key]
-
-        return shapes, combos, inbetweens
-
-    # --- negatives
-
-    def is_negative(self, shape, parent_shape=None):
-
-        inbetween_parent = self.get_inbetween_parent(shape)
-
-        if inbetween_parent:
-            shape = inbetween_parent
-
-        if parent_shape:
-            if not shape[:-1] == parent_shape:
-                return False
-
-        if not self._is_target(shape):
-            return False
-
-        if not shape.endswith('N'):
-            return False
-
-        if shape.endswith('N'):
-            return True
-
-    def get_negative_name(self, shape):
-
-        negative_name = shape + 'N'
-
-        inbetween_parent = self.get_inbetween_parent(shape)
-
-        if inbetween_parent:
-            number = self.get_inbetween_value(shape)
-            shape = inbetween_parent
-
-            negative_name = shape + 'N' + str(number)
-
-        return negative_name
-
-    def get_negative_parent(self, shape):
-
-        parent = None
-
-        if not shape:
-            return
-
-        inbetween_parent = self.get_inbetween_parent(shape)
-
-        if inbetween_parent:
-            shape = inbetween_parent
-
-        if shape.endswith('N'):
-            parent = shape[:-1]
-
-        return parent
-
-    def has_negative(self, shape):
-
-        if self._is_target((shape + 'N')):
-            return True
-
-        return False
-
-    # --- inbetweens
-
-    def is_inbetween(self, shape, parent_shape=None, check_exists=True):
-
-        last_number = util.get_trailing_number(shape, as_string=True, number_count=2)
-
-        if not last_number:
-            return False
-
-        if not len(last_number) >= 2:
-            return False
-
-        first_part = shape[:-2]
-
-        if check_exists:
-            if self._is_target(first_part):
-
-                if parent_shape:
-                    if parent_shape == first_part:
-                        return True
-                    if not parent_shape == first_part:
-                        return False
-
-                return True
-
-        if not check_exists:
-            return True
-
-    def get_inbetweens(self, shape=None):
-
-        targets = self.get_shapes()
-
-        found = []
-
-        for target in targets:
-
-            if target.count('_') > 0:
-                continue
-
-            if self.is_inbetween(target, shape):
-                found.append(target)
-
-        return found
-
-    def get_inbetween_parent(self, inbetween):
-
-        last_number = util.get_trailing_number(inbetween, as_string=True, number_count=2)
-
-        if not last_number:
-            return
-
-        if not len(last_number) >= 2:
-            return
-
-        first_part = inbetween[:-2]
-
-        return first_part
-
-    def get_inbetween_value(self, shape):
-
-        number_str = util.get_trailing_number(shape, as_string=True, number_count=2)
-
-        if not number_str:
-            return
-
-        value = int(number_str)
-
-        # value = int(number_str[-2:])
-
-        return value
-
-    def get_inbetween_values(self, parent_shape, inbetweens):
-
-        values = []
-        value_dict = {}
-
-        for inbetween in inbetweens:
-            value = self.get_inbetween_value(inbetween)
-
-            value_dict[value] = inbetween
-            values.append(value)
-
-        values.sort()
-
-        return values, value_dict
-
-
-def is_shape_combo_manager(group):
-    if attr.get_vetala_type(group) == ShapeComboManager.vetala_type:
-        return True
-
-
-def get_shape_combo_managers():
-    transforms = cmds.ls(type='transform')
-
-    found = []
-
-    for transform in transforms:
-        if is_shape_combo_manager(transform):
-            found.append(transform)
-
-    return found
-
-
-def get_shape_combo_base(shape_combo_group):
-    mesh = attr.get_attribute_input('%s.mesh' % shape_combo_group, node_only=True)
-
-    if not mesh:
-        return
-
-    return mesh
-
-
-@core.undo_chunk
-def recreate_blendshapes(blendshape_mesh=None, follow_mesh=None):
-    if not blendshape_mesh and not follow_mesh:
-        meshes = geo.get_selected_meshes()
-        if len(meshes) == 0:
-            core.print_help('Please select at least one mesh.')
-            return
-        blendshape_mesh = meshes[0]
-        if len(meshes) > 1:
-            follow_mesh = meshes[1:]
-
-    follow_mesh = util.convert_to_sequence(follow_mesh)
-
-    if follow_mesh == [None]:
-        follow_mesh = []
-
-    blendshape = deform.find_deformer_by_type(blendshape_mesh, deformer_type='blendShape')
-
-    if not blendshape:
-        core.print_help('No blendshape found on first mesh.')
-        return
-
-    found_fm = False
-
-    if follow_mesh:
-
-        for fm in follow_mesh:
-
-            if not fm or not cmds.objExists(fm):
-                continue
-
-            found_fm = True
-            fm_group = cmds.group(em=True, n='recreated_shapes_%s' % fm)
-
-            wrap = deform.create_wrap(blendshape_mesh, fm)
-
-            blend = BlendShape(blendshape)
-            shapes = blend.recreate_all(fm)
-            shapes.sort()
-            cmds.parent(shapes, fm_group)
-
-            cmds.delete(wrap)
-
-            wrap = deform.find_deformer_by_type(fm, deformer_type=wrap)
-            if wrap:
-                cmds.delete(wrap)
-    if not found_fm:
-        group = cmds.group(em=True, n='recreated_shapes')
-        blend = BlendShape(blendshape)
-        shapes = blend.recreate_all()
-
-        if shapes:
-            shapes.sort()
-            cmds.parent(shapes, group)
-
-        if not shapes:
-            cmds.delete(group)
-
-
-def get_inbetween_parent(inbetween):
-    last_number = util.get_trailing_number(inbetween, as_string=True, number_count=2)
-
-    if not last_number:
-        return
-
-    if not len(last_number) >= 2:
-        return
-
-    first_part = inbetween[:-2]
-
-    return first_part
-
-
-def find_possible_combos(shapes):
-    return util.find_possible_combos(shapes)
-
-
-def find_increment_value(shape):
-    return util.get_trailing_number(shape, as_string=True, number_count=2)
-
-
-def is_inbetween(shape):
-    last_number = util.get_trailing_number(shape, as_string=True, number_count=2)
-
-    if not last_number:
-        return False
-
-    if not len(last_number) >= 2:
-        return False
-
-    return True
-
-
-def is_negative(shape):
-    last_letter = util.search_last_letter(shape)
-
-    if last_letter == 'N':
-        return True
-
-    return False
-
-
-@core.undo_off
-def transfer_blendshape_targets(blend_source, blend_target, wrap_mesh=None, wrap_exclude_verts=[], use_delta_mush=False,
-                                use_uv=False):
-    mesh = None
-
-    orig_blend_target = blend_target
-
-    if core.has_shape_of_type(blend_source, 'mesh'):
-
-        blendshape = deform.find_deformer_by_type(blend_source, 'blendShape', return_all=False)
-
-        if blendshape:
-            blend_source = blendshape
-
-    if core.has_shape_of_type(blend_target, 'mesh'):
-
-        blendshape = deform.find_deformer_by_type(blend_target, 'blendShape', return_all=False)
-
-        if blendshape:
-            blend_target = blendshape
-        else:
-            blend_target_name = core.get_basename(blend_target)
-            blend_target = cmds.deformer(blend_target,
-                                         type='blendShape',
-                                         foc=True,
-                                         n='blendshape_%s' % blend_target_name
-                                         )[0]
-
-    source_blend_inst = BlendShape(blend_source)
-    target_blend_inst = BlendShape(blend_target)
-
-    source_targets = source_blend_inst.get_target_names()
-    target_targets = target_blend_inst.get_target_names()
-
-    progress = core.ProgressBar('Transfering targets...', len(source_targets))
-
-    source_base = None
-
-    if wrap_mesh == True:
-        wrap_mesh = cmds.deformer(blend_target, q=True, geometry=True)
-        if wrap_mesh:
-            wrap_mesh = cmds.listRelatives(wrap_mesh[0], p=True, f=True)[0]
-
-    if wrap_mesh and not mesh:
-        mesh = cmds.deformer(blend_source, q=True, geometry=True)
-
-        if mesh:
-            mesh = cmds.listRelatives(mesh[0], p=True, f=True)[0]
-
-    to_delete_last = []
-
-    if mesh and not use_uv:
-        orig_geo = deform.get_intermediate_object(mesh)
-        if not orig_geo:
-            orig_geo = mesh
-        source_base = cmds.duplicate(orig_geo, n='source_base')[0]
-        cmds.parent(source_base, w=True)
-        to_delete_last.append(source_base)
-
-    if use_uv:
-        temp_uv_mesh = cmds.duplicate(orig_blend_target, n='temp_copyDeform')[0]
-        temp_source_mesh = cmds.duplicate(mesh, n='temp_sourceDeform')[0]
-        cmds.transferAttributes(temp_source_mesh, temp_uv_mesh,
-                                transferPositions=True,
-                                transferNormals=False,
-                                transferUVs=False,
-                                transferColors=False,
-                                sampleSpace=3,
-                                searchMethod=3,
-                                flipUVs=False,
-                                colorBorders=True,
-                                )
-
-        uv_diff_mesh = cmds.duplicate(temp_uv_mesh, n='temp_uv_diff_mesh')[0]
-
-        to_delete_last.append(temp_uv_mesh)
-        to_delete_last.append(temp_source_mesh)
-        to_delete_last.append(uv_diff_mesh)
-        wrap_mesh = None
-
-    if not mesh:
-        wrap_mesh = None
-        mesh = cmds.deformer(blend_source, q=True, geometry=True)[0]
-
-    for source_target in source_targets:
-        to_delete = []
-        progress.status('Transfering target: %s' % source_target)
-        util.show('Transfering target: %s' % source_target)
-
-        source_target_mesh = source_blend_inst.recreate_target(source_target)
-
-        if use_uv:
-            temp_target = cmds.duplicate(orig_blend_target, n='temp_copyDeform2')[0]
-
-            blend = cmds.blendShape(source_target_mesh, temp_source_mesh, tc=False)[0]
-
-            cmds.setAttr('%s.%s' % (blend, source_target_mesh), 1)
-
-            blend2 = cmds.blendShape([temp_uv_mesh, uv_diff_mesh], temp_target, tc=False)[0]
-            cmds.setAttr('%s.%s' % (blend2, temp_uv_mesh), 1)
-            cmds.setAttr('%s.%s' % (blend2, uv_diff_mesh), -1)
-
-            temp_target2 = cmds.duplicate(temp_target, n='temp_copyDeform3')[0]
-
-            cmds.delete(source_target_mesh)
-            cmds.delete(blend, blend2)
-            cmds.delete(temp_target)
-            source_target_mesh = cmds.rename(temp_target2, source_target_mesh)
-            wrap_mesh = False
-
-        # util.show('Transferring: %s' % source_target)
-
-        if wrap_mesh:
-
-            new_shape = cmds.duplicate(wrap_mesh, n='new_shape')[0]
-
-            blend = cmds.blendShape(source_base, source_target_mesh, tc=False)[0]
-
-            if use_delta_mush:
-                cmds.deltaMush(new_shape)
-
-            cmds.setAttr('%s.%s' % (blend, source_base), 1)
-
-            wrap_inst = deform.create_wrap(source_target_mesh, new_shape, return_class=True)
-
-            if wrap_exclude_verts:
-
-                new_verts = []
-
-                for vert in wrap_exclude_verts:
-                    split_vert = vert.split('.')
-                    new_vert = new_shape + '.' + split_vert[-1]
-                    new_verts.append(new_vert)
-
-                cmds.sets(new_verts, rm='%sSet' % wrap_inst.wrap)
-
-            cmds.setAttr('%s.%s' % (blend, source_base), 0)
-
-            # cmds.delete(new_shape, ch = True)
-
-            orig_source_mesh = cmds.rename(source_target_mesh, 'temp_source_mesh')
-
-            cmds.parent(new_shape, w=True)
-            source_target_mesh = cmds.rename(new_shape, source_target)
-
-            to_delete += wrap_inst.base_meshes
-            to_delete.append(orig_source_mesh)
-
-        while source_target_mesh in target_targets:
-            source_target_mesh = core.inc_name(source_target_mesh)
-
-        test_mesh = mesh
-
-        if use_uv:
-            test_mesh = cmds.deformer(blend_target, q=True, geometry=True)[0]
-
-        if wrap_mesh:
-            test_mesh = wrap_mesh
-
-        if not geo.is_mesh_position_same(source_target_mesh, test_mesh, check_compatible=False):
-            target_blend_inst.create_target(source_target_mesh, source_target_mesh)
-
-            input_attr = source_blend_inst.get_target_attr_input(source_target)
-            output_attrs = source_blend_inst.get_target_attr_output(source_target)
-
-            target_blend_inst.connect_target_attr(source_target_mesh, input_attr, output_attrs)
-
-        to_delete.append(source_target_mesh)
-        cmds.delete(to_delete)
-
-        # cmds.delete(source_target_mesh)
-
-        if progress.break_signaled():
-            progress.end()
-            break
-
-        progress.inc()
-
-    if to_delete_last:
-        cmds.delete(to_delete_last)
-    progress.end()
-
-
-def get_nice_names(names):
-    new_list = []
-
-    for thing in names:
-        new_name = core.get_basename(thing, remove_namespace=True)
-        new_list.append(new_name)
-
-    return new_list
-
-
-def get_shape_and_combo_lists(targets):
-    shapes = []
-    negatives = []
-    inbetweens = []
-    combos = []
-
-    underscore_count = {}
-    inbetween_underscore_count = {}
-
-    targets.sort()
-
-    nice_name_meshes = get_nice_names(targets)
-
-    for mesh in targets:
-
-        nice_name = core.get_basename(mesh, remove_namespace=True)
-
-        if nice_name.count('_') == 0:
-
-            inbetween_parent = get_inbetween_parent(nice_name)
-
-            if inbetween_parent:
-
-                if inbetween_parent in nice_name_meshes:
-                    inbetweens.append(mesh)
-
-            if not inbetween_parent:
-
-                if is_negative(mesh):
-                    negatives.append(mesh)
-                else:
-                    shapes.append(mesh)
-
-            continue
-
-        split_shape = nice_name.split('_')
-
-        if len(split_shape) > 1:
-
-            underscore_number = mesh.count('_')
-
-            inbetween = False
-
-            for split_name in split_shape:
-
-                if is_inbetween(split_name):
-                    inbetween = True
-                    break
-
-            if inbetween:
-
-                if not underscore_number in inbetween_underscore_count:
-                    inbetween_underscore_count[underscore_number] = []
-
-                inbetween_underscore_count[underscore_number].append(mesh)
-
-            if not inbetween:
-
-                if not underscore_number in underscore_count:
-                    underscore_count[underscore_number] = []
-
-                underscore_count[underscore_number].append(mesh)
-
-    combo_keys = list(underscore_count.keys())
-    combo_keys.sort()
-
-    inbetween_combo_keys = list(inbetween_underscore_count.keys())
-    inbetween_combo_keys.sort()
-
-    for key in combo_keys:
-        combos += underscore_count[key]
-
-    for key in inbetween_combo_keys:
-        combos += inbetween_underscore_count[key]
-
-    shapes = shapes + negatives
-
-    return shapes, combos, inbetweens
+# Copyright (C) 2022 Louis Vottero louis.vot@gmail.com    All rights reserved.
+
+from __future__ import absolute_import
+
+import string
+import re
+
+from .. import util
+
+if util.is_in_maya():
+    import maya.cmds as cmds
+
+from . import core
+from . import attr
+from . import deform
+from . import anim
+from . import geo
+from . import api
+
+
+class BlendShape(object):
+    """
+    Convenience for working with blendshapes.
+
+    Args:
+        blendshape_name (str): The name of the blendshape to work on.
+    """
+
+    def __init__(self, blendshape_name=None):
+        self.blendshape = blendshape_name
+
+        self.meshes = []
+        self.targets = {}
+        self.target_list = []
+        self.weight_indices = []
+
+        # if self.blendshape:
+        #    self.set(blendshape_name)
+
+        self.mesh_index = 0
+
+        self.prune_compare_mesh = None
+        self.prune_distance = -1
+
+    def _store_meshes(self, force=False):
+        if not self.blendshape:
+            return
+
+        if not self.meshes or force:
+            meshes = cmds.deformer(self.blendshape, q=True, geometry=True)
+            self.meshes = meshes
+
+    def _store_targets(self):
+
+        if not self.blendshape:
+            return
+
+        target_attrs = []
+
+        if cmds.objExists(self._get_input_target(0)):
+            target_attrs = cmds.listAttr(self._get_input_target(0), multi=True)
+
+        if not target_attrs:
+            return
+
+        alias_index_map = deform.map_blend_target_alias_to_index(self.blendshape)
+
+        if not alias_index_map:
+            return
+
+        for index in alias_index_map:
+            alias = alias_index_map[index]
+
+            self._store_target(alias, index)
+
+    def _store_target(self, name, index):
+        target = BlendShapeTarget(name, index)
+
+        self.targets[name] = target
+        self.target_list.append(name)
+        self.weight_indices.append(index)
+
+        self.weight_indices.sort()
+
+    def _get_target_attr(self, name):
+        return '%s.%s' % (self.blendshape, name)
+
+    def _get_weight(self, name):
+
+        name = name.replace(' ', '_')
+
+        if not self.targets:
+            self._store_targets()
+
+        target_index = None
+
+        if name in self.targets:
+            target_index = self.targets[name].index
+
+        if target_index is None:
+            return
+
+        return '%s.weight[%s]' % (self.blendshape, target_index)
+
+    def _get_weights(self, target_name=None, mesh_index=0):
+
+        if not self.meshes:
+            self._store_meshes()
+
+        mesh = self.meshes[mesh_index]
+
+        vertex_count = core.get_component_count(mesh)
+
+        if not target_name:
+            attribute = self._get_input_target_base_weights_attribute(mesh_index)
+
+        if target_name:
+            attribute = self._get_input_target_group_weights_attribute(target_name, mesh_index)
+
+        weights = []
+
+        for inc in range(0, vertex_count):
+            weight = cmds.getAttr('%s[%s]' % (attribute, inc))
+
+            weights.append(weight)
+
+        return weights
+
+    def _get_input_target(self, mesh_index=0):
+
+        attribute = [self.blendshape,
+                     'inputTarget[%s]' % mesh_index]
+
+        attribute = '.'.join(attribute)
+        return attribute
+
+    def _get_input_target_base_weights_attribute(self, mesh_index=0):
+        input_attribute = self._get_input_target(mesh_index)
+
+        attribute = [input_attribute,
+                     'baseWeights']
+
+        attribute = '.'.join(attribute)
+
+        return attribute
+
+    def _get_input_target_group(self, name, mesh_index=0):
+
+        if not self.targets:
+            self._store_targets()
+
+        if not name in self.targets:
+            return
+
+        target_index = self.targets[name].index
+
+        input_attribute = self._get_input_target(mesh_index)
+
+        attribute = [input_attribute,
+                     'inputTargetGroup[%s]' % target_index]
+
+        attribute = '.'.join(attribute)
+        return attribute
+
+    def _get_input_target_group_weights_attribute(self, name, mesh_index=0):
+        input_attribute = self._get_input_target_group(name, mesh_index)
+
+        attribute = [input_attribute,
+                     'targetWeights']
+
+        attribute = '.'.join(attribute)
+
+        return attribute
+
+    def _get_mesh_input_for_target(self, name, inbetween=1):
+
+        name = core.get_basename(name, remove_namespace=True)
+
+        if not self.targets:
+            self._store_targets()
+
+        target_index = self.targets[name].index
+
+        value = inbetween * 1000 + 5000
+
+        attribute = [self.blendshape,
+                     'inputTarget[%s]' % self.mesh_index,
+                     'inputTargetGroup[%s]' % target_index,
+                     'inputTargetItem[%s]' % value,
+                     'inputGeomTarget']
+
+        attribute = '.'.join(attribute)
+
+        return attribute
+
+    def _get_next_index(self):
+
+        if self.weight_indices:
+            return (self.weight_indices[-1] + 1)
+        if not self.weight_indices:
+            return 0
+
+    def _disconnect_targets(self):
+
+        if not self.targets:
+            self._store_targets()
+
+        for target in self.targets:
+            self._disconnect_target(target)
+
+    def _disconnect_target(self, name):
+
+        if not self.targets:
+            self._store_targets()
+
+        target_attr = self._get_target_attr(name)
+
+        connection = attr.get_attribute_input(target_attr)
+
+        if not connection:
+            return
+
+        cmds.disconnectAttr(connection, target_attr)
+
+        self.targets[name].connection = connection
+
+    def _zero_target_weights(self):
+
+        if not self.targets:
+            self._store_targets()
+
+        for target in self.targets:
+            attr = self._get_target_attr(target)
+            value = cmds.getAttr(attr)
+
+            self.set_weight(target, 0)
+
+            self.targets[target].value = value
+
+    def _restore_target_weights(self):
+
+        if not self.targets:
+            self._store_targets()
+
+        for target in self.targets:
+            self.set_weight(target, self.targets[target].value)
+
+    def _restore_connections(self):
+
+        if not self.targets:
+            self._store_targets()
+
+        for target in self.targets:
+
+            connection = self.targets[target].connection
+
+            if not connection:
+                continue
+
+            cmds.connectAttr(connection, self._get_target_attr(target))
+
+    @core.undo_off
+    def _connect_target(self, target_mesh, blend_input):
+
+        temp_target = None
+
+        if self.prune_compare_mesh and self.prune_distance > -1:
+            target_mesh = self._get_pruned_target(target_mesh)
+            temp_target = target_mesh
+
+        cmds.connectAttr('%s.outMesh' % target_mesh, blend_input)
+
+        if temp_target:
+            cmds.delete(temp_target)
+
+    def _maya_add_target(self, target_mesh, name, inbetween=1):
+
+        temp_target = None
+        if self.prune_compare_mesh and self.prune_distance > -1:
+            target_mesh = self._get_pruned_target(target_mesh)
+            temp_target = target_mesh
+
+        index_value = self.targets[name].index
+        self._store_meshes()
+
+        if inbetween == 1:
+            cmds.blendShape(self.blendshape, edit=True, t=(self.meshes[self.mesh_index], index_value, target_mesh, 1.0),
+                            tc=False)
+        else:
+            cmds.blendShape(self.blendshape, edit=True, ib=True,
+                            t=(self.meshes[self.mesh_index], index_value, target_mesh, inbetween), tc=False)
+
+        if temp_target:
+            cmds.delete(temp_target)
+
+    def _get_pruned_target(self, target_mesh):
+        found = False
+
+        temp_target = cmds.duplicate(target_mesh)[0]
+
+        if geo.is_mesh_compatible(target_mesh, self.prune_compare_mesh):
+
+            target_object = api.nodename_to_mobject(target_mesh)
+            target_fn = api.MeshFunction(target_object)
+            target_positions = target_fn.get_vertex_positions()
+
+            compare_object = api.nodename_to_mobject(self.prune_compare_mesh)
+            compare_fn = api.MeshFunction(compare_object)
+            compare_positions = compare_fn.get_vertex_positions()
+
+            target_vtx_count = len(target_positions)
+
+            bar = core.ProgressBar('pruning verts on %s' % core.get_basename(target_mesh), target_vtx_count)
+
+            positions = target_positions
+
+            for inc in range(0, target_vtx_count):
+
+                target_pos = target_positions[inc]
+                compare_pos = compare_positions[inc]
+
+                compare_x = False
+                compare_y = False
+                compare_z = False
+
+                if target_pos[0] == compare_pos[0]:
+                    compare_x = True
+                if target_pos[1] == compare_pos[1]:
+                    compare_y = True
+                if target_pos[2] == compare_pos[2]:
+                    compare_z = True
+
+                if compare_x and compare_y and compare_z:
+                    continue
+
+                x_offset = 0
+                y_offset = 0
+                z_offset = 0
+
+                if not compare_x:
+                    x_offset = abs(target_pos[0] - compare_pos[0])
+                if not compare_y:
+                    y_offset = abs(target_pos[1] - compare_pos[1])
+                if not compare_z:
+                    z_offset = abs(target_pos[2] - compare_pos[2])
+
+                if x_offset == 0 and y_offset == 0 and z_offset == 0:
+                    continue
+
+                if x_offset > self.prune_distance:
+                    continue
+                if y_offset > self.prune_distance:
+                    continue
+                if z_offset > self.prune_distance:
+                    continue
+
+                positions[inc] = compare_pos
+
+                found = True
+
+                bar.next()
+
+                if util.break_signaled():
+                    break
+
+                if bar.break_signaled():
+                    break
+
+            bar.end()
+
+        if found:
+            target_object = api.nodename_to_mobject(temp_target)
+            target_fn = api.MeshFunction(target_object)
+            target_fn.set_vertex_positions(positions)
+
+            target_mesh = temp_target
+
+            return target_mesh
+
+    # --- blendshape deformer
+
+    def create(self, mesh):
+        """
+        Create an empty blendshape on the mesh.
+
+        Args:
+            mesh (str): The name of the mesh.
+        """
+        blendshape = cmds.deformer(mesh, type='blendShape', foc=True)[0]
+
+        mesh_name = core.get_basename(mesh)
+
+        if not self.blendshape:
+            base_mesh_name = core.get_basename(mesh_name, remove_namespace=True)
+            new_name = 'blendshape_%s' % base_mesh_name
+            self.blendshape = cmds.rename(blendshape, new_name)
+
+        self._store_targets()
+        self._store_meshes()
+
+        return blendshape
+
+    def rename(self, name):
+        """
+        Rename the blendshape.
+
+        Args:
+            name (str): The ne name of the blendshape.
+        """
+        self.blendshape = cmds.rename(self.blendshape, name)
+        self.set(self.blendshape)
+
+    def set_envelope(self, value):
+        """
+        Set the envelope value of the blendshape node.
+
+        Args:
+            value (float)
+        """
+
+        cmds.setAttr('%s.envelope' % self.blendshape, value)
+
+    def set(self, blendshape_name):
+        """
+        Set the name of the blendshape to work on.
+
+        Args:
+            blendshape_name (str): The name of a blendshape.
+        """
+
+        self.blendshape = blendshape_name
+
+        self._store_targets()
+        self._store_meshes()
+
+    def set_mesh_index(self, index):
+        self.mesh_index = index
+
+    def set_prune_distance(self, distance, comparison_mesh):
+
+        self.prune_compare_mesh = comparison_mesh
+        self.prune_distance = distance
+
+    def get_mesh_index(self, mesh):
+        """
+        Wip
+        """
+        geo = cmds.blendshape(self.blendshape, q=True, geometry=True)
+
+    def get_mesh_count(self):
+        meshes = cmds.deformer(self.blendshape, q=True, geometry=True)
+        self.meshes = meshes
+
+        return len(meshes)
+
+    # --- target
+
+    def is_target(self, name):
+        """
+        Check if name is a target on the blendshape.
+
+        Args:
+            name (str): The name of a target.
+        """
+
+        if not self.targets:
+            self._store_targets()
+
+        name = core.get_basename(name, remove_namespace=True)
+
+        if name in self.targets:
+            return True
+
+    def is_target_connected(self, name):
+
+        attribute = self._get_target_attr(name)
+
+        input_value = attr.get_attribute_input(attribute)
+
+        if input_value:
+            return True
+
+        if not input_value:
+            return False
+
+    def get_target_names(self):
+        if not self.targets:
+            self._store_targets()
+
+        return list(self.target_list)
+
+    @core.undo_chunk
+    def create_target(self, name, mesh=None, inbetween=1):
+        """
+        Add a target to the blendshape.
+
+        Args:
+            name (str): The name for the new target.
+            mesh (str): The mesh to use as the target. If None, the target weight attribute will be created only.
+            inbetween (float): The inbetween value. 0.5 will have the target activate when the weight is set to 0.5.
+        """
+
+        name = name.replace(' ', '_')
+
+        if not self.is_target(name):
+
+            current_index = self._get_next_index()
+
+            nice_name = core.get_basename(name, remove_namespace=True)
+            self._store_target(nice_name, current_index)
+
+            # mesh_input = self._get_mesh_input_for_target(nice_name, inbetween)
+
+            if mesh and cmds.objExists(mesh):
+                self._maya_add_target(mesh, nice_name, inbetween)
+                # self._connect_target(mesh, mesh_input)
+
+            attr_name = core.get_basename(name)
+
+            if not cmds.objExists('%s.%s' % (self.blendshape, name)):
+
+                cmds.setAttr('%s.weight[%s]' % (self.blendshape, current_index), 1)
+                if not cmds.objExists('%s.%s' % (self.blendshape, attr_name)):
+                    cmds.aliasAttr(attr_name, '%s.weight[%s]' % (self.blendshape, current_index))
+                cmds.setAttr('%s.weight[%s]' % (self.blendshape, current_index), 0)
+
+            attr = '%s.%s' % (self.blendshape, attr_name)
+            return attr
+
+        if self.is_target(name):
+            util.show('Could not add target %s, it already exist.' % name)
+
+    def insert_target(self, name, mesh, index):
+        """
+        Not implemented.
+        """
+        pass
+
+    def replace_target(self, name, mesh, leave_connected=False):
+        """
+        Replace the mesh at the target.
+
+        Args:
+            name (str): The name of a target on the blendshape.
+            mesh (str): The mesh to connect to the target.
+        """
+
+        if not mesh or not cmds.objExists(mesh):
+            return
+
+        name = name.replace(' ', '_')
+
+        if self.is_target(name):
+
+            mesh_input = self._get_mesh_input_for_target(name)
+            current_input = attr.get_attribute_input(mesh_input)
+
+            if not cmds.isConnected('%s.outMesh' % mesh, mesh_input):
+
+                if current_input:
+                    attr.disconnect_attribute(mesh_input)
+
+                self._connect_target(mesh, mesh_input)
+                # cmds.connectAttr('%s.outMesh' % mesh, mesh_input)
+
+                if not leave_connected:
+                    cmds.disconnectAttr('%s.outMesh' % mesh, mesh_input)
+            else:
+                if not leave_connected:
+                    cmds.disconnectAttr('%s.outMesh' % mesh, mesh_input)
+
+        if not self.is_target(name):
+            util.show('Could not replace target %s, it does not exist' % name)
+
+    def remove_target(self, name):
+        """
+        Remove the named target.
+
+        Args:
+            name (str): The name of a target on the blendshape.
+        """
+
+        if not self.targets:
+            self._store_targets()
+
+        target_group = self._get_input_target_group(name)
+        if target_group and cmds.objExists(target_group):
+            cmds.removeMultiInstance(target_group, b=True)
+        weight_attr = self._get_weight(name)
+        if weight_attr and cmds.objExists(weight_attr):
+            cmds.removeMultiInstance(weight_attr, b=True)
+
+        if name in self.targets:
+            self.weight_indices.remove(self.targets[name].index)
+            self.targets.pop(name)
+
+        if name in self.target_list:
+            self.target_list.remove(name)
+
+        blend_attr = '%s.%s' % (self.blendshape, name)
+        if cmds.objExists(blend_attr):
+            cmds.aliasAttr(blend_attr, rm=True)
+        else:
+            util.warning('%s not in targets' % name)
+
+        self.weight_indices.sort()
+
+    def get_target_attr_input(self, name):
+
+        target_name = self._get_target_attr(name)
+        input_attr = attr.get_attribute_input(target_name)
+
+        return input_attr
+
+    def get_target_attr_output(self, name):
+
+        target_name = self._get_target_attr(name)
+
+        output_attrs = attr.get_attribute_outputs(target_name)
+
+        return output_attrs
+
+    def get_target_input(self, name, inbetween=1):
+
+        return self._get_mesh_input_for_target(name, inbetween)
+
+    def disconnect_target(self, name, inbetween=1):
+        """
+        Disconnect a target on the blendshape.
+
+        Args:
+            name (str): The name of a target on the blendshape.
+            inbetween (float): 0-1 value of an inbetween to disconnect.
+        """
+        target = self._get_mesh_input_for_target(name, inbetween)
+
+        attr.disconnect_attribute(target)
+
+    def connect_target_attr(self, name, input_attr=None, output_attrs=[]):
+
+        basename = core.get_basename(name)
+
+        target_attr = self._get_target_attr(basename)
+
+        if input_attr:
+            cmds.connectAttr(input_attr, target_attr)
+
+        if output_attrs:
+            for output_attr in output_attrs:
+                attr.disconnect_attribute(output_attr)
+                cmds.connectAttr(target_attr, output_attr)
+
+    def rename_target(self, old_name, new_name):
+        """
+        Rename a target on the blendshape.
+
+        Args:
+            old_name (str): The current name of the target.
+            new_name (str): The new name to give the target.
+        """
+        if not self.targets:
+            self._store_targets()
+
+        if not old_name in self.targets:
+            return old_name
+
+        if new_name in self.targets:
+            return old_name
+
+        old_name = old_name.replace(' ', '_')
+        new_name = new_name.replace(' ', '_')
+
+        weight_attr = self._get_weight(old_name)
+        index = self.targets[old_name].index
+
+        cmds.aliasAttr('%s.%s' % (self.blendshape, old_name), rm=True)
+        cmds.aliasAttr(new_name, weight_attr)
+
+        self.targets.pop(old_name)
+        self._store_target(new_name, index)
+
+        return new_name
+
+    def recreate_target(self, name, value=1.0, mesh=None):
+        """
+        Recreate a target on a new mesh from a blendshape.
+        If you wrap a mesh to the blendshaped mesh, you can specify it with the mesh arg.
+        The target will be recreated from the mesh specified.
+
+        Args:
+            name (str): The name of a target.
+            value (float):  The weight value to recreate the target it.
+            mesh (float): The mesh to duplicate. This can be a mesh that doesn't have the blendshape in its deformation stack.
+
+        Returns:
+            str: The name of the recreated target.
+        """
+
+        name = core.get_basename(name, remove_namespace=True)
+
+        if not self.is_target(name):
+            return
+
+        new_name = core.inc_name(name)
+
+        if not value == -1:
+            self._disconnect_targets()
+            self._zero_target_weights()
+            self.set_weight(name, value)
+
+        output_attribute = '%s.outputGeometry[%s]' % (self.blendshape, self.mesh_index)
+
+        if not mesh:
+            mesh = cmds.deformer(self.blendshape, q=True, geometry=True)[0]
+
+        if mesh:
+            new_mesh = cmds.duplicate(mesh, name=new_name)[0]
+
+            cmds.connectAttr(output_attribute, '%s.inMesh' % new_mesh)
+            cmds.disconnectAttr(output_attribute, '%s.inMesh' % new_mesh)
+
+        if not value == -1:
+            self._restore_target_weights()
+            self._restore_connections()
+
+        return new_mesh
+
+    def recreate_all(self, mesh=None):
+        """
+        Recreate all the targets on new meshes from the blendshape.
+
+        If you wrap a mesh to the blendshaped mesh, you can specify it with the mesh arg.
+        The target will be recreated from the mesh specified.
+
+        Args:
+            mesh (float): The mesh to duplicate. This can be a mesh that doesn't have the blendshape in its deformation stack.
+
+        Returns:
+            str: The name of the recreated target.
+        """
+
+        self._disconnect_targets()
+        self._zero_target_weights()
+
+        meshes = []
+
+        if not self.targets:
+            self._store_targets()
+
+        for target in self.targets:
+            new_name = core.inc_name(target)
+
+            self.set_weight(target, 1)
+
+            output_attribute = '%s.outputGeometry[%s]' % (self.blendshape, self.mesh_index)
+
+            if not mesh:
+                mesh = cmds.deformer(self.blendshape, q=True, geometry=True)[0]
+
+            if mesh:
+                new_mesh = geo.create_shape_from_shape(mesh, new_name)
+
+                # new_mesh = cmds.duplicate(mesh, name = new_name)[0]
+
+                # cmds.connectAttr(output_attribute, '%s.inMesh' % new_mesh)
+                # cmds.disconnectAttr(output_attribute, '%s.inMesh' % new_mesh)
+
+            self.set_weight(target, 0)
+
+            meshes.append(new_mesh)
+
+        self._restore_connections()
+        self._restore_target_weights()
+
+        return meshes
+
+    def set_targets_to_zero(self):
+        """
+        Set all the target weights to zero.
+
+        """
+        self._zero_target_weights()
+
+    # --- weights
+
+    def set_weight(self, name, value):
+        """
+        Set the weight of a target.
+
+        Args:
+            name (str): The name of a target.
+            value (float): The value to set the target to.
+        """
+        if self.is_target(name):
+
+            attribute_name = self._get_target_attr(name)
+
+            if not cmds.getAttr(attribute_name, l=True) and not attr.is_connected(attribute_name):
+                cmds.setAttr(attribute_name, value)
+
+    def set_post_deformation_mode(self, name, value):
+
+        attribute = self._get_input_target_group(name)
+
+        attribute = '.'.join([attribute, 'postDeformersMode'])
+
+        cmds.setAttr(attribute, value)
+
+    def connect_target_matrix(self, name, matrix_attribute):
+
+        attribute = self._get_input_target_group(name)
+        attribute = '.'.join([attribute, 'targetMatrix'])
+
+        cmds.connectAttr(matrix_attribute, attribute, f=True)
+
+    def set_weights(self, weights, target_name=None, mesh_index=0):
+        """
+        Set the vertex weights on the blendshape. If no taget name is specified than the base weights are changed.
+
+        Args:
+            weights (list): A list of weight values. If a float is given, the float will be converted into a list of the same float with a count equal to the number of vertices.
+            target_name (str): The name of the target.  If no target given, return the overall weights for the blendshape.
+            mesh_index (int): The index of the mesh in the blendshape. If the blendshape is affecting multiple meshes. Usually index is 0.
+        """
+
+        weights = util.convert_to_sequence(weights)
+        weight_count = len(weights)
+
+        if weight_count == 1:
+
+            if not self.meshes:
+                self._store_meshes()
+
+            mesh = self.meshes[mesh_index]
+
+            vertex_count = core.get_component_count(mesh)
+
+            weights = weights * vertex_count
+
+        attribute = None
+
+        if target_name is None:
+
+            attribute = self._get_input_target_base_weights_attribute(mesh_index)
+
+        if target_name:
+            attribute = self._get_input_target_group_weights_attribute(target_name, mesh_index)
+
+        try:
+            set_attr = attribute + '[0:%s]' % (len(weights) - 1)
+            cmds.setAttr(set_attr, *weights, size=len(weights))
+
+        except:
+            # then its probably base weights
+            for inc in range(weight_count):
+                attribute_name = attribute + '[%s]' % inc
+
+                cmds.setAttr(attribute_name, weights[inc])
+
+        """
+        #not sure which is faster, this or api, might try plug array in the future
+        plug = api.get_plug(attribute)
+
+        for inc in range(weight_count):
+            plug.elementByLogicalIndex(inc).setFloat(weights[inc])
+        """
+
+    def get_weights(self, target_name=None, mesh_index=0):
+
+        if not self.meshes:
+            self._store_meshes()
+
+        mesh = self.meshes[mesh_index]
+
+        vertex_count  = core.get_component_count(mesh)
+
+        if target_name is None:
+
+            weights = []
+
+            for inc in range(0, vertex_count):
+                attribute = self._get_input_target_base_weights_attribute(mesh_index)
+
+                weight = cmds.getAttr('%s[%s]' % (attribute, inc))
+                weights.append(weight)
+
+        if target_name:
+
+            weights = []
+
+            for inc in range(0, vertex_count):
+                attribute = self._get_input_target_group_weights_attribute(target_name, mesh_index)
+
+                weight = cmds.getAttr('%s[%s]' % (attribute, inc))
+                weights.append(weight)
+
+        return weights
+
+    def set_invert_weights(self, target_name=None, mesh_index=0):
+        """
+        Invert the blendshape weights at the target. If no target given, the base weights are inverted.
+
+        Args:
+            target_name (str): The name of a target.
+            mesh_index (int): The index of the mesh in the blendshape. If the blendshape is affecting multiple meshes. Usually index is 0.
+        """
+
+        weights = self._get_weights(target_name, mesh_index)
+
+        new_weights = []
+
+        for weight in weights:
+            new_weight = 1 - weight
+
+            new_weights.append(new_weight)
+
+        self.set_weights(new_weights, target_name, mesh_index)
+
+    def disconnect_inputs(self):
+        self._disconnect_targets()
+
+    def reconnect_inputs(self):
+        self._restore_connections()
+
+
+class BlendShapeTarget(object):
+    """
+    Convenience for storing target information.
+    """
+
+    def __init__(self, name, index):
+        self.name = name
+        self.index = index
+        self.connection = None
+        self.value = 0
+
+
+class ShapeComboManager(object):
+    """
+    Convenience for editing blendshape combos.
+    """
+
+    vetala_type = 'ShapeComboManager'
+
+    def __init__(self):
+
+        self.setup_group = None
+        self.setup_prefix = 'shapeCombo'
+
+        self.home = 'home'
+        self.blendshape = {}
+        self.blendshaped_meshes_list = []
+        self._prune_distance = -1
+
+    def _get_mesh(self):
+
+        mesh = attr.get_attribute_input('%s.mesh' % self.setup_group, node_only=True)
+
+        if not mesh:
+            return
+
+        return mesh
+
+    def _get_list_in_nice_names(self, things):
+
+        new_list = []
+
+        for thing in things:
+            new_name = core.get_basename(thing, remove_namespace=True)
+            new_list.append(new_name)
+
+        return new_list
+
+    def _get_sub_meshes(self):
+        mesh = self._get_mesh()
+
+        meshes = core.get_shapes_in_hierarchy(mesh, 'mesh')
+
+        return meshes
+
+    def _get_home_mesh(self):
+        if not cmds.objExists('%s.home' % self.setup_group):
+            return
+
+        mesh = attr.get_attribute_input('%s.home' % self.setup_group, node_only=True)
+
+        if not mesh:
+            return
+
+        return mesh
+
+    def _get_home_dict(self):
+
+        base = self._get_mesh()
+        home = self._get_home_mesh()
+
+        if not base or not cmds.objExists(base):
+            util.warning('No base mesh found')
+            return
+
+        if not home or not cmds.objExists(home):
+            util.warning('No home mesh found')
+            return
+
+        meshes = core.get_shapes_in_hierarchy(base, 'mesh')
+
+        home_meshes = core.get_shapes_in_hierarchy(home, 'mesh')
+
+        if len(meshes) != len(home_meshes):
+            util.warning('Base mesh does not match home mesh!')
+
+        home_dict = {}
+
+        if len(meshes) == len(home_meshes):
+            for inc in range(0, len(meshes)):
+                home_dict[meshes[inc]] = home_meshes[inc]
+
+        return home_dict
+
+    def _get_blendshape(self):
+
+        base = self._get_mesh()
+
+        if not base:
+            return
+
+        meshes = self._get_sub_meshes()
+
+        blendshape_dict = {}
+        blendshaped_meshes_list = []
+        home_dict = self._get_home_dict()
+
+        if not home_dict:
+            return
+
+        for mesh in meshes:
+
+            blendshape = deform.find_deformer_by_type(mesh, 'blendShape')
+
+            if not blendshape:
+                return
+
+            blendshaped_meshes_list.append(mesh)
+
+            blend_inst = BlendShape(blendshape)
+
+            blendshape_dict[mesh] = blend_inst
+
+            if self._prune_distance > -1:
+                blend_inst.set_prune_distance(self._prune_distance, home_dict[mesh])
+
+        self.blendshape = blendshape_dict
+        self.blendshaped_meshes_list = blendshaped_meshes_list
+
+        return self.blendshape
+
+    def _create_home(self, home_mesh):
+        home = self._get_home_mesh()
+
+        if home:
+            cmds.delete(home)
+
+        meshes = core.get_shapes_in_hierarchy(home_mesh, 'mesh')
+
+        for mesh in meshes:
+            env_history = deform.EnvelopeHistory(mesh)
+            env_history.turn_off()
+
+        self.home = cmds.duplicate(home_mesh, n='home_%s' % core.get_basename(home_mesh, remove_namespace=True))[0]
+
+        for mesh in meshes:
+            env_history.turn_on(True)
+
+        new_meshes = core.get_shapes_in_hierarchy(self.home, return_parent=True, skip_first_relative=True)
+
+        if new_meshes:
+            for mesh in new_meshes:
+                cmds.rename(mesh, 'home_' + core.get_basename(mesh, remove_namespace=True))
+
+        cmds.parent(self.home, self.setup_group)
+        attr.connect_message(self.home, self.setup_group, 'home')
+        cmds.hide(self.home)
+
+    def _create_blendshape(self):
+
+        mesh = self._get_mesh()
+
+        if not mesh:
+            return
+
+        children = core.get_shapes_in_hierarchy(mesh, 'mesh')
+
+        for child in children:
+            found = deform.find_deformer_by_type(child, 'blendShape')
+
+            blendshape = BlendShape()
+
+            if found:
+                blendshape.set_targets_to_zero()
+                return
+
+            parent = cmds.listRelatives(child, p=True, f=True)[0]
+
+            blendshape.create(parent)
+
+            blendshape.rename('blendshape_%s' % core.get_basename(parent, remove_namespace=True))
+
+    def _is_variable(self, target):
+        if cmds.objExists('%s.%s' % (self.setup_group, target)):
+            return True
+
+        return False
+
+    def _is_target(self, name):
+
+        for key in self.blendshape:
+            blend_inst = self.blendshape[key]
+
+            if blend_inst.is_target(name):
+                return True
+
+            break
+
+        return False
+
+    def _get_variable_name(self, target):
+
+        return '%s.%s' % (self.setup_group, target)
+
+    def _get_variable(self, target):
+        attributes = attr.Attributes(self.setup_group)
+
+        var = attributes.get_variable(target)
+
+        return var
+
+    def _add_variable(self, shape, negative=False):
+
+        shape = core.get_basename(shape, remove_namespace=True)
+
+        if self.is_inbetween(shape):
+            inbetween_parent = self.get_inbetween_parent(shape)
+            if inbetween_parent:
+                shape = inbetween_parent
+
+        if negative:
+            negative_parent = self.get_negative_parent(shape)
+            if negative_parent:
+                shape = negative_parent
+
+        var = attr.MayaNumberVariable(shape)
+
+        if not negative:
+            var.set_min_value(0)
+        if negative:
+            var.set_min_value(-1)
+
+        var.set_max_value(1)
+
+        if not var.exists(True):
+            var.set_variable_type('float')
+            var.create(self.setup_group)
+
+    def _get_combo_delta(self, corrective_mesh, combo, home, blendshape_inst):
+
+        temp_targets = []
+
+        sub_value = 1
+
+        shapes = self.get_shapes_in_combo(combo, include_combos=True)
+
+        for shape in shapes:
+            if self._is_target(shape):
+
+                new_shape = blendshape_inst.recreate_target(shape)
+                temp_targets.append(new_shape)
+
+                between_value = util.get_trailing_number(shape, as_string=False, number_count=2)
+
+                if between_value:
+                    sub_value *= (between_value * 0.01)
+
+        delta = deform.get_blendshape_delta(home, temp_targets, corrective_mesh, replace=False)
+
+        cmds.delete(temp_targets)
+
+        return delta
+
+    def _find_manager_for_mesh(self, mesh):
+
+        managers = attr.get_vetala_nodes('ShapeComboManager')
+
+        for manager in managers:
+
+            found_mesh = attr.get_attribute_input('%s.mesh' % manager, node_only=True)
+
+            if found_mesh == mesh:
+                return manager
+
+    def _remove_target_keyframe(self, shape_name, blendshape):
+
+        attribute = '%s.%s' % (blendshape, shape_name)
+
+        keyframe = anim.get_keyframe(attribute)
+
+        if keyframe:
+            cmds.delete(keyframe)
+
+    def _get_target_keyframe(self, shape_name, blendshape):
+
+        attribute = '%s.%s' % (blendshape, shape_name)
+
+        keyframe = anim.get_keyframe(attribute)
+
+        if keyframe:
+            return keyframe
+
+    def _setup_shape_connections(self, name):
+
+        name = core.get_basename(name, remove_namespace=True)
+
+        blendshape_dict = self._get_blendshape()
+
+        if not blendshape_dict:
+            return
+
+        shape_keyframe = None
+        inbetween_keyframe = None
+        parent_inbetween_keframe = None
+
+        for key in blendshape_dict:
+
+            blend_inst = blendshape_dict[key]
+            blendshape = blend_inst.blendshape
+
+            blend_attr = '%s.%s' % (blendshape, name)
+
+            inbetween_parent = self.get_inbetween_parent(name)
+
+            if inbetween_parent:
+                name = inbetween_parent
+
+            has_negative = self.has_negative(name)
+
+            setup_name = name
+
+            inbetweens = self.get_inbetweens(name)
+
+            negative_value = 1
+
+            negative_parent = self.get_negative_parent(name)
+            if negative_parent:
+
+                setup_name = negative_parent
+
+                if negative_parent:
+                    negative_value = -1
+
+            setup_attr = '%s.%s' % (self.setup_group, setup_name)
+
+            self._remove_target_keyframe(name, blendshape)
+
+            if not inbetweens:
+                value = 1
+                value = value * negative_value
+
+                infinite_value = True
+
+                if has_negative:
+                    infinite_value = 'post_only'
+                if negative_parent:
+                    infinite_value = 'pre_only'
+
+                if shape_keyframe:
+                    cmds.connectAttr('%s.output' % shape_keyframe, blend_attr)
+
+                if not shape_keyframe:
+                    shape_keyframe = anim.quick_driven_key(setup_attr, blend_attr, [0, value], [0, 1],
+                                                           tangent_type='clamped', infinite=infinite_value)
+
+                    if negative_parent:
+
+                        keyframe = self._get_target_keyframe(negative_parent, blendshape)
+
+                        if keyframe:
+                            key = api.KeyframeFunction(keyframe)
+                            key.set_pre_infinity(key.constant)
+
+            if inbetweens:
+
+                values, value_dict = self.get_inbetween_values(name, inbetweens)
+
+                last_control_value = 0
+
+                value_count = len(values)
+
+                first_value = None
+
+                if inbetween_keyframe:
+                    cmds.connectAttr('%s.output' % inbetween_keyframe, blend_attr)
+
+                if not inbetween_keyframe:
+                    for inc in range(0, value_count):
+
+                        inbetween = value_dict[values[inc]]
+
+                        blend_attr = '%s.%s' % (blendshape, inbetween)
+
+                        self._remove_target_keyframe(inbetween, blendshape)
+
+                        control_value = values[inc] * .01 * negative_value
+
+                        if inc == 0:
+
+                            pre_value = 'pre_only'
+
+                            if not has_negative:
+                                pre_value = False
+                            if negative_parent:
+                                pre_value = False
+
+                            inbetween_keyframe = anim.quick_driven_key(setup_attr, blend_attr,
+                                                                       [last_control_value, control_value], [0, 1],
+                                                                       tangent_type='linear', infinite=pre_value)
+                            first_value = last_control_value
+                            second_value = control_value
+
+                        if inc > 0:
+                            inbetween_keyframe = anim.quick_driven_key(setup_attr, blend_attr,
+                                                                       [last_control_value, control_value], [0, 1],
+                                                                       tangent_type='linear')
+
+                        if value_count > inc + 1:
+                            future_control_value = values[inc + 1] * .01 * negative_value
+                            inbetween_keyframe = anim.quick_driven_key(setup_attr, blend_attr,
+                                                                       [control_value, future_control_value], [1, 0],
+                                                                       tangent_type='linear')
+
+                        last_control_value = control_value
+
+                    value = 1 * negative_value
+
+                    inbetween_keyframe = anim.quick_driven_key(setup_attr, blend_attr, [control_value, value], [1, 0],
+                                                               tangent_type='linear', infinite=False)
+
+                    if first_value == 0:
+                        if not has_negative and not negative_parent:
+                            cmds.keyTangent(blendshape, edit=True, float=(first_value, first_value),
+                                            attribute=inbetween, absolute=True, itt='clamped', ott='linear')
+                            cmds.keyTangent(blendshape, edit=True, float=(second_value, second_value),
+                                            attribute=inbetween, absolute=True, itt='linear', ott='linear')
+
+                # switching to parent shape
+                blend_attr = '%s.%s' % (blendshape, name)
+
+                if parent_inbetween_keframe:
+                    cmds.connectAttr('%s.output' % parent_inbetween_keframe, blend_attr)
+
+                if not parent_inbetween_keframe:
+
+                    if not negative_parent:
+                        parent_inbetween_keframe = anim.quick_driven_key(setup_attr, blend_attr, [control_value, value],
+                                                                         [0, 1], tangent_type='linear',
+                                                                         infinite='post_only')
+                        cmds.keyTangent(blendshape, edit=True, float=(value, value), absolute=True, attribute=name,
+                                        itt='linear', ott='clamped', lock=False, ox=1, oy=1)
+
+                    if negative_parent:
+                        parent_inbetween_keframe = anim.quick_driven_key(setup_attr, blend_attr, [control_value, value],
+                                                                         [0, 1], tangent_type='linear',
+                                                                         infinite='pre_only')
+                        cmds.keyTangent(blendshape, edit=True, float=(value, value), absolute=True, attribute=name,
+                                        itt='clamped', ott='linear', lock=False, ix=1, iy=-1)
+
+    def _setup_combo_connections(self, combo, skip_update_others=False):
+
+        for key in self.blendshape:
+
+            blend_inst = self.blendshape[key]
+            blendshape = blend_inst.blendshape
+
+            self._remove_combo_multiplies(combo, blendshape)
+
+            last_multiply = None
+
+            sub_shapes = self.get_shapes_in_combo(combo, include_combos=False)
+
+            inbetween_combo_parent = self.get_inbetween_combo_parent(combo)
+
+            target_combo = '%s.%s' % (blendshape, combo)
+
+            if not cmds.objExists(target_combo):
+                continue
+
+            if not inbetween_combo_parent:
+
+                for sub_shape in sub_shapes:
+
+                    source = '%s.%s' % (blendshape, sub_shape)
+
+                    if not cmds.objExists(source):
+                        continue
+
+                    if not last_multiply:
+                        multiply = attr.connect_multiply(source, target_combo, 1)
+
+                    if last_multiply:
+                        multiply = attr.connect_multiply(source, '%s.input2X' % last_multiply, 1)
+
+                    self._handle_special_case_combo(sub_shape, multiply)
+
+                    last_multiply = multiply
+
+            if inbetween_combo_parent:
+
+                for sub_shape in sub_shapes:
+
+                    source = '%s.%s' % (blendshape, sub_shape)
+
+                    if not cmds.objExists(source):
+                        continue
+
+                    if not last_multiply:
+                        multiply = attr.connect_multiply(source, target_combo, 1)
+
+                    if last_multiply:
+                        multiply = attr.connect_multiply(source, '%s.input2X' % last_multiply, 1)
+
+                    multiply = cmds.rename(multiply, core.inc_name('multiply_combo_%s_1' % combo))
+
+                    last_multiply = multiply
+
+                self._handle_special_case_parent_combo(inbetween_combo_parent, blendshape)
+
+    def _handle_special_case_parent_combo(self, combo, blendshape):
+
+        multiplies = self._get_combo_multiplies(combo, blendshape)
+
+        if not multiplies:
+            return
+
+        for multiply in multiplies:
+            input_node = attr.get_attribute_input('%s.input1X' % multiply, node_only=True)
+
+            if input_node:
+                if cmds.nodeType(input_node).find('animCurve') > -1:
+                    values = cmds.keyframe(input_node, q=True, vc=True)
+
+                    input_node_attr = attr.get_attribute_input('%s.input' % input_node)
+
+                    shape = attr.get_attribute_name(input_node_attr)
+
+                    if values[-1] == -1:
+                        shape = self.get_negative_name(shape)
+
+                    if cmds.objExists(input_node):
+                        cmds.delete(input_node)
+
+                    cmds.connectAttr('%s.%s' % (blendshape, shape), '%s.input1X' % multiply)
+
+    def _handle_special_case_combo(self, shape, multiply):
+        """
+        handle combo with shapes that have inbetweens but no the combo has no combo inbetweens
+        """
+        if self.is_inbetween(shape):
+            return
+
+        inbetweens = self.get_inbetweens(shape)
+
+        if not inbetweens:
+            return
+
+        offset = 1
+
+        negative_parent = self.get_negative_parent(shape)
+        if negative_parent:
+            shape = negative_parent
+            offset = -1
+
+        attr.disconnect_attribute('%s.input1X' % multiply)
+
+        anim.quick_driven_key('%s.%s' % (self.setup_group, shape), '%s.input1X' % multiply, [0, offset], [0, 1])
+
+    def _get_combo_multiplies(self, combo, blendshape):
+
+        input_node = attr.get_attribute_input('%s.%s' % (blendshape, combo), node_only=True)
+
+        if not input_node:
+            return
+
+        mult_nodes = [input_node]
+
+        while input_node:
+
+            if cmds.nodeType(input_node) == 'multiplyDivide':
+                input_node = attr.get_attribute_input('%s.input2X' % input_node, node_only=True)
+                mult_nodes.append(input_node)
+
+            if not cmds.nodeType(input_node) == 'multiplyDivide':
+                input_node = None
+
+        return mult_nodes
+
+    def _remove_combo_multiplies(self, combo, blendshape):
+
+        mult_nodes = self._get_combo_multiplies(combo, blendshape)
+
+        if not mult_nodes:
+            return
+
+        for node in mult_nodes:
+            if node and cmds.objExists(node):
+                cmds.delete(node)
+
+    def _rename_shape_negative(self, old_name, new_name):
+
+        negative = self.get_negative_name(old_name)
+        new_negative = self.get_negative_name(new_name)
+
+        for key in self.blendshape:
+            blend_inst = self.blendshape[key]
+
+            if blend_inst.is_target(new_negative):
+
+                if blend_inst.is_target(negative):
+                    blend_inst.remove_target(negative)
+
+            if not blend_inst.is_target(new_negative):
+
+                if blend_inst.is_target(negative):
+                    blend_inst.rename_target(negative, new_negative)
+
+    def _rename_shape_inbetweens(self, old_name, new_name):
+        inbetweens = self.get_inbetweens(old_name)
+
+        for inbetween in inbetweens:
+
+            value = self.get_inbetween_value(inbetween)
+
+            if value:
+
+                for key in self.blendshape:
+                    blend_inst = self.blendshape[key]
+                    blend_inst.rename_target(inbetween, new_name + str(value))
+
+    def _rename_shape_combos(self, old_name, new_name):
+
+        combos = self.get_combos()
+
+        for combo in combos:
+
+            combo_name = []
+
+            shapes = combo.split('_')
+
+            for shape in shapes:
+
+                test_name = shape
+
+                inbetween_parent = self.get_inbetween_parent(shape)
+
+                if inbetween_parent:
+                    test_name = inbetween_parent
+
+                negative_parent = self.get_negative_parent(test_name)
+
+                if negative_parent:
+                    test_name = negative_parent
+
+                if test_name == old_name:
+                    name = shape.replace(old_name, new_name)
+                    combo_name.append(name)
+
+                if test_name != old_name:
+                    combo_name.append(shape)
+
+            new_combo_name = '_'.join(combo_name)
+
+            for key in self.blendshape:
+                blend_inst = self.blendshape[key]
+                blend_inst.rename_target(combo, new_combo_name)
+
+    def _get_inbetween_combo_value_dict(self, combo):
+
+        inbetween_combo_parent = self.get_inbetween_combo_parent(combo)
+
+        if inbetween_combo_parent:
+            combo = inbetween_combo_parent
+
+        inbetweens = self.get_inbetween_combos(combo)
+
+        value_dict = {}
+
+        for inbetween in inbetweens:
+
+            shapes = inbetween.split('_')
+
+            for shape in shapes:
+
+                if self.is_inbetween(shape):
+
+                    inbetween_parent = self.get_inbetween_parent(shape)
+
+                    if not inbetween_parent in value_dict:
+                        value_dict[inbetween_parent] = []
+
+                    if inbetween_parent:
+
+                        value = self.get_inbetween_value(shape)
+
+                        if not value in value_dict[inbetween_parent]:
+                            value_dict[inbetween_parent].append(value)
+
+        for key in value_dict:
+            value_dict[key].sort()
+
+        return value_dict
+
+    def _load_blendshape(self):
+        shapes = self.get_shapes()
+        combos = self.get_combos()
+
+        shapes = shapes + combos
+
+        shapes, combos, inbetweens = self.get_shape_and_combo_lists(shapes)
+
+        if shapes:
+
+            bar = core.ProgressBar('Loading shapes', len(shapes))
+
+            for shape in shapes:
+
+                bar.status('Loading shape: %s' % shape)
+
+                if not attr.is_connected(self._get_variable(shape)):
+                    self._add_shape_variable_and_connections(shape)
+
+                bar.next()
+            bar.end()
+
+        if inbetweens:
+            bar = core.ProgressBar('Loading inbetweens', len(shapes))
+
+            for shape in inbetweens:
+                bar.status('Loading inbetween: %s' % shape)
+
+                if not attr.is_connected(self._get_variable(shape)):
+                    self._add_shape_variable_and_connections(shape, add_variable=False)
+
+                bar.next()
+
+            bar.end()
+
+        if combos:
+
+            bar = core.ProgressBar('Loading combos', len(combos))
+
+            for combo in combos:
+                bar.status('Loading combo: %s' % combo)
+
+                if not attr.is_connected(self._get_variable(combo)):
+                    self._setup_combo_connections(combo)
+
+                bar.next()
+
+            bar.end()
+
+    def _add_shape_variable_and_connections(self, name, add_variable=True):
+
+        name = core.get_basename(name, remove_namespace=True)
+        # name can be a group of meshes
+
+        if self._is_target(name):
+
+            if add_variable:
+                self._add_variable(name, self.is_negative(name))
+
+            self._setup_shape_connections(name)
+
+    def is_shape_combo_manager(self, group):
+
+        is_shape_combo_manager(group)
+
+    @core.undo_chunk
+    def create(self, base):
+
+        manager = self._find_manager_for_mesh(base)
+
+        if manager:
+            status = self.load(manager)
+
+            if not status:
+                util.warning('Error loading manager: %s     Creating new one.  Please delete %s.' % (manager, manager))
+
+            if status:
+                return
+
+        name = self.setup_prefix + '_' + base
+
+        self.setup_group = cmds.group(em=True, n=core.inc_name(name))
+
+        attr.hide_keyable_attributes(self.setup_group)
+        attr.create_vetala_type(self.setup_group, self.vetala_type)
+
+        self._create_home(base)
+        attr.disconnect_attribute('%s.mesh' % self.setup_group)
+        attr.connect_message(base, self.setup_group, 'mesh')
+
+        self._create_blendshape()
+
+        self._load_blendshape()
+
+        return self.setup_group
+
+    def load(self, manager_group, sync=True):
+
+        if is_shape_combo_manager(manager_group):
+            self.setup_group = manager_group
+
+        if sync:
+            blendshape = self._get_blendshape()
+
+            if blendshape is None:
+                return False
+            self._load_blendshape()
+
+        cmds.select(self.setup_group)
+
+        return True
+
+    @core.undo_chunk
+    def zero_out(self):
+
+        if not self.setup_group or not cmds.objExists(self.setup_group):
+            return
+
+        attrs = cmds.listAttr(self.setup_group, ud=True, k=True)
+
+        for attr in attrs:
+            try:
+                cmds.setAttr('%s.%s' % (self.setup_group, attr), 0)
+            except:
+                pass
+
+    @core.undo_off
+    def add_meshes(self, meshes, preserve_combos=False, preserve_inbetweens=False, delete_shape_on_add=False):
+
+        meshes = util.convert_to_sequence(meshes)
+
+        shapes, combos, inbetweens = self.get_shape_and_combo_lists(meshes)
+
+        home = self._get_home_mesh()
+        base_mesh = self._get_mesh()
+
+        util.show('Adding shapes.')
+
+        for shape in shapes:
+
+            if shape == base_mesh:
+                util.warning('Cannot add base into the system.')
+                continue
+
+            if shape == home:
+                util.warning('Cannot add home into the system.')
+                continue
+
+            self.add_shape(shape, preserve_combos=preserve_combos, preserve_inbetweens=preserve_inbetweens)
+
+            if delete_shape_on_add:
+                if cmds.objExists(shape):
+                    cmds.delete(shape)
+                    cmds.flushUndo()
+
+        util.show('Adding inbetweens.')
+
+        for inbetween in inbetweens:
+
+            inbetween_nice_name = core.get_basename(inbetween, remove_namespace=True)
+
+            last_number = util.get_trailing_number(inbetween_nice_name, as_string=True, number_count=2)
+
+            if not last_number:
+                continue
+
+            if inbetween == base_mesh:
+                util.warning('Cannot add base mesh into the system.')
+                continue
+
+            if inbetween == home:
+                util.warning('Cannot add home mesh into the system.')
+                continue
+
+            self.add_shape(inbetween, preserve_combos=preserve_combos, preserve_inbetweens=preserve_inbetweens)
+
+            if delete_shape_on_add:
+                if cmds.objExists(inbetween):
+                    cmds.delete(inbetween)
+
+        util.show('Adding combos.')
+
+        for combo in combos:
+
+            if combo == base_mesh:
+                util.warning('Cannot add base mesh into the system.')
+                continue
+
+            if combo == home:
+                util.warning('Cannot add home mesh into the system.')
+                continue
+
+            for mesh in meshes:
+                if mesh == combo:
+                    self.add_combo(mesh)
+
+                    if delete_shape_on_add:
+                        if cmds.objExists(mesh):
+                            cmds.delete(mesh)
+
+        return shapes, combos, inbetweens
+
+    @core.undo_off
+    def recreate_all(self):
+
+        self.zero_out()
+
+        mesh = self._get_mesh()
+
+        targets_gr = cmds.group(em=True, n=core.inc_name('targets_%s_gr' % mesh))
+
+        shapes = self.get_shapes()
+        combos = self.get_combos()
+
+        progress = core.ProgressBar('Recreate shapes', len(shapes))
+
+        for shape in shapes:
+
+            if self.is_negative(shape):
+                continue
+
+            if self.is_inbetween(shape):
+                continue
+
+            # if base has sub shapes then mesh count would be greater than 1
+            mesh_count = len(self.blendshaped_meshes_list)
+            shape_group = None
+            for inc in range(0, mesh_count):
+
+                mesh = self.blendshaped_meshes_list[inc]
+                mesh_parent = cmds.listRelatives(mesh, p=True, f=True)[0]
+                mesh_nice_name = core.get_basename(mesh_parent, remove_namespace=True)
+
+                blend_inst = self.blendshape[mesh]
+                new_shape = blend_inst.recreate_target(shape)
+
+                if mesh_count > 1:
+
+                    if not shape_group:
+                        shape_group = cmds.group(em=True, n='temp' + new_shape)
+
+                    cmds.parent(new_shape, shape_group)
+                    cmds.rename(new_shape, mesh_nice_name)
+
+            if shape_group:
+                shape_group = cmds.rename(shape_group, shape)
+                new_shape = shape_group
+
+            shape_inbetweens = self.get_inbetweens(shape)
+
+            negative = self.get_negative_name(shape)
+
+            if self.is_negative(negative):
+                shape_inbetweens.append(negative)
+                negative_inbetweens = self.get_inbetweens(negative)
+                if negative_inbetweens:
+                    shape_inbetweens += negative_inbetweens
+
+            new_inbetweens = []
+            shape_gr = new_shape
+
+            for inbetween in shape_inbetweens:
+
+                mesh_count = len(self.blendshaped_meshes_list)
+                shape_group = None
+                for inc in range(0, mesh_count):
+
+                    mesh = self.blendshaped_meshes_list[inc]
+                    mesh_parent = cmds.listRelatives(mesh, p=True, f=True)[0]
+                    mesh_nice_name = core.get_basename(mesh_parent, remove_namespace=True)
+
+                    blend_inst = self.blendshape[mesh]
+
+                    inbetween_shape = blend_inst.recreate_target(inbetween)
+
+                    if mesh_count > 1:
+
+                        if not shape_group:
+                            shape_group = cmds.group(em=True, n='temp' + new_shape)
+
+                        cmds.parent(inbetween_shape, shape_group)
+                        cmds.rename(inbetween_shape, mesh_nice_name)
+
+                if shape_group:
+                    shape_group = cmds.rename(shape_group, inbetween)
+                    inbetween_shape = shape_group
+
+                new_inbetweens.append(inbetween_shape)
+
+            if new_inbetweens:
+
+                shape_gr = cmds.group(em=True, n='%s_gr' % shape)
+
+                for inc in range(0, len(shape_inbetweens)):
+
+                    new_inbetween = new_inbetweens[inc]
+
+                    new_names = cmds.parent(new_inbetween, shape_gr)
+                    if new_names:
+                        cmds.rename(new_names[0], shape_inbetweens[inc])
+
+                new_names = cmds.parent(new_shape, shape_gr)
+
+                if new_names:
+                    cmds.rename(new_names[0], shape)
+
+            new_names = cmds.parent(shape_gr, targets_gr)
+
+            if not new_inbetweens:
+                if new_names:
+                    cmds.rename(new_names[0], shape)
+
+            progress.next()
+            if util.break_signaled():
+                break
+
+            if progress.break_signaled():
+                break
+        progress.end()
+
+        if combos:
+            combos_gr = cmds.group(em=True, n='combos_gr')
+
+            progress = core.ProgressBar('Recreate combos', len(combos))
+
+            for combo in combos:
+
+                new_combo = self.recreate_shape(combo)
+                cmds.parent(new_combo, combos_gr)
+
+                progress.next()
+                if util.break_signaled():
+                    break
+
+                if progress.break_signaled():
+                    break
+
+            progress.end()
+
+            cmds.parent(combos_gr, targets_gr)
+
+        return targets_gr
+
+    def get_shapes_in_group(self, group_name):
+
+        relatives = cmds.listRelatives(group_name, f=True)
+
+        meshes = geo.get_meshes_in_list(relatives)
+
+        shapes, combos, inbetweens = [], [], []
+
+        for mesh in meshes:
+            if self.is_inbetween(mesh):
+                inbetweens.append(mesh)
+                continue
+
+            if self.is_combo(mesh):
+                combos.append(mesh)
+                continue
+
+            shapes.append(mesh)
+
+        return shapes, combos, inbetweens
+
+    def get_all_shape_names(self):
+
+        shapes = self.get_shapes()
+
+        combos = self.get_combos()
+
+        shapes = shapes + combos
+
+        return shapes
+
+    def set_tag(self, tag_name, tag_value, append=True):
+
+        tag_value = util.convert_to_sequence(tag_value)
+
+        tag_value = list(dict.fromkeys(tag_value))
+
+        store = attr.StoreData(self.setup_group)
+
+        data_dict = store.eval_data()
+
+        if not data_dict:
+            data_dict = {}
+
+        if type(data_dict) == list:
+            raise
+
+        if not tag_name in data_dict:
+            data_dict[tag_name] = []
+
+        if append:
+            new_tag_value = data_dict[tag_name] + tag_value
+            tag_value = list(dict.fromkeys(new_tag_value))
+
+        data_dict[tag_name] = tag_value
+
+        store.set_data(data_dict)
+
+    def set_tag_dictionary(self, dictionary={}):
+
+        store = attr.StoreData(self.setup_group)
+
+        store.eval_data()
+        store.set_data(dictionary)
+
+    def get_tag(self, tag_name):
+
+        tag_name = str(tag_name)
+
+        store = attr.StoreData(self.setup_group)
+
+        data_dict = store.eval_data()
+
+        if not data_dict:
+            return
+
+        if tag_name in data_dict:
+            data_list = data_dict[tag_name]
+            data_list = list(dict.fromkeys(data_list))
+            return data_list
+
+    def get_tags(self):
+        store = attr.StoreData(self.setup_group)
+
+        data_dict = store.eval_data()
+
+        if not data_dict:
+            return
+
+        # cleanup needed incase of duplicates
+        for key in data_dict:
+            data_list = data_dict[key]
+            data_list = list(dict.fromkeys(data_list))
+            data_dict[key] = data_list
+            store.set_data(data_dict)
+
+        return list(data_dict.keys())
+
+    def get_tags_from_shape(self, shape):
+
+        store = attr.StoreData(self.setup_group)
+
+        data_dict = store.eval_data()
+
+        if not data_dict:
+            return
+
+        found = []
+
+        for key in data_dict:
+            shapes = self.get_tag(key)
+
+            shapes = util.convert_to_sequence(shapes)
+
+            if shape in shapes:
+                found.append(key)
+
+        return found
+
+    def get_tag_shapes(self, tag_name):
+
+        tag_name = str(tag_name)
+
+        store = attr.StoreData(self.setup_group)
+
+        data_dict = store.eval_data()
+
+        if not data_dict:
+            return
+
+        if not tag_name in data_dict:
+            return
+
+        shapes = self.get_tag(tag_name)
+
+        return shapes
+
+    def remove_tag(self, tag_name):
+
+        store = attr.StoreData(self.setup_group)
+        data_dict = store.eval_data()
+
+        if not data_dict:
+            return
+
+        shapes = self.get_tag(tag_name)
+
+        if tag_name in data_dict:
+            data_dict.pop(tag_name)
+
+        store.set_data(data_dict)
+
+        return shapes
+
+    def remove_tag_shapes(self, tag_name, shapes):
+
+        shapes = util.convert_to_sequence(shapes)
+
+        store = attr.StoreData(self.setup_group)
+
+        data_dict = store.eval_data()
+
+        if not data_dict:
+            return
+
+        if not tag_name in data_dict:
+            return
+
+        tag_shapes = self.get_tag(tag_name)
+        result_shapes = list(tag_shapes)
+
+        for tag_shape in tag_shapes:
+            # this could use a pythong set instead
+            for shape in shapes:
+                if tag_shape == shape:
+                    result_shapes.remove(shape)
+
+        if result_shapes:
+            self.set_tag(tag_name, result_shapes, append=False)
+        if not result_shapes:
+            data_dict.pop(tag_name)
+            store.set_data(data_dict)
+
+    # --- shapes
+
+    @core.undo_chunk
+    def add_shape(self, name, mesh=None, preserve_combos=False, preserve_inbetweens=False):
+
+        name_orig = name
+        name = core.get_basename(name, remove_namespace=True)
+
+        is_negative = False
+
+        home_dict = self._get_home_dict()
+
+        if not mesh:
+            mesh = name_orig
+
+        if mesh == self._get_mesh():
+            mesh = name_orig
+
+        if not preserve_inbetweens:
+
+            inbetweens = self.get_inbetweens(name)
+
+            if inbetweens:
+                orig_shape = self.recreate_shape(name)
+                orig_shape = cmds.rename(orig_shape, 'orig_%s' % orig_shape)
+
+                mesh_count = len(self.blendshaped_meshes_list)
+
+                for inc in range(0, mesh_count):
+
+                    base_mesh = self.blendshaped_meshes_list[inc]
+
+                    home = home_dict[base_mesh]
+
+                    home = cmds.listRelatives(home, p=True)[0]
+
+                    delta = deform.get_blendshape_delta(home, orig_shape, mesh, replace=False)
+
+                    for inbetween in inbetweens:
+                        temp_home = cmds.duplicate(home)[0]
+
+                        inbetween_value = self.get_inbetween_value(inbetween)
+
+                        inbetween_mesh = self.blendshape[base_mesh].recreate_target(inbetween)
+
+                        deform.quick_blendshape(delta, temp_home, inbetween_value * .01)
+                        deform.quick_blendshape(inbetween_mesh, temp_home, 1)
+
+                        self.blendshape[base_mesh].replace_target(inbetween, temp_home)
+
+                        cmds.delete([temp_home, inbetween_mesh])
+
+                    cmds.delete(delta)
+
+                cmds.delete(orig_shape)
+
+        if preserve_combos:
+            combos = self.get_associated_combos(name)
+
+            preserve_these = {}
+
+            for combo in combos:
+                new_combo = self.recreate_combo(combo)
+                preserve_these[combo] = new_combo
+
+        shape = name
+
+        negative_parent = self.get_negative_parent(name)
+
+        if negative_parent:
+            shape = negative_parent
+
+        blendshape = self._get_blendshape()
+
+        if not blendshape:
+            util.warning('No blendshape.')
+            return
+
+        target_meshes = core.get_shapes_in_hierarchy(mesh, 'mesh')
+
+        for inc in range(0, len(self.blendshaped_meshes_list)):
+
+            blend_inst = blendshape[self.blendshaped_meshes_list[inc]]
+            target_mesh = target_meshes[inc]
+
+            mesh_is_home = False
+
+            for key in home_dict:
+                home_mesh = home_dict[key]
+
+                if key == home_mesh:
+                    mesh_is_home = True
+
+            if mesh_is_home:
+                continue
+
+            is_target = blend_inst.is_target(name)
+
+            if is_target:
+                blend_inst.replace_target(name, target_mesh)
+            if not is_target:
+                blend_inst.create_target(name, target_mesh)
+                blend_inst.disconnect_target(name)
+
+        if self.is_inbetween(name):
+            inbetween_parent = self.get_inbetween_parent(name)
+            shape = inbetween_parent
+
+            negative_parent = self.get_negative_parent(shape)
+
+            if negative_parent:
+                shape = negative_parent
+
+        if negative_parent:
+            is_negative = True
+
+        if not self.is_inbetween(name) and not self.is_combo(name):
+            self._add_variable(shape, is_negative)
+
+        self._setup_shape_connections(name)
+
+        if preserve_combos:
+
+            if not combos:
+                return
+
+            for combo in combos:
+                self.add_combo(combo, preserve_these[combo])
+                cmds.delete(preserve_these[combo])
+
+    def turn_on_shape(self, name, value=1):
+
+        name = core.get_basename(name)
+
+        last_number = util.get_trailing_number(name, as_string=True, number_count=2)
+
+        if last_number:
+
+            first_part = name[:-2]
+
+            for key in self.blendshape:
+
+                blend_inst = self.blendshape[key]
+
+                if blend_inst.is_target(first_part):
+                    last_number_value = int(last_number)
+                    value = last_number_value * .01 * value
+
+                    self.set_shape_weight(first_part, value)
+
+                    name = first_part
+
+                # don't need to test all the meshes, just the first one will do
+                break
+
+        if not last_number:
+            self.set_shape_weight(name, 1 * value)
+
+        return name
+
+    def set_shape_weight(self, name, value):
+
+        value = value
+
+        for key in self.blendshape:
+
+            blend_inst = self.blendshape[key]
+
+            if not blend_inst.is_target(name):
+                return
+
+            # don't need to test all the meshes, just the first one will do
+            break
+
+        if name.count('_') > 0:
+            return
+
+        negative_parent = self.get_negative_parent(name)
+
+        if negative_parent:
+            value *= -1
+            name = negative_parent
+
+        if not cmds.objExists(self.setup_group):
+            util.warning('%s does not exist. Could not set %s attribute.' % (self.setup_group, name))
+            return
+
+        if value < 0:
+            var = attr.MayaNumberVariable(name)
+            var.set_min_value(-1)
+            var.set_max_value(1)
+            var.create(self.setup_group)
+
+        if cmds.objExists('%s.%s' % (self.setup_group, name)):
+            cmds.setAttr('%s.%s' % (self.setup_group, name), value)
+        if not cmds.objExists('%s.%s' % (self.setup_group, name)):
+            util.warning('Could not turn on shape %s' % name)
+
+    def set_prune_distance(self, distance):
+        self._prune_distance = distance
+
+    def get_mesh(self):
+        return self._get_mesh()
+
+    def get_shapes(self):
+
+        blendshape = self._get_blendshape()
+
+        if not blendshape:
+            return []
+
+        for key in blendshape:
+
+            blend_inst = blendshape[key]
+
+            found = []
+
+            for target in blend_inst.get_target_names():
+
+                split_target = target.split('_')
+
+                if split_target and len(split_target) == 1:
+                    found.append(target)
+
+            found.sort()
+
+            # only need one shape list, meshes should have the same shapes
+            return found
+
+    def recreate_shape(self, name, from_shape_combo_channels=False):
+
+        target = self.turn_on_shape(name)
+
+        if from_shape_combo_channels:
+            target = cmds.duplicate(self._get_mesh())[0]
+
+        if not from_shape_combo_channels:
+
+            shape_group = None
+            mesh_count = len(self.blendshaped_meshes_list)
+            home_dict = self._get_home_dict()
+
+            for inc in range(0, mesh_count):
+
+                mesh = self.blendshaped_meshes_list[inc]
+                blend_inst = self.blendshape[mesh]
+
+                if name.count('_') < 1:
+
+                    if blend_inst.is_target(target):
+                        target = blend_inst.recreate_target(target, -1)
+
+                    if not cmds.objExists(target):
+                        target = cmds.duplicate(mesh)[0]
+
+                if name.count('_') > 0:
+
+                    sub_shapes = self.get_shapes_in_combo(name, include_combos=True)
+                    sub_shapes.append(name)
+
+                    new_combo = cmds.duplicate(home_dict[mesh])[0]
+
+                    new_shapes = []
+
+                    for shape in sub_shapes:
+
+                        if not blend_inst.is_target(shape):
+                            continue
+
+                        new_shape = blend_inst.recreate_target(shape)
+
+                        deform.quick_blendshape(new_shape, new_combo)
+                        new_shapes.append(new_shape)
+
+                    cmds.delete(new_combo, ch=True)
+                    cmds.delete(new_shapes)
+
+                    if mesh_count == 1:
+                        new_combo = cmds.rename(new_combo, name)
+
+                    cmds.showHidden(new_combo)
+                    target = new_combo
+
+                if mesh_count > 1:
+
+                    if not shape_group:
+                        shape_group = cmds.group(em=True, n='temp_%s' % name)
+                        shape_group = '|%s' % shape_group
+
+                    target = cmds.parent(target, shape_group)[0]
+                    mesh_nice_name = core.get_basename(cmds.listRelatives(mesh, p=True)[0], remove_namespace=True)
+
+                    cmds.rename(target, mesh_nice_name)
+
+                    target = shape_group
+
+        if target != name:
+            target = cmds.rename(target, name)
+            if not target.startswith('|'):
+                target = '|%s' % target
+
+        parent = cmds.listRelatives(target, p=True)
+        if parent:
+            target = cmds.parent(target, w=True)[0]
+
+        if cmds.objExists(target):
+            attr.unlock_attributes(target)
+
+        return target
+
+    def rename_shape(self, old_name, new_name):
+
+        mesh_count = len(self.blendshaped_meshes_list)
+
+        name = None
+
+        for inc in range(0, mesh_count):
+
+            mesh = self.blendshaped_meshes_list[inc]
+            blend_inst = self.blendshape[mesh]
+
+            if blend_inst.is_target(new_name):
+                continue
+
+            self._rename_shape_inbetweens(old_name, new_name)
+            self._rename_shape_negative(old_name, new_name)
+            self._rename_shape_combos(old_name, new_name)
+
+            name = blend_inst.rename_target(old_name, new_name)
+
+            if not self.is_negative(name):
+
+                new_attr_name = '%s.%s' % (self.setup_group, old_name)
+
+                if cmds.objExists(new_attr_name):
+                    attributes = attr.Attributes(self.setup_group)
+                    attributes.rename_variable(old_name, name)
+                if not cmds.objExists(new_attr_name):
+                    self._add_variable(name)
+
+                self._setup_shape_connections(name)
+
+            if self.is_negative(name):
+                attributes = attr.Attributes(self.setup_group)
+                attributes.delete(old_name)
+
+                parent_name = self.get_negative_parent(new_name)
+                self.set_shape_weight(parent_name, 0)
+                self._setup_shape_connections(name)
+
+        if name is None:
+            util.warning('Could not find shape named %s to rename.' % old_name)
+
+        return name
+
+    def remove_shape(self, name):
+
+        delete_attr = True
+
+        inbetween_parent = self.get_inbetween_parent(name)
+
+        if not inbetween_parent:
+
+            inbetweens = self.get_inbetweens(name)
+            if inbetweens:
+                for inbetween in inbetweens:
+
+                    for key in self.blendshape:
+                        blend_inst = self.blendshape[key]
+                        blend_inst.remove_target(inbetween)
+
+                    combos = self.get_associated_combos(inbetween)
+
+                    for combo in combos:
+                        self.remove_combo(combo)
+
+        negative = self.get_negative_name(name)
+
+        if self.is_negative(negative):
+            delete_attr = False
+
+        attr_shape = name
+        negative_parent = self.get_negative_parent(name)
+        if negative_parent:
+            delete_attr = False
+
+        for key in self.blendshape:
+            blend_inst = self.blendshape[key]
+
+            target = '%s.%s' % (blend_inst, name)
+
+            input_node = attr.get_attribute_input(target, node_only=True)
+
+            if input_node and input_node != self.setup_group:
+                cmds.delete(input_node)
+
+            blend_inst.remove_target(name)
+
+        if inbetween_parent:
+            self._setup_shape_connections(inbetween_parent)
+
+        if not self.is_inbetween(name) and delete_attr:
+            attr_name = self.setup_group + '.' + attr_shape
+            if cmds.objExists(attr_name):
+                cmds.deleteAttr(attr_name)
+
+        combos = self.get_associated_combos(name)
+
+        for combo in combos:
+            self.remove_combo(combo)
+
+    def key_shapes(self, start_frame=0):
+
+        shapes = self.get_shapes()
+
+        offset = start_frame
+
+        for shape in shapes:
+
+            offset_next = 10
+            negative = False
+
+            if self.has_negative(shape):
+                negative = True
+                offset_next = 30
+
+            cmds.setKeyframe(self.setup_group, t=offset, at=shape, v=0)
+            cmds.setKeyframe(self.setup_group, t=offset + 10, at=shape, v=1)
+
+            if not negative:
+                cmds.setKeyframe(self.setup_group, t=offset + 20, at=shape, v=0)
+
+            if negative:
+                cmds.setKeyframe(self.setup_group, t=offset + 20, at=shape, v=0)
+                cmds.setKeyframe(self.setup_group, t=offset + 30, at=shape, v=-1)
+                cmds.setKeyframe(self.setup_group, t=offset + 40, at=shape, v=0)
+
+            offset += offset_next
+
+    # ---  combos
+
+    def is_combo(self, name):
+
+        if name.count('_') > 1:
+            return True
+
+        return False
+
+    def is_combo_valid(self, name, return_invalid_shapes=False):
+
+        shapes = self.get_shapes_in_combo(name)
+
+        found = []
+
+        for shape in shapes:
+            if not self._is_target(shape):
+                if not return_invalid_shapes:
+                    return False
+                found.append(shape)
+
+        if found and return_invalid_shapes:
+            return found
+
+        return True
+
+    def is_combo_inbetween(self, combo):
+
+        split_combo = combo.split('_')
+
+        for shape in split_combo:
+            inbetween_parent = self.get_inbetween_parent(shape)
+
+            if inbetween_parent:
+                return True
+
+        return False
+
+    def add_combo(self, name, mesh=None):
+
+        if not mesh:
+            mesh = name
+
+        nice_name = core.get_basename(name, remove_namespace=True)
+
+        result = self.is_combo_valid(nice_name, return_invalid_shapes=True)
+
+        if type(result) == list:
+            util.warning('Could not add combo %s, targets missing: %s' % (name, result))
+            return
+
+        home = self._get_mesh()
+
+        if home == mesh:
+            return
+
+        blendshape = self._get_blendshape()
+
+        if not blendshape:
+            util.warning('No blendshape.')
+            return
+
+        combo_meshes = core.get_shapes_in_hierarchy(mesh, shape_type='mesh')
+
+        home_dict = self._get_home_dict()
+
+        for inc in range(0, len(self.blendshaped_meshes_list)):
+
+            base_mesh = self.blendshaped_meshes_list[inc]
+
+            blend_inst = self.blendshape[base_mesh]
+
+            home = home_dict[base_mesh]
+
+            combo_mesh = combo_meshes[inc]
+
+            delta = self._get_combo_delta(combo_mesh, nice_name, home, blend_inst)
+
+            if blend_inst.is_target(nice_name):
+                blend_inst.replace_target(nice_name, delta)
+
+            if not blend_inst.is_target(nice_name):
+                blend_inst.create_target(nice_name, delta)
+
+            cmds.delete(delta)
+
+        self._setup_combo_connections(nice_name)
+
+    def recreate_combo(self, name, from_shape_combo_channels=False):
+
+        shape = self.recreate_shape(name, from_shape_combo_channels)
+
+        return shape
+
+    def remove_combo(self, name):
+
+        inbetween_combo_parent = self.get_inbetween_combo_parent(name)
+
+        if inbetween_combo_parent and self._is_target(inbetween_combo_parent):
+            self._setup_combo_connections(name)
+
+        inbetweens = self.get_inbetween_combos(name)
+
+        if inbetweens:
+            for inbetween in inbetweens:
+                self._setup_combo_connections(inbetween, skip_update_others=True)
+
+        for key in self.blendshape:
+            blend_inst = self.blendshape[key]
+
+            blend_inst.remove_target(name)
+            self._remove_combo_multiplies(name, blend_inst.blendshape)
+
+    def get_combos(self):
+
+        blendshape = self._get_blendshape()
+
+        if not blendshape:
+            return []
+
+        found = []
+
+        for key in blendshape:
+
+            blend_inst = blendshape[key]
+
+            for target in blend_inst.get_target_names():
+
+                split_target = target.split('_')
+
+                if split_target and len(split_target) > 1:
+                    found.append(target)
+
+            found.sort()
+
+            # all meshes should have the same shape.
+            return found
+
+    def find_possible_combos(self, shapes):
+
+        return util.find_possible_combos(shapes)
+
+    def get_shapes_in_combo(self, combo_name, include_combos=False):
+
+        shapes = combo_name.split('_')
+
+        combos = []
+
+        if include_combos:
+            combos = self.find_possible_combos(shapes)
+            if combo_name in combos:
+                combos.remove(combo_name)
+
+        possible = shapes + combos
+
+        return possible
+
+    def get_associated_combos(self, shapes):
+
+        shapes = util.convert_to_sequence(shapes)
+
+        combos = self.get_combos()
+
+        found_combos = []
+
+        for shape in shapes:
+
+            for combo in combos:
+
+                split_combo = combo.split('_')
+                if shape in split_combo:
+                    found_combos.append(combo)
+
+        return found_combos
+
+    def get_inbetween_combos(self, combo):
+
+        if self.is_combo_inbetween(combo):
+            return
+
+        combos = self.get_combos()
+
+        found = []
+
+        for other_combo in combos:
+
+            if other_combo == combo:
+                continue
+
+            other_combo_inbetween_parent = self.get_inbetween_combo_parent(other_combo)
+
+            if other_combo_inbetween_parent:
+                found.append(other_combo)
+
+        return found
+
+    def get_inbetween_combo_parent(self, combo):
+
+        split_combo = combo.split('_')
+
+        parents = []
+        passed = False
+
+        for shape in split_combo:
+            inbetween_parent = self.get_inbetween_parent(shape)
+
+            if inbetween_parent:
+                parents.append(inbetween_parent)
+                passed = True
+
+            if not inbetween_parent:
+                parents.append(shape)
+
+        parent = '_'.join(parents)
+
+        if passed:
+            return parent
+
+    def get_shape_and_combo_lists(self, meshes):
+
+        shapes = []
+        combos = []
+        inbetweens = []
+
+        underscore_count = {}
+        inbetween_underscore_count = {}
+
+        meshes.sort()
+
+        nice_name_meshes = self._get_list_in_nice_names(meshes)
+
+        for mesh in meshes:
+
+            nice_name = core.get_basename(mesh, remove_namespace=True)
+
+            if nice_name.count('_') == 0:
+
+                inbetween_parent = self.get_inbetween_parent(nice_name)
+
+                if inbetween_parent:
+
+                    if inbetween_parent in nice_name_meshes or self._is_target(inbetween_parent):
+                        inbetweens.append(mesh)
+
+                if not inbetween_parent:
+                    shapes.append(mesh)
+
+                continue
+
+            split_shape = nice_name.split('_')
+
+            if len(split_shape) > 1:
+
+                underscore_number = mesh.count('_')
+
+                inbetween = False
+
+                for split_name in split_shape:
+
+                    if self.is_inbetween(split_name, check_exists=False):
+                        inbetween = True
+                        break
+
+                if inbetween:
+
+                    if not underscore_number in inbetween_underscore_count:
+                        inbetween_underscore_count[underscore_number] = []
+
+                    inbetween_underscore_count[underscore_number].append(mesh)
+
+                if not inbetween:
+
+                    if not underscore_number in underscore_count:
+                        underscore_count[underscore_number] = []
+
+                    underscore_count[underscore_number].append(mesh)
+
+        combo_keys = list(underscore_count.keys())
+        combo_keys.sort()
+
+        inbetween_combo_keys = list(inbetween_underscore_count.keys())
+        inbetween_combo_keys.sort()
+
+        for key in combo_keys:
+            combos += underscore_count[key]
+
+        for key in inbetween_combo_keys:
+            combos += inbetween_underscore_count[key]
+
+        return shapes, combos, inbetweens
+
+    # --- negatives
+
+    def is_negative(self, shape, parent_shape=None):
+
+        inbetween_parent = self.get_inbetween_parent(shape)
+
+        if inbetween_parent:
+            shape = inbetween_parent
+
+        if parent_shape:
+            if not shape[:-1] == parent_shape:
+                return False
+
+        if not self._is_target(shape):
+            return False
+
+        if not shape.endswith('N'):
+            return False
+
+        if shape.endswith('N'):
+            return True
+
+    def get_negative_name(self, shape):
+
+        negative_name = shape + 'N'
+
+        inbetween_parent = self.get_inbetween_parent(shape)
+
+        if inbetween_parent:
+            number = self.get_inbetween_value(shape)
+            shape = inbetween_parent
+
+            negative_name = shape + 'N' + str(number)
+
+        return negative_name
+
+    def get_negative_parent(self, shape):
+
+        parent = None
+
+        if not shape:
+            return
+
+        inbetween_parent = self.get_inbetween_parent(shape)
+
+        if inbetween_parent:
+            shape = inbetween_parent
+
+        if shape.endswith('N'):
+            parent = shape[:-1]
+
+        return parent
+
+    def has_negative(self, shape):
+
+        if self._is_target((shape + 'N')):
+            return True
+
+        return False
+
+    # --- inbetweens
+
+    def is_inbetween(self, shape, parent_shape=None, check_exists=True):
+
+        last_number = util.get_trailing_number(shape, as_string=True, number_count=2)
+
+        if not last_number:
+            return False
+
+        if not len(last_number) >= 2:
+            return False
+
+        first_part = shape[:-2]
+
+        if check_exists:
+            if self._is_target(first_part):
+
+                if parent_shape:
+                    if parent_shape == first_part:
+                        return True
+                    if not parent_shape == first_part:
+                        return False
+
+                return True
+
+        if not check_exists:
+            return True
+
+    def get_inbetweens(self, shape=None):
+
+        targets = self.get_shapes()
+
+        found = []
+
+        for target in targets:
+
+            if target.count('_') > 0:
+                continue
+
+            if self.is_inbetween(target, shape):
+                found.append(target)
+
+        return found
+
+    def get_inbetween_parent(self, inbetween):
+
+        last_number = util.get_trailing_number(inbetween, as_string=True, number_count=2)
+
+        if not last_number:
+            return
+
+        if not len(last_number) >= 2:
+            return
+
+        first_part = inbetween[:-2]
+
+        return first_part
+
+    def get_inbetween_value(self, shape):
+
+        number_str = util.get_trailing_number(shape, as_string=True, number_count=2)
+
+        if not number_str:
+            return
+
+        value = int(number_str)
+
+        # value = int(number_str[-2:])
+
+        return value
+
+    def get_inbetween_values(self, parent_shape, inbetweens):
+
+        values = []
+        value_dict = {}
+
+        for inbetween in inbetweens:
+            value = self.get_inbetween_value(inbetween)
+
+            value_dict[value] = inbetween
+            values.append(value)
+
+        values.sort()
+
+        return values, value_dict
+
+
+def is_shape_combo_manager(group):
+    if attr.get_vetala_type(group) == ShapeComboManager.vetala_type:
+        return True
+
+
+def get_shape_combo_managers():
+    transforms = cmds.ls(type='transform')
+
+    found = []
+
+    for transform in transforms:
+        if is_shape_combo_manager(transform):
+            found.append(transform)
+
+    return found
+
+
+def get_shape_combo_base(shape_combo_group):
+    mesh = attr.get_attribute_input('%s.mesh' % shape_combo_group, node_only=True)
+
+    if not mesh:
+        return
+
+    return mesh
+
+
+@core.undo_chunk
+def recreate_blendshapes(blendshape_mesh=None, follow_mesh=None):
+    if not blendshape_mesh and not follow_mesh:
+        meshes = geo.get_selected_meshes()
+        if len(meshes) == 0:
+            core.print_help('Please select at least one mesh.')
+            return
+        blendshape_mesh = meshes[0]
+        if len(meshes) > 1:
+            follow_mesh = meshes[1:]
+
+    follow_mesh = util.convert_to_sequence(follow_mesh)
+
+    if follow_mesh == [None]:
+        follow_mesh = []
+
+    blendshape = deform.find_deformer_by_type(blendshape_mesh, deformer_type='blendShape')
+
+    if not blendshape:
+        core.print_help('No blendshape found on first mesh.')
+        return
+
+    found_fm = False
+
+    if follow_mesh:
+
+        for fm in follow_mesh:
+
+            if not fm or not cmds.objExists(fm):
+                continue
+
+            found_fm = True
+            fm_group = cmds.group(em=True, n='recreated_shapes_%s' % fm)
+
+            wrap = deform.create_wrap(blendshape_mesh, fm)
+
+            blend = BlendShape(blendshape)
+            shapes = blend.recreate_all(fm)
+            shapes.sort()
+            cmds.parent(shapes, fm_group)
+
+            cmds.delete(wrap)
+
+            wrap = deform.find_deformer_by_type(fm, deformer_type=wrap)
+            if wrap:
+                cmds.delete(wrap)
+    if not found_fm:
+        group = cmds.group(em=True, n='recreated_shapes')
+        blend = BlendShape(blendshape)
+        shapes = blend.recreate_all()
+
+        if shapes:
+            shapes.sort()
+            cmds.parent(shapes, group)
+
+        if not shapes:
+            cmds.delete(group)
+
+
+def get_inbetween_parent(inbetween):
+    last_number = util.get_trailing_number(inbetween, as_string=True, number_count=2)
+
+    if not last_number:
+        return
+
+    if not len(last_number) >= 2:
+        return
+
+    first_part = inbetween[:-2]
+
+    return first_part
+
+
+def find_possible_combos(shapes):
+    return util.find_possible_combos(shapes)
+
+
+def find_increment_value(shape):
+    return util.get_trailing_number(shape, as_string=True, number_count=2)
+
+
+def is_inbetween(shape):
+    last_number = util.get_trailing_number(shape, as_string=True, number_count=2)
+
+    if not last_number:
+        return False
+
+    if not len(last_number) >= 2:
+        return False
+
+    return True
+
+
+def is_negative(shape):
+    last_letter = util.search_last_letter(shape)
+
+    if last_letter == 'N':
+        return True
+
+    return False
+
+
+@core.undo_off
+def transfer_blendshape_targets(blend_source, blend_target, wrap_mesh=None, wrap_exclude_verts=[], use_delta_mush=False,
+                                use_uv=False):
+    mesh = None
+
+    orig_blend_target = blend_target
+
+    if core.has_shape_of_type(blend_source, 'mesh'):
+
+        blendshape = deform.find_deformer_by_type(blend_source, 'blendShape', return_all=False)
+
+        if blendshape:
+            blend_source = blendshape
+
+    if core.has_shape_of_type(blend_target, 'mesh'):
+
+        blendshape = deform.find_deformer_by_type(blend_target, 'blendShape', return_all=False)
+
+        if blendshape:
+            blend_target = blendshape
+        else:
+            blend_target_name = core.get_basename(blend_target)
+            blend_target = cmds.deformer(blend_target,
+                                         type='blendShape',
+                                         foc=True,
+                                         n='blendshape_%s' % blend_target_name
+                                         )[0]
+
+    source_blend_inst = BlendShape(blend_source)
+    target_blend_inst = BlendShape(blend_target)
+
+    source_targets = source_blend_inst.get_target_names()
+    target_targets = target_blend_inst.get_target_names()
+
+    progress = core.ProgressBar('Transfering targets...', len(source_targets))
+
+    source_base = None
+
+    if wrap_mesh == True:
+        wrap_mesh = cmds.deformer(blend_target, q=True, geometry=True)
+        if wrap_mesh:
+            wrap_mesh = cmds.listRelatives(wrap_mesh[0], p=True, f=True)[0]
+
+    if wrap_mesh and not mesh:
+        mesh = cmds.deformer(blend_source, q=True, geometry=True)
+
+        if mesh:
+            mesh = cmds.listRelatives(mesh[0], p=True, f=True)[0]
+
+    to_delete_last = []
+
+    if mesh and not use_uv:
+        orig_geo = deform.get_intermediate_object(mesh)
+        if not orig_geo:
+            orig_geo = mesh
+        source_base = cmds.duplicate(orig_geo, n='source_base')[0]
+        cmds.parent(source_base, w=True)
+        to_delete_last.append(source_base)
+
+    if use_uv:
+        temp_uv_mesh = cmds.duplicate(orig_blend_target, n='temp_copyDeform')[0]
+        temp_source_mesh = cmds.duplicate(mesh, n='temp_sourceDeform')[0]
+        cmds.transferAttributes(temp_source_mesh, temp_uv_mesh,
+                                transferPositions=True,
+                                transferNormals=False,
+                                transferUVs=False,
+                                transferColors=False,
+                                sampleSpace=3,
+                                searchMethod=3,
+                                flipUVs=False,
+                                colorBorders=True,
+                                )
+
+        uv_diff_mesh = cmds.duplicate(temp_uv_mesh, n='temp_uv_diff_mesh')[0]
+
+        to_delete_last.append(temp_uv_mesh)
+        to_delete_last.append(temp_source_mesh)
+        to_delete_last.append(uv_diff_mesh)
+        wrap_mesh = None
+
+    if not mesh:
+        wrap_mesh = None
+        mesh = cmds.deformer(blend_source, q=True, geometry=True)[0]
+
+    for source_target in source_targets:
+        to_delete = []
+        progress.status('Transfering target: %s' % source_target)
+        util.show('Transfering target: %s' % source_target)
+
+        source_target_mesh = source_blend_inst.recreate_target(source_target)
+
+        if use_uv:
+            temp_target = cmds.duplicate(orig_blend_target, n='temp_copyDeform2')[0]
+
+            blend = cmds.blendShape(source_target_mesh, temp_source_mesh, tc=False)[0]
+
+            cmds.setAttr('%s.%s' % (blend, source_target_mesh), 1)
+
+            blend2 = cmds.blendShape([temp_uv_mesh, uv_diff_mesh], temp_target, tc=False)[0]
+            cmds.setAttr('%s.%s' % (blend2, temp_uv_mesh), 1)
+            cmds.setAttr('%s.%s' % (blend2, uv_diff_mesh), -1)
+
+            temp_target2 = cmds.duplicate(temp_target, n='temp_copyDeform3')[0]
+
+            cmds.delete(source_target_mesh)
+            cmds.delete(blend, blend2)
+            cmds.delete(temp_target)
+            source_target_mesh = cmds.rename(temp_target2, source_target_mesh)
+            wrap_mesh = False
+
+        # util.show('Transferring: %s' % source_target)
+
+        if wrap_mesh:
+
+            new_shape = cmds.duplicate(wrap_mesh, n='new_shape')[0]
+
+            blend = cmds.blendShape(source_base, source_target_mesh, tc=False)[0]
+
+            if use_delta_mush:
+                cmds.deltaMush(new_shape)
+
+            cmds.setAttr('%s.%s' % (blend, source_base), 1)
+
+            wrap_inst = deform.create_wrap(source_target_mesh, new_shape, return_class=True)
+
+            if wrap_exclude_verts:
+
+                new_verts = []
+
+                for vert in wrap_exclude_verts:
+                    split_vert = vert.split('.')
+                    new_vert = new_shape + '.' + split_vert[-1]
+                    new_verts.append(new_vert)
+
+                cmds.sets(new_verts, rm='%sSet' % wrap_inst.wrap)
+
+            cmds.setAttr('%s.%s' % (blend, source_base), 0)
+
+            # cmds.delete(new_shape, ch = True)
+
+            orig_source_mesh = cmds.rename(source_target_mesh, 'temp_source_mesh')
+
+            cmds.parent(new_shape, w=True)
+            source_target_mesh = cmds.rename(new_shape, source_target)
+
+            to_delete += wrap_inst.base_meshes
+            to_delete.append(orig_source_mesh)
+
+        while source_target_mesh in target_targets:
+            source_target_mesh = core.inc_name(source_target_mesh)
+
+        test_mesh = mesh
+
+        if use_uv:
+            test_mesh = cmds.deformer(blend_target, q=True, geometry=True)[0]
+
+        if wrap_mesh:
+            test_mesh = wrap_mesh
+
+        if not geo.is_mesh_position_same(source_target_mesh, test_mesh, check_compatible=False):
+            target_blend_inst.create_target(source_target_mesh, source_target_mesh)
+
+            input_attr = source_blend_inst.get_target_attr_input(source_target)
+            output_attrs = source_blend_inst.get_target_attr_output(source_target)
+
+            target_blend_inst.connect_target_attr(source_target_mesh, input_attr, output_attrs)
+
+        to_delete.append(source_target_mesh)
+        cmds.delete(to_delete)
+
+        # cmds.delete(source_target_mesh)
+
+        if progress.break_signaled():
+            progress.end()
+            break
+
+        progress.inc()
+
+    if to_delete_last:
+        cmds.delete(to_delete_last)
+    progress.end()
+
+
+def get_nice_names(names):
+    new_list = []
+
+    for thing in names:
+        new_name = core.get_basename(thing, remove_namespace=True)
+        new_list.append(new_name)
+
+    return new_list
+
+
+def get_shape_and_combo_lists(targets):
+    shapes = []
+    negatives = []
+    inbetweens = []
+    combos = []
+
+    underscore_count = {}
+    inbetween_underscore_count = {}
+
+    targets.sort()
+
+    nice_name_meshes = get_nice_names(targets)
+
+    for mesh in targets:
+
+        nice_name = core.get_basename(mesh, remove_namespace=True)
+
+        if nice_name.count('_') == 0:
+
+            inbetween_parent = get_inbetween_parent(nice_name)
+
+            if inbetween_parent:
+
+                if inbetween_parent in nice_name_meshes:
+                    inbetweens.append(mesh)
+
+            if not inbetween_parent:
+
+                if is_negative(mesh):
+                    negatives.append(mesh)
+                else:
+                    shapes.append(mesh)
+
+            continue
+
+        split_shape = nice_name.split('_')
+
+        if len(split_shape) > 1:
+
+            underscore_number = mesh.count('_')
+
+            inbetween = False
+
+            for split_name in split_shape:
+
+                if is_inbetween(split_name):
+                    inbetween = True
+                    break
+
+            if inbetween:
+
+                if not underscore_number in inbetween_underscore_count:
+                    inbetween_underscore_count[underscore_number] = []
+
+                inbetween_underscore_count[underscore_number].append(mesh)
+
+            if not inbetween:
+
+                if not underscore_number in underscore_count:
+                    underscore_count[underscore_number] = []
+
+                underscore_count[underscore_number].append(mesh)
+
+    combo_keys = list(underscore_count.keys())
+    combo_keys.sort()
+
+    inbetween_combo_keys = list(inbetween_underscore_count.keys())
+    inbetween_combo_keys.sort()
+
+    for key in combo_keys:
+        combos += underscore_count[key]
+
+    for key in inbetween_combo_keys:
+        combos += inbetween_underscore_count[key]
+
+    shapes = shapes + negatives
+
+    return shapes, combos, inbetweens